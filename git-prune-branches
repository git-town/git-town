--- conflicted
+++ resolved
@@ -1,16 +1,8 @@
 #!/bin/bash
 source "$( cd "$( dirname "${BASH_SOURCE[0]}" )" && pwd )/helpers/helpers.sh"
 
-<<<<<<< HEAD
-stash_open_changes_if_needed
-checkout_main_branch
+
 fetch_repo
-rebase_tracking_branch
-push_branch
-checkout_branch "$initial_branch_name"
-=======
-fetch_repo
->>>>>>> 251289c4
 
 for remote_branch_name in $(remote_merged_branches); do
   if [ "$(is_feature_branch "$remote_branch_name")" == true ]; then
@@ -27,8 +19,4 @@
   fi
 done
 
-<<<<<<< HEAD
-restore_open_changes_if_needed
-=======
->>>>>>> 251289c4
 exit_with_success