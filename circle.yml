--- conflicted
+++ resolved
@@ -6,11 +6,7 @@
     PARALLEL_TEST_PROCESSORS: 8
 
     PATH: $HOME/.cabal/bin/:$PATH
-<<<<<<< HEAD
-    GO_PROJECT: "$HOME/.go_workspace/src/github.com/Originate/git-town"
-=======
     GO_PROJECT: "$HOME/.go_workspace/src/github.com/Originate/gt"
->>>>>>> a586b37a
 
 
 dependencies:
@@ -22,12 +18,7 @@
   override:
     - mkdir -p "$(dirname "$GO_PROJECT")"
     - if [[ ! -e "$GO_PROJECT" ]]; then ln -s $HOME/git-town "$GO_PROJECT"; fi
-<<<<<<< HEAD
-    - cd $GO_PROJECT && bin/build && go get gopkg.in/alecthomas/gometalinter.v1
-    - gometalinter.v1 --install
-=======
     - cd $GO_PROJECT && bin/setup
->>>>>>> a586b37a
     - cd /home/ubuntu/git-town && bundle install
 
   post:
@@ -42,11 +33,7 @@
 test:
   override:
     - bundle exec rake lint:bash
-<<<<<<< HEAD
-    - cd $GO_PROJECT && pwd && gometalinter.v1 --deadline=20s cmd/
-=======
     - cd $GO_PROJECT && bin/lint_go
->>>>>>> a586b37a
     - bundle exec rake lint:ruby
     - bundle exec rake lint:cucumber
     - bundle exec rake test