--- conflicted
+++ resolved
@@ -5,6 +5,7 @@
 require (
 	atomicgo.dev/cursor v0.1.1
 	code.gitea.io/sdk/gitea v0.12.0
+	// NOTE: updating to v2 makes the integration tests slow
 	github.com/AlecAivazis/survey/v2 v2.3.6
 	github.com/acarl005/stripansi v0.0.0-20180116102854-5a71ef0e047d
 	github.com/cucumber/godog v0.9.0
@@ -19,11 +20,6 @@
 	github.com/stretchr/testify v1.8.1
 	github.com/xanzy/go-gitlab v0.78.0
 	golang.org/x/oauth2 v0.4.0
-<<<<<<< HEAD
-=======
-	// NOTE: updating to v2 makes the integration tests slow
-	gopkg.in/AlecAivazis/survey.v1 v1.8.8
->>>>>>> fe16028d
 )
 
 require (
