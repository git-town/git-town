module github.com/git-town/git-town/v7

go 1.19

require (
	atomicgo.dev/cursor v0.1.1
	code.gitea.io/sdk/gitea v0.12.0
	github.com/AlecAivazis/survey/v2 v2.3.6
	github.com/acarl005/stripansi v0.0.0-20180116102854-5a71ef0e047d
	github.com/cucumber/godog v0.9.0
	github.com/cucumber/messages-go/v10 v10.0.3
	github.com/dustin/go-humanize v1.0.1
	github.com/eiannone/keyboard v0.0.0-20220611211555-0d226195f203
	github.com/fatih/color v1.13.0
	github.com/google/go-github/v50 v50.0.0
	github.com/kballard/go-shellquote v0.0.0-20180428030007-95032a82bc51
	github.com/sergi/go-diff v1.3.1
	github.com/spf13/cobra v1.6.1
	github.com/stretchr/testify v1.8.1
	github.com/xanzy/go-gitlab v0.78.0
	golang.org/x/oauth2 v0.4.0
)

require (
	github.com/cucumber/gherkin-go/v11 v11.0.0 // indirect
	github.com/davecgh/go-spew v1.1.1 // indirect
	github.com/gofrs/uuid v4.3.1+incompatible // indirect
	github.com/gogo/protobuf v1.3.2 // indirect
	github.com/golang/protobuf v1.5.2 // indirect
	github.com/google/go-querystring v1.1.0 // indirect
	github.com/hashicorp/go-cleanhttp v0.5.2 // indirect
	github.com/hashicorp/go-retryablehttp v0.7.2 // indirect
	github.com/hashicorp/go-version v1.6.0 // indirect
	github.com/inconshreveable/mousetrap v1.1.0 // indirect
	github.com/mattn/go-colorable v0.1.13 // indirect
	github.com/mattn/go-isatty v0.0.17 // indirect
	github.com/mgutz/ansi v0.0.0-20200706080929-d51e80ef957d // indirect
	github.com/pmezard/go-difflib v1.0.0 // indirect
	github.com/spf13/pflag v1.0.5 // indirect
	golang.org/x/crypto v0.5.0 // indirect
	golang.org/x/net v0.5.0 // indirect
<<<<<<< HEAD
	golang.org/x/sys v0.4.0 // indirect
	golang.org/x/term v0.4.0 // indirect
	golang.org/x/text v0.6.0 // indirect
=======
	golang.org/x/sys v0.5.0 // indirect
>>>>>>> 2c916f73
	golang.org/x/time v0.3.0 // indirect
	google.golang.org/appengine v1.6.7 // indirect
	google.golang.org/protobuf v1.28.1 // indirect
	gopkg.in/yaml.v3 v3.0.1 // indirect
)<|MERGE_RESOLUTION|>--- conflicted
+++ resolved
@@ -39,13 +39,9 @@
 	github.com/spf13/pflag v1.0.5 // indirect
 	golang.org/x/crypto v0.5.0 // indirect
 	golang.org/x/net v0.5.0 // indirect
-<<<<<<< HEAD
-	golang.org/x/sys v0.4.0 // indirect
+	golang.org/x/sys v0.5.0 // indirect
 	golang.org/x/term v0.4.0 // indirect
 	golang.org/x/text v0.6.0 // indirect
-=======
-	golang.org/x/sys v0.5.0 // indirect
->>>>>>> 2c916f73
 	golang.org/x/time v0.3.0 // indirect
 	google.golang.org/appengine v1.6.7 // indirect
 	google.golang.org/protobuf v1.28.1 // indirect
