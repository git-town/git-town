# frozen_string_literal: true

require 'active_support/all'
require 'rubocop/rake_task'


desc 'Run linters and feature tests'
<<<<<<< HEAD
task default: %w(lint unit-test feature-test)
=======
task default: %w[lint unit-test feature-test]
>>>>>>> 69ef1bf1


# Formatters
desc 'Run formatters'
task format: %w[rubocop:auto_correct format:cucumber]

desc 'Run cucumber formatter'
task 'format:cucumber' do
  sh 'bundle exec cucumber_lint --fix'
end


# Linters
desc 'Run linters'
task lint: %w[lint:go lint:ruby lint:cucumber]

desc 'Run Go linter'
task 'lint:go' do
  sh 'bin/lint_go'
end

desc 'Run Ruby linter'
task 'lint:ruby' => [:rubocop]

desc 'Run Cucumber linter'
task 'lint:cucumber' do
  sh 'bundle exec cucumber_lint'
end


# Unit tests
desc 'Run unit tests'
task 'unit-test' do
  sh 'bin/tests'
end

# Feature tests
desc 'Run feature tests'
task 'feature-test' do
  sh 'bin/cuke'
end

def run command
  sh command
  puts
end

desc 'Deploys a new version of the website'
task 'deploy' do
  run 'git checkout gh-pages'
  run 'git pull'
  run 'git checkout master'
  run 'git pull --rebase'
  run 'harp compile website/ _www'
  run 'git checkout gh-pages'
  run 'cp -r _www/* .'
  run 'rm -rf _www'
  run 'git add -A'
  print 'Description of this change: '
  desc = STDIN.gets.strip
  return if desc.blank?
  run "git commit -m '#{desc}'"
  run 'git push'
  run 'git checkout master'
end


RuboCop::RakeTask.new<|MERGE_RESOLUTION|>--- conflicted
+++ resolved
@@ -5,11 +5,7 @@
 
 
 desc 'Run linters and feature tests'
-<<<<<<< HEAD
-task default: %w(lint unit-test feature-test)
-=======
 task default: %w[lint unit-test feature-test]
->>>>>>> 69ef1bf1
 
 
 # Formatters
