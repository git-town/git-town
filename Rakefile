desc 'Run all linters and specs'
task 'default' => %w(lint spec)

desc 'Run all linters'
task 'lint' => %w(lint:bash lint:ruby)

desc 'Run bash linter'
task 'lint:bash' do
  sh 'bin/lint'
end

desc 'Run ruby linter'
task 'lint:ruby' do
  sh 'bundle exec rubocop'
end

desc 'Run specs'
task 'spec' do
<<<<<<< HEAD
  sh 'cucumber DEBUG_COMMANDS=1'
=======
  sh 'bin/cuke'
>>>>>>> 251289c4
end<|MERGE_RESOLUTION|>--- conflicted
+++ resolved
@@ -16,9 +16,5 @@
 
 desc 'Run specs'
 task 'spec' do
-<<<<<<< HEAD
-  sh 'cucumber DEBUG_COMMANDS=1'
-=======
   sh 'bin/cuke'
->>>>>>> 251289c4
 end