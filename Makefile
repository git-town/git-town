--- conflicted
+++ resolved
@@ -96,7 +96,6 @@
 	go mod tidy
 	go mod vendor
 	echo
-<<<<<<< HEAD
 	echo Please update the tools that "make setup" installs manually.
 
 
@@ -113,10 +112,4 @@
 	curl -sSfL https://raw.githubusercontent.com/golangci/golangci-lint/master/install.sh | sh -s -- -b tools v1.50.0
 
 tools/scc: Makefile
-	env GOBIN="$(CURDIR)/tools" go install github.com/boyter/scc@latest
-
-
-.DEFAULT_GOAL := help
-=======
-	echo Please update the tools that "make setup" installs manually.
->>>>>>> 5e5a80bd
+	env GOBIN="$(CURDIR)/tools" go install github.com/boyter/scc@latest