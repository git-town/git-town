RTA_VERSION = 0.24.2  # run-that-app version to use

# internal data and state
.DEFAULT_GOAL := help
RELEASE_VERSION := "22.2.0"
GO_TEST_ARGS = LANG=C GOGC=off BROWSER=

contest: tools/rta@${RTA_VERSION}  # run the Contest server
	@tools/rta contest

cuke: install  # runs all end-to-end tests with nice output
	@env $(GO_TEST_ARGS) messyoutput=0 go test -v
	@env $(GO_TEST_ARGS) messyoutput=1 go test -v

cukeall: install  # runs all end-to-end tests on CI
	@env $(GO_TEST_ARGS) go test -v

<<<<<<< HEAD
cuke-capture-golden: install  # runs end-to-end tests and updates feature files with actual commands when tests fail
	@env $(GO_TEST_ARGS) capturegolden=1 go test . -v -count=1
=======
cuke-prof: install  # creates a flamegraph for the end-to-end tests
	env $(GO_TEST_ARGS) go test . -v -cpuprofile=godog.out
	@rm git-town.test
	@echo Please open https://www.speedscope.app and load the file godog.out
>>>>>>> c5869f0f

cukesmoke: install  # run the smoke E2E tests
	@env $(GO_TEST_ARGS) smoke=1 go test . -v -count=1

cukesmokewin: install  # runs the smoke E2E tests on Windows
	@env smoke=1 go test . -v -count=1

cukethis: install  # runs the end-to-end tests that have a @this tag
	@env $(GO_TEST_ARGS) cukethis=1 go test . -v -count=1

cukethiswin:  # runs the end-to-end tests that have a @this tag on Windows
	go install -ldflags "-X github.com/git-town/git-town/v22/internal/cmd.version=-dev -X github.com/git-town/git-town/v22/internal/cmd.buildDate=1/2/3"
	powershell -Command '$$env:cukethis=1 ; go test . -v -count=1'

cukeverbose: install  # run all tests in "verbose.feature" files
	@env $(GO_TEST_ARGS) verbose=1 go test . -v -count=1

cukewin: install  # runs all end-to-end tests on Windows
	go test . -v -count=1

dependencies: tools/rta@${RTA_VERSION}  # prints the dependencies between the internal Go packages
	@tools/rta depth . | grep git-town

docs: install tools/node_modules  # tests the documentation
	@tools/rta node tools/node_modules/.bin/text-runner --offline

fix: tools/rta@${RTA_VERSION}  # runs all linters and auto-fixes
	make --no-print-directory fix-optioncompare-in-tests
	go run tools/format_unittests/format_unittests.go
	go run tools/format_self/format_self.go
	make --no-print-directory keep-sorted
	tools/rta gofumpt -l -w .
	tools/rta dprint fmt
	tools/rta dprint fmt --config dprint-changelog.json
	tools/rta shfmt -f . | grep -v tools/node_modules | grep -v '^vendor/' | xargs tools/rta shfmt --write
	tools/rta ghokin fmt replace features/
	tools/generate_opcodes_all.sh
	tools/rta cucumber-sort format

help:  # prints all available targets
	@grep -h -E '^[a-zA-Z_-]+:.*?# .*$$' $(MAKEFILE_LIST) | awk 'BEGIN {FS = ":.*?# "}; {printf "\033[36m%-20s\033[0m %s\n", $$1, $$2}'

install:  # builds for the current platform
	@go install -ldflags="-s -w"

lint: tools/node_modules tools/rta@${RTA_VERSION}  # lints the main codebase concurrently
	make --no-print-directory lint-smoke
	make --no-print-directory alphavet
	make --no-print-directory deadcode
	make --no-print-directory lint-iterate-map
	make --no-print-directory lint-messages-sorted
	make --no-print-directory lint-messy-output
	make --no-print-directory lint-optioncompare
	make --no-print-directory lint-print-config
	make --no-print-directory lint-structs-sorted
	make --no-print-directory lint-tests-sorted
	make --no-print-directory lint-use-equal
	git diff --check
	(cd tools/lint_steps && go build && ./lint_steps)
	tools/rta actionlint
	tools/rta --from-source staticcheck ./...
	tools/ensure_no_files_with_dashes.sh
	tools/rta shfmt -f . | grep -v 'tools/node_modules' | grep -v '^vendor/' | xargs tools/rta --optional shellcheck
	tools/rta golangci-lint cache clean
	tools/rta golangci-lint run
	tools/rta node tools/node_modules/.bin/gherkin-lint
	tools/rta cucumber-sort check

lint-all: lint tools/rta@${RTA_VERSION}  # runs all linters
	(cd website && make test)
	tools/rta govulncheck ./...
	@echo lint tools/format_self
	@(cd tools/format_self && make test)
	@echo lint tools/format_unittests
	@(cd tools/format_unittests && make test)
	@echo lint tools/lint_steps
	@(cd tools/lint_steps && make test)
	@echo lint tools/messages_sorted
	@(cd tools/messages_sorted && make lint)
	@echo lint tools/messy_output
	@(cd tools/messy_output && make test)
	@echo lint tools/optioncompare
	@(cd tools/optioncompare && make test)
	@echo lint tools/print_config_exhaustive
	@(cd tools/print_config_exhaustive && make test)
	@echo lint tools/stats_release
	@(cd tools/stats_release && make test)
	@echo lint tools/structs_sorted
	@(cd tools/structs_sorted && make test)
	@echo lint tools/tests_sorted
	@(cd tools/tests_sorted && make test)
	@echo lint tools/tests_sorted
	@(cd tools/tests_sorted && make test)
	@echo lint tools/use_equal
	@(cd tools/use_equal && make test)

alphavet:
	@tools/rta --available alphavet && go vet "-vettool=$(shell tools/rta --which alphavet)" $(shell go list ./... | grep -v internal/cmd)

fix-optioncompare-in-tests:
	@(cd tools/optioncompare_in_tests && go build) && ./tools/optioncompare_in_tests/optioncompare_in_tests github.com/git-town/git-town/v22/...

keep-sorted: tools/rta@${RTA_VERSION}
	tools/rta --install ripgrep
	tools/rta keep-sorted $(shell tools/rta ripgrep -l 'keep-sorted end' ./ --glob '!Makefile')

lint-iterate-map:
	@(cd tools/iterate_map && go build) && ./tools/iterate_map/iterate_map

lint-messages-sorted:
	@(cd tools/messages_sorted && go build) && ./tools/messages_sorted/messages_sorted

lint-messy-output:
	@(cd tools/messy_output && go build) && ./tools/messy_output/messy_output

lint-print-config:
	@(cd tools/print_config_exhaustive && go build) && ./tools/print_config_exhaustive/print_config_exhaustive

lint-optioncompare:
	@(cd tools/optioncompare && go build) && ./tools/optioncompare/optioncompare github.com/git-town/git-town/v22/...

lint-smoke: tools/rta@${RTA_VERSION}  # runs only the essential linters
	@tools/rta exhaustruct -test=false "-i=github.com/git-town/git-town.*" github.com/git-town/git-town/...
# @tools/rta ireturn --reject="github.com/git-town/git-town/v22/pkg/prelude.Option" github.com/git-town/git-town/...

lint-structs-sorted:
	@(cd tools/structs_sorted && go build) && ./tools/structs_sorted/structs_sorted

lint-tests-sorted:
	@(cd tools/tests_sorted && go build) && ./tools/tests_sorted/tests_sorted

lint-use-equal:
	@(cd tools/use_equal && go build) && ./tools/use_equal/use_equal

stats: tools/rta@${RTA_VERSION}  # shows code statistics
	@find . -type f \
		| grep -v './tools/node_modules' \
		| grep -v '\./vendor/' \
		| grep -v '\./.git/' \
		| grep -v './website/book' \
		| xargs tools/rta scc

stats-release:  # displays statistics about the changes since the last release
	@(cd tools/stats_release && go build && ./stats_release v${RELEASE_VERSION})

test: fix docs unit lint-all cuke  # runs all the tests
.PHONY: test

test-go:  # smoke tests while working on the Go code
	@make --no-print-directory install &
	@make --no-print-directory unit &
	@make --no-print-directory deadcode &
	@make --no-print-directory lint

todo:  # displays all TODO items
	@git grep --color=always --line-number TODO ':!vendor' \
		| grep -v Makefile \
		| grep -v ':= context.'

UNIT_TEST_DIRS = \
	./internal/... \
	./pkg/... \
	./tools/format_self/... \
	./tools/format_unittests/... \
	./tools/lint_steps/... \
	./tools/messages_sorted/... \
	./tools/messy_output/... \
	./tools/stats_release/... \
	./tools/structs_sorted/... \
	./tools/tests_sorted/...

unit: install  # runs only the unit tests for changed code
	@env GOGC=off go test -timeout=30s $(UNIT_TEST_DIRS)

unit-all: install  # runs all the unit tests
	env GOGC=off go test -count=1 -shuffle=on -timeout=60s $(UNIT_TEST_DIRS)

unit-race: install  # runs all the unit tests with race detector
	env GOGC=off go test -count=1 -timeout 60s -race $(UNIT_TEST_DIRS)
	cd website && make --no-print-directory unit

update: tools/rta@${RTA_VERSION}  # updates all dependencies
	go get -u ./...
	(cd tools/optioncompare && go get -u ./...)
	go mod tidy
	go work vendor
	rm -rf tools/node_modules package-lock.json
	cd tools && ./rta npx -y npm-check-updates -u
	cd tools && ./rta npm install
	tools/rta --update
	tools/rta dprint config update
	tools/rta dprint config update --config dprint-changelog.json

# --- HELPER TARGETS --------------------------------------------------------------------------------------------------------------------------------

deadcode: tools/rta@${RTA_VERSION}
	@tput bold || true
	@tput setaf 1 || true
	@tools/rta --install deadcode
	@tools/rta deadcode github.com/git-town/git-town/tools/format_self &
	@tools/rta deadcode github.com/git-town/git-town/tools/format_unittests &
	@tools/rta deadcode github.com/git-town/git-town/tools/stats_release &
	@tools/rta deadcode github.com/git-town/git-town/tools/structs_sorted &
	@tools/rta deadcode github.com/git-town/git-town/tools/lint_steps &
	@tools/rta deadcode -test github.com/git-town/git-town/v22 \
		| grep -v BranchExists \
		| grep -v 'Create$$' \
		| grep -v CreateFile \
		| grep -v CreateGitTown \
		| grep -v EditDefaultMessage \
		| grep -v EmptyConfigSnapshot \
		| grep -v FileExists \
		| grep -v FileHasContent \
		| grep -v IsGitRepo \
		| grep -v Memoized.AsFixture \
		| grep -v NewCommitMessages \
		| grep -v NewLineageWith \
		| grep -v NewSHAs \
		| grep -v pkg/prelude/ptr.go \
		| grep -v Paniced \
		| grep -v Set.Add \
		| grep -v UseCustomMessageOr \
		| grep -v UseDefaultMessage \
		|| true
	@tput sgr0 || true

tools/rta@${RTA_VERSION}:
	@rm -f tools/rta*
	@(cd tools && curl https://raw.githubusercontent.com/kevgo/run-that-app/main/download.sh | sh -s ${RTA_VERSION})
	@mv tools/rta tools/rta@${RTA_VERSION}
	@ln -s rta@${RTA_VERSION} tools/rta

tools/node_modules: tools/package-lock.json tools/rta@${RTA_VERSION}
	test -f tools/node_modules/.yarn-integrity && rm -rf tools/node_modules || true  # remove node_modules if installed with Yarn (TODO: remove after 2025-01-26)
	@echo "Installing Node based tools"
	cd tools && ./rta npm ci
	@touch tools/package-lock.json  # update timestamp so that Make doesn't re-install it on every command
	@touch tools/node_modules  # update timestamp so that Make doesn't re-install it on every command<|MERGE_RESOLUTION|>--- conflicted
+++ resolved
@@ -15,15 +15,10 @@
 cukeall: install  # runs all end-to-end tests on CI
 	@env $(GO_TEST_ARGS) go test -v
 
-<<<<<<< HEAD
-cuke-capture-golden: install  # runs end-to-end tests and updates feature files with actual commands when tests fail
-	@env $(GO_TEST_ARGS) capturegolden=1 go test . -v -count=1
-=======
 cuke-prof: install  # creates a flamegraph for the end-to-end tests
 	env $(GO_TEST_ARGS) go test . -v -cpuprofile=godog.out
 	@rm git-town.test
 	@echo Please open https://www.speedscope.app and load the file godog.out
->>>>>>> c5869f0f
 
 cukesmoke: install  # run the smoke E2E tests
 	@env $(GO_TEST_ARGS) smoke=1 go test . -v -count=1
