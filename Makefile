RTA_VERSION = 0.3.0 # run-that-app version to use

# internal data and state
.DEFAULT_GOAL := help
TODAY = $(shell date +'%Y-%m-%d')
DEV_VERSION := $(shell git describe --tags 2> /dev/null || git rev-parse --short HEAD)
RELEASE_VERSION := "11.1.0"
GO_BUILD_ARGS = LANG=C GOGC=off

build:  # builds for the current platform
	go install -ldflags "-X github.com/git-town/git-town/v11/src/cmd.version=${DEV_VERSION}-dev -X github.com/git-town/git-town/v11/src/cmd.buildDate=${TODAY}"

cuke: build   # runs all end-to-end tests
	@env $(GO_BUILD_ARGS) go test . -v -count=1

cukethis: build   # runs the end-to-end tests that have a @this tag
	@env $(GO_BUILD_ARGS) cukethis=1 go test . -v -count=1

cuke-prof: build  # creates a flamegraph for the end-to-end tests
	env $(GO_BUILD_ARGS) go test . -v -cpuprofile=godog.out
	@rm git-town.test
	@echo Please open https://www.speedscope.app and load the file godog.out

dependencies: tools/rta@${RTA_VERSION}  # prints the dependencies between the internal Go packages as a tree
	@tools/rta depth . | grep git-town

docs: build tools/node_modules  # tests the documentation
	${CURDIR}/tools/node_modules/.bin/text-run --offline

fix: tools/rta@${RTA_VERSION} tools/node_modules  # auto-fixes lint issues in all languages
	git diff --check
	go run tools/format_unittests/format.go run
	go run tools/format_self/format.go run
	tools/rta gofumpt -l -w .
	tools/rta dprint fmt
	tools/rta dprint fmt --config dprint-changelog.json
	${CURDIR}/tools/node_modules/.bin/prettier --write '**/*.yml'
	tools/rta shfmt -f . | grep -v tools/node_modules | grep -v '^vendor/' | xargs tools/rta shfmt --write
	tools/rta shfmt -f . | grep -v tools/node_modules | grep -v '^vendor/' | xargs tools/rta --include-path --optional shellcheck
	${CURDIR}/tools/node_modules/.bin/gherkin-lint
	tools/rta actionlint
	tools/rta golangci-lint run
	tools/ensure_no_files_with_dashes.sh
	tools/rta ghokin fmt replace features/
	tools/rta --available alphavet && go vet "-vettool=$(shell tools/rta --which alphavet)" $(shell go list ./... | grep -v src/cmd | grep -v /v11/tools/)
<<<<<<< HEAD
	tools/rta deadcode -test github.com/git-town/git-town/...
=======
>>>>>>> 3384de5d

help:  # prints all available targets
	@grep -h -E '^[a-zA-Z_-]+:.*?# .*$$' $(MAKEFILE_LIST) | awk 'BEGIN {FS = ":.*?# "}; {printf "\033[36m%-20s\033[0m %s\n", $$1, $$2}'

stats: tools/rta@${RTA_VERSION}  # shows code statistics
	@find . -type f | grep -v './tools/node_modules' | grep -v '\./vendor/' | grep -v '\./.git/' | grep -v './website/book' | xargs tools/rta scc

test: fix docs unit cuke  # runs all the tests
.PHONY: test

test-go: tools/rta@${RTA_VERSION}  # smoke tests for Go refactorings
	tools/rta gofumpt -l -w . &
	make --no-print-directory build &
	tools/rta golangci-lint run &
	go run tools/format_unittests/format.go test &
	go run tools/format_self/format.go test &
	@tools/rta --available alphavet && go vet "-vettool=$(shell tools/rta --show-path alphavet)" $(shell go list ./... | grep -v src/cmd | grep -v /v11/tools/) &
	make --no-print-directory unit

todo:  # displays all TODO items
	git grep --line-number TODO ':!vendor'

unit: build  # runs only the unit tests for changed code
	@env GOGC=off go test -timeout 30s ./src/... ./test/...
	@go run tools/format_unittests/format.go test
	@go run tools/format_self/format.go test

unit-all: build  # runs all the unit tests
	env GOGC=off go test -count=1 -timeout 60s ./src/... ./test/...

unit-race: build  # runs all the unit tests with race detector
	env GOGC=off go test -count=1 -timeout 60s -race ./src/... ./test/...

update: tools/rta@${RTA_VERSION}  # updates all dependencies
	go get -u ./...
	go mod tidy
	go mod vendor
	(cd tools && yarn upgrade --latest)
	tools/rta --update

# --- HELPER TARGETS --------------------------------------------------------------------------------------------------------------------------------

tools/rta@${RTA_VERSION}:
	@rm -f tools/rta*
	@(cd tools && curl https://raw.githubusercontent.com/kevgo/run-that-app/main/download.sh | sh)
	@mv tools/rta tools/rta@${RTA_VERSION}
	@ln -s rta@${RTA_VERSION} tools/rta

tools/node_modules: tools/yarn.lock
	@echo "Installing Node based tools"
	@cd tools && yarn install
	@touch tools/node_modules  # update timestamp of the node_modules folder so that Make doesn't re-install it on every command<|MERGE_RESOLUTION|>--- conflicted
+++ resolved
@@ -43,10 +43,7 @@
 	tools/ensure_no_files_with_dashes.sh
 	tools/rta ghokin fmt replace features/
 	tools/rta --available alphavet && go vet "-vettool=$(shell tools/rta --which alphavet)" $(shell go list ./... | grep -v src/cmd | grep -v /v11/tools/)
-<<<<<<< HEAD
 	tools/rta deadcode -test github.com/git-town/git-town/...
-=======
->>>>>>> 3384de5d
 
 help:  # prints all available targets
 	@grep -h -E '^[a-zA-Z_-]+:.*?# .*$$' $(MAKEFILE_LIST) | awk 'BEGIN {FS = ":.*?# "}; {printf "\033[36m%-20s\033[0m %s\n", $$1, $$2}'
