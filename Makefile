# dev tooling and versions
ALPHAVET_VERSION = 0.1.0
DEPTH_VERSION = 1.2.1
GOFUMPT_VERSION = 0.4.0
GOLANGCILINT_VERSION = 1.54.2
GORELEASER_VERSION = 1.22.1
RUN_THAT_APP_VERSION = 0.0.2
SCC_VERSION = 3.1.0
SHELLCHECK_VERSION = 0.9.0
SHFMT_VERSION = 3.6.0

# internal data and state
.DEFAULT_GOAL := help
TODAY = $(shell date +'%Y-%m-%d')
DEV_VERSION := $(shell git describe --tags 2> /dev/null || git rev-parse --short HEAD)
RELEASE_VERSION := "10.0.3"
GO_BUILD_ARGS = LANG=C GOGC=off

build:  # builds for the current platform
	go install -ldflags "-X github.com/git-town/git-town/v10/src/cmd.version=${DEV_VERSION}-dev -X github.com/git-town/git-town/v10/src/cmd.buildDate=${TODAY}"

cuke: build   # runs all end-to-end tests
	@env $(GO_BUILD_ARGS) go test . -v -count=1

cukethis: build   # runs the end-to-end tests that have a @this tag
	@env $(GO_BUILD_ARGS) cukethis=1 go test . -v -count=1

cuke-prof: build  # creates a flamegraph for the end-to-end tests
	env $(GO_BUILD_ARGS) go test . -v -cpuprofile=godog.out
	@rm git-town.test
	@echo Please open https://www.speedscope.app and load the file godog.out

dependencies: tools/run-that-app@${RUN_THAT_APP_VERSION}  # prints the dependencies between the internal Go packages as a tree
	@tools/rta depth@${DEPTH_VERSION} . | grep git-town

docs: build tools/node_modules  # tests the documentation
	${CURDIR}/tools/node_modules/.bin/text-run --offline

fix: tools/alphavet_${ALPHAVET_VERSION} tools/run-that-app@${RUN_THAT_APP_VERSION} tools/node_modules  # auto-fixes lint issues in all languages
	git diff --check
	go run tools/format_unittests/format.go run
	go run tools/format_self/format.go run
	tools/rta gofumpt@${GOFUMPT_VERSION} -l -w .
	${CURDIR}/tools/node_modules/.bin/dprint fmt
	${CURDIR}/tools/node_modules/.bin/prettier --write '**/*.yml'
<<<<<<< HEAD
	tools/rta shfmt@${SHFMT_VERSION} -f . | grep -v tools/node_modules | grep -v '^vendor/' | xargs tools/run-that-app@${RUN_THAT_APP_VERSION} shfmt@${SHFMT_VERSION} --write
	tools/rta shfmt@${SHFMT_VERSION} -f . | grep -v tools/node_modules | grep -v '^vendor/' | xargs tools/run-that-app@${RUN_THAT_APP_VERSION} --allow-unavailable shellcheck@${SHELLCHECK_VERSION}
=======
	tools/rta shfmt@${SHFMT_VERSION} -f . | grep -v tools/node_modules | grep -v '^vendor/' | xargs tools/rta shfmt@${SHFMT_VERSION} --write
	tools/rta shfmt@${SHFMT_VERSION} -f . | grep -v tools/node_modules | grep -v '^vendor/' | xargs tools/rta shellcheck@${SHELLCHECK_VERSION}
>>>>>>> 7e753379
	${CURDIR}/tools/node_modules/.bin/gherkin-lint
	tools/rta golangci-lint@${GOLANGCILINT_VERSION} run
	tools/ensure_no_files_with_dashes.sh
	go vet "-vettool=tools/alphavet_${ALPHAVET_VERSION}" $(shell go list ./... | grep -v src/cmd | grep -v /v10/tools/)

help:  # prints all available targets
	@grep -h -E '^[a-zA-Z_-]+:.*?# .*$$' $(MAKEFILE_LIST) | awk 'BEGIN {FS = ":.*?# "}; {printf "\033[36m%-20s\033[0m %s\n", $$1, $$2}'

stats: tools/run-that-app@${RUN_THAT_APP_VERSION}  # shows code statistics
	@find . -type f | grep -v './tools/node_modules' | grep -v '\./vendor/' | grep -v '\./.git/' | grep -v './website/book' | xargs tools/rta scc@${SCC_VERSION}

test: fix docs unit cuke  # runs all the tests
.PHONY: test

test-go: tools/alphavet_${ALPHAVET_VERSION} tools/run-that-app@${RUN_THAT_APP_VERSION}  # smoke tests for Go refactorings
	tools/rta gofumpt@${GOFUMPT_VERSION} -l -w . &
	make --no-print-directory build &
	tools/rta golangci-lint@${GOLANGCILINT_VERSION} run &
	go run tools/format_unittests/format.go test &
	go run tools/format_self/format.go test &
	@go vet "-vettool=tools/alphavet_${ALPHAVET_VERSION}" $(shell go list ./... | grep -v src/cmd | grep -v /v10/tools/) &
	make --no-print-directory unit

todo:  # displays all TODO items
	git grep --line-number TODO ':!vendor'

unit:  # runs only the unit tests for changed code
	@env GOGC=off go test -timeout 30s ./src/... ./test/...
	@go run tools/format_unittests/format.go test
	@go run tools/format_self/format.go test

unit-all:  # runs all the unit tests
	env GOGC=off go test -count=1 -timeout 60s ./src/... ./test/...

unit-race:  # runs all the unit tests with race detector
	env GOGC=off go test -count=1 -timeout 60s -race ./src/... ./test/...

update:  # updates all dependencies
	go get -u ./...
	go mod tidy
	go mod vendor
	(cd tools && yarn upgrade --latest)
	echo
	echo Please update the third-party tooling in the Makefile manually.

# --- HELPER TARGETS --------------------------------------------------------------------------------------------------------------------------------

tools/alphavet_${ALPHAVET_VERSION}:
	@echo "Installing alphavet ${ALPHAVET_VERSION} ..."
	@env GOBIN="$(CURDIR)/tools" go install github.com/skx/alphavet/cmd/alphavet@latest
	@mv tools/alphavet tools/alphavet_${ALPHAVET_VERSION}

tools/run-that-app@${RUN_THAT_APP_VERSION}:
	@echo "Installing run-that-app ${RUN_THAT_APP_VERSION} ..."
	@rm -f tools/run-that-app* tools/rta
	@(cd tools && curl https://raw.githubusercontent.com/kevgo/run-that-app/main/download.sh | sh)
	@mv tools/run-that-app tools/run-that-app@${RUN_THAT_APP_VERSION}
	@ln -s run-that-app@${RUN_THAT_APP_VERSION} tools/rta

tools/node_modules: tools/yarn.lock
	@echo "Installing Node based tools"
	@cd tools && yarn install
	@touch tools/node_modules  # update timestamp of the node_modules folder so that Make doesn't re-install it on every command<|MERGE_RESOLUTION|>--- conflicted
+++ resolved
@@ -43,13 +43,8 @@
 	tools/rta gofumpt@${GOFUMPT_VERSION} -l -w .
 	${CURDIR}/tools/node_modules/.bin/dprint fmt
 	${CURDIR}/tools/node_modules/.bin/prettier --write '**/*.yml'
-<<<<<<< HEAD
-	tools/rta shfmt@${SHFMT_VERSION} -f . | grep -v tools/node_modules | grep -v '^vendor/' | xargs tools/run-that-app@${RUN_THAT_APP_VERSION} shfmt@${SHFMT_VERSION} --write
-	tools/rta shfmt@${SHFMT_VERSION} -f . | grep -v tools/node_modules | grep -v '^vendor/' | xargs tools/run-that-app@${RUN_THAT_APP_VERSION} --allow-unavailable shellcheck@${SHELLCHECK_VERSION}
-=======
 	tools/rta shfmt@${SHFMT_VERSION} -f . | grep -v tools/node_modules | grep -v '^vendor/' | xargs tools/rta shfmt@${SHFMT_VERSION} --write
-	tools/rta shfmt@${SHFMT_VERSION} -f . | grep -v tools/node_modules | grep -v '^vendor/' | xargs tools/rta shellcheck@${SHELLCHECK_VERSION}
->>>>>>> 7e753379
+	tools/rta shfmt@${SHFMT_VERSION} -f . | grep -v tools/node_modules | grep -v '^vendor/' | xargs tools/rta --allow-unavailable shellcheck@${SHELLCHECK_VERSION}
 	${CURDIR}/tools/node_modules/.bin/gherkin-lint
 	tools/rta golangci-lint@${GOLANGCILINT_VERSION} run
 	tools/ensure_no_files_with_dashes.sh
