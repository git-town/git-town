.DEFAULT_GOAL := spec
date := $(shell TZ=UTC date -u '+%Y-%m-%d')

build:  # builds for the current platform
	go install -ldflags "-X github.com/git-town/git-town/src/cmd.version=v0.0.0-test -X github.com/git-town/git-town/src/cmd.buildDate=today"

build-release: cross-compile  # builds the artifacts for a new release
	package/debian/make_deb.sh

cross-compile:  # builds the binary for all platforms
	go get github.com/mitchellh/gox
	gox -ldflags "-X github.com/git-town/git-town/src/cmd.version=${TRAVIS_TAG} -X github.com/git-town/git-town/src/cmd.buildDate=${date}" \
			-output "dist/{{.Dir}}-${TRAVIS_TAG}-{{.OS}}-{{.Arch}}"

cuke: build   # runs the new Godog-based feature tests
	@go test . -v -count=1

cuke-prof: build  # creates a flamegraph
<<<<<<< HEAD
	env GOGC=off go test . -v -cpuprofile=godog.out
=======
	go test . -v -cpuprofile=godog.out
	@rm git-town.test
>>>>>>> 55c106f0
	@echo Please open https://www.speedscope.app and load the file godog.out

deploy:  # deploys the website
	git checkout gh-pages
	git pull
	git checkout master
	git pull --rebase
	tools/harp/node_modules/.bin/harp compile website/ _www
	git checkout gh-pages
	cp -r _www/* .
	rm -rf _www
	git add -A
	git commit
	git push
	git checkout master

fix: fix-go fix-md  # auto-fixes lint issues in all languages

fix-go:  # auto-fixes all Go lint issues
	gofmt -s -w ./src ./test

fix-md:  # auto-fixes all Markdown lint issues
	tools/prettier/node_modules/.bin/prettier --write .

help:  # prints all make targets
	@cat Makefile | grep '^[^ ]*:' | grep -v '.PHONY' | grep -v help | sed 's/:.*#/#/' | column -s "#" -t

lint: lint-go lint-md   # lints all the source code

lint-go:  # lints the Go files
	golangci-lint run --enable-all -D dupl -D lll -D gochecknoglobals -D gochecknoinits -D goconst -D wsl -D gomnd src/... test/...

lint-md:   # lints the Markdown files
	tools/prettier/node_modules/.bin/prettier -l .
	tools/text-runner/node_modules/.bin/text-run --offline

setup: setup-go  # the setup steps necessary on developer machines
	cd tools/harp && yarn install
	cd tools/text-runner && yarn install

setup-go:
	GO111MODULE=on go get github.com/cucumber/godog/cmd/godog@v0.9.0
	curl -sfL https://raw.githubusercontent.com/golangci/golangci-lint/master/install.sh| sh -s -- -b $(shell go env GOPATH)/bin v1.23.8

stats:  # shows code statistics
	@find . -type f | grep -v '\./node_modules/' | grep -v '\./vendor/' | grep -v '\./.git/' | xargs scc

test: lint unit cuke  # runs all the tests
.PHONY: test

test-go: build unit cuke lint-go  # runs all tests for Golang

test-md: lint-md   # runs all Markdown tests

u:  # runs only the unit tests for changed code
	go test -timeout 5s ./src/... ./test/...

unit:  # runs all the unit tests with race detector
	go test -count=1 -timeout 20s -race ./src/... ./test/...

update:  # updates all dependencies
	go get -u ./...
	go mod tidy
	go mod vendor<|MERGE_RESOLUTION|>--- conflicted
+++ resolved
@@ -16,12 +16,8 @@
 	@go test . -v -count=1
 
 cuke-prof: build  # creates a flamegraph
-<<<<<<< HEAD
 	env GOGC=off go test . -v -cpuprofile=godog.out
-=======
-	go test . -v -cpuprofile=godog.out
 	@rm git-town.test
->>>>>>> 55c106f0
 	@echo Please open https://www.speedscope.app and load the file godog.out
 
 deploy:  # deploys the website
