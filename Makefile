RTA_VERSION = 0.3.0 # run-that-app version to use

# internal data and state
.DEFAULT_GOAL := help
TODAY = $(shell date +'%Y-%m-%d')
DEV_VERSION := $(shell git describe --tags 2> /dev/null || git rev-parse --short HEAD)
RELEASE_VERSION := "11.1.0"
GO_BUILD_ARGS = LANG=C GOGC=off

build:  # builds for the current platform
	@go install -ldflags "-X github.com/git-town/git-town/v11/src/cmd.version=${DEV_VERSION}-dev -X github.com/git-town/git-town/v11/src/cmd.buildDate=${TODAY}"

buildwin:  # builds the binary on Windows
	@go install -ldflags "-X github.com/git-town/git-town/v11/src/cmd.version=-dev -X github.com/git-town/git-town/v11/src/cmd.buildDate=1/2/3"

clear:  # clears the build and lint caches
	tools/rta golangci-lint cache clean

contributors:  # displays the contributors
	@(cd tools/list_contributors && go build && ./list_contributors v${RELEASE_VERSION})

cuke: build   # runs all end-to-end tests
	@env $(GO_BUILD_ARGS) go test . -v -count=1

cukethis: build   # runs the end-to-end tests that have a @this tag
	@env $(GO_BUILD_ARGS) cukethis=1 go test . -v -count=1

cukethiswin:  # runs the end-to-end tests that have a @this tag on Windows
	go install -ldflags "-X github.com/git-town/git-town/v11/src/cmd.version=-dev -X github.com/git-town/git-town/v11/src/cmd.buildDate=1/2/3"
	powershell -Command '$$env:cukethis=1 ; go test . -v -count=1'

cuke-prof: build  # creates a flamegraph for the end-to-end tests
	env $(GO_BUILD_ARGS) go test . -v -cpuprofile=godog.out
	@rm git-town.test
	@echo Please open https://www.speedscope.app and load the file godog.out

cukewin: buildwin  # runs all end-to-end tests on Windows
	go test . -v -count=1

dependencies: tools/rta@${RTA_VERSION}  # prints the dependencies between the internal Go packages as a tree
	@tools/rta depth . | grep git-town

docs: build tools/node_modules  # tests the documentation
	${CURDIR}/tools/node_modules/.bin/text-run --offline

fix: tools/rta@${RTA_VERSION} tools/node_modules  # runs all linters and auto-fixes
	git diff --check
	go run tools/format_unittests/format_unittests.go
	go run tools/format_self/format_self.go
	go run tools/structs_sorted/structs_sorted.go
	tools/rta gofumpt -l -w .
	tools/rta dprint fmt
	tools/rta dprint fmt --config dprint-changelog.json
	${CURDIR}/tools/node_modules/.bin/prettier --write '**/*.yml'
	tools/rta shfmt -f . | grep -v tools/node_modules | grep -v '^vendor/' | xargs tools/rta shfmt --write
	tools/rta shfmt -f . | grep -v tools/node_modules | grep -v '^vendor/' | xargs tools/rta --include-path --optional shellcheck
	${CURDIR}/tools/node_modules/.bin/gherkin-lint
	tools/rta actionlint
	@make --no-print-directory golangci-lint
	tools/ensure_no_files_with_dashes.sh
	tools/rta ghokin fmt replace features/
	tools/rta --available alphavet && go vet "-vettool=$(shell tools/rta --which alphavet)" $(shell go list ./... | grep -v src/cmd | grep -v /v11/tools/)
	@make --no-print-directory deadcode

help:  # prints all available targets
	@grep -h -E '^[a-zA-Z_-]+:.*?# .*$$' $(MAKEFILE_LIST) | awk 'BEGIN {FS = ":.*?# "}; {printf "\033[36m%-20s\033[0m %s\n", $$1, $$2}'

lint: tools/rta@${RTA_VERSION}  # runs the linters concurrently
	@go run tools/structs_sorted/structs_sorted.go
	@git diff --check &
	@${CURDIR}/tools/node_modules/.bin/gherkin-lint &
	@tools/rta actionlint &
	@tools/ensure_no_files_with_dashes.sh &
	@tools/rta --available alphavet && go vet "-vettool=$(shell tools/rta --which alphavet)" $(shell go list ./... | grep -v src/cmd | grep -v /v11/tools/) &
	@make --no-print-directory deadcode &
	@make --no-print-directory golangci-lint

smoke: build  # run the smoke tests
	@env $(GO_BUILD_ARGS) smoke=1 go test . -v -count=1

smokewin: buildwin  # runs the Windows smoke tests
	@env smoke=1 go test . -v -count=1

stats: tools/rta@${RTA_VERSION}  # shows code statistics
	@find . -type f | grep -v './tools/node_modules' | grep -v '\./vendor/' | grep -v '\./.git/' | grep -v './website/book' | xargs tools/rta scc

test: fix docs unit cuke  # runs all the tests
.PHONY: test

test-go: tools/rta@${RTA_VERSION}  # smoke tests while working on the Go code
	@make --no-print-directory build &
	@make --no-print-directory golangci-lint &
	@make --no-print-directory deadcode &
	@make --no-print-directory unit

todo:  # displays all TODO items
	git grep --line-number TODO ':!vendor'

unit: build  # runs only the unit tests for changed code
	@env GOGC=off go test -timeout 30s ./src/... ./test/... ./tools/format_self/... ./tools/format_unittests/... ./tools/release_stats/... ./tools/structs_sorted/...

unit-all: build  # runs all the unit tests
	env GOGC=off go test -count=1 -timeout 60s ./src/... ./test/...

unit-race: build  # runs all the unit tests with race detector
	env GOGC=off go test -count=1 -timeout 60s -race ./src/... ./test/...

update: tools/rta@${RTA_VERSION}  # updates all dependencies
	go get -u ./...
	go mod tidy
	go mod vendor
	(cd tools && yarn upgrade --latest)
	tools/rta --update

# --- HELPER TARGETS --------------------------------------------------------------------------------------------------------------------------------

deadcode: tools/rta@${RTA_VERSION}
	@tools/rta deadcode github.com/git-town/git-town/tools/format_self &
	@tools/rta deadcode github.com/git-town/git-town/tools/format_unittests &
	@tools/rta deadcode github.com/git-town/git-town/tools/release_stats &
	@tools/rta deadcode github.com/git-town/git-town/tools/structs_sorted &
	@tools/rta deadcode -test github.com/git-town/git-town/v11 | grep -v BranchExists \
	                                                           | grep -v Paniced \
	                                                           | grep -v FileExists \
	                                                           | grep -v FileHasContent \
	                                                           | grep -v IsGitRepo \
	                                                           | grep -v CreateFile \
	                                                           | grep -v CreateGitTown \
	                                                           | grep -v 'Create$$' \
	                                                           || true

golangci-lint: tools/rta@${RTA_VERSION}
<<<<<<< HEAD
	@(cd tools/format_self && ../rta golangci-lint@1.55.2 run) &
	@(cd tools/format_unittests && ../rta golangci-lint@1.55.2 run) &
	@(cd tools/release_stats && ../rta golangci-lint@1.55.2 run) &
	@(cd tools/structs_sorted && ../rta golangci-lint@1.55.2 run) &
=======
	@(cd tools/format_self && ../rta golangci-lint@1.55.2 run)
	@(cd tools/format_unittests && ../rta golangci-lint@1.55.2 run)
	@(cd tools/structs_sorted && ../rta golangci-lint@1.55.2 run)
>>>>>>> aa1b74b7
	@tools/rta golangci-lint run

tools/rta@${RTA_VERSION}:
	@rm -f tools/rta*
	@(cd tools && curl https://raw.githubusercontent.com/kevgo/run-that-app/main/download.sh | sh)
	@mv tools/rta tools/rta@${RTA_VERSION}
	@ln -s rta@${RTA_VERSION} tools/rta

tools/node_modules: tools/yarn.lock
	@echo "Installing Node based tools"
	@cd tools && yarn install
	@touch tools/node_modules  # update timestamp of the node_modules folder so that Make doesn't re-install it on every command<|MERGE_RESOLUTION|>--- conflicted
+++ resolved
@@ -130,16 +130,10 @@
 	                                                           || true
 
 golangci-lint: tools/rta@${RTA_VERSION}
-<<<<<<< HEAD
-	@(cd tools/format_self && ../rta golangci-lint@1.55.2 run) &
-	@(cd tools/format_unittests && ../rta golangci-lint@1.55.2 run) &
-	@(cd tools/release_stats && ../rta golangci-lint@1.55.2 run) &
-	@(cd tools/structs_sorted && ../rta golangci-lint@1.55.2 run) &
-=======
 	@(cd tools/format_self && ../rta golangci-lint@1.55.2 run)
 	@(cd tools/format_unittests && ../rta golangci-lint@1.55.2 run)
+	@(cd tools/release_stats && ../rta golangci-lint@1.55.2 run)
 	@(cd tools/structs_sorted && ../rta golangci-lint@1.55.2 run)
->>>>>>> aa1b74b7
 	@tools/rta golangci-lint run
 
 tools/rta@${RTA_VERSION}:
