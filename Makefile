--- conflicted
+++ resolved
@@ -145,10 +145,7 @@
 	                                                           | grep -v NewSHAs \
 	                                                           | grep -v NewSet \
 	                                                           | grep -v Paniced \
-<<<<<<< HEAD
 	                                                           | grep -v Set.Add \
-=======
->>>>>>> ebcf0776
 	                                                           || true
 	@tput sgr0 || true
 
