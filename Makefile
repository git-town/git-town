--- conflicted
+++ resolved
@@ -79,21 +79,17 @@
 	@echo lint tools/format_self
 	@(cd tools/format_self && make test)
 	@echo lint tools/format_unittests
-<<<<<<< HEAD
-	@(cd tools/format_unittests && ../rta golangci-lint run)
-	@echo lint tools/messages_sorted
-	@(cd tools/messages_sorted && ../rta make lint)
-=======
 	@(cd tools/format_unittests && make test)
 	@echo lint tools/lint_steps
 	@(cd tools/lint_steps && make test)
+	@echo lint tools/messages_sorted
+	@(cd tools/messages_sorted && ../rta make lint)
 	@echo lint tools/messy_output
 	@(cd tools/messy_output && make test)
 	@echo lint tools/optioncompare
 	@(cd tools/optioncompare && make test)
 	@echo lint tools/print_config_exhaustive
 	@(cd tools/print_config_exhaustive && make test)
->>>>>>> 9c086151
 	@echo lint tools/stats_release
 	@(cd tools/stats_release && make test)
 	@echo lint tools/structs_sorted
