# versions of development tooling used here
DEPTH_VERSION = 1.2.1
GOFUMPT_VERSION = 0.3.0
GOLANGCILINT_VERSION = 1.50.0
SCC_VERSION = 3.1.0
SHELLCHECK_VERSION = 0.8.0
SHFMT_VERSION = 3.5.1

TODAY = $(shell date +'%Y/%m/%d')
.DEFAULT_GOAL := help

<<<<<<< HEAD
ifndef MY_FLAG
$(error MY_FLAG is not set)
endif
=======
BUILD_ARGS = LANG=C GOGC=off
>>>>>>> 7cb3afc3

build:  # builds for the current platform
	$(eval DEV_VERSION = $(shell git describe --tags 2>/dev/null || git rev-parse --short HEAD))
	go install -trimpath -ldflags "-X github.com/git-town/git-town/v7/src/cmd.version=${DEV_VERSION}-dev -X github.com/git-town/git-town/v7/src/cmd.buildDate=${TODAY}"

cuke: build   # runs all end-to-end tests
	@env $(BUILD_ARGS) go test . -v -count=1

<<<<<<< HEAD
cukethis: build   # runs only the end-to-end tests that have a @this tag
	@env LANG=C GOGC=off go test . -v -count=1 -this
=======
cukethis: build   # runs the end-to-end tests that have a @this tag
	@env $(BUILD_ARGS) go test . -v -count=1 -this
>>>>>>> 7cb3afc3

cuke-prof: build  # creates a flamegraph
	env $(BUILD_ARGS) go test . -v -cpuprofile=godog.out
	@rm git-town.test
	@echo Please open https://www.speedscope.app and load the file godog.out

dependencies: tools/depth-${DEPTH_VERSION}  # prints the dependencies between packages as a tree
	@tools/depth-${DEPTH_VERSION} . | grep git-town

docs: build tools/node_modules  # tests the documentation
	${CURDIR}/tools/node_modules/.bin/text-run --offline

fix: tools/golangci-lint-${GOLANGCILINT_VERSION} tools/gofumpt-${GOFUMPT_VERSION} tools/node_modules tools/shellcheck-${SHELLCHECK_VERSION} tools/shfmt-${SHFMT_VERSION}  # auto-fixes lint issues in all languages
	git diff --check
	tools/gofumpt-${GOFUMPT_VERSION} -l -w .
	${CURDIR}/tools/node_modules/.bin/dprint fmt
	${CURDIR}/tools/node_modules/.bin/prettier --write '**/*.yml'
	tools/shfmt-${SHFMT_VERSION} -f . | grep -v tools/node_modules | grep -v '^vendor\/' | xargs tools/shfmt-${SHFMT_VERSION} --write
	tools/shfmt-${SHFMT_VERSION} -f . | grep -v tools/node_modules | grep -v '^vendor\/' | xargs tools/shellcheck-${SHELLCHECK_VERSION}
	${CURDIR}/tools/node_modules/.bin/gherkin-lint
	tools/golangci-lint-${GOLANGCILINT_VERSION} run

help:  # prints all available targets
	@grep -h -E '^[a-zA-Z_-]+:.*?# .*$$' $(MAKEFILE_LIST) | awk 'BEGIN {FS = ":.*?# "}; {printf "\033[36m%-20s\033[0m %s\n", $$1, $$2}'

msi:  # compiles the MSI installer for Windows
	rm -f git-town*.msi
	go build -trimpath -ldflags "-X github.com/git-town/git-town/src/cmd.version=v${VERSION} -X github.com/git-town/git-town/src/cmd.buildDate=${TODAY}"
	go-msi make --msi dist/git-town_${VERSION}_windows_intel_64.msi --version ${VERSION} --src installer/templates/ --path installer/wix.json
	@rm git-town.exe

release-linux:   # creates a new release
	# cross-compile the binaries
	goreleaser --rm-dist

	# create GitHub release with files in alphabetical order
	hub release create --draft --browse --message ${VERSION} \
		-a dist/git-town_${VERSION}_linux_intel_64.deb \
		-a dist/git-town_${VERSION}_linux_intel_64.rpm \
		-a dist/git-town_${VERSION}_linux_intel_64.tar.gz \
		-a dist/git-town_${VERSION}_linux_arm_64.deb \
		-a dist/git-town_${VERSION}_linux_arm_64.rpm \
		-a dist/git-town_${VERSION}_linux_arm_64.tar.gz \
		-a dist/git-town_${VERSION}_macos_intel_64.tar.gz \
		-a dist/git-town_${VERSION}_macos_arm_64.tar.gz \
		-a dist/git-town_${VERSION}_windows_intel_64.zip \
		v${VERSION}

release-win: msi  # adds the Windows installer to the release
	hub release edit --browse --message ${VERSION} \
		-a dist/git-town_${VERSION}_windows_intel_64.msi
		v${VERSION}

stats: tools/scc-${SCC_VERSION}  # shows code statistics
	@find . -type f | grep -v './tools/node_modules' | grep -v '\./vendor/' | grep -v '\./.git/' | grep -v './website/book' | xargs tools/scc-${SCC_VERSION}

test: fix docs unit cuke  # runs all the tests
.PHONY: test

unit:  # runs only the unit tests for changed code
	env GOGC=off go test -timeout 30s ./src/... ./test/...

unit-all:  # runs all the unit tests with race detector
	env GOGC=off go test -count=1 -timeout 60s -race ./src/... ./test/...

update:  # updates all dependencies
	go get -u ./...
	go mod tidy
	go mod vendor
	(cd tools && yarn upgrade --latest)
	echo
	echo Please update the third-party tooling in the Makefile manually.

# --- HELPER TARGETS --------------------------------------------------------------------------------------------------------------------------------

tools/depth-${DEPTH_VERSION}:
	@echo "Installing depth ${DEPTH_VERSION} ..."
	@env GOBIN="$(CURDIR)/tools" go install github.com/KyleBanks/depth/cmd/depth@v${DEPTH_VERSION}
	@mv tools/depth tools/depth-${DEPTH_VERSION}

tools/gofumpt-${GOFUMPT_VERSION}:
	@echo "Installing gofumpt ${GOFUMPT_VERSION} ..."
	@env GOBIN="$(CURDIR)/tools" go install mvdan.cc/gofumpt@v${GOFUMPT_VERSION}
	@mv tools/gofumpt tools/gofumpt-${GOFUMPT_VERSION}

tools/golangci-lint-${GOLANGCILINT_VERSION}:
	@echo "Installing golangci-lint ${GOLANGCILINT_VERSION} ..."
	@curl -sSfL https://raw.githubusercontent.com/golangci/golangci-lint/master/install.sh | sh -s -- -b tools v${GOLANGCILINT_VERSION}
	@mv tools/golangci-lint tools/golangci-lint-${GOLANGCILINT_VERSION}

tools/node_modules: tools/yarn.lock
	@echo "Installing Node based tools"
	@cd tools && yarn install
	@touch tools/node_modules  # update timestamp of the node_modules folder so that Make doesn't re-install it on every command

tools/scc-${SCC_VERSION}:
	@echo "Installing scc ${SCC_VERSION} ..."
	@env GOBIN=$(CURDIR)/tools go install github.com/boyter/scc/v3@v3.1.0
	@mv tools/scc tools/scc-${SCC_VERSION}

tools/shellcheck-${SHELLCHECK_VERSION}:
	@echo installing Shellcheck ${SHELLCHECK_VERSION} ...
	@curl -sSL https://github.com/koalaman/shellcheck/releases/download/v${SHELLCHECK_VERSION}/shellcheck-v${SHELLCHECK_VERSION}.$(shell go env GOOS).x86_64.tar.xz | tar xJ
	@mv shellcheck-v${SHELLCHECK_VERSION}/shellcheck tools/shellcheck-${SHELLCHECK_VERSION}
	@rm -rf shellcheck-v${SHELLCHECK_VERSION}

tools/shfmt-${SHFMT_VERSION}:
	@echo installing Shellfmt ${SHFMT_VERSION} ...
	@env GOBIN="$(CURDIR)/tools" go install mvdan.cc/sh/v3/cmd/shfmt@v${SHFMT_VERSION}
	@mv tools/shfmt tools/shfmt-${SHFMT_VERSION}<|MERGE_RESOLUTION|>--- conflicted
+++ resolved
@@ -9,13 +9,11 @@
 TODAY = $(shell date +'%Y/%m/%d')
 .DEFAULT_GOAL := help
 
-<<<<<<< HEAD
 ifndef MY_FLAG
 $(error MY_FLAG is not set)
 endif
-=======
+
 BUILD_ARGS = LANG=C GOGC=off
->>>>>>> 7cb3afc3
 
 build:  # builds for the current platform
 	$(eval DEV_VERSION = $(shell git describe --tags 2>/dev/null || git rev-parse --short HEAD))
@@ -24,13 +22,8 @@
 cuke: build   # runs all end-to-end tests
 	@env $(BUILD_ARGS) go test . -v -count=1
 
-<<<<<<< HEAD
-cukethis: build   # runs only the end-to-end tests that have a @this tag
-	@env LANG=C GOGC=off go test . -v -count=1 -this
-=======
 cukethis: build   # runs the end-to-end tests that have a @this tag
 	@env $(BUILD_ARGS) go test . -v -count=1 -this
->>>>>>> 7cb3afc3
 
 cuke-prof: build  # creates a flamegraph
 	env $(BUILD_ARGS) go test . -v -cpuprofile=godog.out
