--- conflicted
+++ resolved
@@ -117,12 +117,7 @@
 
 keep-sorted: tools/rta@${RTA_VERSION}
 	tools/rta --install ripgrep
-<<<<<<< HEAD
-	tools/rta ripgrep -V
-	tools/rta keep-sorted $(shell tools/rta ripgrep -l 'keep-sorted end' ./ | tools/rta ripgrep -v Makefile)
-=======
 	tools/rta keep-sorted $(shell tools/rta ripgrep -l 'keep-sorted end' ./ --glob '!Makefile')
->>>>>>> 9fcd60fa
 
 lint-iterate-map:
 	@(cd tools/iterate_map && go build) && ./tools/iterate_map/iterate_map
