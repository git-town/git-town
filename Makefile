.DEFAULT_GOAL := spec
date := $(shell TZ=UTC date -u '+%Y-%m-%d')

<<<<<<< HEAD
# builds for the current platform
build:
	go install -ldflags "-X github.com/Originate/git-town/src/cmd.version=v0.0.0-test -X 'github.com/Originate/git-town/src/cmd.buildDate=today'"
=======
build:  # builds for the current platform
	go install
>>>>>>> 132b113e

build-release: cross-compile  # builds the artifacts for a new release
	package/debian/make_deb.sh

cross-compile:  # builds the binary for all platforms
	go get github.com/mitchellh/gox
	gox -ldflags "-X github.com/Originate/git-town/src/cmd.version=${TRAVIS_TAG} -X 'github.com/Originate/git-town/src/cmd.buildDate=${date}'" \
			-output "dist/{{.Dir}}-{{.OS}}-{{.Arch}}"

cuke: build  # runs the feature tests
	bundle exec parallel_cucumber $(DIR)
DIR = $(if $(dir),$(dir),"features")

deploy:  # deploys the website
	git checkout gh-pages
	git pull
	git checkout master
	git pull --rebase
	harp compile website/ _www
	git checkout gh-pages
	cp -r _www/* .
	rm -rf _www
	git add -A
	git commit
	git push
	git checkout master

fix: fix-cucumber fix-ruby fix-markdown  # auto-fixes lint issues in all languages

fix-cucumber:  # auto-fixes all Cucumber lint issues
	bundle exec cucumber_lint --fix

fix-markdown:  # auto-fixes all Markdown lint issues
	prettier --write "{,!(vendor)/**/}*.md"

fix-ruby:  # auto-fixes all Ruby lint issues
	bundle exec rubocop --auto-correct

help:  # prints all make targets
	@cat Makefile | grep '^[^ ]*:' | grep -v '.PHONY' | grep -v help | sed 's/:.*#/#/' | column -s "#" -t

lint: lint-cucumber lint-go lint-markdown lint-ruby  # lints all the source code

lint-cucumber:  # lints the Cucumber files
	bundle exec cucumber_lint

lint-go:  # lints the Go files
	goimports -d src
	gometalinter.v2

lint-markdown:  # lints the Markdown files
	node_modules/.bin/prettier -l '{,!(vendor)/**/}*.md'
	node_modules/.bin/text-run --offline

lint-ruby:  # lints the Ruby files
	bundle exec rubocop

setup:  # the setup steps necessary on developer machines
	go get -u github.com/Masterminds/glide \
					  gopkg.in/alecthomas/gometalinter.v2 \
					  github.com/onsi/ginkgo/ginkgo
	gometalinter.v2 --install
	bundle install
	yarn install

spec: lint tests cuke  # runs all the tests

tests:  # runs the unit tests
	ginkgo src/...

update:  # updates all dependencies
	glide up<|MERGE_RESOLUTION|>--- conflicted
+++ resolved
@@ -1,14 +1,8 @@
 .DEFAULT_GOAL := spec
 date := $(shell TZ=UTC date -u '+%Y-%m-%d')
 
-<<<<<<< HEAD
-# builds for the current platform
-build:
+build: # builds for the current platform
 	go install -ldflags "-X github.com/Originate/git-town/src/cmd.version=v0.0.0-test -X 'github.com/Originate/git-town/src/cmd.buildDate=today'"
-=======
-build:  # builds for the current platform
-	go install
->>>>>>> 132b113e
 
 build-release: cross-compile  # builds the artifacts for a new release
 	package/debian/make_deb.sh
