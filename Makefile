RTA_VERSION = 0.3.0 # run-that-app version to use

# internal data and state
.DEFAULT_GOAL := help
TODAY = $(shell date +'%Y-%m-%d')
DEV_VERSION := $(shell git describe --tags 2> /dev/null || git rev-parse --short HEAD)
RELEASE_VERSION := "11.1.0"
GO_BUILD_ARGS = LANG=C GOGC=off

build:  # builds for the current platform
	@go install -ldflags "-X github.com/git-town/git-town/v11/src/cmd.version=${DEV_VERSION}-dev -X github.com/git-town/git-town/v11/src/cmd.buildDate=${TODAY}"

cuke: build   # runs all end-to-end tests
	@env $(GO_BUILD_ARGS) go test . -v -count=1

cukethis: build   # runs the end-to-end tests that have a @this tag
	@env $(GO_BUILD_ARGS) cukethis=1 go test . -v -count=1

<<<<<<< HEAD
cukethisps: build   # runs the end-to-end tests that have a @this tag on Windows
	powershell -Command '{ $$env:cukethis="1" ; go test . -v -count=1 }'
=======
cukethiswin:  # runs the end-to-end tests that have a @this tag on Windows
	go install -ldflags "-X github.com/git-town/git-town/v11/src/cmd.version=-dev -X github.com/git-town/git-town/v11/src/cmd.buildDate=1/2/3"
	powershell -Command '$$env:cukethis=1 ; go test . -v -count=1'
>>>>>>> fc48b31c

cuke-prof: build  # creates a flamegraph for the end-to-end tests
	env $(GO_BUILD_ARGS) go test . -v -cpuprofile=godog.out
	@rm git-town.test
	@echo Please open https://www.speedscope.app and load the file godog.out

cukewin:  # runs all end-to-end tests on Windows
	go install -ldflags "-X github.com/git-town/git-town/v11/src/cmd.version=-dev -X github.com/git-town/git-town/v11/src/cmd.buildDate=1/2/3"
	go test . -v -count=1

dependencies: tools/rta@${RTA_VERSION}  # prints the dependencies between the internal Go packages as a tree
	@tools/rta depth . | grep git-town

docs: build tools/node_modules  # tests the documentation
	${CURDIR}/tools/node_modules/.bin/text-run --offline

fix: tools/rta@${RTA_VERSION} tools/node_modules  # auto-fixes lint issues in all languages
	git diff --check
	go run tools/format_unittests/format.go run
	go run tools/format_self/format.go run
	tools/rta gofumpt -l -w .
	tools/rta dprint fmt
	tools/rta dprint fmt --config dprint-changelog.json
	${CURDIR}/tools/node_modules/.bin/prettier --write '**/*.yml'
	tools/rta shfmt -f . | grep -v tools/node_modules | grep -v '^vendor/' | xargs tools/rta shfmt --write
	tools/rta shfmt -f . | grep -v tools/node_modules | grep -v '^vendor/' | xargs tools/rta --include-path --optional shellcheck
	${CURDIR}/tools/node_modules/.bin/gherkin-lint
	tools/rta actionlint
	tools/rta golangci-lint run
	tools/ensure_no_files_with_dashes.sh
	tools/rta ghokin fmt replace features/
	tools/rta --available alphavet && go vet "-vettool=$(shell tools/rta --which alphavet)" $(shell go list ./... | grep -v src/cmd | grep -v /v11/tools/)
	tools/rta deadcode -test github.com/git-town/git-town/...

help:  # prints all available targets
	@grep -h -E '^[a-zA-Z_-]+:.*?# .*$$' $(MAKEFILE_LIST) | awk 'BEGIN {FS = ":.*?# "}; {printf "\033[36m%-20s\033[0m %s\n", $$1, $$2}'

lint:  # runs only the linters
	@git diff --check &
	@${CURDIR}/tools/node_modules/.bin/gherkin-lint &
	@tools/rta actionlint &
	@tools/ensure_no_files_with_dashes.sh &
	@tools/rta --available alphavet && go vet "-vettool=$(shell tools/rta --which alphavet)" $(shell go list ./... | grep -v src/cmd | grep -v /v11/tools/) &
	@tools/rta deadcode -test github.com/git-town/git-town/... &
	@tools/rta golangci-lint run

stats: tools/rta@${RTA_VERSION}  # shows code statistics
	@find . -type f | grep -v './tools/node_modules' | grep -v '\./vendor/' | grep -v '\./.git/' | grep -v './website/book' | xargs tools/rta scc

test: fix docs unit cuke  # runs all the tests
.PHONY: test

test-go: tools/rta@${RTA_VERSION}  # smoke tests to be run during active development on Go code
	@tools/rta gofumpt -l -w . &
	@make --no-print-directory build &
	@tools/rta golangci-lint run &
	@go run tools/format_unittests/format.go test &
	@go run tools/format_self/format.go test &
	@tools/ensure_no_files_with_dashes.sh &
	@tools/rta --available alphavet && go vet "-vettool=$(shell tools/rta --which alphavet)" $(shell go list ./... | grep -v src/cmd | grep -v /v11/tools/) &
	@tools/rta deadcode -test github.com/git-town/git-town/... &
	@make --no-print-directory unit

todo:  # displays all TODO items
	git grep --line-number TODO ':!vendor'

unit: build  # runs only the unit tests for changed code
	@env GOGC=off go test -timeout 30s ./src/... ./test/...
	@go run tools/format_unittests/format.go test
	@go run tools/format_self/format.go test

unit-all: build  # runs all the unit tests
	env GOGC=off go test -count=1 -timeout 60s ./src/... ./test/...

unit-race: build  # runs all the unit tests with race detector
	env GOGC=off go test -count=1 -timeout 60s -race ./src/... ./test/...

update: tools/rta@${RTA_VERSION}  # updates all dependencies
	go get -u ./...
	go mod tidy
	go mod vendor
	(cd tools && yarn upgrade --latest)
	tools/rta --update

# --- HELPER TARGETS --------------------------------------------------------------------------------------------------------------------------------

tools/rta@${RTA_VERSION}:
	@rm -f tools/rta*
	@(cd tools && curl https://raw.githubusercontent.com/kevgo/run-that-app/main/download.sh | sh)
	@mv tools/rta tools/rta@${RTA_VERSION}
	@ln -s rta@${RTA_VERSION} tools/rta

tools/node_modules: tools/yarn.lock
	@echo "Installing Node based tools"
	@cd tools && yarn install
	@touch tools/node_modules  # update timestamp of the node_modules folder so that Make doesn't re-install it on every command<|MERGE_RESOLUTION|>--- conflicted
+++ resolved
@@ -16,14 +16,9 @@
 cukethis: build   # runs the end-to-end tests that have a @this tag
 	@env $(GO_BUILD_ARGS) cukethis=1 go test . -v -count=1
 
-<<<<<<< HEAD
-cukethisps: build   # runs the end-to-end tests that have a @this tag on Windows
-	powershell -Command '{ $$env:cukethis="1" ; go test . -v -count=1 }'
-=======
 cukethiswin:  # runs the end-to-end tests that have a @this tag on Windows
 	go install -ldflags "-X github.com/git-town/git-town/v11/src/cmd.version=-dev -X github.com/git-town/git-town/v11/src/cmd.buildDate=1/2/3"
 	powershell -Command '$$env:cukethis=1 ; go test . -v -count=1'
->>>>>>> fc48b31c
 
 cuke-prof: build  # creates a flamegraph for the end-to-end tests
 	env $(GO_BUILD_ARGS) go test . -v -cpuprofile=godog.out
