--- conflicted
+++ resolved
@@ -15,16 +15,14 @@
 cukeall: install  # runs all end-to-end tests on CI
 	@env $(GO_TEST_ARGS) go test -v
 
-<<<<<<< HEAD
 cuke-capture-golden: install  # runs end-to-end tests and updates feature files with actual commands when tests fail
 	@env $(GO_TEST_ARGS) capturegolden=1 go test . -v -count=1
-=======
+
 cukesmoke: install  # run the smoke E2E tests
 	@env $(GO_TEST_ARGS) smoke=1 go test . -v -count=1
 
 cukesmokewin: install  # runs the smoke E2E tests on Windows
 	@env smoke=1 go test . -v -count=1
->>>>>>> 3c34a3c3
 
 cukethis: install  # runs the end-to-end tests that have a @this tag
 	@env $(GO_TEST_ARGS) cukethis=1 go test . -v -count=1
