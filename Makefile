--- conflicted
+++ resolved
@@ -79,10 +79,6 @@
 	cd tools && yarn install
 
 setup-go: setup-godog
-<<<<<<< HEAD
-=======
-	go install github.com/golangci/golangci-lint/cmd/golangci-lint@v1.50.0
->>>>>>> 75bf0a8c
 	go install mvdan.cc/gofumpt@v0.3.0
 	go install github.com/KyleBanks/depth/cmd/depth@latest
 	go install github.com/boyter/scc@latest
@@ -116,7 +112,7 @@
 
 tools/golangci-lint: Makefile
 	@echo "Installing golangci-lint ..."
-	curl -sSfL https://raw.githubusercontent.com/golangci/golangci-lint/master/install.sh | sh -s -- -b tools v1.46.0
+	curl -sSfL https://raw.githubusercontent.com/golangci/golangci-lint/master/install.sh | sh -s -- -b tools v1.50.0
 
 
 .DEFAULT_GOAL := help