# Releasing new versions of Git Town

This guide is for maintainers who make releases of Git Town.

### update release notes

- file `RELEASE_NOTES.md`
- commit to `main`

### bump the version

- search-and-replace the old version with the new version
  - triple-digits: `9.0.1`
  - double-digits: `9.0`
  - double-digits with v: `v9.0`
  - don't change existing version numbers in RELEASE_NOTES.md
- if bumping the major version:
  - update `github.com/git-town/git-town/v9/` everywhere in this repo
  - update `github.com/git-town/git-town/v9` (without trailing slash)

### create a GitHub release

On a Linux machine:

- install [hub](https://github.com/github/hub#installation)
- install [goreleaser](https://goreleaser.com/install)
<<<<<<< HEAD
- `env GITHUB_TOKEN=<your Github token> make release-linux`
=======
- create and push a new Git Tag for the release: `git tag v9.0.1`
- `env GITHUB_TOKEN=<your Github token> VERSION=9.0.1 make release-linux`
>>>>>>> afdecc5f
  - or omit the Github token and enter your credentials when asked
- this opens a release in draft mode the browser
- delete the empty release that the script has created
- copy the release notes into the good release
- leave the release as a draft for now

On a Windows machine, in Git Bash:

- install [hub](https://github.com/github/hub#installation)
- install [go-msi](https://github.com/mh-cbon/go-msi#install)
- install [wix](https://wixtoolset.org/releases)
- optionally install
  [.NET 3.5](https://dotnet.microsoft.com/download/dotnet-framework)
<<<<<<< HEAD
- `make msi` to create the Windows installer
=======
- `env VERSION=9.0.1 make msi` to create the Windows installer
>>>>>>> afdecc5f
- test the created Windows installer in the `dist` directory
- `env GITHUB_TOKEN=<your Github token> VERSION=9.0.1 make release-win`
- this opens the release in the browser
- verify that it added the `.msi` file
- publish the release
- merge the `main` branch into the `public` branch

### create a Homebrew release

TODO: try the new `brew bump-formula-pr` command next time.

- fork [Homebrew](https://github.com/Homebrew/homebrew-core)
- update `Library/Formula/git-town.rb`
  - get the sha256 by downloading the release (`.tar.gz`) and using
    `shasum -a 256 /path/to/file`
  - ignore the `bottle` block, the homebrew maintainers update it
- create a pull request and get it merged

### Arch Linux

Flag the package out of date on the right hand side menu of
[Git Town's AUR page](https://aur.archlinux.org/packages/git-town/).
[allonsy](https://github.com/allonsy) will update the package.

### update the website

The website publishes from the `public` branch to avoid listing unreleased
features to the public.

```
git checkout public
git merge main
git push
```

### debugging

To test the goreleaser setup:

```
goreleaser --snapshot --skip-publish --rm-dist
```<|MERGE_RESOLUTION|>--- conflicted
+++ resolved
@@ -24,12 +24,8 @@
 
 - install [hub](https://github.com/github/hub#installation)
 - install [goreleaser](https://goreleaser.com/install)
-<<<<<<< HEAD
-- `env GITHUB_TOKEN=<your Github token> make release-linux`
-=======
 - create and push a new Git Tag for the release: `git tag v9.0.1`
 - `env GITHUB_TOKEN=<your Github token> VERSION=9.0.1 make release-linux`
->>>>>>> afdecc5f
   - or omit the Github token and enter your credentials when asked
 - this opens a release in draft mode the browser
 - delete the empty release that the script has created
@@ -43,11 +39,7 @@
 - install [wix](https://wixtoolset.org/releases)
 - optionally install
   [.NET 3.5](https://dotnet.microsoft.com/download/dotnet-framework)
-<<<<<<< HEAD
-- `make msi` to create the Windows installer
-=======
 - `env VERSION=9.0.1 make msi` to create the Windows installer
->>>>>>> afdecc5f
 - test the created Windows installer in the `dist` directory
 - `env GITHUB_TOKEN=<your Github token> VERSION=9.0.1 make release-win`
 - this opens the release in the browser
