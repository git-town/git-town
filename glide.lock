hash: 41331d3a93dad5eea422f8927dd37c0daf4eb0581e266c9cab4158971f7b22bb
updated: 2017-05-08T17:02:16.102991-07:00
imports:
- name: github.com/fatih/color
  version: 7824417a424b65227be8ac9b14d545a7f3e6c3f0
- name: github.com/inconshreveable/mousetrap
  version: 76626ae9c91c4f2a10f34cad8ce83ea42c93bb75
- name: github.com/mattn/go-colorable
  version: 5411d3eea5978e6cdc258b30de592b60df6aba96
  repo: https://github.com/mattn/go-colorable
- name: github.com/mattn/go-isatty
  version: dda3de49cbfcec471bd7a70e6cc01fcc3ff90109
  repo: https://github.com/mattn/go-isatty
- name: github.com/spf13/cobra
  version: 92ea23a837e66f46ac9e7d04fa826602b7b0a42d
- name: github.com/spf13/pflag
  version: 9ff6c6923cfffbcd502984b8e0c80539a94968b7
- name: github.com/spf13/viper
  version: 7538d73b4eb9511d85a9f1dfef202eeb8ac260f4
- name: golang.org/x/sys
  version: e24f485414aeafb646f6fca458b0bf869c0880a1
  repo: https://go.googlesource.com/sys
  subpackages:
<<<<<<< HEAD
  - unix
=======
  - unix
testImports: []
>>>>>>> 8fd08c85
<|MERGE_RESOLUTION|>--- conflicted
+++ resolved
@@ -21,9 +21,5 @@
   version: e24f485414aeafb646f6fca458b0bf869c0880a1
   repo: https://go.googlesource.com/sys
   subpackages:
-<<<<<<< HEAD
   - unix
-=======
-  - unix
-testImports: []
->>>>>>> 8fd08c85
+testImports: []