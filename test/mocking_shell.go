package test

import (
	"fmt"
	"io/ioutil"
	"os"
	"path"
	"path/filepath"
	"runtime"
	"strings"

	"github.com/git-town/git-town/v7/src/envlist"
	"github.com/git-town/git-town/v7/src/run"
	"github.com/kballard/go-shellquote"
)

// MockingShell runs shell commands using a customizable environment.
// This is useful in tests. Possible customizations:
// - overide environment variables
// - Temporarily override certain shell commands with mock implementations.
//   Temporary mocks are only valid for the next command being run.
type MockingShell struct {
<<<<<<< HEAD
	workingDir     string // the directory in which this runner runs
	homeDir        string // the directory that contains the global Git configuration
	binDir         string // the directory that stores the mock shell command implementations, ignored if empty
	testOrigin     string // optional content of the GIT_TOWN_REMOTE environment variable
	hasMockCommand bool   // indicates whether the current test has mocked a command
	gitEditor      string // name of the binary to use as the custom editor during "git commit"
=======
	workingDir string // the directory in which this runner runs
	homeDir    string // the directory that contains the global Git configuration
	binDir     string // the directory that stores the mock shell command implementations, ignored if empty
	testOrigin string // optional content of the GIT_TOWN_REMOTE environment variable
	usesBinDir bool   // indicates whether the current test has created the binDir
>>>>>>> a15d6fec
}

// NewMockingShell provides a new MockingShell instance that executes in the given directory.
func NewMockingShell(workingDir string, homeDir string, binDir string) *MockingShell {
	return &MockingShell{workingDir: workingDir, homeDir: homeDir, binDir: binDir}
}

// createBinDir creates the directory that contains mock shell command implementations.
// This method is idempotent.
func (ms *MockingShell) createBinDir() error {
	if ms.usesBinDir {
		// binDir already created --> nothing to do here
		return nil
	}
	err := os.Mkdir(ms.binDir, 0o700)
	if err != nil {
		return fmt.Errorf("cannot create mock bin dir: %w", err)
	}
	ms.usesBinDir = true
	return nil
}

// createMockBinary creates an executable with the given name and content in ms.binDir.
func (ms *MockingShell) createMockBinary(name string, content string) error {
	if err := ms.createBinDir(); err != nil {
		return err
	}
	err := ioutil.WriteFile(filepath.Join(ms.binDir, name), []byte(content), 0o500)
	if err != nil {
		return fmt.Errorf("cannot write custom %q command: %w", name, err)
	}
	return nil
}

// WorkingDir provides the directory this MockingShell operates in.
func (ms *MockingShell) WorkingDir() string {
	return ms.workingDir
}

// MockBrokenCommand adds a mock for the given command that returns an error.
func (ms *MockingShell) MockBrokenCommand(name string) error {
	// write custom "which" command
	content := fmt.Sprintf("#!/usr/bin/env bash\n\nif [ \"$1\" == %q ]; then\n  echo %q\nelse\n  exit 1\nfi", name, filepath.Join(ms.binDir, name))
	err := ms.createMockBinary("which", content)
	if err != nil {
		return err
	}
	// write custom command
	content = "#!/usr/bin/env bash\n\nexit 1"
	return ms.createMockBinary(name, content)
}

// MockCommand adds a mock for the command with the given name.
func (ms *MockingShell) MockCommand(name string) error {
	// write custom "which" command
	content := fmt.Sprintf("#!/usr/bin/env bash\n\nif [ \"$1\" == %q ]; then\n  echo %q\nelse\n  exit 1\nfi", name, filepath.Join(ms.binDir, name))
	if err := ms.createMockBinary("which", content); err != nil {
		return fmt.Errorf("cannot write custom which command: %w", err)
	}
	// write custom command
	content = fmt.Sprintf("#!/usr/bin/env bash\n\necho %s called with: \"$@\"\n", name)
	return ms.createMockBinary(name, content)
}

// MockGit pretends that this repo has Git in the given version installed.
func (ms *MockingShell) MockGit(version string) error {
	if runtime.GOOS == "windows" {
		// create Windows binary
		content := fmt.Sprintf("echo git version %s\n", version)
		return ms.createMockBinary("git.cmd", content)
	}
	// create Unix binary
	content := fmt.Sprintf("#!/usr/bin/env bash\n\nif [ \"$1\" = \"version\" ]; then\n  echo git version %s\nfi\n", version)
	return ms.createMockBinary("git", content)
}

// MockCommitMessage sets up this shell with an editor that enters the given commit message.
func (ms *MockingShell) MockCommitMessage(message string) error {
	// create "bin" dir
	err := os.Mkdir(ms.binDir, 0o744)
	if err != nil {
		return fmt.Errorf("cannot create mock bin dir: %w", err)
	}
	// write custom git editor command
	content := "#!/usr/bin/env bash\n\necho '' > $1\n"
	err = ioutil.WriteFile(filepath.Join(ms.binDir, "git_editor"), []byte(content), 0o500)
	if err != nil {
		return fmt.Errorf("cannot write custom empty git editor command: %w", err)
	}
	ms.hasMockCommand = true
	ms.hasCustomGitEditor = true
	return nil
}

// MockNoCommandsInstalled pretends that no commands are installed.
func (ms *MockingShell) MockNoCommandsInstalled() error {
	content := "#!/usr/bin/env bash\n\nexit 1\n"
	return ms.createMockBinary("which", content)
}

// Run runs the given command with the given arguments
// in this ShellRunner's directory.
// Shell overrides will be used and removed when done.
func (ms *MockingShell) Run(name string, arguments ...string) (*run.Result, error) {
	return ms.RunWith(run.Options{}, name, arguments...)
}

// RunMany runs all given commands in current directory.
// Commands are provided as a list of argv-style strings.
// Shell overrides apply for the first command only.
// Failed commands abort immediately with the encountered error.
func (ms *MockingShell) RunMany(commands [][]string) error {
	for _, argv := range commands {
		command, args := argv[0], argv[1:]
		_, err := ms.Run(command, args...)
		if err != nil {
			return fmt.Errorf("error running command %q: %w", argv, err)
		}
	}
	return nil
}

// RunString runs the given command (including possible arguments)
// in this ShellRunner's directory.
// Shell overrides will be used and removed when done.
func (ms *MockingShell) RunString(fullCmd string) (*run.Result, error) {
	return ms.RunStringWith(fullCmd, run.Options{})
}

// RunStringWith runs the given command (including possible arguments)
// in this ShellRunner's directory using the given options.
// opts.Dir is a relative path inside the working directory of this ShellRunner.
// Shell overrides will be used and removed when done.
func (ms *MockingShell) RunStringWith(fullCmd string, opts run.Options) (result *run.Result, err error) {
	parts, err := shellquote.Split(fullCmd)
	if err != nil {
		return result, fmt.Errorf("cannot split command %q: %w", fullCmd, err)
	}
	cmd, args := parts[0], parts[1:]
	return ms.RunWith(opts, cmd, args...)
}

// RunWith runs the given command with the given options in this ShellRunner's directory.
func (ms *MockingShell) RunWith(opts run.Options, cmd string, args ...string) (result *run.Result, err error) {
	// create an environment with the temp shell overrides directory added to the PATH
	if opts.Env == nil {
		opts.Env = os.Environ()
	}
	// set HOME to the given global directory so that Git puts the global configuration there.
	opts.Env = envlist.Replace(opts.Env, "HOME", ms.homeDir)
	// add the custom origin
	if ms.testOrigin != "" {
		opts.Env = envlist.Replace(opts.Env, "GIT_TOWN_REMOTE", ms.testOrigin)
	}
	// add the custom bin dir to the PATH
	if ms.usesBinDir {
		opts.Env = envlist.PrependPath(opts.Env, ms.binDir)
	}
	// add the custom GIT_EDITOR
	if ms.hasCustomGitEditor {
		opts.Env = envlist.Replace("GIT_EDITOR", path.Join(ms.binDir, "git_editor"))
	}
	// set the working dir
	opts.Dir = filepath.Join(ms.workingDir, opts.Dir)
	// run the command inside the custom environment
	result, err = run.WithOptions(opts, cmd, args...)
	if Debug {
		fmt.Println(filepath.Base(ms.workingDir), ">", cmd, strings.Join(args, " "))
		fmt.Println(result.Output())
		if err != nil {
			fmt.Printf("ERROR: %v\n", err)
		}
	}
	return result, err
}

// SetTestOrigin adds the given environment variable to subsequent runs of commands.
func (ms *MockingShell) SetTestOrigin(content string) {
	ms.testOrigin = content
}<|MERGE_RESOLUTION|>--- conflicted
+++ resolved
@@ -20,20 +20,12 @@
 // - Temporarily override certain shell commands with mock implementations.
 //   Temporary mocks are only valid for the next command being run.
 type MockingShell struct {
-<<<<<<< HEAD
-	workingDir     string // the directory in which this runner runs
-	homeDir        string // the directory that contains the global Git configuration
-	binDir         string // the directory that stores the mock shell command implementations, ignored if empty
-	testOrigin     string // optional content of the GIT_TOWN_REMOTE environment variable
-	hasMockCommand bool   // indicates whether the current test has mocked a command
-	gitEditor      string // name of the binary to use as the custom editor during "git commit"
-=======
 	workingDir string // the directory in which this runner runs
 	homeDir    string // the directory that contains the global Git configuration
 	binDir     string // the directory that stores the mock shell command implementations, ignored if empty
 	testOrigin string // optional content of the GIT_TOWN_REMOTE environment variable
 	usesBinDir bool   // indicates whether the current test has created the binDir
->>>>>>> a15d6fec
+	gitEditor  string // name of the binary to use as the custom editor during "git commit"
 }
 
 // NewMockingShell provides a new MockingShell instance that executes in the given directory.
@@ -112,20 +104,8 @@
 
 // MockCommitMessage sets up this shell with an editor that enters the given commit message.
 func (ms *MockingShell) MockCommitMessage(message string) error {
-	// create "bin" dir
-	err := os.Mkdir(ms.binDir, 0o744)
-	if err != nil {
-		return fmt.Errorf("cannot create mock bin dir: %w", err)
-	}
-	// write custom git editor command
-	content := "#!/usr/bin/env bash\n\necho '' > $1\n"
-	err = ioutil.WriteFile(filepath.Join(ms.binDir, "git_editor"), []byte(content), 0o500)
-	if err != nil {
-		return fmt.Errorf("cannot write custom empty git editor command: %w", err)
-	}
-	ms.hasMockCommand = true
-	ms.hasCustomGitEditor = true
-	return nil
+	ms.gitEditor = "git_editor"
+	return ms.createMockBinary(ms.gitEditor, "#!/usr/bin/env bash\n\necho '' > $1\n")
 }
 
 // MockNoCommandsInstalled pretends that no commands are installed.
@@ -193,8 +173,8 @@
 		opts.Env = envlist.PrependPath(opts.Env, ms.binDir)
 	}
 	// add the custom GIT_EDITOR
-	if ms.hasCustomGitEditor {
-		opts.Env = envlist.Replace("GIT_EDITOR", path.Join(ms.binDir, "git_editor"))
+	if ms.gitEditor != "" {
+		opts.Env = envlist.Replace(opts.Env, "GIT_EDITOR", path.Join(ms.binDir, "git_editor"))
 	}
 	// set the working dir
 	opts.Dir = filepath.Join(ms.workingDir, opts.Dir)
