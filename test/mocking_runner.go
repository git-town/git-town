package test

import (
	"bytes"
	"fmt"
	"os"
	"os/exec"
	"path/filepath"
	"runtime"
	"strings"
	"time"

	"github.com/git-town/git-town/v7/src/envvars"
	"github.com/git-town/git-town/v7/src/run"
	"github.com/kballard/go-shellquote"
)

// MockingRunner runs shell commands using a customizable environment.
// This is useful in tests. Possible customizations:
//   - overide environment variables
//   - Temporarily override certain shell commands with mock implementations.
//     Temporary mocks are only valid for the next command being run.
type MockingRunner struct {
	// the directory that contains mock executables, ignored if empty
	binDir string

	// whether to log the output of subshell commands
	Debug bool `exhaustruct:"optional"`

	// name of the binary to use as the custom editor during "git commit"
	gitEditor string `exhaustruct:"optional"`

	// the directory that contains the global Git configuration
	homeDir string

	// optional content of the GIT_TOWN_REMOTE environment variable
	testOrigin string `exhaustruct:"optional"`

	// indicates whether the current test has created the binDir
	usesBinDir bool `exhaustruct:"optional"`

	// the directory in which this runner executes shell commands
	workingDir string
}

// NewMockingRunner provides a new MockingRunner instance that executes in the given directory.
func NewMockingRunner(workingDir string, homeDir string, binDir string) MockingRunner {
	return MockingRunner{
		workingDir: workingDir,
		homeDir:    homeDir,
		binDir:     binDir,
	}
}

// createBinDir creates the directory that contains mock executables.
// This method is idempotent.
func (r *MockingRunner) createBinDir() error {
	if r.usesBinDir {
		// binDir already created --> nothing to do here
		return nil
	}
	err := os.Mkdir(r.binDir, 0o700)
	if err != nil {
		return fmt.Errorf("cannot create mock bin dir: %w", err)
	}
	r.usesBinDir = true
	return nil
}

// createMockBinary creates an executable with the given name and content in ms.binDir.
func (r *MockingRunner) createMockBinary(name string, content string) error {
	if err := r.createBinDir(); err != nil {
		return err
	}
	err := os.WriteFile(filepath.Join(r.binDir, name), []byte(content), 0o500)
	if err != nil {
		return fmt.Errorf("cannot write custom %q command: %w", name, err)
	}
	return nil
}

// WorkingDir provides the directory this MockingRunner operates in.
func (r *MockingRunner) WorkingDir() string {
	return r.workingDir
}

// MockBrokenCommand adds a mock for the given command that returns an error.
func (r *MockingRunner) MockBrokenCommand(name string) error {
	// write custom "which" command
	content := fmt.Sprintf("#!/usr/bin/env bash\n\nif [ \"$1\" == %q ]; then\n  echo %q\nelse\n  exit 1\nfi", name, filepath.Join(r.binDir, name))
	err := r.createMockBinary("which", content)
	if err != nil {
		return err
	}
	// write custom command
	content = "#!/usr/bin/env bash\n\nexit 1"
	return r.createMockBinary(name, content)
}

// MockCommand adds a mock for the command with the given name.
func (r *MockingRunner) MockCommand(name string) error {
	// write custom "which" command
	content := fmt.Sprintf("#!/usr/bin/env bash\n\nif [ \"$1\" == %q ]; then\n  echo %q\nelse\n  exit 1\nfi", name, filepath.Join(r.binDir, name))
	if err := r.createMockBinary("which", content); err != nil {
		return fmt.Errorf("cannot write custom which command: %w", err)
	}
	// write custom command
	content = fmt.Sprintf("#!/usr/bin/env bash\n\necho %s called with: \"$@\"\n", name)
	return r.createMockBinary(name, content)
}

// MockGit pretends that this repo has Git in the given version installed.
func (r *MockingRunner) MockGit(version string) error {
	if runtime.GOOS == "windows" {
		// create Windows binary
		content := fmt.Sprintf("echo git version %s\n", version)
		return r.createMockBinary("git.cmd", content)
	}
	// create Unix binary
	content := fmt.Sprintf("#!/usr/bin/env bash\n\nif [ \"$1\" = \"version\" ]; then\n  echo git version %s\nfi\n", version)
	return r.createMockBinary("git", content)
}

// MockCommitMessage sets up this runner with an editor that enters the given commit message.
func (r *MockingRunner) MockCommitMessage(message string) error {
	r.gitEditor = "git_editor"
	return r.createMockBinary(r.gitEditor, fmt.Sprintf("#!/usr/bin/env bash\n\necho %q > $1", message))
}

// MockNoCommandsInstalled pretends that no commands are installed.
func (r *MockingRunner) MockNoCommandsInstalled() error {
	content := "#!/usr/bin/env bash\n\nexit 1\n"
	return r.createMockBinary("which", content)
}

// Run runs the given command with the given arguments.
// Overrides will be used and removed when done.
func (r *MockingRunner) Run(name string, arguments ...string) (*run.Result, error) {
	return r.RunWith(&run.Options{}, name, arguments...)
}

// RunMany runs all given commands.
// Commands are provided as a list of argv-style strings.
// Overrides apply for the first command only.
// Failed commands abort immediately with the encountered error.
func (r *MockingRunner) RunMany(commands [][]string) error {
	for _, argv := range commands {
		command, args := argv[0], argv[1:]
		_, err := r.Run(command, args...)
		if err != nil {
			return fmt.Errorf("error running command %q: %w", argv, err)
		}
	}
	return nil
}

// RunString runs the given command (including possible arguments).
// Overrides will be used and removed when done.
func (r *MockingRunner) RunString(fullCmd string) (*run.Result, error) {
	return r.RunStringWith(fullCmd, &run.Options{})
}

// RunStringWith runs the given command (including possible arguments) using the given options.
// opts.Dir is a relative path inside the working directory of this ShellRunner.
// Overrides will be used and removed when done.
func (r *MockingRunner) RunStringWith(fullCmd string, opts *run.Options) (*run.Result, error) {
	parts, err := shellquote.Split(fullCmd)
	if err != nil {
		return nil, fmt.Errorf("cannot split command %q: %w", fullCmd, err)
	}
	cmd, args := parts[0], parts[1:]
	return r.RunWith(opts, cmd, args...)
}

// RunWith runs the given command with the given options in this ShellRunner's directory.
func (r *MockingRunner) RunWith(opts *run.Options, cmd string, args ...string) (*run.Result, error) {
	// create an environment with the temp Overrides directory added to the PATH
	if opts.Env == nil {
		opts.Env = os.Environ()
	}
	// set HOME to the given global directory so that Git puts the global configuration there.
	opts.Env = envvars.Replace(opts.Env, "HOME", r.homeDir)
	// add the custom origin
	if r.testOrigin != "" {
		opts.Env = envvars.Replace(opts.Env, "GIT_TOWN_REMOTE", r.testOrigin)
	}
	// add the custom bin dir to the PATH
	if r.usesBinDir {
		opts.Env = envvars.PrependPath(opts.Env, r.binDir)
	}
	// add the custom GIT_EDITOR
	if r.gitEditor != "" {
		opts.Env = envvars.Replace(opts.Env, "GIT_EDITOR", filepath.Join(r.binDir, "git_editor"))
	}
	// set the working dir
	opts.Dir = filepath.Join(ms.workingDir, opts.Dir)

	// 1111111111111111111111111111

	subProcess := exec.Command(cmd, args...) // #nosec
	subProcess.Dir = opts.Dir
	subProcess.Env = opts.Env
	var output bytes.Buffer
	subProcess.Stdout = &output
	subProcess.Stderr = &output
	input, err := subProcess.StdinPipe()
	if err != nil {
		return nil, err
	}
	err = subProcess.Start()
	if err != nil {
		return nil, fmt.Errorf("can't start subprocess '%s %s': %w", cmd, strings.Join(args, " "), err)
	}
	for _, userInput := range opts.Input {
		// Here we simply wait for some time until the subProcess needs the input.
		// Capturing the output and scanning for the actual content needed
		// would introduce substantial amounts of multi-threaded complexity
		// for not enough gains.
		// https://github.com/git-town/go-execplus could help make this more robust.
		time.Sleep(InputDelay)
		_, err := input.Write([]byte(userInput))
		if err != nil {
			result := run.Result{
				Command:  cmd,
				Args:     args,
				Output:   output.String(),
				ExitCode: subProcess.ProcessState.ExitCode(),
			}
			return &result, fmt.Errorf("can't write %q to subprocess '%s %s': %w", userInput, cmd, strings.Join(args, " "), err)
		}
	}
	err = subProcess.Wait()
	if err != nil {
		err = fmt.Errorf(`
----------------------------------------
Diagnostic information of failed command

Command: %s %s
Error: %w
Output:
%s
----------------------------------------`, cmd, strings.Join(args, " "), err, output.String())
	}
	result := run.Result{
		Command:  cmd,
		Args:     args,
		Output:   output.String(),
		ExitCode: subProcess.ProcessState.ExitCode(),
	}

	// 2222222222222222222222222222

	if ms.Debug {
		fmt.Println(filepath.Base(ms.workingDir), ">", cmd, strings.Join(args, " "))
		fmt.Println(result.Output)
		if err != nil {
			fmt.Printf("ERROR: %v\n", err)
		}
	}
	return &result, err
}

// SetTestOrigin adds the given environment variable to subsequent runs of commands.
<<<<<<< HEAD
func (ms *MockingRunner) SetTestOrigin(content string) {
	ms.testOrigin = content
}

// InputDelay defines how long to wait before writing the next input string into the subprocess.
const InputDelay = 500 * time.Millisecond
=======
func (r *MockingRunner) SetTestOrigin(content string) {
	r.testOrigin = content
}
>>>>>>> 81a28d7a
<|MERGE_RESOLUTION|>--- conflicted
+++ resolved
@@ -261,15 +261,9 @@
 }
 
 // SetTestOrigin adds the given environment variable to subsequent runs of commands.
-<<<<<<< HEAD
-func (ms *MockingRunner) SetTestOrigin(content string) {
-	ms.testOrigin = content
-}
-
-// InputDelay defines how long to wait before writing the next input string into the subprocess.
-const InputDelay = 500 * time.Millisecond
-=======
 func (r *MockingRunner) SetTestOrigin(content string) {
 	r.testOrigin = content
 }
->>>>>>> 81a28d7a
+
+// InputDelay defines how long to wait before writing the next input string into the subprocess.
+const InputDelay = 500 * time.Millisecond