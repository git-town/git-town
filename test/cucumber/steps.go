package cucumber

import (
	"context"
	"errors"
	"fmt"
	"os"
	"os/exec"
	"path/filepath"
	"regexp"
	"strconv"
	"strings"
	"time"

	"github.com/acarl005/stripansi"
	"github.com/cucumber/godog"
	cukemessages "github.com/cucumber/messages/go/v21"
	"github.com/git-town/git-town/v14/src/cli/dialog/components"
	"github.com/git-town/git-town/v14/src/cli/print"
	"github.com/git-town/git-town/v14/src/config/configdomain"
	"github.com/git-town/git-town/v14/src/config/configfile"
	"github.com/git-town/git-town/v14/src/config/gitconfig"
	"github.com/git-town/git-town/v14/src/git/gitdomain"
	"github.com/git-town/git-town/v14/src/gohacks"
	. "github.com/git-town/git-town/v14/src/gohacks/prelude"
	"github.com/git-town/git-town/v14/test/asserts"
	"github.com/git-town/git-town/v14/test/commands"
	"github.com/git-town/git-town/v14/test/datatable"
	"github.com/git-town/git-town/v14/test/filesystem"
	"github.com/git-town/git-town/v14/test/fixture"
	"github.com/git-town/git-town/v14/test/git"
	"github.com/git-town/git-town/v14/test/helpers"
	"github.com/git-town/git-town/v14/test/output"
	"github.com/git-town/git-town/v14/test/subshell"
	"github.com/git-town/git-town/v14/test/testruntime"
	"github.com/google/go-cmp/cmp"
	"github.com/kballard/go-shellquote"
)

// the global FixtureFactory instance.
var fixtureFactory *fixture.Factory //nolint:gochecknoglobals

// dedicated type for storing data in context.Context
type key int

// the key for storing the state in the context.Context
const (
	keyScenarioState key = iota
	keyScenarioName
	keyScenarioTags
)

func InitializeScenario(scenarioContext *godog.ScenarioContext) {
	scenarioContext.Before(func(ctx context.Context, scenario *godog.Scenario) (context.Context, error) {
		ctx = context.WithValue(ctx, keyScenarioName, scenario.Name)
		ctx = context.WithValue(ctx, keyScenarioTags, scenario.Tags)
		return ctx, nil
	})

	scenarioContext.After(func(ctx context.Context, scenario *godog.Scenario, err error) (context.Context, error) {
		ctxValue := ctx.Value(keyScenarioState)
		if ctxValue == nil {
			panic("after-scenario hook has found no scenario state found to clean up")
		}
		state := ctxValue.(*ScenarioState)
		if err != nil {
			fmt.Printf("failed scenario %q in %s - investigate state in %s\n", scenario.Name, scenario.Uri, state.fixture.Dir)
			return ctx, nil //nolint:nilerr
		}
		exitCode := state.runExitCode.GetOrPanic()
		if exitCode != 0 && !state.runExitCodeChecked {
			print.Error(fmt.Errorf("%s - scenario %q doesn't document exit code %d", scenario.Uri, scenario.Name, exitCode))
			os.Exit(1)
		}
		if state != nil {
			state.fixture.Delete()
		}
		return ctx, nil
	})
}

func InitializeSuite(ctx *godog.TestSuiteContext) {
	ctx.BeforeSuite(func() {
		factory := fixture.CreateFactory()
		fixtureFactory = &factory
	})
	ctx.AfterSuite(func() {
		fixtureFactory.Remove()
	})
	defineSteps(ctx.ScenarioContext())
}

func defineSteps(sc *godog.ScenarioContext) {
	sc.Step(`^a coworker clones the repository$`, func(ctx context.Context) {
		state := ctx.Value(keyScenarioState).(*ScenarioState)
		state.fixture.AddCoworkerRepo()
	})

	sc.Step(`^a folder "([^"]*)"$`, func(ctx context.Context, name string) {
		state := ctx.Value(keyScenarioState).(*ScenarioState)
		devRepo := state.fixture.DevRepo.GetOrPanic()
		devRepo.CreateFolder(name)
	})

	sc.Step("a Git repo clone", func(ctx context.Context) (context.Context, error) {
		scenarioName := ctx.Value(keyScenarioName).(string)
		scenarioTags := ctx.Value(keyScenarioTags).([]*cukemessages.PickleTag)
		fixture := fixtureFactory.CreateFixture(scenarioName)
		if helpers.HasTag(scenarioTags, "@debug") {
			fixture.DevRepo.GetOrPanic().Verbose = true
		}
		state := ScenarioState{
			fixture:              fixture,
			initialBranches:      None[datatable.DataTable](),
			initialCommits:       None[datatable.DataTable](),
			initialCurrentBranch: None[gitdomain.LocalBranchName](),
			initialDevSHAs:       None[map[string]gitdomain.SHA](),
			initialLineage:       None[datatable.DataTable](),
			initialOriginSHAs:    None[map[string]gitdomain.SHA](),
			initialWorktreeSHAs:  None[map[string]gitdomain.SHA](),
			insideGitRepo:        true,
			runExitCode:          None[int](),
			runExitCodeChecked:   false,
			runOutput:            None[string](),
			uncommittedContent:   None[string](),
			uncommittedFileName:  None[string](),
		}
		return context.WithValue(ctx, keyScenarioState, &state), nil
	})

	sc.Step("a local Git repo", func(ctx context.Context) (context.Context, error) {
		scenarioName := ctx.Value(keyScenarioName).(string)
		scenarioTags := ctx.Value(keyScenarioTags).([]*cukemessages.PickleTag)
		fixture := fixtureFactory.CreateFixture(scenarioName)
		devRepo := fixture.DevRepo.GetOrPanic()
		if helpers.HasTag(scenarioTags, "@debug") {
			devRepo.Verbose = true
		}
		devRepo.RemoveRemote(gitdomain.RemoteOrigin)
		fixture.OriginRepo = NoneP[testruntime.TestRuntime]()
		state := ScenarioState{
			fixture:              fixture,
			initialBranches:      None[datatable.DataTable](),
			initialCommits:       None[datatable.DataTable](),
			initialCurrentBranch: None[gitdomain.LocalBranchName](),
			initialDevSHAs:       None[map[string]gitdomain.SHA](),
			initialLineage:       None[datatable.DataTable](),
			initialOriginSHAs:    None[map[string]gitdomain.SHA](),
			initialWorktreeSHAs:  None[map[string]gitdomain.SHA](),
			insideGitRepo:        true,
			runExitCode:          None[int](),
			runExitCodeChecked:   false,
			runOutput:            None[string](),
			uncommittedContent:   None[string](),
			uncommittedFileName:  None[string](),
		}
		return context.WithValue(ctx, keyScenarioState, &state), nil
	})

	sc.Step(`^a merge is now in progress$`, func(ctx context.Context) {
		state := ctx.Value(keyScenarioState).(*ScenarioState)
		devRepo := state.fixture.DevRepo.GetOrPanic()
		if !devRepo.HasMergeInProgress(devRepo.TestRunner) {
			panic("expected merge in progress")
		}
	})

	sc.Step(`^a rebase is now in progress$`, func(ctx context.Context) {
		state := ctx.Value(keyScenarioState).(*ScenarioState)
		devRepo := state.fixture.DevRepo.GetOrPanic()
		repoStatus, err := devRepo.RepoStatus(devRepo.TestRunner)
		asserts.NoError(err)
		if !repoStatus.RebaseInProgress {
			panic("expected rebase in progress")
		}
	})

	sc.Step(`^a remote tag "([^"]+)" not on a branch$`, func(ctx context.Context, name string) {
		state := ctx.Value(keyScenarioState).(*ScenarioState)
		state.fixture.OriginRepo.GetOrPanic().CreateStandaloneTag(name)
	})

	sc.Step(`^all branches are now synchronized$`, func(ctx context.Context) {
		state := ctx.Value(keyScenarioState).(*ScenarioState)
		devRepo := state.fixture.DevRepo.GetOrPanic()
		branchesOutOfSync, output := devRepo.HasBranchesOutOfSync()
		if branchesOutOfSync {
			panic("unexpected out of sync:\n" + output)
		}
	})

	sc.Step(`^an uncommitted file$`, func(ctx context.Context) {
		state := ctx.Value(keyScenarioState).(*ScenarioState)
		devRepo := state.fixture.DevRepo.GetOrPanic()
		filename := "uncommitted file"
		state.uncommittedFileName = Some(filename)
		content := "uncommitted content"
		state.uncommittedContent = Some(content)
		devRepo.CreateFile(
			filename,
			content,
		)
	})

	sc.Step(`^an uncommitted file in folder "([^"]*)"$`, func(ctx context.Context, folder string) {
		state := ctx.Value(keyScenarioState).(*ScenarioState)
		devRepo := state.fixture.DevRepo.GetOrPanic()
		fileName := folder + "/uncommitted file"
		state.uncommittedFileName = Some(fileName)
		content := "uncommitted content"
		state.uncommittedContent = Some(content)
		devRepo.CreateFile(fileName, content)
	})

	sc.Step(`^an uncommitted file with name "([^"]+)" and content "([^"]+)"$`, func(ctx context.Context, name, content string) {
		state := ctx.Value(keyScenarioState).(*ScenarioState)
		devRepo := state.fixture.DevRepo.GetOrPanic()
		state.uncommittedFileName = Some(name)
		state.uncommittedContent = Some(content)
		devRepo.CreateFile(name, content)
	})

	sc.Step(`^an upstream repo$`, func(ctx context.Context) {
		state := ctx.Value(keyScenarioState).(*ScenarioState)
		state.fixture.AddUpstream()
	})

	sc.Step(`^a remote "([^"]+)" pointing to "([^"]+)"`, func(ctx context.Context, name, url string) {
		state := ctx.Value(keyScenarioState).(*ScenarioState)
		devRepo := state.fixture.DevRepo.GetOrPanic()
		devRepo.AddRemote(gitdomain.Remote(name), url)
	})

	sc.Step(`^branch "([^"]+)" is active in another worktree`, func(ctx context.Context, branch string) {
		state := ctx.Value(keyScenarioState).(*ScenarioState)
		state.fixture.AddSecondWorktree(gitdomain.NewLocalBranchName(branch))
	})

	sc.Step(`^branch "([^"]+)" is (?:now|still) a contribution branch`, func(ctx context.Context, name string) error {
		state := ctx.Value(keyScenarioState).(*ScenarioState)
		devRepo := state.fixture.DevRepo.GetOrPanic()
		branch := gitdomain.NewLocalBranchName(name)
		if !devRepo.Config.Config.IsContributionBranch(branch) {
			return fmt.Errorf(
				"branch %q isn't contribution as expected.\nContribution branches: %s",
				branch,
				strings.Join(devRepo.Config.Config.ContributionBranches.Strings(), ", "),
			)
		}
		return nil
	})

	sc.Step(`^branch "([^"]+)" is (?:now|still) a feature branch`, func(ctx context.Context, name string) error {
		state := ctx.Value(keyScenarioState).(*ScenarioState)
		devRepo := state.fixture.DevRepo.GetOrPanic()
		branch := gitdomain.NewLocalBranchName(name)
		if devRepo.Config.Config.BranchType(branch) != configdomain.BranchTypeFeatureBranch {
			return fmt.Errorf("branch %q isn't a feature branch as expected", branch)
		}
		return nil
	})

	sc.Step(`^branch "([^"]+)" is (?:now|still) observed`, func(ctx context.Context, name string) error {
		state := ctx.Value(keyScenarioState).(*ScenarioState)
		devRepo := state.fixture.DevRepo.GetOrPanic()
		branch := gitdomain.NewLocalBranchName(name)
		if !devRepo.Config.Config.IsObservedBranch(branch) {
			return fmt.Errorf(
				"branch %q isn't observed as expected.\nObserved branches: %s",
				branch,
				strings.Join(devRepo.Config.Config.ObservedBranches.Strings(), ", "),
			)
		}
		return nil
	})

	sc.Step(`^branch "([^"]+)" is now parked`, func(ctx context.Context, name string) error {
		state := ctx.Value(keyScenarioState).(*ScenarioState)
		devRepo := state.fixture.DevRepo.GetOrPanic()
		branch := gitdomain.NewLocalBranchName(name)
		if !devRepo.Config.Config.IsParkedBranch(branch) {
			return fmt.Errorf(
				"branch %q isn't parked as expected.\nParked branches: %s",
				branch,
				strings.Join(devRepo.Config.Config.ParkedBranches.Strings(), ", "),
			)
		}
		return nil
	})

	sc.Step(`^branch "([^"]+)" is (?:now|still) perennial`, func(ctx context.Context, name string) error {
		state := ctx.Value(keyScenarioState).(*ScenarioState)
		devRepo := state.fixture.DevRepo.GetOrPanic()
		branch := gitdomain.NewLocalBranchName(name)
		if !devRepo.Config.Config.IsPerennialBranch(branch) {
			return fmt.Errorf(
				"branch %q isn't perennial as expected.\nPerennial branches: %s",
				branch,
				strings.Join(devRepo.Config.Config.PerennialBranches.Strings(), ", "),
			)
		}
		return nil
	})

	sc.Step(`^branch "([^"]+)" is now a feature branch`, func(ctx context.Context, name string) error {
		state := ctx.Value(keyScenarioState).(*ScenarioState)
		devRepo := state.fixture.DevRepo.GetOrPanic()
		branch := gitdomain.NewLocalBranchName(name)
		if devRepo.Config.Config.IsParkedBranch(branch) {
			return fmt.Errorf("branch %q is parked", branch)
		}
		if devRepo.Config.Config.IsObservedBranch(branch) {
			return fmt.Errorf("branch %q is observed", branch)
		}
		if devRepo.Config.Config.IsContributionBranch(branch) {
			return fmt.Errorf("branch %q is contribution", branch)
		}
		if devRepo.Config.Config.IsPerennialBranch(branch) {
			return fmt.Errorf("branch %q is perennial", branch)
		}
		return nil
	})

	sc.Step(`^display "([^"]+)"$`, func(ctx context.Context, command string) error {
		state := ctx.Value(keyScenarioState).(*ScenarioState)
		devRepo := state.fixture.DevRepo.GetOrPanic()
		parts := strings.Split(command, " ")
		output, err := devRepo.TestRunner.Query(parts[0], parts[1:]...)
		fmt.Println("XXXXXXXXXXXXXXXXX " + strings.ToUpper(command) + " START XXXXXXXXXXXXXXXXXXXXXXXXXXXXXXXXXXXXXXXXXXXXX")
		fmt.Println(output)
		fmt.Println("XXXXXXXXXXXXXXXXX " + strings.ToUpper(command) + " END XXXXXXXXXXXXXXXXXXXXXXXXXXXXXXXXXXXXXXXXXXXXXXX")
		return err
	})

	sc.Step(`^file "([^"]+)" with content$`, func(ctx context.Context, name string, content *godog.DocString) error {
		state := ctx.Value(keyScenarioState).(*ScenarioState)
		devRepo := state.fixture.DevRepo.GetOrPanic()
		filePath := filepath.Join(devRepo.WorkingDir, name)
		//nolint:gosec // need permission 700 here in order for tests to work
		return os.WriteFile(filePath, []byte(content.Content), 0o700)
	})

	sc.Step(`^file "([^"]+)" still contains unresolved conflicts$`, func(ctx context.Context, name string) error {
		state := ctx.Value(keyScenarioState).(*ScenarioState)
		devRepo := state.fixture.DevRepo.GetOrPanic()
		content := devRepo.FileContent(name)
		if !strings.Contains(content, "<<<<<<<") {
			return fmt.Errorf("file %q does not contain unresolved conflicts", name)
		}
		return nil
	})

	sc.Step(`^file "([^"]*)" (?:now|still) has content "([^"]*)"$`, func(ctx context.Context, file, expectedContent string) error {
		state := ctx.Value(keyScenarioState).(*ScenarioState)
		devRepo := state.fixture.DevRepo.GetOrPanic()
		actualContent := devRepo.FileContent(file)
		if expectedContent != actualContent {
			return fmt.Errorf("file content does not match\n\nEXPECTED: %q\n\nACTUAL:\n\n%q\n----------------------------", expectedContent, actualContent)
		}
		return nil
	})

	sc.Step(`^Git has version "([^"]*)"$`, func(ctx context.Context, version string) {
		state := ctx.Value(keyScenarioState).(*ScenarioState)
		devRepo := state.fixture.DevRepo.GetOrPanic()
		devRepo.MockGit(version)
	})

	sc.Step(`^Git Town is no longer configured$`, func(ctx context.Context) error {
		state := ctx.Value(keyScenarioState).(*ScenarioState)
		devRepo := state.fixture.DevRepo.GetOrPanic()
		return devRepo.VerifyNoGitTownConfiguration()
	})

	sc.Step(`^Git Town is not configured$`, func(ctx context.Context) {
		state := ctx.Value(keyScenarioState).(*ScenarioState)
		devRepo := state.fixture.DevRepo.GetOrPanic()
		err := devRepo.RemovePerennialBranchConfiguration()
		asserts.NoError(err)
		devRepo.RemoveMainBranchConfiguration()
	})

	sc.Step(`^Git Town setting "color.ui" is "([^"]*)"$`, func(ctx context.Context, value string) error {
		state := ctx.Value(keyScenarioState).(*ScenarioState)
		devRepo := state.fixture.DevRepo.GetOrPanic()
		return devRepo.SetColorUI(value)
	})

	// TODO: remove?
	sc.Step(`^Git Town parent setting for branch "([^"]*)" is "([^"]*)"$`, func(ctx context.Context, branch, value string) error {
		state := ctx.Value(keyScenarioState).(*ScenarioState)
		devRepo := state.fixture.DevRepo.GetOrPanic()
		branchName := gitdomain.NewLocalBranchName(branch)
		configKey := gitconfig.NewParentKey(branchName)
		return devRepo.Config.GitConfig.SetLocalConfigValue(configKey, value)
	})

	sc.Step(`^local Git setting "init.defaultbranch" is "([^"]*)"$`, func(ctx context.Context, value string) {
		state := ctx.Value(keyScenarioState).(*ScenarioState)
		devRepo := state.fixture.DevRepo.GetOrPanic()
		devRepo.SetDefaultGitBranch(gitdomain.NewLocalBranchName(value))
	})

	sc.Step(`^global Git setting "alias\.(.*?)" is "([^"]*)"$`, func(ctx context.Context, name, value string) error {
		state := ctx.Value(keyScenarioState).(*ScenarioState)
		devRepo := state.fixture.DevRepo.GetOrPanic()
		key, hasKey := gitconfig.ParseKey("alias." + name).Get()
		if !hasKey {
			return fmt.Errorf("no key found for %q", name)
		}
		aliasableCommand, hasAliasableCommand := gitconfig.AliasableCommandForKey(key).Get()
		if !hasAliasableCommand {
			return fmt.Errorf("no aliasableCommand found for key %q", key)
		}
		return devRepo.SetGitAlias(aliasableCommand, value)
	})

	sc.Step(`^global Git setting "alias\.(.*?)" (?:now|still) doesn't exist$`, func(ctx context.Context, name string) error {
		state := ctx.Value(keyScenarioState).(*ScenarioState)
		devRepo := state.fixture.DevRepo.GetOrPanic()
		key, hasKey := gitconfig.ParseKey("alias." + name).Get()
		if !hasKey {
			return errors.New("key not found")
		}
		aliasableCommand, hasAliasableCommand := gitconfig.AliasableCommandForKey(key).Get()
		if !hasAliasableCommand {
			return errors.New("unknown alias: " + key.String())
		}
		command, has := devRepo.Config.Config.Aliases[aliasableCommand]
		if has {
			return fmt.Errorf("unexpected aliasableCommand %q: %q", key, command)
		}
		return nil
	})

	sc.Step(`^global Git setting "alias\.(.*?)" is (?:now|still) "([^"]*)"$`, func(ctx context.Context, name, want string) error {
		state := ctx.Value(keyScenarioState).(*ScenarioState)
		devRepo := state.fixture.DevRepo.GetOrPanic()
		key, hasKey := gitconfig.ParseKey("alias." + name).Get()
		if !hasKey {
			return errors.New("key not found")
		}
		aliasableCommand, hasAliasableCommand := gitconfig.AliasableCommandForKey(key).Get()
		if !hasAliasableCommand {
			return fmt.Errorf("aliasableCommand not found for key %q", key)
		}
		have := devRepo.Config.Config.Aliases[aliasableCommand]
		if have != want {
			return fmt.Errorf("unexpected value for key %q: want %q have %q", name, want, have)
		}
		return nil
	})

	sc.Step(`^global Git Town setting "([^"]*)" is "([^"]*)"$`, func(ctx context.Context, name, value string) error {
		state := ctx.Value(keyScenarioState).(*ScenarioState)
		devRepo := state.fixture.DevRepo.GetOrPanic()
		configKey, hasConfigKey := gitconfig.ParseKey("git-town." + name).Get()
		if !hasConfigKey {
			return fmt.Errorf("unknown configuration key: %q", name)
		}
		return devRepo.Config.GitConfig.SetGlobalConfigValue(configKey, value)
	})

	sc.Step(`^global Git Town setting "([^"]*)" (?:now|still) doesn't exist$`, func(ctx context.Context, name string) error {
		state := ctx.Value(keyScenarioState).(*ScenarioState)
		devRepo := state.fixture.DevRepo.GetOrPanic()
		configKey, hasConfigKey := gitconfig.ParseKey("git-town." + name).Get()
		if !hasConfigKey {
			return errors.New("unknown config key: " + name)
		}
		newValue, hasNewValue := devRepo.TestCommands.GlobalGitConfig(configKey).Get()
		if hasNewValue {
			return fmt.Errorf("should not have global %q anymore but has value %q", name, newValue)
		}
		return nil
	})

	sc.Step(`^global Git Town setting "hosting-origin-hostname" is now "([^"]*)"$`, func(ctx context.Context, want string) error {
		state := ctx.Value(keyScenarioState).(*ScenarioState)
		devRepo := state.fixture.DevRepo.GetOrPanic()
		have := devRepo.Config.GlobalGitConfig.HostingOriginHostname.String()
		if have != want {
			return fmt.Errorf(`expected global setting "hosting-origin-hostname" to be %q, but was %q`, want, have)
		}
		return nil
	})

	sc.Step(`^global Git Town setting "hosting-platform" is now "([^"]*)"$`, func(ctx context.Context, want string) error {
		state := ctx.Value(keyScenarioState).(*ScenarioState)
		devRepo := state.fixture.DevRepo.GetOrPanic()
		have := devRepo.Config.GlobalGitConfig.HostingPlatform
		if have.String() != want {
			return fmt.Errorf(`expected global setting "hosting-platform" to be %q, but was %q`, want, have)
		}
		return nil
	})

	sc.Step(`^global Git Town setting "main-branch" is now "([^"]*)"$`, func(ctx context.Context, want string) error {
		state := ctx.Value(keyScenarioState).(*ScenarioState)
		devRepo := state.fixture.DevRepo.GetOrPanic()
		have := devRepo.Config.GlobalGitConfig.MainBranch.String()
		if have != want {
			return fmt.Errorf(`expected global setting "main-branch" to be %q, but was %q`, want, have)
		}
		return nil
	})

	sc.Step(`^global Git Town setting "offline" is (?:now|still) "([^"]*)"$`, func(ctx context.Context, wantStr string) error {
		state := ctx.Value(keyScenarioState).(*ScenarioState)
		devRepo := state.fixture.DevRepo.GetOrPanic()
		wantBool, err := gohacks.ParseBool(wantStr)
		asserts.NoError(err)
		want := configdomain.Offline(wantBool)
		have, exists := devRepo.Config.GlobalGitConfig.Offline.Get()
		if !exists {
			return fmt.Errorf(`expected global setting "offline" to be %t, but doesn't exist`, want)
		}
		if have != want {
			return fmt.Errorf(`expected global setting "offline" to be %t, but was %t`, want, have)
		}
		return nil
	})

	sc.Step(`^global Git Town setting "perennial-branches" is (?:now|still) "([^"]*)"$`, func(ctx context.Context, wantStr string) error {
		state := ctx.Value(keyScenarioState).(*ScenarioState)
		devRepo := state.fixture.DevRepo.GetOrPanic()
		have := devRepo.Config.GlobalGitConfig.PerennialBranches
		want := gitdomain.NewLocalBranchNames(strings.Split(wantStr, " ")...)
		if !cmp.Equal(have, want) {
			return fmt.Errorf(`expected global setting "perennial-branches" to be %v, but was %v`, want, have)
		}
		return nil
	})

	sc.Step(`^global Git Town setting "push-hook" is (?:now|still) "([^"]*)"$`, func(ctx context.Context, want string) error {
		state := ctx.Value(keyScenarioState).(*ScenarioState)
		devRepo := state.fixture.DevRepo.GetOrPanic()
		have := devRepo.Config.GlobalGitConfig.PushHook.String()
		if !cmp.Equal(have, want) {
			return fmt.Errorf(`expected global setting "push-hook" to be %v, but was %v`, want, have)
		}
		return nil
	})

	sc.Step(`^global Git Town setting "push-new-branches" is (?:now|still) "([^"]*)"$`, func(ctx context.Context, wantStr string) error {
		state := ctx.Value(keyScenarioState).(*ScenarioState)
		devRepo := state.fixture.DevRepo.GetOrPanic()
		have, has := devRepo.Config.GlobalGitConfig.PushNewBranches.Get()
		if !has {
			return errors.New(`expected global setting "push-new-branches" to exist but it doesn't`)
		}
		want, err := strconv.ParseBool(wantStr)
		asserts.NoError(err)
		if have.Bool() != want {
			return fmt.Errorf(`expected global setting "push-new-branches" to be %v, but was %v`, want, have)
		}
		return nil
	})

	sc.Step(`^global Git Town setting "ship-delete-tracking-branch" is (?:now|still) "([^"]*)"$`, func(ctx context.Context, wantStr string) error {
		state := ctx.Value(keyScenarioState).(*ScenarioState)
		devRepo := state.fixture.DevRepo.GetOrPanic()
		want, err := strconv.ParseBool(wantStr)
		asserts.NoError(err)
		have, has := devRepo.Config.GlobalGitConfig.ShipDeleteTrackingBranch.Get()
		if !has {
			return fmt.Errorf(`expected global setting "ship-delete-tracking-branch" to be %v, but doesn't exist`, want)
		}
		if have.Bool() != want {
			return fmt.Errorf(`expected global setting "ship-delete-tracking-branch" to be %v, but was %v`, want, have)
		}
		return nil
	})

	sc.Step(`^global Git Town setting "sync-before-ship" is (?:now|still) "([^"]*)"$`, func(ctx context.Context, wantStr string) error {
		state := ctx.Value(keyScenarioState).(*ScenarioState)
		devRepo := state.fixture.DevRepo.GetOrPanic()
		want, err := strconv.ParseBool(wantStr)
		asserts.NoError(err)
		have, has := devRepo.Config.GlobalGitConfig.SyncBeforeShip.Get()
		if !has {
			return fmt.Errorf(`expected global setting "sync-before-ship" to be %v, but doesn't exist`, want)
		}
		if have.Bool() != want {
			return fmt.Errorf(`expected global setting "sync-before-ship" to be %v, but was %v`, want, have)
		}
		return nil
	})

	sc.Step(`^global Git Town setting "sync-feature-strategy" is (?:now|still) "([^"]*)"$`, func(ctx context.Context, wantStr string) error {
		state := ctx.Value(keyScenarioState).(*ScenarioState)
		devRepo := state.fixture.DevRepo.GetOrPanic()
		want, err := configdomain.NewSyncFeatureStrategy(wantStr)
		asserts.NoError(err)
		have, has := devRepo.Config.GlobalGitConfig.SyncFeatureStrategy.Get()
		if !has {
			return fmt.Errorf(`expected global setting "sync-feature-strategy" to be %v, but doesn't exist`, want)
		}
		if have != want {
			return fmt.Errorf(`expected global setting "sync-feature-strategy" to be %v, but was %v`, want, have)
		}
		return nil
	})

	sc.Step(`^global Git Town setting "sync-perennial-strategy" is (?:now|still) "([^"]*)"$`, func(ctx context.Context, wantStr string) error {
		state := ctx.Value(keyScenarioState).(*ScenarioState)
		devRepo := state.fixture.DevRepo.GetOrPanic()
		want, err := configdomain.NewSyncPerennialStrategy(wantStr)
		asserts.NoError(err)
		have, has := devRepo.Config.GlobalGitConfig.SyncPerennialStrategy.Get()
		if !has {
			return fmt.Errorf(`expected global setting "sync-perennial-strategy" to be %v, but it doesn't exist`, want)
		}
		if have != want {
			return fmt.Errorf(`expected global setting "sync-perennial-strategy" to be %v, but was %v`, want, have)
		}
		return nil
	})

	sc.Step(`^global Git Town setting "sync-upstream" is (?:now|still) "([^"]*)"$`, func(ctx context.Context, wantStr string) error {
		state := ctx.Value(keyScenarioState).(*ScenarioState)
		devRepo := state.fixture.DevRepo.GetOrPanic()
		wantBool, err := strconv.ParseBool(wantStr)
		asserts.NoError(err)
		want := configdomain.SyncUpstream(wantBool)
		have, has := devRepo.Config.GlobalGitConfig.SyncUpstream.Get()
		if !has {
			return fmt.Errorf(`expected global setting "sync-upstream" to be %v, but doesn't exist`, want)
		}
		if have != want {
			return fmt.Errorf(`expected global setting "sync-upstream" to be %v, but was %v`, want, have)
		}
		return nil
	})

	sc.Step(`^I add commit "([^"]*)" to the "([^"]*)" branch`, func(ctx context.Context, message, branch string) {
		state := ctx.Value(keyScenarioState).(*ScenarioState)
		devRepo := state.fixture.DevRepo.GetOrPanic()
		devRepo.CreateCommit(git.Commit{
			Branch:   gitdomain.NewLocalBranchName(branch),
			FileName: "new_file",
			Message:  message,
		})
	})

	sc.Step(`^I add this commit to the current branch:$`, func(ctx context.Context, table *godog.Table) {
		state := ctx.Value(keyScenarioState).(*ScenarioState)
		devRepo := state.fixture.DevRepo.GetOrPanic()
		commit := git.FromGherkinTable(table)[0]
		devRepo.CreateFile(commit.FileName, commit.FileContent)
		devRepo.StageFiles(commit.FileName)
		devRepo.CommitStagedChanges(commit.Message)
	})

	sc.Step(`^I am not prompted for any parent branches$`, func(ctx context.Context) error {
		state := ctx.Value(keyScenarioState).(*ScenarioState)
		notExpected := "Please specify the parent branch of"
		if strings.Contains(state.runOutput.GetOrPanic(), notExpected) {
			return fmt.Errorf("text found:\n\nDID NOT EXPECT: %q\n\nACTUAL\n\n%q\n----------------------------", notExpected, state.runOutput)
		}
		return nil
	})

	sc.Step(`^I am outside a Git repo$`, func(ctx context.Context) (context.Context, error) {
		scenarioName := ctx.Value(keyScenarioName).(string)
		// scenarioTags := ctx.Value(keyScenarioTags).([]*cukemessages.PickleTag)
		envDirName := filesystem.FolderName(scenarioName) + "_" + fixtureFactory.Counter.ToString()
		envPath := filepath.Join(fixtureFactory.Dir, envDirName)
		asserts.NoError(os.Mkdir(envPath, 0o777))
		fixture := fixture.Fixture{
			CoworkerRepo:   NoneP[testruntime.TestRuntime](),
			DevRepo:        NoneP[testruntime.TestRuntime](),
			Dir:            envPath,
			OriginRepo:     NoneP[testruntime.TestRuntime](),
			SecondWorktree: NoneP[testruntime.TestRuntime](),
			SubmoduleRepo:  NoneP[testruntime.TestRuntime](),
			UpstreamRepo:   NoneP[testruntime.TestRuntime](),
		}
		// if helpers.HasTag(scenarioTags, "@debug") {
		// 	fixture.DevRepo.Verbose = true
		// }
		state := ScenarioState{
			fixture:              fixture,
			initialBranches:      None[datatable.DataTable](),
			initialCommits:       None[datatable.DataTable](),
			initialCurrentBranch: None[gitdomain.LocalBranchName](),
			initialDevSHAs:       None[map[string]gitdomain.SHA](),
			initialLineage:       None[datatable.DataTable](),
			initialOriginSHAs:    None[map[string]gitdomain.SHA](),
			initialWorktreeSHAs:  None[map[string]gitdomain.SHA](),
			insideGitRepo:        true,
			runExitCode:          None[int](),
			runExitCodeChecked:   false,
			runOutput:            None[string](),
			uncommittedContent:   None[string](),
			uncommittedFileName:  None[string](),
		}
		return context.WithValue(ctx, keyScenarioState, &state), nil
	})

	sc.Step(`^I pipe the following text into "([^"]+)":$`, func(ctx context.Context, cmd string, input *godog.DocString) {
		state := ctx.Value(keyScenarioState).(*ScenarioState)
		devRepo := state.fixture.DevRepo.GetOrPanic()
		state.CaptureState()
		updateInitialSHAs(state)
		env := os.Environ()
		output, exitCode := devRepo.MustQueryStringCodeWith(cmd, &subshell.Options{Env: env, Input: Some(input.Content)})
		state.runOutput = Some(output)
		state.runExitCode = Some(exitCode)
		devRepo.Config.Reload()
	})

	sc.Step(`^I resolve the conflict in "([^"]*)"(?: with "([^"]*)")?$`, func(ctx context.Context, filename, content string) {
		state := ctx.Value(keyScenarioState).(*ScenarioState)
		devRepo := state.fixture.DevRepo.GetOrPanic()
		if content == "" {
			content = "resolved content"
		}
		devRepo.CreateFile(filename, content)
		devRepo.StageFiles(filename)
	})

	sc.Step(`^I resolve the conflict in "([^"]*)" in the other worktree$`, func(ctx context.Context, filename string) {
		state := ctx.Value(keyScenarioState).(*ScenarioState)
		content := "resolved content"
		secondWorkTree := state.fixture.SecondWorktree.GetOrPanic()
		secondWorkTree.CreateFile(filename, content)
		secondWorkTree.StageFiles(filename)
	})

	sc.Step(`^I (?:run|ran) "(.+)"$`, func(ctx context.Context, command string) {
		state := ctx.Value(keyScenarioState).(*ScenarioState)
		devRepo, hasDevRepo := state.fixture.DevRepo.Get()
		if hasDevRepo {
			state.CaptureState()
			updateInitialSHAs(state)
		}
		var exitCode int
		var runOutput string
		if hasDevRepo {
			runOutput, exitCode = devRepo.MustQueryStringCode(command)
			devRepo.Config.Reload()
		} else {
			parts, err := shellquote.Split(command)
			asserts.NoError(err)
			cmd, args := parts[0], parts[1:]
			subProcess := exec.Command(cmd, args...) // #nosec
			subProcess.Dir = state.fixture.Dir
			subProcess.Env = append(subProcess.Environ(), "LC_ALL=C")
			outputBytes, err := subProcess.CombinedOutput()
			runOutput = string(outputBytes)
			exitCode = subProcess.ProcessState.ExitCode()
		}
		state.runOutput = Some(runOutput)
		state.runExitCode = Some(exitCode)
	})

	sc.Step(`^I run "([^"]*)" and close the editor$`, func(ctx context.Context, cmd string) {
		state := ctx.Value(keyScenarioState).(*ScenarioState)
		devRepo := state.fixture.DevRepo.GetOrPanic()
		state.CaptureState()
		updateInitialSHAs(state)
		env := append(os.Environ(), "GIT_EDITOR=true")
		var exitCode int
		var output string
		output, exitCode = devRepo.MustQueryStringCodeWith(cmd, &subshell.Options{Env: env})
		state.runOutput = Some(output)
		state.runExitCode = Some(exitCode)
		devRepo.Config.Reload()
	})

	sc.Step(`^I run "([^"]*)" and enter an empty commit message$`, func(ctx context.Context, cmd string) {
		state := ctx.Value(keyScenarioState).(*ScenarioState)
		devRepo := state.fixture.DevRepo.GetOrPanic()
		state.CaptureState()
		updateInitialSHAs(state)
		devRepo.MockCommitMessage("")
		var exitCode int
		var output string
		output, exitCode = devRepo.MustQueryStringCode(cmd)
		state.runOutput = Some(output)
		state.runExitCode = Some(exitCode)
		devRepo.Config.Reload()
	})

	sc.Step(`^I run "([^"]*)" and enter "([^"]*)" for the commit message$`, func(ctx context.Context, cmd, message string) {
		state := ctx.Value(keyScenarioState).(*ScenarioState)
		devRepo := state.fixture.DevRepo.GetOrPanic()
		state.CaptureState()
		updateInitialSHAs(state)
		devRepo.MockCommitMessage(message)
		var exitCode int
		var output string
		output, exitCode = devRepo.MustQueryStringCode(cmd)
		state.runOutput = Some(output)
		state.runExitCode = Some(exitCode)
		devRepo.Config.Reload()
	})

	sc.Step(`^I run "([^"]*)" in the other worktree and enter "([^"]*)" for the commit message$`, func(ctx context.Context, cmd, message string) {
		state := ctx.Value(keyScenarioState).(*ScenarioState)
		state.CaptureState()
		updateInitialSHAs(state)
		secondWorkTree := state.fixture.SecondWorktree.GetOrPanic()
		secondWorkTree.MockCommitMessage(message)
		var exitCode int
		var output string
		output, exitCode = secondWorkTree.MustQueryStringCode(cmd)
		state.runOutput = Some(output)
		state.runExitCode = Some(exitCode)
		secondWorkTree.Config.Reload()
	})

	sc.Step(`^I (?:run|ran) "([^"]+)" and enter into the dialogs?:$`, func(ctx context.Context, cmd string, input *godog.Table) {
		state := ctx.Value(keyScenarioState).(*ScenarioState)
		devRepo := state.fixture.DevRepo.GetOrPanic()
		state.CaptureState()
		updateInitialSHAs(state)
		env := os.Environ()
		answers, err := helpers.TableToInputEnv(input)
		asserts.NoError(err)
		for dialogNumber, answer := range answers {
			env = append(env, fmt.Sprintf("%s_%02d=%s", components.TestInputKey, dialogNumber, answer))
		}
		var exitCode int
		var output string
		output, exitCode = devRepo.MustQueryStringCodeWith(cmd, &subshell.Options{Env: env})
		state.runOutput = Some(output)
		state.runExitCode = Some(exitCode)
		devRepo.Config.Reload()
	})

	sc.Step(`^I run "([^"]*)", enter into the dialog, and close the next editor:$`, func(ctx context.Context, cmd string, input *godog.Table) {
		state := ctx.Value(keyScenarioState).(*ScenarioState)
		devRepo := state.fixture.DevRepo.GetOrPanic()
		state.CaptureState()
		updateInitialSHAs(state)
		env := append(os.Environ(), "GIT_EDITOR=true")
		answers, err := helpers.TableToInputEnv(input)
		asserts.NoError(err)
		for dialogNumber, answer := range answers {
			env = append(env, fmt.Sprintf("%s%d=%s", components.TestInputKey, dialogNumber, answer))
		}
		var exitCode int
		var output string
		output, exitCode = devRepo.MustQueryStringCodeWith(cmd, &subshell.Options{Env: env})
		state.runOutput = Some(output)
		state.runExitCode = Some(exitCode)
		devRepo.Config.Reload()
	})

	sc.Step(`^I run "([^"]+)" in the "([^"]+)" folder$`, func(ctx context.Context, cmd, folderName string) {
		state := ctx.Value(keyScenarioState).(*ScenarioState)
		devRepo := state.fixture.DevRepo.GetOrPanic()
		state.CaptureState()
		updateInitialSHAs(state)
		var exitCode int
		var output string
		output, exitCode = devRepo.MustQueryStringCodeWith(cmd, &subshell.Options{Dir: folderName})
		state.runOutput = Some(output)
		state.runExitCode = Some(exitCode)
		devRepo.Config.Reload()
	})

	sc.Step(`^I run "([^"]+)" in the other worktree$`, func(ctx context.Context, cmd string) {
		state := ctx.Value(keyScenarioState).(*ScenarioState)
		state.CaptureState()
		updateInitialSHAs(state)
		secondWorkTree := state.fixture.SecondWorktree.GetOrPanic()
		var exitCode int
		var output string
		output, exitCode = secondWorkTree.MustQueryStringCode(cmd)
		state.runOutput = Some(output)
		state.runExitCode = Some(exitCode)
		secondWorkTree.Config.Reload()
	})

	sc.Step(`^inspect the commits$`, func(ctx context.Context) error {
		state := ctx.Value(keyScenarioState).(*ScenarioState)
		devRepo := state.fixture.DevRepo.GetOrPanic()
		fmt.Println("DEV")
		output, err := devRepo.Query("git", "branch", "-vva")
		fmt.Println(output)
		return err
	})

	sc.Step(`^inspect the repo$`, func(ctx context.Context) {
		state := ctx.Value(keyScenarioState).(*ScenarioState)
		devRepo := state.fixture.DevRepo.GetOrPanic()
		fmt.Printf("\nThe workspace is at %s\n", devRepo.WorkingDir)
		time.Sleep(1 * time.Hour)
	})

	sc.Step(`^it does not print "(.+)"$`, func(ctx context.Context, text string) error {
		state := ctx.Value(keyScenarioState).(*ScenarioState)
		if strings.Contains(stripansi.Strip(state.runOutput.GetOrPanic()), text) {
			return fmt.Errorf("text found: %q", text)
		}
		return nil
	})

	sc.Step(`^it prints:$`, func(ctx context.Context, expected *godog.DocString) error {
		state := ctx.Value(keyScenarioState).(*ScenarioState)
		if exitCode := state.runExitCode.GetOrPanic(); exitCode != 0 {
			return fmt.Errorf("unexpected exit code %d", state.runExitCode)
		}
		if !strings.Contains(stripansi.Strip(state.runOutput.GetOrPanic()), expected.Content) {
			fmt.Println("ERROR: text not found:")
			fmt.Println("\nEXPECTED:", expected.Content)
			fmt.Println()
			fmt.Println("==================================================================")
			fmt.Println("ACTUAL OUTPUT START ==============================================")
			fmt.Println("==================================================================")
			fmt.Println()
			fmt.Println(state.runOutput.GetOrPanic())
			fmt.Println()
			fmt.Println("==================================================================")
			fmt.Println("ACTUAL OUTPUT END ================================================")
			fmt.Println("==================================================================")
			fmt.Println()
			return errors.New("expected text not found")
		}
		return nil
	})

	sc.Step(`^it prints no output$`, func(ctx context.Context) error {
		state := ctx.Value(keyScenarioState).(*ScenarioState)
		output := state.runOutput.GetOrPanic()
		if output != "" {
			return fmt.Errorf("expected no output but found %q", output)
		}
		return nil
	})

	sc.Step(`^it prints something like:$`, func(ctx context.Context, expected *godog.DocString) error {
		state := ctx.Value(keyScenarioState).(*ScenarioState)
		regex := regexp.MustCompile(expected.Content)
		have := stripansi.Strip(state.runOutput.GetOrPanic())
		if !regex.MatchString(have) {
			return fmt.Errorf("EXPECTED: content matching %q\nGOT: %q", expected.Content, have)
		}
		return nil
	})

	sc.Step(`^it prints the error:$`, func(ctx context.Context, expected *godog.DocString) error {
		state := ctx.Value(keyScenarioState).(*ScenarioState)
		state.runExitCodeChecked = true
		if !strings.Contains(stripansi.Strip(state.runOutput.GetOrPanic()), expected.Content) {
			return fmt.Errorf("text not found:\n%s\n\nactual text:\n%s", expected.Content, state.runOutput)
		}
		if exitCode := state.runExitCode.GetOrPanic(); exitCode == 0 {
			return fmt.Errorf("unexpected exit code %d", state.runExitCode)
		}
		return nil
	})

	sc.Step(`^it runs no commands$`, func(ctx context.Context) error {
		state := ctx.Value(keyScenarioState).(*ScenarioState)
		commands := output.GitCommandsInGitTownOutput(state.runOutput.GetOrPanic())
		if len(commands) > 0 {
			fmt.Println("\n\nERROR: Unexpected commands run!")
			for _, command := range commands {
				fmt.Printf("%s > %s\n", command.Branch, command.Command)
			}
			fmt.Println()
			fmt.Println()
			return fmt.Errorf("expected no commands but found %d commands", len(commands))
		}
		return nil
	})

	sc.Step(`^it runs the commands$`, func(ctx context.Context, input *godog.Table) {
		state := ctx.Value(keyScenarioState).(*ScenarioState)
		devRepo := state.fixture.DevRepo.GetOrPanic()
		commands := output.GitCommandsInGitTownOutput(state.runOutput.GetOrPanic())
		table := output.RenderExecutedGitCommands(commands, input)
		dataTable := datatable.FromGherkin(input)
		expanded := dataTable.Expand(
			devRepo,
			state.fixture.OriginRepo.Value,
			state.fixture.SecondWorktree.Value,
			state.initialDevSHAs.GetOrPanic(),
			state.initialOriginSHAs,
			state.initialWorktreeSHAs,
		)
		diff, errorCount := table.EqualDataTable(expanded)
		if errorCount != 0 {
			fmt.Printf("\nERROR! Found %d differences in the commands run\n\n", errorCount)
			fmt.Println(diff)
			panic("mismatching commands run, see diff above")
		}
	})

	sc.Step(`^it runs without error$`, func(ctx context.Context) error {
		state := ctx.Value(keyScenarioState).(*ScenarioState)
		if state.runExitCode.GetOrPanic() != 0 {
			return fmt.Errorf("did not expect the Git Town command to produce an exit code: %d", state.runExitCode)
		}
		return nil
	})

	sc.Step(`^"([^"]*)" launches a new proposal with this url in my browser:$`, func(ctx context.Context, tool string, url *godog.DocString) error {
		state := ctx.Value(keyScenarioState).(*ScenarioState)
		want := fmt.Sprintf("%s called with: %s", tool, url.Content)
		want = strings.ReplaceAll(want, "?", `\?`)
		regex := regexp.MustCompile(want)
		have := state.runOutput.GetOrPanic()
		if !regex.MatchString(have) {
			return fmt.Errorf("EXPECTED: a regex matching %q\nGOT: %q", want, have)
		}
		return nil
	})

	sc.Step(`^local Git Town setting "([^"]*)" (:?now|still) doesn't exist$`, func(ctx context.Context, name string) error {
		state := ctx.Value(keyScenarioState).(*ScenarioState)
		devRepo := state.fixture.DevRepo.GetOrPanic()
		configKey, hasConfigKey := gitconfig.ParseKey("git-town." + name).Get()
		if !hasConfigKey {
			return errors.New("unknown config key: " + name)
		}
		newValue, hasNewValue := devRepo.TestCommands.LocalGitConfig(configKey).Get()
		if hasNewValue {
			return fmt.Errorf("should not have local %q anymore but has value %q", name, newValue)
		}
		return nil
	})

	sc.Step(`^(?:local )?Git Town setting "([^"]*)" doesn't exist$`, func(ctx context.Context, name string) error {
		state := ctx.Value(keyScenarioState).(*ScenarioState)
		devRepo := state.fixture.DevRepo.GetOrPanic()
		configKey, hasConfigKey := gitconfig.ParseKey("git-town." + name).Get()
		if !hasConfigKey {
			return errors.New("unknown config key: " + name)
		}
		return devRepo.Config.GitConfig.RemoveLocalConfigValue(configKey)
	})

	sc.Step(`^(?:local )?Git Town setting "([^"]*)" is "([^"]*)"$`, func(ctx context.Context, name, value string) error {
		state := ctx.Value(keyScenarioState).(*ScenarioState)
		devRepo := state.fixture.DevRepo.GetOrPanic()
		configKey, hasConfigKey := gitconfig.ParseKey("git-town." + name).Get()
		if !hasConfigKey {
			return fmt.Errorf("unknown config key: %q", name)
		}
		return devRepo.Config.GitConfig.SetLocalConfigValue(configKey, value)
	})

	sc.Step(`^local Git Town setting "code-hosting-origin-hostname" now doesn't exist$`, func(ctx context.Context) error {
		state := ctx.Value(keyScenarioState).(*ScenarioState)
		devRepo := state.fixture.DevRepo.GetOrPanic()
		have := devRepo.Config.LocalGitConfig.HostingOriginHostname
		if have.IsSome() {
			return fmt.Errorf(`unexpected local setting "code-hosting-origin-hostname" with value %q`, have)
		}
		return nil
	})

	sc.Step(`^local Git Town setting "hosting-platform" is now "([^"]*)"$`, func(ctx context.Context, want string) error {
		state := ctx.Value(keyScenarioState).(*ScenarioState)
		devRepo := state.fixture.DevRepo.GetOrPanic()
		have := devRepo.Config.LocalGitConfig.HostingPlatform
		if have.String() != want {
			return fmt.Errorf(`expected local setting "hosting-platform" to be %q, but was %q`, want, have)
		}
		return nil
	})

	sc.Step(`^local Git Town setting "hosting-platform" (:?now|still) doesn't exist$`, func(ctx context.Context) error {
		state := ctx.Value(keyScenarioState).(*ScenarioState)
		devRepo := state.fixture.DevRepo.GetOrPanic()
		have := devRepo.Config.LocalGitConfig.HostingPlatform
		if value, has := have.Get(); has {
			return fmt.Errorf(`expected local setting "hosting-platform" to not exist but was %q`, value)
		}
		return nil
	})

	sc.Step(`^local Git Town setting "gitea-token" is now "([^"]*)"$`, func(ctx context.Context, want string) error {
		state := ctx.Value(keyScenarioState).(*ScenarioState)
		devRepo := state.fixture.DevRepo.GetOrPanic()
		have := devRepo.Config.LocalGitConfig.GiteaToken.String()
		if have != want {
			return fmt.Errorf(`expected local setting "gitea-token" to be %q, but was %q`, want, have)
		}
		return nil
	})

	sc.Step(`^local Git Town setting "github-token" is now "([^"]*)"$`, func(ctx context.Context, want string) error {
		state := ctx.Value(keyScenarioState).(*ScenarioState)
		devRepo := state.fixture.DevRepo.GetOrPanic()
		have := devRepo.Config.LocalGitConfig.GitHubToken.String()
		if have != want {
			return fmt.Errorf(`expected local setting "github-token" to be %q, but was %q`, want, have)
		}
		return nil
	})

	sc.Step(`^local Git Town setting "github-token" now doesn't exist$`, func(ctx context.Context) error {
		state := ctx.Value(keyScenarioState).(*ScenarioState)
		devRepo := state.fixture.DevRepo.GetOrPanic()
		have := devRepo.Config.LocalGitConfig.GitHubToken
		if have.IsSome() {
			return fmt.Errorf(`unexpected local setting "github-token" with value %q`, have)
		}
		return nil
	})

	sc.Step(`^local Git Town setting "gitlab-token" is now "([^"]*)"$`, func(ctx context.Context, want string) error {
		state := ctx.Value(keyScenarioState).(*ScenarioState)
		devRepo := state.fixture.DevRepo.GetOrPanic()
		have := devRepo.Config.LocalGitConfig.GitLabToken.String()
		if have != want {
			return fmt.Errorf(`expected local setting "gitlab-token" to be %q, but was %q`, want, have)
		}
		return nil
	})

	sc.Step(`^local Git Town setting "hosting-origin-hostname" is now "([^"]*)"$`, func(ctx context.Context, want string) error {
		state := ctx.Value(keyScenarioState).(*ScenarioState)
		devRepo := state.fixture.DevRepo.GetOrPanic()
		have := devRepo.Config.LocalGitConfig.HostingOriginHostname
		if have.String() != want {
			return fmt.Errorf(`expected local setting "hosting-origin-hostname" to be %q, but was %q`, want, have)
		}
		return nil
	})

	sc.Step(`^local Git Town setting "hosting-origin-hostname" now doesn't exist$`, func(ctx context.Context) error {
		state := ctx.Value(keyScenarioState).(*ScenarioState)
		devRepo := state.fixture.DevRepo.GetOrPanic()
		have := devRepo.Config.LocalGitConfig.HostingOriginHostname
		if have.IsSome() {
			return fmt.Errorf(`unexpected local setting "hosting-origin-hostname" with value %q`, have)
		}
		return nil
	})

	sc.Step(`^local Git Town setting "main-branch" is now "([^"]*)"$`, func(ctx context.Context, want string) error {
		state := ctx.Value(keyScenarioState).(*ScenarioState)
		devRepo := state.fixture.DevRepo.GetOrPanic()
		have := devRepo.Config.LocalGitConfig.MainBranch.String()
		if have != want {
			return fmt.Errorf(`expected local setting "main-branch" to be %q, but was %q`, want, have)
		}
		return nil
	})

	sc.Step(`^local Git Town setting "perennial-branches" is now "([^"]*)"$`, func(ctx context.Context, wantStr string) error {
		state := ctx.Value(keyScenarioState).(*ScenarioState)
		devRepo := state.fixture.DevRepo.GetOrPanic()
		have := devRepo.Config.LocalGitConfig.PerennialBranches
		want := gitdomain.NewLocalBranchNames(strings.Split(wantStr, " ")...)
		if !cmp.Equal(have, want) {
			return fmt.Errorf(`expected local setting "perennial-branches" to be %q, but was %q`, want, have)
		}
		return nil
	})

	sc.Step(`^local Git Town setting "perennial-regex" is now "([^"]*)"$`, func(ctx context.Context, want string) error {
		state := ctx.Value(keyScenarioState).(*ScenarioState)
		devRepo := state.fixture.DevRepo.GetOrPanic()
		have := devRepo.Config.LocalGitConfig.PerennialRegex.String()
		if have != want {
			return fmt.Errorf(`expected local setting "perennial-regex" to be %q, but was %q`, want, have)
		}
		return nil
	})

	sc.Step(`^local Git Town setting "push-hook" is (:?now|still) not set$`, func(ctx context.Context) error {
		state := ctx.Value(keyScenarioState).(*ScenarioState)
		devRepo := state.fixture.DevRepo.GetOrPanic()
		have := devRepo.Config.LocalGitConfig.PushHook
		if have.IsSome() {
			return fmt.Errorf(`unexpected local setting "push-hook" %v`, have)
		}
		return nil
	})

	sc.Step(`^local Git Town setting "push-hook" is now "([^"]*)"$`, func(ctx context.Context, want string) error {
		state := ctx.Value(keyScenarioState).(*ScenarioState)
		devRepo := state.fixture.DevRepo.GetOrPanic()
		have := devRepo.Config.LocalGitConfig.PushHook.String()
		if !cmp.Equal(have, want) {
			return fmt.Errorf(`expected local setting "push-hook" to be %v, but was %v`, want, have)
		}
		return nil
	})

	sc.Step(`^local Git Town setting "push-new-branches" is (:?now|still) not set$`, func(ctx context.Context) error {
		state := ctx.Value(keyScenarioState).(*ScenarioState)
		devRepo := state.fixture.DevRepo.GetOrPanic()
		have := devRepo.Config.LocalGitConfig.PushNewBranches
		if value, has := have.Get(); has {
			return fmt.Errorf(`unexpected local setting "push-new-branches" %v`, value)
		}
		return nil
	})

	sc.Step(`^local Git Town setting "push-new-branches" is now "([^"]*)"$`, func(ctx context.Context, wantStr string) error {
		state := ctx.Value(keyScenarioState).(*ScenarioState)
		devRepo := state.fixture.DevRepo.GetOrPanic()
		want, err := strconv.ParseBool(wantStr)
		asserts.NoError(err)
		pushNewBranches, has := devRepo.Config.LocalGitConfig.PushNewBranches.Get()
		if !has {
			return fmt.Errorf(`expected local setting "push-new-branches" to be %v, but it doesn't exist`, want)
		}
		have := pushNewBranches.Bool()
		if have != want {
			return fmt.Errorf(`expected local setting "push-new-branches" to be %v, but was %v`, want, have)
		}
		return nil
	})

	sc.Step(`^local Git Town setting "ship-delete-tracking-branch" is still not set$`, func(ctx context.Context) error {
		state := ctx.Value(keyScenarioState).(*ScenarioState)
		devRepo := state.fixture.DevRepo.GetOrPanic()
		have, has := devRepo.Config.LocalGitConfig.ShipDeleteTrackingBranch.Get()
		if has {
			return fmt.Errorf(`unexpected local setting "ship-delete-tracking-branch" %v`, have)
		}
		return nil
	})

	sc.Step(`^local Git Town setting "ship-delete-tracking-branch" is now "([^"]*)"$`, func(ctx context.Context, wantStr string) error {
		state := ctx.Value(keyScenarioState).(*ScenarioState)
		devRepo := state.fixture.DevRepo.GetOrPanic()
		want, err := strconv.ParseBool(wantStr)
		asserts.NoError(err)
		have, has := devRepo.Config.LocalGitConfig.ShipDeleteTrackingBranch.Get()
		if !has {
			return fmt.Errorf(`expected local setting "ship-delete-tracking-branch" to be %v, but doesn't exist`, want)
		}
		if have.Bool() != want {
			return fmt.Errorf(`expected local setting "ship-delete-tracking-branch" to be %v, but was %v`, want, have)
		}
		return nil
	})

	sc.Step(`^local Git Town setting "sync-before-ship" is still not set$`, func(ctx context.Context) error {
		state := ctx.Value(keyScenarioState).(*ScenarioState)
		devRepo := state.fixture.DevRepo.GetOrPanic()
		have, has := devRepo.Config.LocalGitConfig.SyncBeforeShip.Get()
		if has {
			return fmt.Errorf(`unexpected local setting "sync-before-ship" %v`, have)
		}
		return nil
	})

	sc.Step(`^local Git Town setting "sync-before-ship" is now "([^"]*)"$`, func(ctx context.Context, wantStr string) error {
		state := ctx.Value(keyScenarioState).(*ScenarioState)
		devRepo := state.fixture.DevRepo.GetOrPanic()
		want, err := strconv.ParseBool(wantStr)
		asserts.NoError(err)
		have, has := devRepo.Config.LocalGitConfig.SyncBeforeShip.Get()
		if !has {
			return fmt.Errorf(`expected local setting "sync-before-ship" to be %v, but doesn't exist`, want)
		}
		if have.Bool() != want {
			return fmt.Errorf(`expected local setting "sync-before-ship" to be %v, but was %v`, want, have)
		}
		return nil
	})

	sc.Step(`^local Git Town setting "sync-feature-strategy" is still not set$`, func(ctx context.Context) error {
		state := ctx.Value(keyScenarioState).(*ScenarioState)
		devRepo := state.fixture.DevRepo.GetOrPanic()
		have, has := devRepo.Config.LocalGitConfig.SyncFeatureStrategy.Get()
		if has {
			return fmt.Errorf(`unexpected local setting "sync-feature-strategy" %v`, have)
		}
		return nil
	})

	sc.Step(`^local Git Town setting "sync-feature-strategy" is now "([^"]*)"$`, func(ctx context.Context, wantStr string) error {
		state := ctx.Value(keyScenarioState).(*ScenarioState)
		devRepo := state.fixture.DevRepo.GetOrPanic()
		want, err := configdomain.NewSyncFeatureStrategy(wantStr)
		asserts.NoError(err)
		have, has := devRepo.Config.LocalGitConfig.SyncFeatureStrategy.Get()
		if !has {
			return fmt.Errorf(`expected local setting "sync-feature-strategy" to be %v, but doesn't exist`, want)
		}
		if have != want {
			return fmt.Errorf(`expected local setting "sync-feature-strategy" to be %v, but was %v`, want, have)
		}
		return nil
	})

	sc.Step(`^local Git Town setting "sync-perennial-strategy" is still not set$`, func(ctx context.Context) error {
		state := ctx.Value(keyScenarioState).(*ScenarioState)
		devRepo := state.fixture.DevRepo.GetOrPanic()
		have, has := devRepo.Config.LocalGitConfig.SyncPerennialStrategy.Get()
		if has {
			return fmt.Errorf(`unexpected local setting "sync-perennial-strategy" %v`, have)
		}
		return nil
	})

	sc.Step(`^local Git Town setting "sync-perennial-strategy" is now "([^"]*)"$`, func(ctx context.Context, wantStr string) error {
		state := ctx.Value(keyScenarioState).(*ScenarioState)
		devRepo := state.fixture.DevRepo.GetOrPanic()
		want, err := configdomain.NewSyncPerennialStrategy(wantStr)
		asserts.NoError(err)
		have, has := devRepo.Config.LocalGitConfig.SyncPerennialStrategy.Get()
		if !has {
			return fmt.Errorf(`expected local setting "sync-perennial-strategy" to be %v, but doesn't exist`, want)
		}
		if have != want {
			return fmt.Errorf(`expected local setting "sync-perennial-strategy" to be %v, but was %v`, want, have)
		}
		return nil
	})

	sc.Step(`^local Git Town setting "sync-upstream" is still not set$`, func(ctx context.Context) error {
		state := ctx.Value(keyScenarioState).(*ScenarioState)
		devRepo := state.fixture.DevRepo.GetOrPanic()
		have, has := devRepo.Config.LocalGitConfig.SyncUpstream.Get()
		if has {
			return fmt.Errorf(`unexpected local setting "sync-upstream" %v`, have)
		}
		return nil
	})

	sc.Step(`^local Git Town setting "sync-upstream" is now "([^"]*)"$`, func(ctx context.Context, wantStr string) error {
		state := ctx.Value(keyScenarioState).(*ScenarioState)
		devRepo := state.fixture.DevRepo.GetOrPanic()
		wantBool, err := strconv.ParseBool(wantStr)
		asserts.NoError(err)
		want := configdomain.SyncUpstream(wantBool)
		have, has := devRepo.Config.LocalGitConfig.SyncUpstream.Get()
		if !has {
			return fmt.Errorf(`expected local setting "sync-upstream" to be %v, but doesn't exist`, want)
		}
		if have != want {
			return fmt.Errorf(`expected local setting "sync-upstream" to be %v, but was %v`, want, have)
		}
		return nil
	})

	sc.Step(`^my repo does not have an origin$`, func(ctx context.Context) {
		state := ctx.Value(keyScenarioState).(*ScenarioState)
		devRepo := state.fixture.DevRepo.GetOrPanic()
		devRepo.RemoveRemote(gitdomain.RemoteOrigin)
		state.fixture.OriginRepo = NoneP[testruntime.TestRuntime]()
	})

	sc.Step(`^my repo has a Git submodule$`, func(ctx context.Context) {
		state := ctx.Value(keyScenarioState).(*ScenarioState)
		devRepo := state.fixture.DevRepo.GetOrPanic()
		state.fixture.AddSubmoduleRepo()
		devRepo.AddSubmodule(state.fixture.SubmoduleRepo.GetOrPanic().WorkingDir)
	})

	sc.Step(`^my repo's "([^"]*)" remote is "([^"]*)"$`, func(ctx context.Context, remoteName, remoteURL string) {
		state := ctx.Value(keyScenarioState).(*ScenarioState)
		devRepo := state.fixture.DevRepo.GetOrPanic()
		remote := gitdomain.Remote(remoteName)
		devRepo.RemoveRemote(remote)
		devRepo.AddRemote(remote, remoteURL)
	})

	sc.Step(`^still no configuration file exists$`, func(ctx context.Context) error {
		state := ctx.Value(keyScenarioState).(*ScenarioState)
		devRepo := state.fixture.DevRepo.GetOrPanic()
		_, err := devRepo.FileContentErr(configfile.FileName)
		if err == nil {
			return errors.New("expected no configuration file but found one")
		}
		return nil
	})

	sc.Step(`^no commits exist now$`, func(ctx context.Context) {
		state := ctx.Value(keyScenarioState).(*ScenarioState)
		currentCommits := state.fixture.CommitTable(state.initialCommits.GetOrPanic().Cells[0])
		noCommits := datatable.DataTable{}
		noCommits.AddRow(state.initialCommits.GetOrPanic().Cells[0]...)
		errDiff, errCount := currentCommits.EqualDataTable(noCommits)
		if errCount == 0 {
			return
		}
		fmt.Println(errDiff)
		panic("found unexpected commits")
	})

	sc.Step(`^no lineage exists now$`, func(ctx context.Context) error {
		state := ctx.Value(keyScenarioState).(*ScenarioState)
		devRepo := state.fixture.DevRepo.GetOrPanic()
		if devRepo.Config.Config.ContainsLineage() {
			lineage := devRepo.Config.Config.Lineage
			return fmt.Errorf("unexpected Git Town lineage information: %+v", lineage)
		}
		return nil
	})

	sc.Step(`^no merge is in progress$`, func(ctx context.Context) error {
		state := ctx.Value(keyScenarioState).(*ScenarioState)
		devRepo := state.fixture.DevRepo.GetOrPanic()
		if devRepo.HasMergeInProgress(devRepo.TestRunner) {
			return errors.New("expected no merge in progress")
		}
		return nil
	})

	sc.Step(`^no rebase is in progress$`, func(ctx context.Context) error {
		state := ctx.Value(keyScenarioState).(*ScenarioState)
		devRepo := state.fixture.DevRepo.GetOrPanic()
		repoStatus, err := devRepo.RepoStatus(devRepo.TestRunner)
		asserts.NoError(err)
		if repoStatus.RebaseInProgress {
			return errors.New("expected no rebase in progress")
		}
		return nil
	})

	sc.Step(`^no tool to open browsers is installed$`, func(ctx context.Context) {
		state := ctx.Value(keyScenarioState).(*ScenarioState)
		devRepo := state.fixture.DevRepo.GetOrPanic()
		devRepo.MockNoCommandsInstalled()
	})

	sc.Step(`^no uncommitted files exist$`, func(ctx context.Context) error {
		state := ctx.Value(keyScenarioState).(*ScenarioState)
		devRepo := state.fixture.DevRepo.GetOrPanic()
		files := devRepo.UncommittedFiles()
		if len(files) > 0 {
			return fmt.Errorf("unexpected uncommitted files: %s", files)
		}
		return nil
	})

	sc.Step(`^offline mode is disabled$`, func(ctx context.Context) error {
		state := ctx.Value(keyScenarioState).(*ScenarioState)
		devRepo := state.fixture.DevRepo.GetOrPanic()
		isOffline := devRepo.Config.Config.Offline
		if isOffline {
			return errors.New("expected to not be offline but am")
		}
		return nil
	})

	sc.Step(`^offline mode is enabled$`, func(ctx context.Context) error {
		state := ctx.Value(keyScenarioState).(*ScenarioState)
		devRepo := state.fixture.DevRepo.GetOrPanic()
		return devRepo.Config.SetOffline(true)
	})

	sc.Step(`^origin deletes the "([^"]*)" branch$`, func(ctx context.Context, branch string) {
		state := ctx.Value(keyScenarioState).(*ScenarioState)
		state.fixture.OriginRepo.GetOrPanic().RemoveBranch(gitdomain.NewLocalBranchName(branch))
	})

	sc.Step(`^origin ships the "([^"]*)" branch$`, func(ctx context.Context, branch string) {
		state := ctx.Value(keyScenarioState).(*ScenarioState)
		originRepo := state.fixture.OriginRepo.GetOrPanic()
		originRepo.CheckoutBranch(gitdomain.NewLocalBranchName("main"))
		err := originRepo.MergeBranch(gitdomain.NewLocalBranchName(branch))
		asserts.NoError(err)
		originRepo.RemoveBranch(gitdomain.NewLocalBranchName(branch))
	})

	sc.Step("^the branches$", func(ctx context.Context, table *godog.Table) {
		state := ctx.Value(keyScenarioState).(*ScenarioState)
		// TODO: uncomment this and make it work
		// if state.initialBranches.IsNone() {
		// 	initialTable := datatable.FromGherkin(table)
		// 	state.initialBranches = Some(initialTable)
		// } else {
		// 	state.initialBranches = None[datatable.DataTable]()
		// }
		for _, branchSetup := range datatable.ParseBranchSetupTable(table) {
			var repoToCreateBranchIn *testruntime.TestRuntime
			switch {
			case branchSetup.Locations.Is(git.LocationLocal), branchSetup.Locations.Is(git.LocationLocal, git.LocationOrigin):
				repoToCreateBranchIn = state.fixture.DevRepo.GetOrPanic()
			case branchSetup.Locations.Is(git.LocationOrigin):
				repoToCreateBranchIn = state.fixture.OriginRepo.GetOrPanic()
			case branchSetup.Locations.Is(git.LocationUpstream):
				repoToCreateBranchIn = state.fixture.UpstreamRepo.GetOrPanic()
			default:
				panic("unhandled location to create the new branch: " + branchSetup.Locations.String())
			}
			branchType, hasBranchType := branchSetup.BranchType.Get()
			if hasBranchType {
				switch branchType {
				case configdomain.BranchTypeMainBranch:
					panic("main branch exists already")
				case configdomain.BranchTypeFeatureBranch:
					repoToCreateBranchIn.CreateChildFeatureBranch(branchSetup.Name, branchSetup.Parent.GetOrElse("main"))
				case configdomain.BranchTypePerennialBranch:
					repoToCreateBranchIn.CreatePerennialBranches(branchSetup.Name)
				case configdomain.BranchTypeContributionBranch:
					repoToCreateBranchIn.CreateContributionBranches(branchSetup.Name)
				case configdomain.BranchTypeObservedBranch:
					repoToCreateBranchIn.CreateObservedBranches(branchSetup.Name)
				case configdomain.BranchTypeParkedBranch:
					repoToCreateBranchIn.CreateParkedBranches(branchSetup.Name)
				}
			} else {
				repoToCreateBranchIn.CreateBranch(branchSetup.Name, "main")
			}
			if len(branchSetup.Locations) > 1 {
				switch {
				case branchSetup.Locations.Is(git.LocationLocal, git.LocationOrigin):
					state.fixture.DevRepo.GetOrPanic().PushBranchToRemote(branchSetup.Name, gitdomain.RemoteOrigin)
				default:
					panic("unhandled location to push the new branch to: " + branchSetup.Locations.String())
				}
			}
		}
	})

	sc.Step(`^the branches are now$`, func(ctx context.Context, table *godog.Table) {
		state := ctx.Value(keyScenarioState).(*ScenarioState)
		existing := state.fixture.Branches()
		diff, errCount := existing.EqualGherkin(table)
		if errCount > 0 {
			fmt.Printf("\nERROR! Found %d differences in the branches\n\n", errCount)
			fmt.Println(diff)
			panic("mismatching branches found, see the diff above")
		}
	})

	sc.Step(`^the commits$`, func(ctx context.Context, table *godog.Table) {
		state := ctx.Value(keyScenarioState).(*ScenarioState)
		devRepo := state.fixture.DevRepo.GetOrPanic()
		// TODO: uncomment this and make it work
		// if state.initialCommits.IsNone() {
		// 	initialTable := datatable.FromGherkin(table)
		// 	state.initialCommits = Some(initialTable)
		// } else {
		// 	state.initialCommits = None[datatable.DataTable]()
		// }
		// create the commits
<<<<<<< HEAD
		commits := git.FromGherkinTable(table, gitdomain.NewLocalBranchName("current"))
		fmt.Printf("22222222222222222222222222222222222 %#v\n", commits)
=======
		commits := git.FromGherkinTable(table)
>>>>>>> 3551b27a
		state.fixture.CreateCommits(commits)
		// restore the initial branch
		initialBranch, hasInitialBranch := state.initialCurrentBranch.Get()
		if !hasInitialBranch {
			devRepo.CheckoutBranch(gitdomain.NewLocalBranchName("main"))
			return
		}
		// NOTE: reading the cached value here to keep the test suite fast by avoiding unnecessary disk access
		if devRepo.CurrentBranchCache.Value() != initialBranch {
			devRepo.CheckoutBranch(initialBranch)
			return
		}
	})

	sc.Step(`^the committed configuration file:$`, func(ctx context.Context, content *godog.DocString) {
		state := ctx.Value(keyScenarioState).(*ScenarioState)
		devRepo := state.fixture.DevRepo.GetOrPanic()
		devRepo.CreateFile(configfile.FileName, content.Content)
		devRepo.StageFiles(configfile.FileName)
		devRepo.CommitStagedChanges(commands.ConfigFileCommitMessage)
		devRepo.PushBranch()
	})

	sc.Step(`^the configuration file:$`, func(ctx context.Context, content *godog.DocString) {
		state := ctx.Value(keyScenarioState).(*ScenarioState)
		devRepo := state.fixture.DevRepo.GetOrPanic()
		devRepo.CreateFile(configfile.FileName, content.Content)
	})

	sc.Step(`^the configuration file is (?:now|still):$`, func(ctx context.Context, content *godog.DocString) {
		state := ctx.Value(keyScenarioState).(*ScenarioState)
		devRepo := state.fixture.DevRepo.GetOrPanic()
		have, err := devRepo.FileContentErr(configfile.FileName)
		if err != nil {
			panic("no configuration file found")
		}
		have = strings.TrimSpace(have)
		want := strings.TrimSpace(content.Content)
		if have != want {
			fmt.Println(cmp.Diff(want, have))
			panic("mismatching config file content")
		}
	})

	sc.Step(`^the coworker adds this commit to their current branch:$`, func(ctx context.Context, table *godog.Table) {
		state := ctx.Value(keyScenarioState).(*ScenarioState)
		commits := git.FromGherkinTable(table)
		commit := commits[0]
		coworkerRepo := state.fixture.CoworkerRepo.GetOrPanic()
		coworkerRepo.CreateFile(commit.FileName, commit.FileContent)
		coworkerRepo.StageFiles(commit.FileName)
		coworkerRepo.CommitStagedChanges(commit.Message)
	})

	sc.Step(`^the coworker fetches updates$`, func(ctx context.Context) {
		state := ctx.Value(keyScenarioState).(*ScenarioState)
		state.fixture.CoworkerRepo.GetOrPanic().Fetch()
	})

	sc.Step(`^the coworker is on the "([^"]*)" branch$`, func(ctx context.Context, branch string) {
		state := ctx.Value(keyScenarioState).(*ScenarioState)
		state.fixture.CoworkerRepo.GetOrPanic().CheckoutBranch(gitdomain.NewLocalBranchName(branch))
	})

	sc.Step(`^the coworker resolves the conflict in "([^"]*)"(?: with "([^"]*)")?$`, func(ctx context.Context, filename, content string) {
		state := ctx.Value(keyScenarioState).(*ScenarioState)
		coworkerRepo := state.fixture.CoworkerRepo.GetOrPanic()
		coworkerRepo.CreateFile(filename, content)
		coworkerRepo.StageFiles(filename)
	})

	sc.Step(`^the coworker runs "([^"]+)"$`, func(ctx context.Context, command string) {
		state := ctx.Value(keyScenarioState).(*ScenarioState)
		var exitCode int
		var output string
		output, exitCode = state.fixture.CoworkerRepo.GetOrPanic().MustQueryStringCode(command)
		state.runOutput = Some(output)
		state.runExitCode = Some(exitCode)
	})

	sc.Step(`^the coworker runs "([^"]*)" and closes the editor$`, func(ctx context.Context, cmd string) {
		state := ctx.Value(keyScenarioState).(*ScenarioState)
		env := append(os.Environ(), "GIT_EDITOR=true")
		var exitCode int
		var output string
		output, exitCode = state.fixture.CoworkerRepo.GetOrPanic().MustQueryStringCodeWith(cmd, &subshell.Options{Env: env})
		state.runOutput = Some(output)
		state.runExitCode = Some(exitCode)
	})

	sc.Step(`^the coworker sets the parent branch of "([^"]*)" as "([^"]*)"$`, func(ctx context.Context, childBranch, parentBranch string) {
		state := ctx.Value(keyScenarioState).(*ScenarioState)
		_ = state.fixture.CoworkerRepo.GetOrPanic().Config.SetParent(gitdomain.NewLocalBranchName(childBranch), gitdomain.NewLocalBranchName(parentBranch))
	})

	sc.Step(`^the coworker sets the "sync-feature-strategy" to "(merge|rebase)"$`, func(ctx context.Context, value string) {
		state := ctx.Value(keyScenarioState).(*ScenarioState)
		syncFeatureStrategy, err := configdomain.NewSyncFeatureStrategy(value)
		asserts.NoError(err)
		_ = state.fixture.CoworkerRepo.GetOrPanic().Config.SetSyncFeatureStrategy(syncFeatureStrategy)
	})

	sc.Step(`^the coworkers workspace now contains file "([^"]*)" with content "([^"]*)"$`, func(ctx context.Context, file, expectedContent string) error {
		state := ctx.Value(keyScenarioState).(*ScenarioState)
		actualContent := state.fixture.CoworkerRepo.GetOrPanic().FileContent(file)
		if expectedContent != actualContent {
			return fmt.Errorf("file content does not match\n\nEXPECTED: %q\n\nACTUAL:\n\n%q\n----------------------------", expectedContent, actualContent)
		}
		return nil
	})

	sc.Step(`^the current branch is "([^"]*)"$`, func(ctx context.Context, name string) {
		state := ctx.Value(keyScenarioState).(*ScenarioState)
		devRepo := state.fixture.DevRepo.GetOrPanic()
		branch := gitdomain.NewLocalBranchName(name)
		state.initialCurrentBranch = Some(branch)
		if !devRepo.BranchExists(devRepo.TestRunner, branch) {
			devRepo.CreateBranch(branch, gitdomain.NewLocalBranchName("main"))
		}
		devRepo.CheckoutBranch(branch)
	})

	sc.Step(`^the current branch is "([^"]*)" and the previous branch is "([^"]*)"$`, func(ctx context.Context, currentText, previousText string) {
		state := ctx.Value(keyScenarioState).(*ScenarioState)
		devRepo := state.fixture.DevRepo.GetOrPanic()
		current := gitdomain.NewLocalBranchName(currentText)
		previous := gitdomain.NewLocalBranchName(previousText)
		state.initialCurrentBranch = Some(current)
		devRepo.CheckoutBranch(previous)
		devRepo.CheckoutBranch(current)
	})

<<<<<<< HEAD
=======
	sc.Step(`^(contribution|feature|observed|parked) branch "([^"]*)" with these commits$`, func(ctx context.Context, branchTypeName, name string, table *godog.Table) {
		state := ctx.Value(keyScenarioState).(*ScenarioState)
		devRepo := state.fixture.DevRepo.GetOrPanic()
		branchName := gitdomain.NewLocalBranchName(name)
		switch configdomain.NewBranchType(branchTypeName) {
		case configdomain.BranchTypeContributionBranch:
			devRepo.CreateContributionBranches(branchName)
		case configdomain.BranchTypeFeatureBranch:
			devRepo.CreateFeatureBranch(branchName)
		case configdomain.BranchTypeObservedBranch:
			devRepo.CreateObservedBranches(branchName)
		case configdomain.BranchTypeParkedBranch:
			devRepo.CreateParkedBranches(branchName)
		case configdomain.BranchTypeMainBranch, configdomain.BranchTypePerennialBranch:
		}
		devRepo.CheckoutBranch(branchName)
		devRepo.PushBranchToRemote(branchName, gitdomain.RemoteOrigin)
		for _, commit := range git.FromGherkinTable(table) {
			devRepo.CreateFile(commit.FileName, commit.FileContent)
			devRepo.StageFiles(commit.FileName)
			devRepo.CommitStagedChanges(commit.Message)
			if commit.Locations.Contains(git.Location(gitdomain.RemoteOrigin)) {
				devRepo.PushBranch()
			}
		}
	})

	sc.Step(`^feature branch "([^"]*)" as a child of "([^"]*)" has these commits$`, func(ctx context.Context, name, parent string, table *godog.Table) {
		state := ctx.Value(keyScenarioState).(*ScenarioState)
		devRepo := state.fixture.DevRepo.GetOrPanic()
		branch := gitdomain.NewLocalBranchName(name)
		parentBranch := gitdomain.NewLocalBranchName(parent)
		devRepo.CreateChildFeatureBranch(branch, parentBranch)
		devRepo.CheckoutBranch(branch)
		devRepo.PushBranchToRemote(branch, gitdomain.RemoteOrigin)
		for _, commit := range git.FromGherkinTable(table) {
			devRepo.CreateFile(commit.FileName, commit.FileContent)
			devRepo.StageFiles(commit.FileName)
			devRepo.CommitStagedChanges(commit.Message)
			if commit.Locations.Contains(git.Location(gitdomain.RemoteOrigin)) {
				devRepo.PushBranch()
			}
		}
	})

>>>>>>> 3551b27a
	sc.Step(`^the current branch is (?:now|still) "([^"]*)"$`, func(ctx context.Context, expected string) error {
		state := ctx.Value(keyScenarioState).(*ScenarioState)
		devRepo := state.fixture.DevRepo.GetOrPanic()
		devRepo.CurrentBranchCache.Invalidate()
		actual, err := devRepo.CurrentBranch(devRepo.TestRunner)
		if err != nil {
			return fmt.Errorf("cannot determine current branch of developer repo: %w", err)
		}
		if actual.String() != expected {
			return fmt.Errorf("expected active branch %q but is %q", expected, actual)
		}
		return nil
	})

	sc.Step(`^the current branch in the other worktree is (?:now|still) "([^"]*)"$`, func(ctx context.Context, expected string) error {
		state := ctx.Value(keyScenarioState).(*ScenarioState)
		secondWorkTree := state.fixture.SecondWorktree.GetOrPanic()
		secondWorkTree.CurrentBranchCache.Invalidate()
		actual, err := secondWorkTree.CurrentBranch(secondWorkTree.TestCommands)
		if err != nil {
			return fmt.Errorf("cannot determine current branch of second worktree: %w", err)
		}
		if actual.String() != expected {
			return fmt.Errorf("expected active branch %q but is %q", expected, actual)
		}
		return nil
	})

	sc.Step(`^the home directory contains file "([^"]+)" with content$`, func(ctx context.Context, filename string, docString *godog.DocString) error {
		state := ctx.Value(keyScenarioState).(*ScenarioState)
		devRepo := state.fixture.DevRepo.GetOrPanic()
		filePath := filepath.Join(devRepo.HomeDir, filename)
		//nolint:gosec // need permission 700 here in order for tests to work
		return os.WriteFile(filePath, []byte(docString.Content), 0o700)
	})

	sc.Step(`^the initial lineage exists$`, func(ctx context.Context) {
		state := ctx.Value(keyScenarioState).(*ScenarioState)
		devRepo := state.fixture.DevRepo.GetOrPanic()
		have := devRepo.LineageTable()
		diff, errCnt := have.EqualDataTable(state.initialLineage.GetOrPanic())
		if errCnt > 0 {
			fmt.Printf("\nERROR! Found %d differences in the lineage\n\n", errCnt)
			fmt.Printf("INITIAL LINEAGE:\n%s\n", state.initialLineage.String())
			fmt.Printf("CURRENT LINEAGE:\n%s\n", have.String())
			fmt.Println(diff)
			panic("mismatching branches found, see the diff above")
		}
	})

	sc.Step(`^the initial branches and lineage exist$`, func(ctx context.Context) {
		state := ctx.Value(keyScenarioState).(*ScenarioState)
		devRepo := state.fixture.DevRepo.GetOrPanic()
		// verify initial branches
		currentBranches := state.fixture.Branches()
		// fmt.Printf("\nINITIAL:\n%s\n", initialBranches)
		// fmt.Printf("NOW:\n%s\n", currentBranches.String())
		diff, errorCount := currentBranches.EqualDataTable(state.initialBranches.GetOrPanic())
		if errorCount != 0 {
			fmt.Printf("\nERROR! Found %d differences in the existing branches\n\n", errorCount)
			fmt.Println(diff)
			panic("mismatching branches found, see diff above")
		}
		// verify initial lineage
		currentLineage := devRepo.LineageTable()
		diff, errCnt := currentLineage.EqualDataTable(state.initialLineage.GetOrPanic())
		if errCnt > 0 {
			fmt.Printf("\nERROR! Found %d differences in the lineage\n\n", errCnt)
			fmt.Println(diff)
			panic("mismatching lineage found, see the diff above")
		}
	})

	sc.Step(`^the initial branches exist$`, func(ctx context.Context) {
		state := ctx.Value(keyScenarioState).(*ScenarioState)
		have := state.fixture.Branches()
		want := state.initialBranches.GetOrPanic()
		// fmt.Printf("HAVE:\n%s\n", have.String())
		// fmt.Printf("WANT:\n%s\n", want.String())
		diff, errorCount := have.EqualDataTable(want)
		if errorCount != 0 {
			fmt.Printf("\nERROR! Found %d differences in the existing branches\n\n", errorCount)
			fmt.Println(diff)
			panic("mismatching branches found, see diff above")
		}
	})

	sc.Step(`^the initial commits exist$`, func(ctx context.Context) {
		state := ctx.Value(keyScenarioState).(*ScenarioState)
		currentCommits := state.fixture.CommitTable(state.initialCommits.GetOrPanic().Cells[0])
		errDiff, errCount := state.initialCommits.GetOrPanic().EqualDataTable(currentCommits)
		if errCount == 0 {
			return
		}
		fmt.Println(errDiff)
		panic("current commits are not the same as the initial commits")
	})

	sc.Step(`^the main branch is "([^"]+)"$`, func(ctx context.Context, name string) error {
		state := ctx.Value(keyScenarioState).(*ScenarioState)
		devRepo := state.fixture.DevRepo.GetOrPanic()
		return devRepo.Config.SetMainBranch(gitdomain.NewLocalBranchName(name))
	})

	sc.Step(`^the main branch is (?:now|still) "([^"]*)"$`, func(ctx context.Context, want string) error {
		state := ctx.Value(keyScenarioState).(*ScenarioState)
		devRepo := state.fixture.DevRepo.GetOrPanic()
		have := devRepo.Config.Config.MainBranch
		if have.String() != want {
			return fmt.Errorf("expected %q, got %q", want, have)
		}
		return nil
	})

	sc.Step(`^the main branch is (?:now|still) not set$`, func(ctx context.Context) error {
		state := ctx.Value(keyScenarioState).(*ScenarioState)
		devRepo := state.fixture.DevRepo.GetOrPanic()
		have := devRepo.Config.LocalGitConfig.MainBranch
		if branch, has := have.Get(); has {
			return fmt.Errorf("unexpected main branch setting %q", branch)
		}
		return nil
	})

	sc.Step(`^the origin is "([^"]*)"$`, func(ctx context.Context, origin string) {
		state := ctx.Value(keyScenarioState).(*ScenarioState)
		devRepo := state.fixture.DevRepo.GetOrPanic()
		devRepo.SetTestOrigin(origin)
	})

	sc.Step(`^the perennial branches are "([^"]+)"$`, func(ctx context.Context, name string) error {
		state := ctx.Value(keyScenarioState).(*ScenarioState)
		devRepo := state.fixture.DevRepo.GetOrPanic()
		return devRepo.Config.SetPerennialBranches(gitdomain.NewLocalBranchNames(name))
	})

	sc.Step(`^the perennial branches are "([^"]+)" and "([^"]+)"$`, func(ctx context.Context, branch1, branch2 string) error {
		state := ctx.Value(keyScenarioState).(*ScenarioState)
		devRepo := state.fixture.DevRepo.GetOrPanic()
		return devRepo.Config.SetPerennialBranches(gitdomain.NewLocalBranchNames(branch1, branch2))
	})

	sc.Step(`^the perennial branches are not configured$`, func(ctx context.Context) error {
		state := ctx.Value(keyScenarioState).(*ScenarioState)
		devRepo := state.fixture.DevRepo.GetOrPanic()
		return devRepo.RemovePerennialBranchConfiguration()
	})

	sc.Step(`^the perennial branches are (?:now|still) "([^"]+)"$`, func(ctx context.Context, name string) error {
		state := ctx.Value(keyScenarioState).(*ScenarioState)
		devRepo := state.fixture.DevRepo.GetOrPanic()
		actual := devRepo.Config.LocalGitConfig.PerennialBranches
		if len(actual) != 1 {
			return fmt.Errorf("expected 1 perennial branch, got %q", actual)
		}
		if (actual)[0].String() != name {
			return fmt.Errorf("expected %q, got %q", name, (actual)[0])
		}
		return nil
	})

	sc.Step(`^the perennial branches are now "([^"]+)" and "([^"]+)"$`, func(ctx context.Context, branch1, branch2 string) error {
		state := ctx.Value(keyScenarioState).(*ScenarioState)
		devRepo := state.fixture.DevRepo.GetOrPanic()
		actual := devRepo.Config.LocalGitConfig.PerennialBranches
		if len(actual) != 2 {
			return fmt.Errorf("expected 2 perennial branches, got %q", actual)
		}
		if (actual)[0].String() != branch1 || (actual)[1].String() != branch2 {
			return fmt.Errorf("expected %q, got %q", []string{branch1, branch2}, actual)
		}
		return nil
	})

	sc.Step(`^the previous Git branch is (?:now|still) "([^"]*)"$`, func(ctx context.Context, want string) error {
		state := ctx.Value(keyScenarioState).(*ScenarioState)
		devRepo := state.fixture.DevRepo.GetOrPanic()
		have := devRepo.Commands.PreviouslyCheckedOutBranch(devRepo.TestRunner)
		if have.String() != want {
			return fmt.Errorf("expected previous branch %q but got %q", want, have)
		}
		return nil
	})

	sc.Step(`^there are (?:now|still) no contribution branches$`, func(ctx context.Context) error {
		state := ctx.Value(keyScenarioState).(*ScenarioState)
		devRepo := state.fixture.DevRepo.GetOrPanic()
		branches := devRepo.Config.LocalGitConfig.ContributionBranches
		if len(branches) > 0 {
			return fmt.Errorf("expected no contribution branches, got %q", branches)
		}
		return nil
	})

	sc.Step(`^there are (?:now|still) no observed branches$`, func(ctx context.Context) error {
		state := ctx.Value(keyScenarioState).(*ScenarioState)
		devRepo := state.fixture.DevRepo.GetOrPanic()
		branches := devRepo.Config.LocalGitConfig.ObservedBranches
		if len(branches) > 0 {
			return fmt.Errorf("expected no observed branches, got %q", branches)
		}
		return nil
	})

	sc.Step(`^there are (?:now|still) no parked branches$`, func(ctx context.Context) error {
		state := ctx.Value(keyScenarioState).(*ScenarioState)
		devRepo := state.fixture.DevRepo.GetOrPanic()
		branches := devRepo.Config.LocalGitConfig.ParkedBranches
		if len(branches) > 0 {
			return fmt.Errorf("expected no parked branches, got %q", branches)
		}
		return nil
	})

	sc.Step(`^there are (?:now|still) no perennial branches$`, func(ctx context.Context) error {
		state := ctx.Value(keyScenarioState).(*ScenarioState)
		devRepo := state.fixture.DevRepo.GetOrPanic()
		branches := devRepo.Config.LocalGitConfig.PerennialBranches
		if len(branches) > 0 {
			return fmt.Errorf("expected no perennial branches, got %q", branches)
		}
		return nil
	})

	sc.Step(`^these committed files exist now$`, func(ctx context.Context, table *godog.Table) {
		state := ctx.Value(keyScenarioState).(*ScenarioState)
		devRepo := state.fixture.DevRepo.GetOrPanic()
		fileTable := devRepo.FilesInBranches(gitdomain.NewLocalBranchName("main"))
		diff, errorCount := fileTable.EqualGherkin(table)
		if errorCount != 0 {
			fmt.Printf("\nERROR! Found %d differences in the existing files\n\n", errorCount)
			fmt.Println(diff)
			panic("mismatching files found, see diff above")
		}
	})

	sc.Step(`^these commits exist now$`, func(ctx context.Context, table *godog.Table) error {
		state := ctx.Value(keyScenarioState).(*ScenarioState)
		return state.compareGherkinTable(table)
	})

	sc.Step(`^these tags exist$`, func(ctx context.Context, table *godog.Table) {
		state := ctx.Value(keyScenarioState).(*ScenarioState)
		tagTable := state.fixture.TagTable()
		diff, errorCount := tagTable.EqualGherkin(table)
		if errorCount != 0 {
			fmt.Printf("\nERROR! Found %d differences in the existing tags\n\n", errorCount)
			fmt.Println(diff)
			panic("mismatching tags found, see diff above")
		}
	})

	sc.Step(`^the tags$`, func(ctx context.Context, table *godog.Table) {
		state := ctx.Value(keyScenarioState).(*ScenarioState)
		state.fixture.CreateTags(table)
	})

	sc.Step(`^the uncommitted file is stashed$`, func(ctx context.Context) error {
		state := ctx.Value(keyScenarioState).(*ScenarioState)
		devRepo := state.fixture.DevRepo.GetOrPanic()
		uncommittedFiles := devRepo.UncommittedFiles()
		for _, ucf := range uncommittedFiles {
			if ucf == state.uncommittedFileName.GetOrPanic() {
				return fmt.Errorf("expected file %q to be stashed but it is still uncommitted", state.uncommittedFileName)
			}
		}
		stashSize, err := devRepo.StashSize(devRepo.TestRunner)
		asserts.NoError(err)
		if stashSize != 1 {
			return fmt.Errorf("expected 1 stash but found %d", stashSize)
		}
		return nil
	})

	sc.Step(`^the uncommitted file still exists$`, func(ctx context.Context) {
		state := ctx.Value(keyScenarioState).(*ScenarioState)
		devRepo := state.fixture.DevRepo.GetOrPanic()
		hasFile := devRepo.HasFile(
			state.uncommittedFileName.GetOrPanic(),
			state.uncommittedContent.GetOrPanic(),
		)
		if hasFile != "" {
			panic(hasFile)
		}
	})

	sc.Step(`^these branches exist now$`, func(ctx context.Context, input *godog.Table) {
		state := ctx.Value(keyScenarioState).(*ScenarioState)
		currentBranches := state.fixture.Branches()
		// fmt.Printf("NOW:\n%s\n", currentBranches.String())
		diff, errorCount := currentBranches.EqualGherkin(input)
		if errorCount != 0 {
			fmt.Printf("\nERROR! Found %d differences in the existing branches\n\n", errorCount)
			fmt.Println(diff)
			panic("mismatching branches found, see diff above")
		}
	})

	sc.Step(`^this lineage exists now$`, func(ctx context.Context, input *godog.Table) {
		state := ctx.Value(keyScenarioState).(*ScenarioState)
		devRepo := state.fixture.DevRepo.GetOrPanic()
		table := devRepo.LineageTable()
		diff, errCount := table.EqualGherkin(input)
		if errCount > 0 {
			fmt.Printf("\nERROR! Found %d differences in the lineage\n\n", errCount)
			fmt.Println(diff)
			panic("mismatching branches found, see the diff above")
		}
	})

	sc.Step(`^tool "([^"]*)" is broken$`, func(ctx context.Context, name string) {
		state := ctx.Value(keyScenarioState).(*ScenarioState)
		devRepo := state.fixture.DevRepo.GetOrPanic()
		devRepo.MockBrokenCommand(name)
	})

	sc.Step(`^tool "([^"]*)" is installed$`, func(ctx context.Context, tool string) {
		state := ctx.Value(keyScenarioState).(*ScenarioState)
		devRepo := state.fixture.DevRepo.GetOrPanic()
		devRepo.MockCommand(tool)
	})
}

func updateInitialSHAs(state *ScenarioState) {
	devRepo := state.fixture.DevRepo.GetOrPanic()
	if state.initialDevSHAs.IsNone() && state.insideGitRepo {
		state.initialDevSHAs = Some(devRepo.TestCommands.CommitSHAs())
	}
	if originRepo, hasOriginrepo := state.fixture.OriginRepo.Get(); state.initialOriginSHAs.IsNone() && state.insideGitRepo && hasOriginrepo {
		state.initialOriginSHAs = Some(originRepo.TestCommands.CommitSHAs())
	}
	if secondWorkTree, hasSecondWorkTree := state.fixture.SecondWorktree.Get(); state.initialWorktreeSHAs.IsNone() && state.insideGitRepo && hasSecondWorkTree {
		state.initialWorktreeSHAs = Some(secondWorkTree.TestCommands.CommitSHAs())
	}
}<|MERGE_RESOLUTION|>--- conflicted
+++ resolved
@@ -1532,12 +1532,7 @@
 		// 	state.initialCommits = None[datatable.DataTable]()
 		// }
 		// create the commits
-<<<<<<< HEAD
-		commits := git.FromGherkinTable(table, gitdomain.NewLocalBranchName("current"))
-		fmt.Printf("22222222222222222222222222222222222 %#v\n", commits)
-=======
 		commits := git.FromGherkinTable(table)
->>>>>>> 3551b27a
 		state.fixture.CreateCommits(commits)
 		// restore the initial branch
 		initialBranch, hasInitialBranch := state.initialCurrentBranch.Get()
@@ -1670,54 +1665,6 @@
 		devRepo.CheckoutBranch(current)
 	})
 
-<<<<<<< HEAD
-=======
-	sc.Step(`^(contribution|feature|observed|parked) branch "([^"]*)" with these commits$`, func(ctx context.Context, branchTypeName, name string, table *godog.Table) {
-		state := ctx.Value(keyScenarioState).(*ScenarioState)
-		devRepo := state.fixture.DevRepo.GetOrPanic()
-		branchName := gitdomain.NewLocalBranchName(name)
-		switch configdomain.NewBranchType(branchTypeName) {
-		case configdomain.BranchTypeContributionBranch:
-			devRepo.CreateContributionBranches(branchName)
-		case configdomain.BranchTypeFeatureBranch:
-			devRepo.CreateFeatureBranch(branchName)
-		case configdomain.BranchTypeObservedBranch:
-			devRepo.CreateObservedBranches(branchName)
-		case configdomain.BranchTypeParkedBranch:
-			devRepo.CreateParkedBranches(branchName)
-		case configdomain.BranchTypeMainBranch, configdomain.BranchTypePerennialBranch:
-		}
-		devRepo.CheckoutBranch(branchName)
-		devRepo.PushBranchToRemote(branchName, gitdomain.RemoteOrigin)
-		for _, commit := range git.FromGherkinTable(table) {
-			devRepo.CreateFile(commit.FileName, commit.FileContent)
-			devRepo.StageFiles(commit.FileName)
-			devRepo.CommitStagedChanges(commit.Message)
-			if commit.Locations.Contains(git.Location(gitdomain.RemoteOrigin)) {
-				devRepo.PushBranch()
-			}
-		}
-	})
-
-	sc.Step(`^feature branch "([^"]*)" as a child of "([^"]*)" has these commits$`, func(ctx context.Context, name, parent string, table *godog.Table) {
-		state := ctx.Value(keyScenarioState).(*ScenarioState)
-		devRepo := state.fixture.DevRepo.GetOrPanic()
-		branch := gitdomain.NewLocalBranchName(name)
-		parentBranch := gitdomain.NewLocalBranchName(parent)
-		devRepo.CreateChildFeatureBranch(branch, parentBranch)
-		devRepo.CheckoutBranch(branch)
-		devRepo.PushBranchToRemote(branch, gitdomain.RemoteOrigin)
-		for _, commit := range git.FromGherkinTable(table) {
-			devRepo.CreateFile(commit.FileName, commit.FileContent)
-			devRepo.StageFiles(commit.FileName)
-			devRepo.CommitStagedChanges(commit.Message)
-			if commit.Locations.Contains(git.Location(gitdomain.RemoteOrigin)) {
-				devRepo.PushBranch()
-			}
-		}
-	})
-
->>>>>>> 3551b27a
 	sc.Step(`^the current branch is (?:now|still) "([^"]*)"$`, func(ctx context.Context, expected string) error {
 		state := ctx.Value(keyScenarioState).(*ScenarioState)
 		devRepo := state.fixture.DevRepo.GetOrPanic()
