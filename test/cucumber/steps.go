package cucumber

import (
	"context"
	"errors"
	"fmt"
	"os"
	"os/exec"
	"path/filepath"
	"regexp"
	"strconv"
	"strings"
	"time"

	"github.com/acarl005/stripansi"
	"github.com/cucumber/godog"
	cukemessages "github.com/cucumber/messages/go/v21"
	"github.com/git-town/git-town/v14/src/cli/dialog/components"
	"github.com/git-town/git-town/v14/src/cli/print"
	"github.com/git-town/git-town/v14/src/config/configdomain"
	"github.com/git-town/git-town/v14/src/config/configfile"
	"github.com/git-town/git-town/v14/src/config/gitconfig"
	"github.com/git-town/git-town/v14/src/git/gitdomain"
	"github.com/git-town/git-town/v14/src/gohacks"
	. "github.com/git-town/git-town/v14/src/gohacks/prelude"
	"github.com/git-town/git-town/v14/test/asserts"
	"github.com/git-town/git-town/v14/test/commands"
	"github.com/git-town/git-town/v14/test/datatable"
	"github.com/git-town/git-town/v14/test/filesystem"
	"github.com/git-town/git-town/v14/test/fixture"
	"github.com/git-town/git-town/v14/test/git"
	"github.com/git-town/git-town/v14/test/helpers"
	"github.com/git-town/git-town/v14/test/output"
	"github.com/git-town/git-town/v14/test/subshell"
	"github.com/git-town/git-town/v14/test/testruntime"
	"github.com/google/go-cmp/cmp"
	"github.com/kballard/go-shellquote"
)

// the global FixtureFactory instance.
var fixtureFactory *fixture.Factory //nolint:gochecknoglobals

// dedicated type for storing data in context.Context
type key int

// the key for storing the state in the context.Context
const (
	keyScenarioState key = iota
	keyScenarioName
	keyScenarioTags
)

func InitializeScenario(scenarioContext *godog.ScenarioContext) {
	scenarioContext.Before(func(ctx context.Context, scenario *godog.Scenario) (context.Context, error) {
		ctx = context.WithValue(ctx, keyScenarioName, scenario.Name)
		ctx = context.WithValue(ctx, keyScenarioTags, scenario.Tags)
		return ctx, nil
	})

	scenarioContext.After(func(ctx context.Context, scenario *godog.Scenario, err error) (context.Context, error) {
		ctxValue := ctx.Value(keyScenarioState)
		if ctxValue == nil {
			panic("after-scenario hook has found no scenario state found to clean up")
		}
		state := ctxValue.(*ScenarioState)
		if err != nil {
			fmt.Printf("failed scenario %q in %s - investigate state in %s\n", scenario.Name, scenario.Uri, state.fixture.Dir)
			return ctx, nil //nolint:nilerr
		}
		exitCode := state.runExitCode.GetOrPanic()
		if exitCode != 0 && !state.runExitCodeChecked {
			print.Error(fmt.Errorf("%s - scenario %q doesn't document exit code %d", scenario.Uri, scenario.Name, exitCode))
			os.Exit(1)
		}
		if state != nil {
			state.fixture.Delete()
		}
		return ctx, nil
	})
}

func InitializeSuite(ctx *godog.TestSuiteContext) {
	ctx.BeforeSuite(func() {
		factory := fixture.CreateFactory()
		fixtureFactory = &factory
	})
	ctx.AfterSuite(func() {
		fixtureFactory.Remove()
	})
	defineSteps(ctx.ScenarioContext())
}

func defineSteps(sc *godog.ScenarioContext) {
	sc.Step(`^a coworker clones the repository$`, func(ctx context.Context) {
		state := ctx.Value(keyScenarioState).(*ScenarioState)
		state.fixture.AddCoworkerRepo()
	})

	sc.Step(`^a folder "([^"]*)"$`, func(ctx context.Context, name string) {
		state := ctx.Value(keyScenarioState).(*ScenarioState)
		devRepo := state.fixture.DevRepo.GetOrPanic()
		devRepo.CreateFolder(name)
	})

	sc.Step("a Git repo clone", func(ctx context.Context) (context.Context, error) {
		scenarioName := ctx.Value(keyScenarioName).(string)
		scenarioTags := ctx.Value(keyScenarioTags).([]*cukemessages.PickleTag)
		fixture := fixtureFactory.CreateFixture(scenarioName)
		if helpers.HasTag(scenarioTags, "@debug") {
			fixture.DevRepo.GetOrPanic().Verbose = true
		}
		state := ScenarioState{
			fixture:              fixture,
			initialBranches:      None[datatable.DataTable](),
			initialCommits:       None[datatable.DataTable](),
			initialCurrentBranch: None[gitdomain.LocalBranchName](),
			initialDevSHAs:       None[map[string]gitdomain.SHA](),
			initialLineage:       None[datatable.DataTable](),
			initialOriginSHAs:    None[map[string]gitdomain.SHA](),
			initialWorktreeSHAs:  None[map[string]gitdomain.SHA](),
			insideGitRepo:        true,
			runExitCode:          None[int](),
			runExitCodeChecked:   false,
			runOutput:            None[string](),
			uncommittedContent:   None[string](),
			uncommittedFileName:  None[string](),
		}
		return context.WithValue(ctx, keyScenarioState, &state), nil
	})

	sc.Step("a local Git repo", func(ctx context.Context) (context.Context, error) {
		scenarioName := ctx.Value(keyScenarioName).(string)
		scenarioTags := ctx.Value(keyScenarioTags).([]*cukemessages.PickleTag)
		fixture := fixtureFactory.CreateFixture(scenarioName)
		devRepo := fixture.DevRepo.GetOrPanic()
		if helpers.HasTag(scenarioTags, "@debug") {
			devRepo.Verbose = true
		}
		devRepo.RemoveRemote(gitdomain.RemoteOrigin)
		fixture.OriginRepo = NoneP[testruntime.TestRuntime]()
		state := ScenarioState{
			fixture:              fixture,
			initialBranches:      None[datatable.DataTable](),
			initialCommits:       None[datatable.DataTable](),
			initialCurrentBranch: None[gitdomain.LocalBranchName](),
			initialDevSHAs:       None[map[string]gitdomain.SHA](),
			initialLineage:       None[datatable.DataTable](),
			initialOriginSHAs:    None[map[string]gitdomain.SHA](),
			initialWorktreeSHAs:  None[map[string]gitdomain.SHA](),
			insideGitRepo:        true,
			runExitCode:          None[int](),
			runExitCodeChecked:   false,
			runOutput:            None[string](),
			uncommittedContent:   None[string](),
			uncommittedFileName:  None[string](),
		}
		return context.WithValue(ctx, keyScenarioState, &state), nil
	})

	sc.Step(`^a merge is now in progress$`, func(ctx context.Context) {
		state := ctx.Value(keyScenarioState).(*ScenarioState)
		devRepo := state.fixture.DevRepo.GetOrPanic()
		if !devRepo.HasMergeInProgress(devRepo.TestRunner) {
			panic("expected merge in progress")
		}
	})

	sc.Step(`^a rebase is now in progress$`, func(ctx context.Context) {
		state := ctx.Value(keyScenarioState).(*ScenarioState)
		devRepo := state.fixture.DevRepo.GetOrPanic()
		repoStatus, err := devRepo.RepoStatus(devRepo.TestRunner)
		asserts.NoError(err)
		if !repoStatus.RebaseInProgress {
			panic("expected rebase in progress")
		}
	})

	sc.Step(`^a remote tag "([^"]+)" not on a branch$`, func(ctx context.Context, name string) {
		state := ctx.Value(keyScenarioState).(*ScenarioState)
		state.fixture.OriginRepo.GetOrPanic().CreateStandaloneTag(name)
	})

	sc.Step(`^all branches are now synchronized$`, func(ctx context.Context) {
		state := ctx.Value(keyScenarioState).(*ScenarioState)
		devRepo := state.fixture.DevRepo.GetOrPanic()
		branchesOutOfSync, output := devRepo.HasBranchesOutOfSync()
		if branchesOutOfSync {
			panic("unexpected out of sync:\n" + output)
		}
	})

	sc.Step(`^an uncommitted file$`, func(ctx context.Context) {
		state := ctx.Value(keyScenarioState).(*ScenarioState)
		devRepo := state.fixture.DevRepo.GetOrPanic()
		filename := "uncommitted file"
		state.uncommittedFileName = Some(filename)
		content := "uncommitted content"
		state.uncommittedContent = Some(content)
		devRepo.CreateFile(
			filename,
			content,
		)
	})

	sc.Step(`^an uncommitted file in folder "([^"]*)"$`, func(ctx context.Context, folder string) {
		state := ctx.Value(keyScenarioState).(*ScenarioState)
		devRepo := state.fixture.DevRepo.GetOrPanic()
		fileName := folder + "/uncommitted file"
		state.uncommittedFileName = Some(fileName)
		content := "uncommitted content"
		state.uncommittedContent = Some(content)
		devRepo.CreateFile(fileName, content)
	})

	sc.Step(`^an uncommitted file with name "([^"]+)" and content "([^"]+)"$`, func(ctx context.Context, name, content string) {
		state := ctx.Value(keyScenarioState).(*ScenarioState)
		devRepo := state.fixture.DevRepo.GetOrPanic()
		state.uncommittedFileName = Some(name)
		state.uncommittedContent = Some(content)
		devRepo.CreateFile(name, content)
	})

	sc.Step(`^an upstream repo$`, func(ctx context.Context) {
		state := ctx.Value(keyScenarioState).(*ScenarioState)
		state.fixture.AddUpstream()
	})

	sc.Step(`^a remote "([^"]+)" pointing to "([^"]+)"`, func(ctx context.Context, name, url string) {
		state := ctx.Value(keyScenarioState).(*ScenarioState)
		devRepo := state.fixture.DevRepo.GetOrPanic()
		devRepo.AddRemote(gitdomain.Remote(name), url)
	})

	sc.Step(`^branch "([^"]+)" is active in another worktree`, func(ctx context.Context, branch string) {
		state := ctx.Value(keyScenarioState).(*ScenarioState)
		state.fixture.AddSecondWorktree(gitdomain.NewLocalBranchName(branch))
	})

	sc.Step(`^branch "([^"]+)" is (?:now|still) a contribution branch`, func(ctx context.Context, name string) error {
		state := ctx.Value(keyScenarioState).(*ScenarioState)
		devRepo := state.fixture.DevRepo.GetOrPanic()
		branch := gitdomain.NewLocalBranchName(name)
		if !devRepo.Config.Config.IsContributionBranch(branch) {
			return fmt.Errorf(
				"branch %q isn't contribution as expected.\nContribution branches: %s",
				branch,
				strings.Join(devRepo.Config.Config.ContributionBranches.Strings(), ", "),
			)
		}
		return nil
	})

	sc.Step(`^branch "([^"]+)" is (?:now|still) a feature branch`, func(ctx context.Context, name string) error {
		state := ctx.Value(keyScenarioState).(*ScenarioState)
		devRepo := state.fixture.DevRepo.GetOrPanic()
		branch := gitdomain.NewLocalBranchName(name)
		if devRepo.Config.Config.BranchType(branch) != configdomain.BranchTypeFeatureBranch {
			return fmt.Errorf("branch %q isn't a feature branch as expected", branch)
		}
		return nil
	})

	sc.Step(`^branch "([^"]+)" is (?:now|still) observed`, func(ctx context.Context, name string) error {
		state := ctx.Value(keyScenarioState).(*ScenarioState)
		devRepo := state.fixture.DevRepo.GetOrPanic()
		branch := gitdomain.NewLocalBranchName(name)
		if !devRepo.Config.Config.IsObservedBranch(branch) {
			return fmt.Errorf(
				"branch %q isn't observed as expected.\nObserved branches: %s",
				branch,
				strings.Join(devRepo.Config.Config.ObservedBranches.Strings(), ", "),
			)
		}
		return nil
	})

	sc.Step(`^branch "([^"]+)" is now parked`, func(ctx context.Context, name string) error {
		state := ctx.Value(keyScenarioState).(*ScenarioState)
		devRepo := state.fixture.DevRepo.GetOrPanic()
		branch := gitdomain.NewLocalBranchName(name)
		if !devRepo.Config.Config.IsParkedBranch(branch) {
			return fmt.Errorf(
				"branch %q isn't parked as expected.\nParked branches: %s",
				branch,
				strings.Join(devRepo.Config.Config.ParkedBranches.Strings(), ", "),
			)
		}
		return nil
	})

	sc.Step(`^branch "([^"]+)" is (?:now|still) perennial`, func(ctx context.Context, name string) error {
		state := ctx.Value(keyScenarioState).(*ScenarioState)
		devRepo := state.fixture.DevRepo.GetOrPanic()
		branch := gitdomain.NewLocalBranchName(name)
		if !devRepo.Config.Config.IsPerennialBranch(branch) {
			return fmt.Errorf(
				"branch %q isn't perennial as expected.\nPerennial branches: %s",
				branch,
				strings.Join(devRepo.Config.Config.PerennialBranches.Strings(), ", "),
			)
		}
		return nil
	})

	sc.Step(`^branch "([^"]+)" is now a feature branch`, func(ctx context.Context, name string) error {
		state := ctx.Value(keyScenarioState).(*ScenarioState)
		devRepo := state.fixture.DevRepo.GetOrPanic()
		branch := gitdomain.NewLocalBranchName(name)
		if devRepo.Config.Config.IsParkedBranch(branch) {
			return fmt.Errorf("branch %q is parked", branch)
		}
		if devRepo.Config.Config.IsObservedBranch(branch) {
			return fmt.Errorf("branch %q is observed", branch)
		}
		if devRepo.Config.Config.IsContributionBranch(branch) {
			return fmt.Errorf("branch %q is contribution", branch)
		}
		if devRepo.Config.Config.IsPerennialBranch(branch) {
			return fmt.Errorf("branch %q is perennial", branch)
		}
		return nil
	})

	sc.Step(`^display "([^"]+)"$`, func(ctx context.Context, command string) error {
		state := ctx.Value(keyScenarioState).(*ScenarioState)
		devRepo := state.fixture.DevRepo.GetOrPanic()
		parts := strings.Split(command, " ")
		output, err := devRepo.TestRunner.Query(parts[0], parts[1:]...)
		fmt.Println("XXXXXXXXXXXXXXXXX " + strings.ToUpper(command) + " START XXXXXXXXXXXXXXXXXXXXXXXXXXXXXXXXXXXXXXXXXXXXX")
		fmt.Println(output)
		fmt.Println("XXXXXXXXXXXXXXXXX " + strings.ToUpper(command) + " END XXXXXXXXXXXXXXXXXXXXXXXXXXXXXXXXXXXXXXXXXXXXXXX")
		return err
	})

	sc.Step(`^file "([^"]+)" with content$`, func(ctx context.Context, name string, content *godog.DocString) error {
		state := ctx.Value(keyScenarioState).(*ScenarioState)
		devRepo := state.fixture.DevRepo.GetOrPanic()
		filePath := filepath.Join(devRepo.WorkingDir, name)
		//nolint:gosec // need permission 700 here in order for tests to work
		return os.WriteFile(filePath, []byte(content.Content), 0o700)
	})

	sc.Step(`^file "([^"]+)" still contains unresolved conflicts$`, func(ctx context.Context, name string) error {
		state := ctx.Value(keyScenarioState).(*ScenarioState)
		devRepo := state.fixture.DevRepo.GetOrPanic()
		content := devRepo.FileContent(name)
		if !strings.Contains(content, "<<<<<<<") {
			return fmt.Errorf("file %q does not contain unresolved conflicts", name)
		}
		return nil
	})

	sc.Step(`^file "([^"]*)" (?:now|still) has content "([^"]*)"$`, func(ctx context.Context, file, expectedContent string) error {
		state := ctx.Value(keyScenarioState).(*ScenarioState)
		devRepo := state.fixture.DevRepo.GetOrPanic()
		actualContent := devRepo.FileContent(file)
		if expectedContent != actualContent {
			return fmt.Errorf("file content does not match\n\nEXPECTED: %q\n\nACTUAL:\n\n%q\n----------------------------", expectedContent, actualContent)
		}
		return nil
	})

	sc.Step(`^Git has version "([^"]*)"$`, func(ctx context.Context, version string) {
		state := ctx.Value(keyScenarioState).(*ScenarioState)
		devRepo := state.fixture.DevRepo.GetOrPanic()
		devRepo.MockGit(version)
	})

	sc.Step(`^Git Town is no longer configured$`, func(ctx context.Context) error {
		state := ctx.Value(keyScenarioState).(*ScenarioState)
		devRepo := state.fixture.DevRepo.GetOrPanic()
		return devRepo.VerifyNoGitTownConfiguration()
	})

	sc.Step(`^Git Town is not configured$`, func(ctx context.Context) {
		state := ctx.Value(keyScenarioState).(*ScenarioState)
		devRepo := state.fixture.DevRepo.GetOrPanic()
		err := devRepo.RemovePerennialBranchConfiguration()
		asserts.NoError(err)
		devRepo.RemoveMainBranchConfiguration()
	})

	sc.Step(`^Git Town setting "color.ui" is "([^"]*)"$`, func(ctx context.Context, value string) error {
		state := ctx.Value(keyScenarioState).(*ScenarioState)
		devRepo := state.fixture.DevRepo.GetOrPanic()
		return devRepo.SetColorUI(value)
	})

	// TODO: remove?
	sc.Step(`^Git Town parent setting for branch "([^"]*)" is "([^"]*)"$`, func(ctx context.Context, branch, value string) error {
		state := ctx.Value(keyScenarioState).(*ScenarioState)
		devRepo := state.fixture.DevRepo.GetOrPanic()
		branchName := gitdomain.NewLocalBranchName(branch)
		configKey := gitconfig.NewParentKey(branchName)
		return devRepo.Config.GitConfig.SetLocalConfigValue(configKey, value)
	})

	sc.Step(`^local Git setting "init.defaultbranch" is "([^"]*)"$`, func(ctx context.Context, value string) {
		state := ctx.Value(keyScenarioState).(*ScenarioState)
		devRepo := state.fixture.DevRepo.GetOrPanic()
		devRepo.SetDefaultGitBranch(gitdomain.NewLocalBranchName(value))
	})

	sc.Step(`^global Git setting "alias\.(.*?)" is "([^"]*)"$`, func(ctx context.Context, name, value string) error {
		state := ctx.Value(keyScenarioState).(*ScenarioState)
		devRepo := state.fixture.DevRepo.GetOrPanic()
		key, hasKey := gitconfig.ParseKey("alias." + name).Get()
		if !hasKey {
			return fmt.Errorf("no key found for %q", name)
		}
		aliasableCommand, hasAliasableCommand := gitconfig.AliasableCommandForKey(key).Get()
		if !hasAliasableCommand {
			return fmt.Errorf("no aliasableCommand found for key %q", key)
		}
		return devRepo.SetGitAlias(aliasableCommand, value)
	})

	sc.Step(`^global Git setting "alias\.(.*?)" (?:now|still) doesn't exist$`, func(ctx context.Context, name string) error {
		state := ctx.Value(keyScenarioState).(*ScenarioState)
		devRepo := state.fixture.DevRepo.GetOrPanic()
		key, hasKey := gitconfig.ParseKey("alias." + name).Get()
		if !hasKey {
			return errors.New("key not found")
		}
		aliasableCommand, hasAliasableCommand := gitconfig.AliasableCommandForKey(key).Get()
		if !hasAliasableCommand {
			return errors.New("unknown alias: " + key.String())
		}
		command, has := devRepo.Config.Config.Aliases[aliasableCommand]
		if has {
			return fmt.Errorf("unexpected aliasableCommand %q: %q", key, command)
		}
		return nil
	})

	sc.Step(`^global Git setting "alias\.(.*?)" is (?:now|still) "([^"]*)"$`, func(ctx context.Context, name, want string) error {
		state := ctx.Value(keyScenarioState).(*ScenarioState)
		devRepo := state.fixture.DevRepo.GetOrPanic()
		key, hasKey := gitconfig.ParseKey("alias." + name).Get()
		if !hasKey {
			return errors.New("key not found")
		}
		aliasableCommand, hasAliasableCommand := gitconfig.AliasableCommandForKey(key).Get()
		if !hasAliasableCommand {
			return fmt.Errorf("aliasableCommand not found for key %q", key)
		}
		have := devRepo.Config.Config.Aliases[aliasableCommand]
		if have != want {
			return fmt.Errorf("unexpected value for key %q: want %q have %q", name, want, have)
		}
		return nil
	})

	sc.Step(`^global Git Town setting "([^"]*)" is "([^"]*)"$`, func(ctx context.Context, name, value string) error {
		state := ctx.Value(keyScenarioState).(*ScenarioState)
		devRepo := state.fixture.DevRepo.GetOrPanic()
		configKey, hasConfigKey := gitconfig.ParseKey("git-town." + name).Get()
		if !hasConfigKey {
			return fmt.Errorf("unknown configuration key: %q", name)
		}
		return devRepo.Config.GitConfig.SetGlobalConfigValue(configKey, value)
	})

	sc.Step(`^global Git Town setting "([^"]*)" (?:now|still) doesn't exist$`, func(ctx context.Context, name string) error {
		state := ctx.Value(keyScenarioState).(*ScenarioState)
		devRepo := state.fixture.DevRepo.GetOrPanic()
		configKey, hasConfigKey := gitconfig.ParseKey("git-town." + name).Get()
		if !hasConfigKey {
			return errors.New("unknown config key: " + name)
		}
		newValue, hasNewValue := devRepo.TestCommands.GlobalGitConfig(configKey).Get()
		if hasNewValue {
			return fmt.Errorf("should not have global %q anymore but has value %q", name, newValue)
		}
		return nil
	})

	sc.Step(`^global Git Town setting "hosting-origin-hostname" is now "([^"]*)"$`, func(ctx context.Context, want string) error {
		state := ctx.Value(keyScenarioState).(*ScenarioState)
		devRepo := state.fixture.DevRepo.GetOrPanic()
		have := devRepo.Config.GlobalGitConfig.HostingOriginHostname.String()
		if have != want {
			return fmt.Errorf(`expected global setting "hosting-origin-hostname" to be %q, but was %q`, want, have)
		}
		return nil
	})

	sc.Step(`^global Git Town setting "hosting-platform" is now "([^"]*)"$`, func(ctx context.Context, want string) error {
		state := ctx.Value(keyScenarioState).(*ScenarioState)
		devRepo := state.fixture.DevRepo.GetOrPanic()
		have := devRepo.Config.GlobalGitConfig.HostingPlatform
		if have.String() != want {
			return fmt.Errorf(`expected global setting "hosting-platform" to be %q, but was %q`, want, have)
		}
		return nil
	})

	sc.Step(`^global Git Town setting "main-branch" is now "([^"]*)"$`, func(ctx context.Context, want string) error {
		state := ctx.Value(keyScenarioState).(*ScenarioState)
		devRepo := state.fixture.DevRepo.GetOrPanic()
		have := devRepo.Config.GlobalGitConfig.MainBranch.String()
		if have != want {
			return fmt.Errorf(`expected global setting "main-branch" to be %q, but was %q`, want, have)
		}
		return nil
	})

	sc.Step(`^global Git Town setting "offline" is (?:now|still) "([^"]*)"$`, func(ctx context.Context, wantStr string) error {
		state := ctx.Value(keyScenarioState).(*ScenarioState)
		devRepo := state.fixture.DevRepo.GetOrPanic()
		wantBool, err := gohacks.ParseBool(wantStr)
		asserts.NoError(err)
		want := configdomain.Offline(wantBool)
		have, exists := devRepo.Config.GlobalGitConfig.Offline.Get()
		if !exists {
			return fmt.Errorf(`expected global setting "offline" to be %t, but doesn't exist`, want)
		}
		if have != want {
			return fmt.Errorf(`expected global setting "offline" to be %t, but was %t`, want, have)
		}
		return nil
	})

	sc.Step(`^global Git Town setting "perennial-branches" is (?:now|still) "([^"]*)"$`, func(ctx context.Context, wantStr string) error {
		state := ctx.Value(keyScenarioState).(*ScenarioState)
		devRepo := state.fixture.DevRepo.GetOrPanic()
		have := devRepo.Config.GlobalGitConfig.PerennialBranches
		want := gitdomain.NewLocalBranchNames(strings.Split(wantStr, " ")...)
		if !cmp.Equal(have, want) {
			return fmt.Errorf(`expected global setting "perennial-branches" to be %v, but was %v`, want, have)
		}
		return nil
	})

	sc.Step(`^global Git Town setting "push-hook" is (?:now|still) "([^"]*)"$`, func(ctx context.Context, want string) error {
		state := ctx.Value(keyScenarioState).(*ScenarioState)
		devRepo := state.fixture.DevRepo.GetOrPanic()
		have := devRepo.Config.GlobalGitConfig.PushHook.String()
		if !cmp.Equal(have, want) {
			return fmt.Errorf(`expected global setting "push-hook" to be %v, but was %v`, want, have)
		}
		return nil
	})

	sc.Step(`^global Git Town setting "push-new-branches" is (?:now|still) "([^"]*)"$`, func(ctx context.Context, wantStr string) error {
		state := ctx.Value(keyScenarioState).(*ScenarioState)
		devRepo := state.fixture.DevRepo.GetOrPanic()
		have, has := devRepo.Config.GlobalGitConfig.PushNewBranches.Get()
		if !has {
			return errors.New(`expected global setting "push-new-branches" to exist but it doesn't`)
		}
		want, err := strconv.ParseBool(wantStr)
		asserts.NoError(err)
		if have.Bool() != want {
			return fmt.Errorf(`expected global setting "push-new-branches" to be %v, but was %v`, want, have)
		}
		return nil
	})

	sc.Step(`^global Git Town setting "ship-delete-tracking-branch" is (?:now|still) "([^"]*)"$`, func(ctx context.Context, wantStr string) error {
		state := ctx.Value(keyScenarioState).(*ScenarioState)
		devRepo := state.fixture.DevRepo.GetOrPanic()
		want, err := strconv.ParseBool(wantStr)
		asserts.NoError(err)
		have, has := devRepo.Config.GlobalGitConfig.ShipDeleteTrackingBranch.Get()
		if !has {
			return fmt.Errorf(`expected global setting "ship-delete-tracking-branch" to be %v, but doesn't exist`, want)
		}
		if have.Bool() != want {
			return fmt.Errorf(`expected global setting "ship-delete-tracking-branch" to be %v, but was %v`, want, have)
		}
		return nil
	})

	sc.Step(`^global Git Town setting "sync-before-ship" is (?:now|still) "([^"]*)"$`, func(ctx context.Context, wantStr string) error {
		state := ctx.Value(keyScenarioState).(*ScenarioState)
		devRepo := state.fixture.DevRepo.GetOrPanic()
		want, err := strconv.ParseBool(wantStr)
		asserts.NoError(err)
		have, has := devRepo.Config.GlobalGitConfig.SyncBeforeShip.Get()
		if !has {
			return fmt.Errorf(`expected global setting "sync-before-ship" to be %v, but doesn't exist`, want)
		}
		if have.Bool() != want {
			return fmt.Errorf(`expected global setting "sync-before-ship" to be %v, but was %v`, want, have)
		}
		return nil
	})

	sc.Step(`^global Git Town setting "sync-feature-strategy" is (?:now|still) "([^"]*)"$`, func(ctx context.Context, wantStr string) error {
		state := ctx.Value(keyScenarioState).(*ScenarioState)
		devRepo := state.fixture.DevRepo.GetOrPanic()
		want, err := configdomain.NewSyncFeatureStrategy(wantStr)
		asserts.NoError(err)
		have, has := devRepo.Config.GlobalGitConfig.SyncFeatureStrategy.Get()
		if !has {
			return fmt.Errorf(`expected global setting "sync-feature-strategy" to be %v, but doesn't exist`, want)
		}
		if have != want {
			return fmt.Errorf(`expected global setting "sync-feature-strategy" to be %v, but was %v`, want, have)
		}
		return nil
	})

	sc.Step(`^global Git Town setting "sync-perennial-strategy" is (?:now|still) "([^"]*)"$`, func(ctx context.Context, wantStr string) error {
		state := ctx.Value(keyScenarioState).(*ScenarioState)
		devRepo := state.fixture.DevRepo.GetOrPanic()
		want, err := configdomain.NewSyncPerennialStrategy(wantStr)
		asserts.NoError(err)
		have, has := devRepo.Config.GlobalGitConfig.SyncPerennialStrategy.Get()
		if !has {
			return fmt.Errorf(`expected global setting "sync-perennial-strategy" to be %v, but it doesn't exist`, want)
		}
		if have != want {
			return fmt.Errorf(`expected global setting "sync-perennial-strategy" to be %v, but was %v`, want, have)
		}
		return nil
	})

	sc.Step(`^global Git Town setting "sync-upstream" is (?:now|still) "([^"]*)"$`, func(ctx context.Context, wantStr string) error {
		state := ctx.Value(keyScenarioState).(*ScenarioState)
		devRepo := state.fixture.DevRepo.GetOrPanic()
		wantBool, err := strconv.ParseBool(wantStr)
		asserts.NoError(err)
		want := configdomain.SyncUpstream(wantBool)
		have, has := devRepo.Config.GlobalGitConfig.SyncUpstream.Get()
		if !has {
			return fmt.Errorf(`expected global setting "sync-upstream" to be %v, but doesn't exist`, want)
		}
		if have != want {
			return fmt.Errorf(`expected global setting "sync-upstream" to be %v, but was %v`, want, have)
		}
		return nil
	})

	sc.Step(`^I add commit "([^"]*)" to the "([^"]*)" branch`, func(ctx context.Context, message, branch string) {
		state := ctx.Value(keyScenarioState).(*ScenarioState)
		devRepo := state.fixture.DevRepo.GetOrPanic()
		devRepo.CreateCommit(git.Commit{
			Branch:   gitdomain.NewLocalBranchName(branch),
			FileName: "new_file",
			Message:  message,
		})
	})

	sc.Step(`^I add this commit to the current branch:$`, func(ctx context.Context, table *godog.Table) {
		state := ctx.Value(keyScenarioState).(*ScenarioState)
		devRepo := state.fixture.DevRepo.GetOrPanic()
		commit := git.FromGherkinTable(table)[0]
		devRepo.CreateFile(commit.FileName, commit.FileContent)
		devRepo.StageFiles(commit.FileName)
		devRepo.CommitStagedChanges(commit.Message)
	})

	sc.Step(`^I am not prompted for any parent branches$`, func(ctx context.Context) error {
		state := ctx.Value(keyScenarioState).(*ScenarioState)
		notExpected := "Please specify the parent branch of"
		if strings.Contains(state.runOutput.GetOrPanic(), notExpected) {
			return fmt.Errorf("text found:\n\nDID NOT EXPECT: %q\n\nACTUAL\n\n%q\n----------------------------", notExpected, state.runOutput)
		}
		return nil
	})

	sc.Step(`^I am outside a Git repo$`, func(ctx context.Context) (context.Context, error) {
		scenarioName := ctx.Value(keyScenarioName).(string)
		// scenarioTags := ctx.Value(keyScenarioTags).([]*cukemessages.PickleTag)
		envDirName := filesystem.FolderName(scenarioName) + "_" + fixtureFactory.Counter.ToString()
		envPath := filepath.Join(fixtureFactory.Dir, envDirName)
		asserts.NoError(os.Mkdir(envPath, 0o777))
		fixture := fixture.Fixture{
			CoworkerRepo:   NoneP[testruntime.TestRuntime](),
			DevRepo:        NoneP[testruntime.TestRuntime](),
			Dir:            envPath,
			OriginRepo:     NoneP[testruntime.TestRuntime](),
			SecondWorktree: NoneP[testruntime.TestRuntime](),
			SubmoduleRepo:  NoneP[testruntime.TestRuntime](),
			UpstreamRepo:   NoneP[testruntime.TestRuntime](),
		}
		state := ScenarioState{
			fixture:              fixture,
			initialBranches:      None[datatable.DataTable](),
			initialCommits:       None[datatable.DataTable](),
			initialCurrentBranch: None[gitdomain.LocalBranchName](),
			initialDevSHAs:       None[map[string]gitdomain.SHA](),
			initialLineage:       None[datatable.DataTable](),
			initialOriginSHAs:    None[map[string]gitdomain.SHA](),
			initialWorktreeSHAs:  None[map[string]gitdomain.SHA](),
			insideGitRepo:        true,
			runExitCode:          None[int](),
			runExitCodeChecked:   false,
			runOutput:            None[string](),
			uncommittedContent:   None[string](),
			uncommittedFileName:  None[string](),
		}
		return context.WithValue(ctx, keyScenarioState, &state), nil
	})

	sc.Step(`^I pipe the following text into "([^"]+)":$`, func(ctx context.Context, cmd string, input *godog.DocString) {
		state := ctx.Value(keyScenarioState).(*ScenarioState)
		devRepo := state.fixture.DevRepo.GetOrPanic()
		state.CaptureState()
		updateInitialSHAs(state)
		env := os.Environ()
		output, exitCode := devRepo.MustQueryStringCodeWith(cmd, &subshell.Options{Env: env, Input: Some(input.Content)})
		state.runOutput = Some(output)
		state.runExitCode = Some(exitCode)
		devRepo.Config.Reload()
	})

	sc.Step(`^I resolve the conflict in "([^"]*)"(?: with "([^"]*)")?$`, func(ctx context.Context, filename, content string) {
		state := ctx.Value(keyScenarioState).(*ScenarioState)
		devRepo := state.fixture.DevRepo.GetOrPanic()
		if content == "" {
			content = "resolved content"
		}
		devRepo.CreateFile(filename, content)
		devRepo.StageFiles(filename)
	})

	sc.Step(`^I resolve the conflict in "([^"]*)" in the other worktree$`, func(ctx context.Context, filename string) {
		state := ctx.Value(keyScenarioState).(*ScenarioState)
		content := "resolved content"
		secondWorkTree := state.fixture.SecondWorktree.GetOrPanic()
		secondWorkTree.CreateFile(filename, content)
		secondWorkTree.StageFiles(filename)
	})

	sc.Step(`^I (?:run|ran) "(.+)"$`, func(ctx context.Context, command string) {
		state := ctx.Value(keyScenarioState).(*ScenarioState)
		devRepo, hasDevRepo := state.fixture.DevRepo.Get()
		if hasDevRepo {
			state.CaptureState()
			updateInitialSHAs(state)
		}
		var exitCode int
		var runOutput string
		if hasDevRepo {
			runOutput, exitCode = devRepo.MustQueryStringCode(command)
			devRepo.Config.Reload()
		} else {
			parts, err := shellquote.Split(command)
			asserts.NoError(err)
			cmd, args := parts[0], parts[1:]
			subProcess := exec.Command(cmd, args...) // #nosec
			subProcess.Dir = state.fixture.Dir
			subProcess.Env = append(subProcess.Environ(), "LC_ALL=C")
			outputBytes, _ := subProcess.CombinedOutput()
			runOutput = string(outputBytes)
			exitCode = subProcess.ProcessState.ExitCode()
		}
		state.runOutput = Some(runOutput)
		state.runExitCode = Some(exitCode)
	})

	sc.Step(`^I run "([^"]*)" and close the editor$`, func(ctx context.Context, cmd string) {
		state := ctx.Value(keyScenarioState).(*ScenarioState)
		devRepo := state.fixture.DevRepo.GetOrPanic()
		state.CaptureState()
		updateInitialSHAs(state)
		env := append(os.Environ(), "GIT_EDITOR=true")
		var exitCode int
		var output string
		output, exitCode = devRepo.MustQueryStringCodeWith(cmd, &subshell.Options{Env: env})
		state.runOutput = Some(output)
		state.runExitCode = Some(exitCode)
		devRepo.Config.Reload()
	})

	sc.Step(`^I run "([^"]*)" and enter an empty commit message$`, func(ctx context.Context, cmd string) {
		state := ctx.Value(keyScenarioState).(*ScenarioState)
		devRepo := state.fixture.DevRepo.GetOrPanic()
		state.CaptureState()
		updateInitialSHAs(state)
		devRepo.MockCommitMessage("")
		var exitCode int
		var output string
		output, exitCode = devRepo.MustQueryStringCode(cmd)
		state.runOutput = Some(output)
		state.runExitCode = Some(exitCode)
		devRepo.Config.Reload()
	})

	sc.Step(`^I run "([^"]*)" and enter "([^"]*)" for the commit message$`, func(ctx context.Context, cmd, message string) {
		state := ctx.Value(keyScenarioState).(*ScenarioState)
		devRepo := state.fixture.DevRepo.GetOrPanic()
		state.CaptureState()
		updateInitialSHAs(state)
		devRepo.MockCommitMessage(message)
		var exitCode int
		var output string
		output, exitCode = devRepo.MustQueryStringCode(cmd)
		state.runOutput = Some(output)
		state.runExitCode = Some(exitCode)
		devRepo.Config.Reload()
	})

	sc.Step(`^I run "([^"]*)" in the other worktree and enter "([^"]*)" for the commit message$`, func(ctx context.Context, cmd, message string) {
		state := ctx.Value(keyScenarioState).(*ScenarioState)
		state.CaptureState()
		updateInitialSHAs(state)
		secondWorkTree := state.fixture.SecondWorktree.GetOrPanic()
		secondWorkTree.MockCommitMessage(message)
		var exitCode int
		var output string
		output, exitCode = secondWorkTree.MustQueryStringCode(cmd)
		state.runOutput = Some(output)
		state.runExitCode = Some(exitCode)
		secondWorkTree.Config.Reload()
	})

	sc.Step(`^I (?:run|ran) "([^"]+)" and enter into the dialogs?:$`, func(ctx context.Context, cmd string, input *godog.Table) {
		state := ctx.Value(keyScenarioState).(*ScenarioState)
		devRepo := state.fixture.DevRepo.GetOrPanic()
		state.CaptureState()
		updateInitialSHAs(state)
		env := os.Environ()
		answers, err := helpers.TableToInputEnv(input)
		asserts.NoError(err)
		for dialogNumber, answer := range answers {
			env = append(env, fmt.Sprintf("%s_%02d=%s", components.TestInputKey, dialogNumber, answer))
		}
		var exitCode int
		var output string
		output, exitCode = devRepo.MustQueryStringCodeWith(cmd, &subshell.Options{Env: env})
		state.runOutput = Some(output)
		state.runExitCode = Some(exitCode)
		devRepo.Config.Reload()
	})

	sc.Step(`^I run "([^"]*)", enter into the dialog, and close the next editor:$`, func(ctx context.Context, cmd string, input *godog.Table) {
		state := ctx.Value(keyScenarioState).(*ScenarioState)
		devRepo := state.fixture.DevRepo.GetOrPanic()
		state.CaptureState()
		updateInitialSHAs(state)
		env := append(os.Environ(), "GIT_EDITOR=true")
		answers, err := helpers.TableToInputEnv(input)
		asserts.NoError(err)
		for dialogNumber, answer := range answers {
			env = append(env, fmt.Sprintf("%s%d=%s", components.TestInputKey, dialogNumber, answer))
		}
		var exitCode int
		var output string
		output, exitCode = devRepo.MustQueryStringCodeWith(cmd, &subshell.Options{Env: env})
		state.runOutput = Some(output)
		state.runExitCode = Some(exitCode)
		devRepo.Config.Reload()
	})

	sc.Step(`^I run "([^"]+)" in the "([^"]+)" folder$`, func(ctx context.Context, cmd, folderName string) {
		state := ctx.Value(keyScenarioState).(*ScenarioState)
		devRepo := state.fixture.DevRepo.GetOrPanic()
		state.CaptureState()
		updateInitialSHAs(state)
		var exitCode int
		var output string
		output, exitCode = devRepo.MustQueryStringCodeWith(cmd, &subshell.Options{Dir: folderName})
		state.runOutput = Some(output)
		state.runExitCode = Some(exitCode)
		devRepo.Config.Reload()
	})

	sc.Step(`^I run "([^"]+)" in the other worktree$`, func(ctx context.Context, cmd string) {
		state := ctx.Value(keyScenarioState).(*ScenarioState)
		state.CaptureState()
		updateInitialSHAs(state)
		secondWorkTree := state.fixture.SecondWorktree.GetOrPanic()
		var exitCode int
		var output string
		output, exitCode = secondWorkTree.MustQueryStringCode(cmd)
		state.runOutput = Some(output)
		state.runExitCode = Some(exitCode)
		secondWorkTree.Config.Reload()
	})

	sc.Step(`^inspect the commits$`, func(ctx context.Context) error {
		state := ctx.Value(keyScenarioState).(*ScenarioState)
		devRepo := state.fixture.DevRepo.GetOrPanic()
		fmt.Println("DEV")
		output, err := devRepo.Query("git", "branch", "-vva")
		fmt.Println(output)
		return err
	})

	sc.Step(`^inspect the repo$`, func(ctx context.Context) {
		state := ctx.Value(keyScenarioState).(*ScenarioState)
		devRepo := state.fixture.DevRepo.GetOrPanic()
		fmt.Printf("\nThe workspace is at %s\n", devRepo.WorkingDir)
		time.Sleep(1 * time.Hour)
	})

	sc.Step(`^it does not print "(.+)"$`, func(ctx context.Context, text string) error {
		state := ctx.Value(keyScenarioState).(*ScenarioState)
		if strings.Contains(stripansi.Strip(state.runOutput.GetOrPanic()), text) {
			return fmt.Errorf("text found: %q", text)
		}
		return nil
	})

	sc.Step(`^it prints:$`, func(ctx context.Context, expected *godog.DocString) error {
		state := ctx.Value(keyScenarioState).(*ScenarioState)
		if exitCode := state.runExitCode.GetOrPanic(); exitCode != 0 {
			return fmt.Errorf("unexpected exit code %d", state.runExitCode)
		}
		if !strings.Contains(stripansi.Strip(state.runOutput.GetOrPanic()), expected.Content) {
			fmt.Println("ERROR: text not found:")
			fmt.Println("\nEXPECTED:", expected.Content)
			fmt.Println()
			fmt.Println("==================================================================")
			fmt.Println("ACTUAL OUTPUT START ==============================================")
			fmt.Println("==================================================================")
			fmt.Println()
			fmt.Println(state.runOutput.GetOrPanic())
			fmt.Println()
			fmt.Println("==================================================================")
			fmt.Println("ACTUAL OUTPUT END ================================================")
			fmt.Println("==================================================================")
			fmt.Println()
			return errors.New("expected text not found")
		}
		return nil
	})

	sc.Step(`^it prints no output$`, func(ctx context.Context) error {
		state := ctx.Value(keyScenarioState).(*ScenarioState)
		output := state.runOutput.GetOrPanic()
		if output != "" {
			return fmt.Errorf("expected no output but found %q", output)
		}
		return nil
	})

	sc.Step(`^it prints something like:$`, func(ctx context.Context, expected *godog.DocString) error {
		state := ctx.Value(keyScenarioState).(*ScenarioState)
		regex := regexp.MustCompile(expected.Content)
		have := stripansi.Strip(state.runOutput.GetOrPanic())
		if !regex.MatchString(have) {
			return fmt.Errorf("EXPECTED: content matching %q\nGOT: %q", expected.Content, have)
		}
		return nil
	})

	sc.Step(`^it prints the error:$`, func(ctx context.Context, expected *godog.DocString) error {
		state := ctx.Value(keyScenarioState).(*ScenarioState)
		state.runExitCodeChecked = true
		if !strings.Contains(stripansi.Strip(state.runOutput.GetOrPanic()), expected.Content) {
			return fmt.Errorf("text not found:\n%s\n\nactual text:\n%s", expected.Content, state.runOutput)
		}
		if exitCode := state.runExitCode.GetOrPanic(); exitCode == 0 {
			return fmt.Errorf("unexpected exit code %d", state.runExitCode)
		}
		return nil
	})

	sc.Step(`^it runs no commands$`, func(ctx context.Context) error {
		state := ctx.Value(keyScenarioState).(*ScenarioState)
		commands := output.GitCommandsInGitTownOutput(state.runOutput.GetOrPanic())
		if len(commands) > 0 {
			fmt.Println("\n\nERROR: Unexpected commands run!")
			for _, command := range commands {
				fmt.Printf("%s > %s\n", command.Branch, command.Command)
			}
			fmt.Println()
			fmt.Println()
			return fmt.Errorf("expected no commands but found %d commands", len(commands))
		}
		return nil
	})

	sc.Step(`^it runs the commands$`, func(ctx context.Context, input *godog.Table) {
		state := ctx.Value(keyScenarioState).(*ScenarioState)
		devRepo := state.fixture.DevRepo.GetOrPanic()
		commands := output.GitCommandsInGitTownOutput(state.runOutput.GetOrPanic())
		table := output.RenderExecutedGitCommands(commands, input)
		dataTable := datatable.FromGherkin(input)
		expanded := dataTable.Expand(
			devRepo,
			state.fixture.OriginRepo.Value,
			state.fixture.SecondWorktree.Value,
			state.initialDevSHAs.GetOrPanic(),
			state.initialOriginSHAs,
			state.initialWorktreeSHAs,
		)
		diff, errorCount := table.EqualDataTable(expanded)
		if errorCount != 0 {
			fmt.Printf("\nERROR! Found %d differences in the commands run\n\n", errorCount)
			fmt.Println(diff)
			panic("mismatching commands run, see diff above")
		}
	})

	sc.Step(`^it runs without error$`, func(ctx context.Context) error {
		state := ctx.Value(keyScenarioState).(*ScenarioState)
		if state.runExitCode.GetOrPanic() != 0 {
			return fmt.Errorf("did not expect the Git Town command to produce an exit code: %d", state.runExitCode)
		}
		return nil
	})

	sc.Step(`^"([^"]*)" launches a new proposal with this url in my browser:$`, func(ctx context.Context, tool string, url *godog.DocString) error {
		state := ctx.Value(keyScenarioState).(*ScenarioState)
		want := fmt.Sprintf("%s called with: %s", tool, url.Content)
		want = strings.ReplaceAll(want, "?", `\?`)
		regex := regexp.MustCompile(want)
		have := state.runOutput.GetOrPanic()
		if !regex.MatchString(have) {
			return fmt.Errorf("EXPECTED: a regex matching %q\nGOT: %q", want, have)
		}
		return nil
	})

	sc.Step(`^local Git Town setting "([^"]*)" (:?now|still) doesn't exist$`, func(ctx context.Context, name string) error {
		state := ctx.Value(keyScenarioState).(*ScenarioState)
		devRepo := state.fixture.DevRepo.GetOrPanic()
		configKey, hasConfigKey := gitconfig.ParseKey("git-town." + name).Get()
		if !hasConfigKey {
			return errors.New("unknown config key: " + name)
		}
		newValue, hasNewValue := devRepo.TestCommands.LocalGitConfig(configKey).Get()
		if hasNewValue {
			return fmt.Errorf("should not have local %q anymore but has value %q", name, newValue)
		}
		return nil
	})

	sc.Step(`^(?:local )?Git Town setting "([^"]*)" doesn't exist$`, func(ctx context.Context, name string) error {
		state := ctx.Value(keyScenarioState).(*ScenarioState)
		devRepo := state.fixture.DevRepo.GetOrPanic()
		configKey, hasConfigKey := gitconfig.ParseKey("git-town." + name).Get()
		if !hasConfigKey {
			return errors.New("unknown config key: " + name)
		}
		return devRepo.Config.GitConfig.RemoveLocalConfigValue(configKey)
	})

	sc.Step(`^(?:local )?Git Town setting "([^"]*)" is "([^"]*)"$`, func(ctx context.Context, name, value string) error {
		state := ctx.Value(keyScenarioState).(*ScenarioState)
		devRepo := state.fixture.DevRepo.GetOrPanic()
		configKey, hasConfigKey := gitconfig.ParseKey("git-town." + name).Get()
		if !hasConfigKey {
			return fmt.Errorf("unknown config key: %q", name)
		}
		return devRepo.Config.GitConfig.SetLocalConfigValue(configKey, value)
	})

	sc.Step(`^local Git Town setting "code-hosting-origin-hostname" now doesn't exist$`, func(ctx context.Context) error {
		state := ctx.Value(keyScenarioState).(*ScenarioState)
		devRepo := state.fixture.DevRepo.GetOrPanic()
		have := devRepo.Config.LocalGitConfig.HostingOriginHostname
		if have.IsSome() {
			return fmt.Errorf(`unexpected local setting "code-hosting-origin-hostname" with value %q`, have)
		}
		return nil
	})

	sc.Step(`^local Git Town setting "hosting-platform" is now "([^"]*)"$`, func(ctx context.Context, want string) error {
		state := ctx.Value(keyScenarioState).(*ScenarioState)
		devRepo := state.fixture.DevRepo.GetOrPanic()
		have := devRepo.Config.LocalGitConfig.HostingPlatform
		if have.String() != want {
			return fmt.Errorf(`expected local setting "hosting-platform" to be %q, but was %q`, want, have)
		}
		return nil
	})

	sc.Step(`^local Git Town setting "hosting-platform" (:?now|still) doesn't exist$`, func(ctx context.Context) error {
		state := ctx.Value(keyScenarioState).(*ScenarioState)
		devRepo := state.fixture.DevRepo.GetOrPanic()
		have := devRepo.Config.LocalGitConfig.HostingPlatform
		if value, has := have.Get(); has {
			return fmt.Errorf(`expected local setting "hosting-platform" to not exist but was %q`, value)
		}
		return nil
	})

	sc.Step(`^local Git Town setting "gitea-token" is now "([^"]*)"$`, func(ctx context.Context, want string) error {
		state := ctx.Value(keyScenarioState).(*ScenarioState)
		devRepo := state.fixture.DevRepo.GetOrPanic()
		have := devRepo.Config.LocalGitConfig.GiteaToken.String()
		if have != want {
			return fmt.Errorf(`expected local setting "gitea-token" to be %q, but was %q`, want, have)
		}
		return nil
	})

	sc.Step(`^local Git Town setting "github-token" is now "([^"]*)"$`, func(ctx context.Context, want string) error {
		state := ctx.Value(keyScenarioState).(*ScenarioState)
		devRepo := state.fixture.DevRepo.GetOrPanic()
		have := devRepo.Config.LocalGitConfig.GitHubToken.String()
		if have != want {
			return fmt.Errorf(`expected local setting "github-token" to be %q, but was %q`, want, have)
		}
		return nil
	})

	sc.Step(`^local Git Town setting "github-token" now doesn't exist$`, func(ctx context.Context) error {
		state := ctx.Value(keyScenarioState).(*ScenarioState)
		devRepo := state.fixture.DevRepo.GetOrPanic()
		have := devRepo.Config.LocalGitConfig.GitHubToken
		if have.IsSome() {
			return fmt.Errorf(`unexpected local setting "github-token" with value %q`, have)
		}
		return nil
	})

	sc.Step(`^local Git Town setting "gitlab-token" is now "([^"]*)"$`, func(ctx context.Context, want string) error {
		state := ctx.Value(keyScenarioState).(*ScenarioState)
		devRepo := state.fixture.DevRepo.GetOrPanic()
		have := devRepo.Config.LocalGitConfig.GitLabToken.String()
		if have != want {
			return fmt.Errorf(`expected local setting "gitlab-token" to be %q, but was %q`, want, have)
		}
		return nil
	})

	sc.Step(`^local Git Town setting "hosting-origin-hostname" is now "([^"]*)"$`, func(ctx context.Context, want string) error {
		state := ctx.Value(keyScenarioState).(*ScenarioState)
		devRepo := state.fixture.DevRepo.GetOrPanic()
		have := devRepo.Config.LocalGitConfig.HostingOriginHostname
		if have.String() != want {
			return fmt.Errorf(`expected local setting "hosting-origin-hostname" to be %q, but was %q`, want, have)
		}
		return nil
	})

	sc.Step(`^local Git Town setting "hosting-origin-hostname" now doesn't exist$`, func(ctx context.Context) error {
		state := ctx.Value(keyScenarioState).(*ScenarioState)
		devRepo := state.fixture.DevRepo.GetOrPanic()
		have := devRepo.Config.LocalGitConfig.HostingOriginHostname
		if have.IsSome() {
			return fmt.Errorf(`unexpected local setting "hosting-origin-hostname" with value %q`, have)
		}
		return nil
	})

	sc.Step(`^local Git Town setting "main-branch" is now "([^"]*)"$`, func(ctx context.Context, want string) error {
		state := ctx.Value(keyScenarioState).(*ScenarioState)
		devRepo := state.fixture.DevRepo.GetOrPanic()
		have := devRepo.Config.LocalGitConfig.MainBranch.String()
		if have != want {
			return fmt.Errorf(`expected local setting "main-branch" to be %q, but was %q`, want, have)
		}
		return nil
	})

	sc.Step(`^local Git Town setting "perennial-branches" is now "([^"]*)"$`, func(ctx context.Context, wantStr string) error {
		state := ctx.Value(keyScenarioState).(*ScenarioState)
		devRepo := state.fixture.DevRepo.GetOrPanic()
		have := devRepo.Config.LocalGitConfig.PerennialBranches
		want := gitdomain.NewLocalBranchNames(strings.Split(wantStr, " ")...)
		if !cmp.Equal(have, want) {
			return fmt.Errorf(`expected local setting "perennial-branches" to be %q, but was %q`, want, have)
		}
		return nil
	})

	sc.Step(`^local Git Town setting "perennial-regex" is now "([^"]*)"$`, func(ctx context.Context, want string) error {
		state := ctx.Value(keyScenarioState).(*ScenarioState)
		devRepo := state.fixture.DevRepo.GetOrPanic()
		have := devRepo.Config.LocalGitConfig.PerennialRegex.String()
		if have != want {
			return fmt.Errorf(`expected local setting "perennial-regex" to be %q, but was %q`, want, have)
		}
		return nil
	})

	sc.Step(`^local Git Town setting "push-hook" is (:?now|still) not set$`, func(ctx context.Context) error {
		state := ctx.Value(keyScenarioState).(*ScenarioState)
		devRepo := state.fixture.DevRepo.GetOrPanic()
		have := devRepo.Config.LocalGitConfig.PushHook
		if have.IsSome() {
			return fmt.Errorf(`unexpected local setting "push-hook" %v`, have)
		}
		return nil
	})

	sc.Step(`^local Git Town setting "push-hook" is now "([^"]*)"$`, func(ctx context.Context, want string) error {
		state := ctx.Value(keyScenarioState).(*ScenarioState)
		devRepo := state.fixture.DevRepo.GetOrPanic()
		have := devRepo.Config.LocalGitConfig.PushHook.String()
		if !cmp.Equal(have, want) {
			return fmt.Errorf(`expected local setting "push-hook" to be %v, but was %v`, want, have)
		}
		return nil
	})

	sc.Step(`^local Git Town setting "push-new-branches" is (:?now|still) not set$`, func(ctx context.Context) error {
		state := ctx.Value(keyScenarioState).(*ScenarioState)
		devRepo := state.fixture.DevRepo.GetOrPanic()
		have := devRepo.Config.LocalGitConfig.PushNewBranches
		if value, has := have.Get(); has {
			return fmt.Errorf(`unexpected local setting "push-new-branches" %v`, value)
		}
		return nil
	})

	sc.Step(`^local Git Town setting "push-new-branches" is now "([^"]*)"$`, func(ctx context.Context, wantStr string) error {
		state := ctx.Value(keyScenarioState).(*ScenarioState)
		devRepo := state.fixture.DevRepo.GetOrPanic()
		want, err := strconv.ParseBool(wantStr)
		asserts.NoError(err)
		pushNewBranches, has := devRepo.Config.LocalGitConfig.PushNewBranches.Get()
		if !has {
			return fmt.Errorf(`expected local setting "push-new-branches" to be %v, but it doesn't exist`, want)
		}
		have := pushNewBranches.Bool()
		if have != want {
			return fmt.Errorf(`expected local setting "push-new-branches" to be %v, but was %v`, want, have)
		}
		return nil
	})

	sc.Step(`^local Git Town setting "ship-delete-tracking-branch" is still not set$`, func(ctx context.Context) error {
		state := ctx.Value(keyScenarioState).(*ScenarioState)
		devRepo := state.fixture.DevRepo.GetOrPanic()
		have, has := devRepo.Config.LocalGitConfig.ShipDeleteTrackingBranch.Get()
		if has {
			return fmt.Errorf(`unexpected local setting "ship-delete-tracking-branch" %v`, have)
		}
		return nil
	})

	sc.Step(`^local Git Town setting "ship-delete-tracking-branch" is now "([^"]*)"$`, func(ctx context.Context, wantStr string) error {
		state := ctx.Value(keyScenarioState).(*ScenarioState)
		devRepo := state.fixture.DevRepo.GetOrPanic()
		want, err := strconv.ParseBool(wantStr)
		asserts.NoError(err)
		have, has := devRepo.Config.LocalGitConfig.ShipDeleteTrackingBranch.Get()
		if !has {
			return fmt.Errorf(`expected local setting "ship-delete-tracking-branch" to be %v, but doesn't exist`, want)
		}
		if have.Bool() != want {
			return fmt.Errorf(`expected local setting "ship-delete-tracking-branch" to be %v, but was %v`, want, have)
		}
		return nil
	})

	sc.Step(`^local Git Town setting "sync-before-ship" is still not set$`, func(ctx context.Context) error {
		state := ctx.Value(keyScenarioState).(*ScenarioState)
		devRepo := state.fixture.DevRepo.GetOrPanic()
		have, has := devRepo.Config.LocalGitConfig.SyncBeforeShip.Get()
		if has {
			return fmt.Errorf(`unexpected local setting "sync-before-ship" %v`, have)
		}
		return nil
	})

	sc.Step(`^local Git Town setting "sync-before-ship" is now "([^"]*)"$`, func(ctx context.Context, wantStr string) error {
		state := ctx.Value(keyScenarioState).(*ScenarioState)
		devRepo := state.fixture.DevRepo.GetOrPanic()
		want, err := strconv.ParseBool(wantStr)
		asserts.NoError(err)
		have, has := devRepo.Config.LocalGitConfig.SyncBeforeShip.Get()
		if !has {
			return fmt.Errorf(`expected local setting "sync-before-ship" to be %v, but doesn't exist`, want)
		}
		if have.Bool() != want {
			return fmt.Errorf(`expected local setting "sync-before-ship" to be %v, but was %v`, want, have)
		}
		return nil
	})

	sc.Step(`^local Git Town setting "sync-feature-strategy" is still not set$`, func(ctx context.Context) error {
		state := ctx.Value(keyScenarioState).(*ScenarioState)
		devRepo := state.fixture.DevRepo.GetOrPanic()
		have, has := devRepo.Config.LocalGitConfig.SyncFeatureStrategy.Get()
		if has {
			return fmt.Errorf(`unexpected local setting "sync-feature-strategy" %v`, have)
		}
		return nil
	})

	sc.Step(`^local Git Town setting "sync-feature-strategy" is now "([^"]*)"$`, func(ctx context.Context, wantStr string) error {
		state := ctx.Value(keyScenarioState).(*ScenarioState)
		devRepo := state.fixture.DevRepo.GetOrPanic()
		want, err := configdomain.NewSyncFeatureStrategy(wantStr)
		asserts.NoError(err)
		have, has := devRepo.Config.LocalGitConfig.SyncFeatureStrategy.Get()
		if !has {
			return fmt.Errorf(`expected local setting "sync-feature-strategy" to be %v, but doesn't exist`, want)
		}
		if have != want {
			return fmt.Errorf(`expected local setting "sync-feature-strategy" to be %v, but was %v`, want, have)
		}
		return nil
	})

	sc.Step(`^local Git Town setting "sync-perennial-strategy" is still not set$`, func(ctx context.Context) error {
		state := ctx.Value(keyScenarioState).(*ScenarioState)
		devRepo := state.fixture.DevRepo.GetOrPanic()
		have, has := devRepo.Config.LocalGitConfig.SyncPerennialStrategy.Get()
		if has {
			return fmt.Errorf(`unexpected local setting "sync-perennial-strategy" %v`, have)
		}
		return nil
	})

	sc.Step(`^local Git Town setting "sync-perennial-strategy" is now "([^"]*)"$`, func(ctx context.Context, wantStr string) error {
		state := ctx.Value(keyScenarioState).(*ScenarioState)
		devRepo := state.fixture.DevRepo.GetOrPanic()
		want, err := configdomain.NewSyncPerennialStrategy(wantStr)
		asserts.NoError(err)
		have, has := devRepo.Config.LocalGitConfig.SyncPerennialStrategy.Get()
		if !has {
			return fmt.Errorf(`expected local setting "sync-perennial-strategy" to be %v, but doesn't exist`, want)
		}
		if have != want {
			return fmt.Errorf(`expected local setting "sync-perennial-strategy" to be %v, but was %v`, want, have)
		}
		return nil
	})

	sc.Step(`^local Git Town setting "sync-upstream" is still not set$`, func(ctx context.Context) error {
		state := ctx.Value(keyScenarioState).(*ScenarioState)
		devRepo := state.fixture.DevRepo.GetOrPanic()
		have, has := devRepo.Config.LocalGitConfig.SyncUpstream.Get()
		if has {
			return fmt.Errorf(`unexpected local setting "sync-upstream" %v`, have)
		}
		return nil
	})

	sc.Step(`^local Git Town setting "sync-upstream" is now "([^"]*)"$`, func(ctx context.Context, wantStr string) error {
		state := ctx.Value(keyScenarioState).(*ScenarioState)
		devRepo := state.fixture.DevRepo.GetOrPanic()
		wantBool, err := strconv.ParseBool(wantStr)
		asserts.NoError(err)
		want := configdomain.SyncUpstream(wantBool)
		have, has := devRepo.Config.LocalGitConfig.SyncUpstream.Get()
		if !has {
			return fmt.Errorf(`expected local setting "sync-upstream" to be %v, but doesn't exist`, want)
		}
		if have != want {
			return fmt.Errorf(`expected local setting "sync-upstream" to be %v, but was %v`, want, have)
		}
		return nil
	})

	sc.Step(`^my repo has a Git submodule$`, func(ctx context.Context) {
		state := ctx.Value(keyScenarioState).(*ScenarioState)
		devRepo := state.fixture.DevRepo.GetOrPanic()
		state.fixture.AddSubmoduleRepo()
		devRepo.AddSubmodule(state.fixture.SubmoduleRepo.GetOrPanic().WorkingDir)
	})

	sc.Step(`^my repo's "([^"]*)" remote is "([^"]*)"$`, func(ctx context.Context, remoteName, remoteURL string) {
		state := ctx.Value(keyScenarioState).(*ScenarioState)
		devRepo := state.fixture.DevRepo.GetOrPanic()
		remote := gitdomain.Remote(remoteName)
		devRepo.RemoveRemote(remote)
		devRepo.AddRemote(remote, remoteURL)
	})

	sc.Step(`^still no configuration file exists$`, func(ctx context.Context) error {
		state := ctx.Value(keyScenarioState).(*ScenarioState)
		devRepo := state.fixture.DevRepo.GetOrPanic()
		_, err := devRepo.FileContentErr(configfile.FileName)
		if err == nil {
			return errors.New("expected no configuration file but found one")
		}
		return nil
	})

	sc.Step(`^no commits exist now$`, func(ctx context.Context) {
		state := ctx.Value(keyScenarioState).(*ScenarioState)
		currentCommits := state.fixture.CommitTable(state.initialCommits.GetOrPanic().Cells[0])
		noCommits := datatable.DataTable{}
		noCommits.AddRow(state.initialCommits.GetOrPanic().Cells[0]...)
		errDiff, errCount := currentCommits.EqualDataTable(noCommits)
		if errCount == 0 {
			return
		}
		fmt.Println(errDiff)
		panic("found unexpected commits")
	})

	sc.Step(`^no lineage exists now$`, func(ctx context.Context) error {
		state := ctx.Value(keyScenarioState).(*ScenarioState)
		devRepo := state.fixture.DevRepo.GetOrPanic()
		if devRepo.Config.Config.ContainsLineage() {
			lineage := devRepo.Config.Config.Lineage
			return fmt.Errorf("unexpected Git Town lineage information: %+v", lineage)
		}
		return nil
	})

	sc.Step(`^no merge is in progress$`, func(ctx context.Context) error {
		state := ctx.Value(keyScenarioState).(*ScenarioState)
		devRepo := state.fixture.DevRepo.GetOrPanic()
		if devRepo.HasMergeInProgress(devRepo.TestRunner) {
			return errors.New("expected no merge in progress")
		}
		return nil
	})

	sc.Step(`^no rebase is in progress$`, func(ctx context.Context) error {
		state := ctx.Value(keyScenarioState).(*ScenarioState)
		devRepo := state.fixture.DevRepo.GetOrPanic()
		repoStatus, err := devRepo.RepoStatus(devRepo.TestRunner)
		asserts.NoError(err)
		if repoStatus.RebaseInProgress {
			return errors.New("expected no rebase in progress")
		}
		return nil
	})

	sc.Step(`^no tool to open browsers is installed$`, func(ctx context.Context) {
		state := ctx.Value(keyScenarioState).(*ScenarioState)
		devRepo := state.fixture.DevRepo.GetOrPanic()
		devRepo.MockNoCommandsInstalled()
	})

	sc.Step(`^no uncommitted files exist$`, func(ctx context.Context) error {
		state := ctx.Value(keyScenarioState).(*ScenarioState)
		devRepo := state.fixture.DevRepo.GetOrPanic()
		files := devRepo.UncommittedFiles()
		if len(files) > 0 {
			return fmt.Errorf("unexpected uncommitted files: %s", files)
		}
		return nil
	})

	sc.Step(`^offline mode is disabled$`, func(ctx context.Context) error {
		state := ctx.Value(keyScenarioState).(*ScenarioState)
		devRepo := state.fixture.DevRepo.GetOrPanic()
		isOffline := devRepo.Config.Config.Offline
		if isOffline {
			return errors.New("expected to not be offline but am")
		}
		return nil
	})

	sc.Step(`^offline mode is enabled$`, func(ctx context.Context) error {
		state := ctx.Value(keyScenarioState).(*ScenarioState)
		devRepo := state.fixture.DevRepo.GetOrPanic()
		return devRepo.Config.SetOffline(true)
	})

	sc.Step(`^origin deletes the "([^"]*)" branch$`, func(ctx context.Context, branch string) {
		state := ctx.Value(keyScenarioState).(*ScenarioState)
		state.fixture.OriginRepo.GetOrPanic().RemoveBranch(gitdomain.NewLocalBranchName(branch))
	})

	sc.Step(`^origin ships the "([^"]*)" branch$`, func(ctx context.Context, branch string) {
		state := ctx.Value(keyScenarioState).(*ScenarioState)
		originRepo := state.fixture.OriginRepo.GetOrPanic()
		originRepo.CheckoutBranch(gitdomain.NewLocalBranchName("main"))
		err := originRepo.MergeBranch(gitdomain.NewLocalBranchName(branch))
		asserts.NoError(err)
		originRepo.RemoveBranch(gitdomain.NewLocalBranchName(branch))
	})

	sc.Step("^the branches$", func(ctx context.Context, table *godog.Table) {
		state := ctx.Value(keyScenarioState).(*ScenarioState)
		// TODO: uncomment this and make it work
		// if state.initialBranches.IsNone() {
		// 	initialTable := datatable.FromGherkin(table)
		// 	state.initialBranches = Some(initialTable)
		// } else {
		// 	state.initialBranches = None[datatable.DataTable]()
		// }
		for _, branchSetup := range datatable.ParseBranchSetupTable(table) {
			var repoToCreateBranchIn *testruntime.TestRuntime
			switch {
			case branchSetup.Locations.Is(git.LocationLocal), branchSetup.Locations.Is(git.LocationLocal, git.LocationOrigin):
				repoToCreateBranchIn = state.fixture.DevRepo.GetOrPanic()
			case branchSetup.Locations.Is(git.LocationOrigin):
				repoToCreateBranchIn = state.fixture.OriginRepo.GetOrPanic()
			case branchSetup.Locations.Is(git.LocationUpstream):
				repoToCreateBranchIn = state.fixture.UpstreamRepo.GetOrPanic()
			default:
				panic("unhandled location to create the new branch: " + branchSetup.Locations.String())
			}
			branchType, hasBranchType := branchSetup.BranchType.Get()
			if hasBranchType {
				switch branchType {
				case configdomain.BranchTypeMainBranch:
					panic("main branch exists already")
				case configdomain.BranchTypeFeatureBranch:
					repoToCreateBranchIn.CreateChildFeatureBranch(branchSetup.Name, branchSetup.Parent.GetOrElse("main"))
				case configdomain.BranchTypePerennialBranch:
					repoToCreateBranchIn.CreatePerennialBranch(branchSetup.Name)
				case configdomain.BranchTypeContributionBranch:
					repoToCreateBranchIn.CreateContributionBranch(branchSetup.Name)
				case configdomain.BranchTypeObservedBranch:
					repoToCreateBranchIn.CreateObservedBranch(branchSetup.Name)
				case configdomain.BranchTypeParkedBranch:
<<<<<<< HEAD
					repoToCreateBranchIn.CreateParkedBranches(branchSetup.Name)
				case configdomain.BranchTypePrototypeBranch:
					repoToCreateBranchIn.CreatePrototypeBranches(branchSetup.Name)
				default:
					panic("unhandled branch type: " + branchType.String())
=======
					repoToCreateBranchIn.CreateParkedBranch(branchSetup.Name, branchSetup.Parent.GetOrPanic())
>>>>>>> 616882e9
				}
			} else {
				repoToCreateBranchIn.CreateBranch(branchSetup.Name, "main")
			}
			if len(branchSetup.Locations) > 1 {
				switch {
				case branchSetup.Locations.Is(git.LocationLocal, git.LocationOrigin):
					state.fixture.DevRepo.GetOrPanic().PushBranchToRemote(branchSetup.Name, gitdomain.RemoteOrigin)
				default:
					panic("unhandled location to push the new branch to: " + branchSetup.Locations.String())
				}
			}
		}
	})

	sc.Step(`^the branches are now$`, func(ctx context.Context, table *godog.Table) {
		state := ctx.Value(keyScenarioState).(*ScenarioState)
		existing := state.fixture.Branches()
		diff, errCount := existing.EqualGherkin(table)
		if errCount > 0 {
			fmt.Printf("\nERROR! Found %d differences in the branches\n\n", errCount)
			fmt.Println(diff)
			panic("mismatching branches found, see the diff above")
		}
	})

	sc.Step(`^the commits$`, func(ctx context.Context, table *godog.Table) {
		state := ctx.Value(keyScenarioState).(*ScenarioState)
		devRepo := state.fixture.DevRepo.GetOrPanic()
		// TODO: uncomment this and make it work
		// if state.initialCommits.IsNone() {
		// 	initialTable := datatable.FromGherkin(table)
		// 	state.initialCommits = Some(initialTable)
		// } else {
		// 	state.initialCommits = None[datatable.DataTable]()
		// }
		// create the commits
		commits := git.FromGherkinTable(table)
		state.fixture.CreateCommits(commits)
		// restore the initial branch
		initialBranch, hasInitialBranch := state.initialCurrentBranch.Get()
		if !hasInitialBranch {
			devRepo.CheckoutBranch(gitdomain.NewLocalBranchName("main"))
			return
		}
		// NOTE: reading the cached value here to keep the test suite fast by avoiding unnecessary disk access
		if devRepo.CurrentBranchCache.Value() != initialBranch {
			devRepo.CheckoutBranch(initialBranch)
			return
		}
	})

	sc.Step(`^the committed configuration file:$`, func(ctx context.Context, content *godog.DocString) {
		state := ctx.Value(keyScenarioState).(*ScenarioState)
		devRepo := state.fixture.DevRepo.GetOrPanic()
		devRepo.CreateFile(configfile.FileName, content.Content)
		devRepo.StageFiles(configfile.FileName)
		devRepo.CommitStagedChanges(commands.ConfigFileCommitMessage)
		devRepo.PushBranch()
	})

	sc.Step(`^the configuration file:$`, func(ctx context.Context, content *godog.DocString) {
		state := ctx.Value(keyScenarioState).(*ScenarioState)
		devRepo := state.fixture.DevRepo.GetOrPanic()
		devRepo.CreateFile(configfile.FileName, content.Content)
	})

	sc.Step(`^the configuration file is (?:now|still):$`, func(ctx context.Context, content *godog.DocString) {
		state := ctx.Value(keyScenarioState).(*ScenarioState)
		devRepo := state.fixture.DevRepo.GetOrPanic()
		have, err := devRepo.FileContentErr(configfile.FileName)
		if err != nil {
			panic("no configuration file found")
		}
		have = strings.TrimSpace(have)
		want := strings.TrimSpace(content.Content)
		if have != want {
			fmt.Println(cmp.Diff(want, have))
			panic("mismatching config file content")
		}
	})

	sc.Step(`^the coworker adds this commit to their current branch:$`, func(ctx context.Context, table *godog.Table) {
		state := ctx.Value(keyScenarioState).(*ScenarioState)
		commits := git.FromGherkinTable(table)
		commit := commits[0]
		coworkerRepo := state.fixture.CoworkerRepo.GetOrPanic()
		coworkerRepo.CreateFile(commit.FileName, commit.FileContent)
		coworkerRepo.StageFiles(commit.FileName)
		coworkerRepo.CommitStagedChanges(commit.Message)
	})

	sc.Step(`^the coworker fetches updates$`, func(ctx context.Context) {
		state := ctx.Value(keyScenarioState).(*ScenarioState)
		state.fixture.CoworkerRepo.GetOrPanic().Fetch()
	})

	sc.Step(`^the coworker is on the "([^"]*)" branch$`, func(ctx context.Context, branch string) {
		state := ctx.Value(keyScenarioState).(*ScenarioState)
		state.fixture.CoworkerRepo.GetOrPanic().CheckoutBranch(gitdomain.NewLocalBranchName(branch))
	})

	sc.Step(`^the coworker resolves the conflict in "([^"]*)"(?: with "([^"]*)")?$`, func(ctx context.Context, filename, content string) {
		state := ctx.Value(keyScenarioState).(*ScenarioState)
		coworkerRepo := state.fixture.CoworkerRepo.GetOrPanic()
		coworkerRepo.CreateFile(filename, content)
		coworkerRepo.StageFiles(filename)
	})

	sc.Step(`^the coworker runs "([^"]+)"$`, func(ctx context.Context, command string) {
		state := ctx.Value(keyScenarioState).(*ScenarioState)
		var exitCode int
		var output string
		output, exitCode = state.fixture.CoworkerRepo.GetOrPanic().MustQueryStringCode(command)
		state.runOutput = Some(output)
		state.runExitCode = Some(exitCode)
	})

	sc.Step(`^the coworker runs "([^"]*)" and closes the editor$`, func(ctx context.Context, cmd string) {
		state := ctx.Value(keyScenarioState).(*ScenarioState)
		env := append(os.Environ(), "GIT_EDITOR=true")
		var exitCode int
		var output string
		output, exitCode = state.fixture.CoworkerRepo.GetOrPanic().MustQueryStringCodeWith(cmd, &subshell.Options{Env: env})
		state.runOutput = Some(output)
		state.runExitCode = Some(exitCode)
	})

	sc.Step(`^the coworker sets the parent branch of "([^"]*)" as "([^"]*)"$`, func(ctx context.Context, childBranch, parentBranch string) {
		state := ctx.Value(keyScenarioState).(*ScenarioState)
		_ = state.fixture.CoworkerRepo.GetOrPanic().Config.SetParent(gitdomain.NewLocalBranchName(childBranch), gitdomain.NewLocalBranchName(parentBranch))
	})

	sc.Step(`^the coworker sets the "sync-feature-strategy" to "(merge|rebase)"$`, func(ctx context.Context, value string) {
		state := ctx.Value(keyScenarioState).(*ScenarioState)
		syncFeatureStrategy, err := configdomain.NewSyncFeatureStrategy(value)
		asserts.NoError(err)
		_ = state.fixture.CoworkerRepo.GetOrPanic().Config.SetSyncFeatureStrategy(syncFeatureStrategy)
	})

	sc.Step(`^the coworkers workspace now contains file "([^"]*)" with content "([^"]*)"$`, func(ctx context.Context, file, expectedContent string) error {
		state := ctx.Value(keyScenarioState).(*ScenarioState)
		actualContent := state.fixture.CoworkerRepo.GetOrPanic().FileContent(file)
		if expectedContent != actualContent {
			return fmt.Errorf("file content does not match\n\nEXPECTED: %q\n\nACTUAL:\n\n%q\n----------------------------", expectedContent, actualContent)
		}
		return nil
	})

	sc.Step(`^the current branch is "([^"]*)"$`, func(ctx context.Context, name string) {
		state := ctx.Value(keyScenarioState).(*ScenarioState)
		devRepo := state.fixture.DevRepo.GetOrPanic()
		branch := gitdomain.NewLocalBranchName(name)
		state.initialCurrentBranch = Some(branch)
		if !devRepo.BranchExists(devRepo.TestRunner, branch) {
			devRepo.CreateBranch(branch, gitdomain.NewLocalBranchName("main"))
		}
		devRepo.CheckoutBranch(branch)
	})

	sc.Step(`^the current branch is "([^"]*)" and the previous branch is "([^"]*)"$`, func(ctx context.Context, currentText, previousText string) {
		state := ctx.Value(keyScenarioState).(*ScenarioState)
		devRepo := state.fixture.DevRepo.GetOrPanic()
		current := gitdomain.NewLocalBranchName(currentText)
		previous := gitdomain.NewLocalBranchName(previousText)
		state.initialCurrentBranch = Some(current)
		devRepo.CheckoutBranch(previous)
		devRepo.CheckoutBranch(current)
	})

	sc.Step(`^the current branch is (?:now|still) "([^"]*)"$`, func(ctx context.Context, expected string) error {
		state := ctx.Value(keyScenarioState).(*ScenarioState)
		devRepo := state.fixture.DevRepo.GetOrPanic()
		devRepo.CurrentBranchCache.Invalidate()
		actual, err := devRepo.CurrentBranch(devRepo.TestRunner)
		if err != nil {
			return fmt.Errorf("cannot determine current branch of developer repo: %w", err)
		}
		if actual.String() != expected {
			return fmt.Errorf("expected active branch %q but is %q", expected, actual)
		}
		return nil
	})

	sc.Step(`^the current branch in the other worktree is (?:now|still) "([^"]*)"$`, func(ctx context.Context, expected string) error {
		state := ctx.Value(keyScenarioState).(*ScenarioState)
		secondWorkTree := state.fixture.SecondWorktree.GetOrPanic()
		secondWorkTree.CurrentBranchCache.Invalidate()
		actual, err := secondWorkTree.CurrentBranch(secondWorkTree.TestCommands)
		if err != nil {
			return fmt.Errorf("cannot determine current branch of second worktree: %w", err)
		}
		if actual.String() != expected {
			return fmt.Errorf("expected active branch %q but is %q", expected, actual)
		}
		return nil
	})

	sc.Step(`^the home directory contains file "([^"]+)" with content$`, func(ctx context.Context, filename string, docString *godog.DocString) error {
		state := ctx.Value(keyScenarioState).(*ScenarioState)
		devRepo := state.fixture.DevRepo.GetOrPanic()
		filePath := filepath.Join(devRepo.HomeDir, filename)
		//nolint:gosec // need permission 700 here in order for tests to work
		return os.WriteFile(filePath, []byte(docString.Content), 0o700)
	})

	sc.Step(`^the initial lineage exists$`, func(ctx context.Context) {
		state := ctx.Value(keyScenarioState).(*ScenarioState)
		devRepo := state.fixture.DevRepo.GetOrPanic()
		have := devRepo.LineageTable()
		diff, errCnt := have.EqualDataTable(state.initialLineage.GetOrPanic())
		if errCnt > 0 {
			fmt.Printf("\nERROR! Found %d differences in the lineage\n\n", errCnt)
			fmt.Printf("INITIAL LINEAGE:\n%s\n", state.initialLineage.String())
			fmt.Printf("CURRENT LINEAGE:\n%s\n", have.String())
			fmt.Println(diff)
			panic("mismatching branches found, see the diff above")
		}
	})

	sc.Step(`^the initial branches and lineage exist$`, func(ctx context.Context) {
		state := ctx.Value(keyScenarioState).(*ScenarioState)
		devRepo := state.fixture.DevRepo.GetOrPanic()
		// verify initial branches
		currentBranches := state.fixture.Branches()
		// fmt.Printf("\nINITIAL:\n%s\n", initialBranches)
		// fmt.Printf("NOW:\n%s\n", currentBranches.String())
		diff, errorCount := currentBranches.EqualDataTable(state.initialBranches.GetOrPanic())
		if errorCount != 0 {
			fmt.Printf("\nERROR! Found %d differences in the existing branches\n\n", errorCount)
			fmt.Println(diff)
			panic("mismatching branches found, see diff above")
		}
		// verify initial lineage
		currentLineage := devRepo.LineageTable()
		diff, errCnt := currentLineage.EqualDataTable(state.initialLineage.GetOrPanic())
		if errCnt > 0 {
			fmt.Printf("\nERROR! Found %d differences in the lineage\n\n", errCnt)
			fmt.Println(diff)
			panic("mismatching lineage found, see the diff above")
		}
	})

	sc.Step(`^the initial branches exist$`, func(ctx context.Context) {
		state := ctx.Value(keyScenarioState).(*ScenarioState)
		have := state.fixture.Branches()
		want := state.initialBranches.GetOrPanic()
		// fmt.Printf("HAVE:\n%s\n", have.String())
		// fmt.Printf("WANT:\n%s\n", want.String())
		diff, errorCount := have.EqualDataTable(want)
		if errorCount != 0 {
			fmt.Printf("\nERROR! Found %d differences in the existing branches\n\n", errorCount)
			fmt.Println(diff)
			panic("mismatching branches found, see diff above")
		}
	})

	sc.Step(`^the initial commits exist$`, func(ctx context.Context) {
		state := ctx.Value(keyScenarioState).(*ScenarioState)
		currentCommits := state.fixture.CommitTable(state.initialCommits.GetOrPanic().Cells[0])
		errDiff, errCount := state.initialCommits.GetOrPanic().EqualDataTable(currentCommits)
		if errCount == 0 {
			return
		}
		fmt.Println(errDiff)
		panic("current commits are not the same as the initial commits")
	})

	sc.Step(`^the main branch is "([^"]+)"$`, func(ctx context.Context, name string) error {
		state := ctx.Value(keyScenarioState).(*ScenarioState)
		devRepo := state.fixture.DevRepo.GetOrPanic()
		return devRepo.Config.SetMainBranch(gitdomain.NewLocalBranchName(name))
	})

	sc.Step(`^the main branch is (?:now|still) "([^"]*)"$`, func(ctx context.Context, want string) error {
		state := ctx.Value(keyScenarioState).(*ScenarioState)
		devRepo := state.fixture.DevRepo.GetOrPanic()
		have := devRepo.Config.Config.MainBranch
		if have.String() != want {
			return fmt.Errorf("expected %q, got %q", want, have)
		}
		return nil
	})

	sc.Step(`^the main branch is (?:now|still) not set$`, func(ctx context.Context) error {
		state := ctx.Value(keyScenarioState).(*ScenarioState)
		devRepo := state.fixture.DevRepo.GetOrPanic()
		have := devRepo.Config.LocalGitConfig.MainBranch
		if branch, has := have.Get(); has {
			return fmt.Errorf("unexpected main branch setting %q", branch)
		}
		return nil
	})

	sc.Step(`^the origin is "([^"]*)"$`, func(ctx context.Context, origin string) {
		state := ctx.Value(keyScenarioState).(*ScenarioState)
		devRepo := state.fixture.DevRepo.GetOrPanic()
		devRepo.SetTestOrigin(origin)
	})

	sc.Step(`^the perennial branches are "([^"]+)"$`, func(ctx context.Context, name string) error {
		state := ctx.Value(keyScenarioState).(*ScenarioState)
		devRepo := state.fixture.DevRepo.GetOrPanic()
		return devRepo.Config.SetPerennialBranches(gitdomain.NewLocalBranchNames(name))
	})

	sc.Step(`^the perennial branches are "([^"]+)" and "([^"]+)"$`, func(ctx context.Context, branch1, branch2 string) error {
		state := ctx.Value(keyScenarioState).(*ScenarioState)
		devRepo := state.fixture.DevRepo.GetOrPanic()
		return devRepo.Config.SetPerennialBranches(gitdomain.NewLocalBranchNames(branch1, branch2))
	})

	sc.Step(`^the perennial branches are not configured$`, func(ctx context.Context) error {
		state := ctx.Value(keyScenarioState).(*ScenarioState)
		devRepo := state.fixture.DevRepo.GetOrPanic()
		return devRepo.RemovePerennialBranchConfiguration()
	})

	sc.Step(`^the perennial branches are (?:now|still) "([^"]+)"$`, func(ctx context.Context, name string) error {
		state := ctx.Value(keyScenarioState).(*ScenarioState)
		devRepo := state.fixture.DevRepo.GetOrPanic()
		actual := devRepo.Config.LocalGitConfig.PerennialBranches
		if len(actual) != 1 {
			return fmt.Errorf("expected 1 perennial branch, got %q", actual)
		}
		if (actual)[0].String() != name {
			return fmt.Errorf("expected %q, got %q", name, (actual)[0])
		}
		return nil
	})

	sc.Step(`^the perennial branches are now "([^"]+)" and "([^"]+)"$`, func(ctx context.Context, branch1, branch2 string) error {
		state := ctx.Value(keyScenarioState).(*ScenarioState)
		devRepo := state.fixture.DevRepo.GetOrPanic()
		actual := devRepo.Config.LocalGitConfig.PerennialBranches
		if len(actual) != 2 {
			return fmt.Errorf("expected 2 perennial branches, got %q", actual)
		}
		if (actual)[0].String() != branch1 || (actual)[1].String() != branch2 {
			return fmt.Errorf("expected %q, got %q", []string{branch1, branch2}, actual)
		}
		return nil
	})

	sc.Step(`^the previous Git branch is (?:now|still) "([^"]*)"$`, func(ctx context.Context, want string) error {
		state := ctx.Value(keyScenarioState).(*ScenarioState)
		devRepo := state.fixture.DevRepo.GetOrPanic()
		have := devRepo.Commands.PreviouslyCheckedOutBranch(devRepo.TestRunner)
		if have.String() != want {
			return fmt.Errorf("expected previous branch %q but got %q", want, have)
		}
		return nil
	})

	sc.Step(`^there are (?:now|still) no contribution branches$`, func(ctx context.Context) error {
		state := ctx.Value(keyScenarioState).(*ScenarioState)
		devRepo := state.fixture.DevRepo.GetOrPanic()
		branches := devRepo.Config.LocalGitConfig.ContributionBranches
		if len(branches) > 0 {
			return fmt.Errorf("expected no contribution branches, got %q", branches)
		}
		return nil
	})

	sc.Step(`^there are (?:now|still) no observed branches$`, func(ctx context.Context) error {
		state := ctx.Value(keyScenarioState).(*ScenarioState)
		devRepo := state.fixture.DevRepo.GetOrPanic()
		branches := devRepo.Config.LocalGitConfig.ObservedBranches
		if len(branches) > 0 {
			return fmt.Errorf("expected no observed branches, got %q", branches)
		}
		return nil
	})

	sc.Step(`^there are (?:now|still) no parked branches$`, func(ctx context.Context) error {
		state := ctx.Value(keyScenarioState).(*ScenarioState)
		devRepo := state.fixture.DevRepo.GetOrPanic()
		branches := devRepo.Config.LocalGitConfig.ParkedBranches
		if len(branches) > 0 {
			return fmt.Errorf("expected no parked branches, got %q", branches)
		}
		return nil
	})

	sc.Step(`^there are (?:now|still) no perennial branches$`, func(ctx context.Context) error {
		state := ctx.Value(keyScenarioState).(*ScenarioState)
		devRepo := state.fixture.DevRepo.GetOrPanic()
		branches := devRepo.Config.LocalGitConfig.PerennialBranches
		if len(branches) > 0 {
			return fmt.Errorf("expected no perennial branches, got %q", branches)
		}
		return nil
	})

	sc.Step(`^these committed files exist now$`, func(ctx context.Context, table *godog.Table) {
		state := ctx.Value(keyScenarioState).(*ScenarioState)
		devRepo := state.fixture.DevRepo.GetOrPanic()
		fileTable := devRepo.FilesInBranches(gitdomain.NewLocalBranchName("main"))
		diff, errorCount := fileTable.EqualGherkin(table)
		if errorCount != 0 {
			fmt.Printf("\nERROR! Found %d differences in the existing files\n\n", errorCount)
			fmt.Println(diff)
			panic("mismatching files found, see diff above")
		}
	})

	sc.Step(`^these commits exist now$`, func(ctx context.Context, table *godog.Table) error {
		state := ctx.Value(keyScenarioState).(*ScenarioState)
		return state.compareGherkinTable(table)
	})

	sc.Step(`^these tags exist$`, func(ctx context.Context, table *godog.Table) {
		state := ctx.Value(keyScenarioState).(*ScenarioState)
		tagTable := state.fixture.TagTable()
		diff, errorCount := tagTable.EqualGherkin(table)
		if errorCount != 0 {
			fmt.Printf("\nERROR! Found %d differences in the existing tags\n\n", errorCount)
			fmt.Println(diff)
			panic("mismatching tags found, see diff above")
		}
	})

	sc.Step(`^the tags$`, func(ctx context.Context, table *godog.Table) {
		state := ctx.Value(keyScenarioState).(*ScenarioState)
		state.fixture.CreateTags(table)
	})

	sc.Step(`^the uncommitted file is stashed$`, func(ctx context.Context) error {
		state := ctx.Value(keyScenarioState).(*ScenarioState)
		devRepo := state.fixture.DevRepo.GetOrPanic()
		uncommittedFiles := devRepo.UncommittedFiles()
		for _, ucf := range uncommittedFiles {
			if ucf == state.uncommittedFileName.GetOrPanic() {
				return fmt.Errorf("expected file %q to be stashed but it is still uncommitted", state.uncommittedFileName)
			}
		}
		stashSize, err := devRepo.StashSize(devRepo.TestRunner)
		asserts.NoError(err)
		if stashSize != 1 {
			return fmt.Errorf("expected 1 stash but found %d", stashSize)
		}
		return nil
	})

	sc.Step(`^the uncommitted file still exists$`, func(ctx context.Context) {
		state := ctx.Value(keyScenarioState).(*ScenarioState)
		devRepo := state.fixture.DevRepo.GetOrPanic()
		hasFile := devRepo.HasFile(
			state.uncommittedFileName.GetOrPanic(),
			state.uncommittedContent.GetOrPanic(),
		)
		if hasFile != "" {
			panic(hasFile)
		}
	})

	sc.Step(`^these branches exist now$`, func(ctx context.Context, input *godog.Table) {
		state := ctx.Value(keyScenarioState).(*ScenarioState)
		currentBranches := state.fixture.Branches()
		// fmt.Printf("NOW:\n%s\n", currentBranches.String())
		diff, errorCount := currentBranches.EqualGherkin(input)
		if errorCount != 0 {
			fmt.Printf("\nERROR! Found %d differences in the existing branches\n\n", errorCount)
			fmt.Println(diff)
			panic("mismatching branches found, see diff above")
		}
	})

	sc.Step(`^this lineage exists now$`, func(ctx context.Context, input *godog.Table) {
		state := ctx.Value(keyScenarioState).(*ScenarioState)
		devRepo := state.fixture.DevRepo.GetOrPanic()
		table := devRepo.LineageTable()
		diff, errCount := table.EqualGherkin(input)
		if errCount > 0 {
			fmt.Printf("\nERROR! Found %d differences in the lineage\n\n", errCount)
			fmt.Println(diff)
			panic("mismatching branches found, see the diff above")
		}
	})

	sc.Step(`^tool "([^"]*)" is broken$`, func(ctx context.Context, name string) {
		state := ctx.Value(keyScenarioState).(*ScenarioState)
		devRepo := state.fixture.DevRepo.GetOrPanic()
		devRepo.MockBrokenCommand(name)
	})

	sc.Step(`^tool "([^"]*)" is installed$`, func(ctx context.Context, tool string) {
		state := ctx.Value(keyScenarioState).(*ScenarioState)
		devRepo := state.fixture.DevRepo.GetOrPanic()
		devRepo.MockCommand(tool)
	})
}

func updateInitialSHAs(state *ScenarioState) {
	devRepo := state.fixture.DevRepo.GetOrPanic()
	if state.initialDevSHAs.IsNone() && state.insideGitRepo {
		state.initialDevSHAs = Some(devRepo.TestCommands.CommitSHAs())
	}
	if originRepo, hasOriginrepo := state.fixture.OriginRepo.Get(); state.initialOriginSHAs.IsNone() && state.insideGitRepo && hasOriginrepo {
		state.initialOriginSHAs = Some(originRepo.TestCommands.CommitSHAs())
	}
	if secondWorkTree, hasSecondWorkTree := state.fixture.SecondWorktree.Get(); state.initialWorktreeSHAs.IsNone() && state.insideGitRepo && hasSecondWorkTree {
		state.initialWorktreeSHAs = Some(secondWorkTree.TestCommands.CommitSHAs())
	}
}<|MERGE_RESOLUTION|>--- conflicted
+++ resolved
@@ -1484,15 +1484,11 @@
 				case configdomain.BranchTypeObservedBranch:
 					repoToCreateBranchIn.CreateObservedBranch(branchSetup.Name)
 				case configdomain.BranchTypeParkedBranch:
-<<<<<<< HEAD
-					repoToCreateBranchIn.CreateParkedBranches(branchSetup.Name)
+					repoToCreateBranchIn.CreateParkedBranch(branchSetup.Name, branchSetup.Parent.GetOrPanic())
 				case configdomain.BranchTypePrototypeBranch:
-					repoToCreateBranchIn.CreatePrototypeBranches(branchSetup.Name)
+					repoToCreateBranchIn.CreatePrototypeBranch(branchSetup.Name, branchSetup.Parent.GetOrPanic())
 				default:
 					panic("unhandled branch type: " + branchType.String())
-=======
-					repoToCreateBranchIn.CreateParkedBranch(branchSetup.Name, branchSetup.Parent.GetOrPanic())
->>>>>>> 616882e9
 				}
 			} else {
 				repoToCreateBranchIn.CreateBranch(branchSetup.Name, "main")
