package cucumber

import (
	"context"
	"errors"
	"fmt"
	"os"
	"path/filepath"
	"regexp"
	"strconv"
	"strings"
	"time"

	"github.com/acarl005/stripansi"
	"github.com/cucumber/godog"
	cukemessages "github.com/cucumber/messages/go/v21"
	"github.com/git-town/git-town/v14/src/cli/dialog/components"
	"github.com/git-town/git-town/v14/src/cli/print"
	"github.com/git-town/git-town/v14/src/config/configdomain"
	"github.com/git-town/git-town/v14/src/config/configfile"
	"github.com/git-town/git-town/v14/src/config/gitconfig"
	"github.com/git-town/git-town/v14/src/git/gitdomain"
	"github.com/git-town/git-town/v14/src/gohacks"
	. "github.com/git-town/git-town/v14/src/gohacks/prelude"
	"github.com/git-town/git-town/v14/test/asserts"
	"github.com/git-town/git-town/v14/test/commands"
	"github.com/git-town/git-town/v14/test/datatable"
	"github.com/git-town/git-town/v14/test/fixture"
	"github.com/git-town/git-town/v14/test/git"
	"github.com/git-town/git-town/v14/test/helpers"
	"github.com/git-town/git-town/v14/test/output"
	"github.com/git-town/git-town/v14/test/subshell"
	"github.com/git-town/git-town/v14/test/testruntime"
	"github.com/google/go-cmp/cmp"
)

// the global FixtureFactory instance.
var fixtureFactory *fixture.Factory //nolint:gochecknoglobals

// dedicated type for storing data in context.Context
type key int

// the key for storing the state in the context.Context
const (
	keyScenarioState key = iota
	keyScenarioName
	keyScenarioTags
)

func InitializeScenario(scenarioContext *godog.ScenarioContext) {
	scenarioContext.Before(func(ctx context.Context, scenario *godog.Scenario) (context.Context, error) {
		ctx = context.WithValue(ctx, keyScenarioName, scenario.Name)
		ctx = context.WithValue(ctx, keyScenarioTags, scenario.Tags)
		return ctx, nil
	})

	scenarioContext.After(func(ctx context.Context, scenario *godog.Scenario, err error) (context.Context, error) {
		ctxValue := ctx.Value(keyScenarioState)
		if ctxValue == nil {
			panic("after-scenario hook has found no scenario state found to clean up")
		}
		state := ctxValue.(*ScenarioState)
		if err != nil {
			fmt.Printf("failed scenario %q in %s - investigate state in %s\n", scenario.Name, scenario.Uri, state.fixture.Dir)
			return ctx, err
		}
		exitCode := state.runExitCode.GetOrPanic()
		if exitCode != 0 && !state.runExitCodeChecked {
			print.Error(fmt.Errorf("%s - scenario %q doesn't document exit code %d", scenario.Uri, scenario.Name, exitCode))
			os.Exit(1)
		}
		if state != nil {
			state.fixture.Delete()
		}
		return ctx, nil
	})
}

func InitializeSuite(ctx *godog.TestSuiteContext) {
	ctx.BeforeSuite(func() {
		factory := fixture.CreateFactory()
		fixtureFactory = &factory
	})
	ctx.AfterSuite(func() {
		fixtureFactory.Remove()
	})
	defineSteps(ctx.ScenarioContext())
}

func defineSteps(sc *godog.ScenarioContext) {
	sc.Step(`^a branch "([^"]*)"$`, func(ctx context.Context, branch string) {
		state := ctx.Value(keyScenarioState).(*ScenarioState)
		state.fixture.DevRepo.CreateBranch(gitdomain.NewLocalBranchName(branch), gitdomain.NewLocalBranchName("main"))
	})

	sc.Step(`^a coworker clones the repository$`, func(ctx context.Context) {
		state := ctx.Value(keyScenarioState).(*ScenarioState)
		state.fixture.AddCoworkerRepo()
	})

	sc.Given(`^a feature branch "([^"]+)" as a child of "([^"]+)"$`, func(ctx context.Context, branchText, parentBranch string) {
		state := ctx.Value(keyScenarioState).(*ScenarioState)
		branch := gitdomain.NewLocalBranchName(branchText)
		state.fixture.DevRepo.CreateChildFeatureBranch(branch, gitdomain.NewLocalBranchName(parentBranch))
		state.fixture.DevRepo.PushBranchToRemote(branch, gitdomain.RemoteOrigin)
	})

	sc.Step(`^a folder "([^"]*)"$`, func(ctx context.Context, name string) {
		state := ctx.Value(keyScenarioState).(*ScenarioState)
		state.fixture.DevRepo.CreateFolder(name)
	})

<<<<<<< HEAD
	sc.Step("a Git repo clone", func(ctx context.Context) (context.Context, error) {
		scenarioName := ctx.Value(keyScenarioName).(string)
		scenarioTags := ctx.Value(keyScenarioTags).([]*cukemessages.PickleTag)
		fixture := fixtureFactory.CreateFixture(scenarioName)
		if helpers.HasTag(scenarioTags, "@debug") {
			fixture.DevRepo.Verbose = true
		}
		state := ScenarioState{
			fixture:              fixture,
			initialBranches:      None[datatable.DataTable](),
			initialCommits:       None[datatable.DataTable](),
			initialCurrentBranch: None[gitdomain.LocalBranchName](),
			initialDevSHAs:       None[map[string]gitdomain.SHA](),
			initialLineage:       None[datatable.DataTable](),
			initialOriginSHAs:    None[map[string]gitdomain.SHA](),
			initialWorktreeSHAs:  None[map[string]gitdomain.SHA](),
			insideGitRepo:        true,
			runExitCode:          None[int](),
			runExitCodeChecked:   false,
			runOutput:            None[string](),
			uncommittedContent:   None[string](),
			uncommittedFileName:  None[string](),
		}
		return context.WithValue(ctx, keyScenarioState, &state), nil
	})

	sc.Step(`^a known remote branch "([^"]*)"$`, func(ctx context.Context, branchText string) error {
=======
	sc.Step(`^a known remote branch "([^"]*)"$`, func(ctx context.Context, branchText string) {
>>>>>>> 8b522d6f
		branch := gitdomain.NewLocalBranchName(branchText)
		state := ctx.Value(keyScenarioState).(*ScenarioState)
		// we are creating a remote branch in the remote repo --> it is a local branch there
		state.fixture.OriginRepo.GetOrPanic().CreateBranch(branch, gitdomain.NewLocalBranchName("main"))
		state.fixture.DevRepo.TestCommands.Fetch()
	})

<<<<<<< HEAD
	sc.Step("a local Git repo", func(ctx context.Context) (context.Context, error) {
		scenarioName := ctx.Value(keyScenarioName).(string)
		scenarioTags := ctx.Value(keyScenarioTags).([]*cukemessages.PickleTag)
		fixture := fixtureFactory.CreateFixture(scenarioName)
		if helpers.HasTag(scenarioTags, "@debug") {
			fixture.DevRepo.Verbose = true
		}
		fixture.DevRepo.RemoveRemote(gitdomain.RemoteOrigin)
		fixture.OriginRepo = NoneP[testruntime.TestRuntime]()
		state := ScenarioState{
			fixture:              fixture,
			initialBranches:      None[datatable.DataTable](),
			initialCommits:       None[datatable.DataTable](),
			initialCurrentBranch: None[gitdomain.LocalBranchName](),
			initialDevSHAs:       None[map[string]gitdomain.SHA](),
			initialLineage:       None[datatable.DataTable](),
			initialOriginSHAs:    None[map[string]gitdomain.SHA](),
			initialWorktreeSHAs:  None[map[string]gitdomain.SHA](),
			insideGitRepo:        true,
			runExitCode:          None[int](),
			runExitCodeChecked:   false,
			runOutput:            None[string](),
			uncommittedContent:   None[string](),
			uncommittedFileName:  None[string](),
		}
		return context.WithValue(ctx, keyScenarioState, &state), nil
	})

	sc.Step(`^a merge is now in progress$`, func(ctx context.Context) error {
=======
	sc.Step(`^a merge is now in progress$`, func(ctx context.Context) {
>>>>>>> 8b522d6f
		state := ctx.Value(keyScenarioState).(*ScenarioState)
		if !state.fixture.DevRepo.HasMergeInProgress(state.fixture.DevRepo.TestRunner) {
			panic("expected merge in progress")
		}
	})

	sc.Step(`^a (local )?feature branch "([^"]*)"$`, func(ctx context.Context, localStr, branchText string) {
		state := ctx.Value(keyScenarioState).(*ScenarioState)
		branch := gitdomain.NewLocalBranchName(branchText)
		isLocal := localStr != ""
		state.fixture.DevRepo.CreateFeatureBranch(branch)
		if !isLocal {
			state.fixture.DevRepo.PushBranchToRemote(branch, gitdomain.RemoteOrigin)
			return
		}
	})

	sc.Step(`^a parked branch "([^"]+)"$`, func(ctx context.Context, branchText string) {
		state := ctx.Value(keyScenarioState).(*ScenarioState)
		branch := gitdomain.NewLocalBranchName(branchText)
		state.fixture.DevRepo.CreateParkedBranches(branch)
		state.fixture.DevRepo.PushBranchToRemote(branch, gitdomain.RemoteOrigin)
	})

	sc.Step(`^a perennial branch "([^"]+)"$`, func(ctx context.Context, branchText string) {
		state := ctx.Value(keyScenarioState).(*ScenarioState)
		branch := gitdomain.NewLocalBranchName(branchText)
		state.fixture.DevRepo.CreatePerennialBranches(branch)
		state.fixture.DevRepo.PushBranchToRemote(branch, gitdomain.RemoteOrigin)
	})

	sc.Step(`^a rebase is now in progress$`, func(ctx context.Context) {
		state := ctx.Value(keyScenarioState).(*ScenarioState)
		repoStatus, err := state.fixture.DevRepo.RepoStatus(state.fixture.DevRepo.TestRunner)
		asserts.NoError(err)
		if !repoStatus.RebaseInProgress {
			panic("expected rebase in progress")
		}
	})

	sc.Step(`^a remote branch "([^"]*)"$`, func(ctx context.Context, branchText string) {
		state := ctx.Value(keyScenarioState).(*ScenarioState)
		branch := gitdomain.NewLocalBranchName(branchText)
		// we are creating a remote branch in the remote repo --> it is a local branch there
		state.fixture.OriginRepo.GetOrPanic().CreateBranch(branch, gitdomain.NewLocalBranchName("main"))
	})

	sc.Step(`^a remote tag "([^"]+)" not on a branch$`, func(ctx context.Context, name string) {
		state := ctx.Value(keyScenarioState).(*ScenarioState)
		state.fixture.OriginRepo.GetOrPanic().CreateStandaloneTag(name)
	})

	sc.Step(`^all branches are now synchronized$`, func(ctx context.Context) {
		state := ctx.Value(keyScenarioState).(*ScenarioState)
		branchesOutOfSync, output := state.fixture.DevRepo.HasBranchesOutOfSync()
		if branchesOutOfSync {
			panic("unexpected out of sync:\n" + output)
		}
	})

	sc.Step(`^an uncommitted file$`, func(ctx context.Context) {
		state := ctx.Value(keyScenarioState).(*ScenarioState)
		filename := "uncommitted file"
		state.uncommittedFileName = Some(filename)
		content := "uncommitted content"
		state.uncommittedContent = Some(content)
		state.fixture.DevRepo.CreateFile(
			filename,
			content,
		)
	})

	sc.Step(`^an uncommitted file in folder "([^"]*)"$`, func(ctx context.Context, folder string) {
		state := ctx.Value(keyScenarioState).(*ScenarioState)
		fileName := folder + "/uncommitted file"
		state.uncommittedFileName = Some(fileName)
		content := "uncommitted content"
		state.uncommittedContent = Some(content)
		state.fixture.DevRepo.CreateFile(fileName, content)
	})

	sc.Step(`^an uncommitted file with name "([^"]+)" and content "([^"]+)"$`, func(ctx context.Context, name, content string) {
		state := ctx.Value(keyScenarioState).(*ScenarioState)
		state.uncommittedFileName = Some(name)
		state.uncommittedContent = Some(content)
		state.fixture.DevRepo.CreateFile(name, content)
	})

	sc.Step(`^an upstream repo$`, func(ctx context.Context) {
		state := ctx.Value(keyScenarioState).(*ScenarioState)
		state.fixture.AddUpstream()
	})

	sc.Step(`^a remote "([^"]+)" pointing to "([^"]+)"`, func(ctx context.Context, name, url string) {
		state := ctx.Value(keyScenarioState).(*ScenarioState)
		state.fixture.DevRepo.AddRemote(gitdomain.Remote(name), url)
	})

	sc.Step(`^branch "([^"]+)" is active in another worktree`, func(ctx context.Context, branch string) {
		state := ctx.Value(keyScenarioState).(*ScenarioState)
		state.fixture.AddSecondWorktree(gitdomain.NewLocalBranchName(branch))
	})

	sc.Step(`^branch "([^"]+)" is (?:now|still) a contribution branch`, func(ctx context.Context, name string) error {
		state := ctx.Value(keyScenarioState).(*ScenarioState)
		branch := gitdomain.NewLocalBranchName(name)
		if !state.fixture.DevRepo.Config.Config.IsContributionBranch(branch) {
			return fmt.Errorf(
				"branch %q isn't contribution as expected.\nContribution branches: %s",
				branch,
				strings.Join(state.fixture.DevRepo.Config.Config.ContributionBranches.Strings(), ", "),
			)
		}
		return nil
	})

	sc.Step(`^branch "([^"]+)" is (?:now|still) a feature branch`, func(ctx context.Context, name string) error {
		state := ctx.Value(keyScenarioState).(*ScenarioState)
		branch := gitdomain.NewLocalBranchName(name)
		if state.fixture.DevRepo.Config.Config.BranchType(branch) != configdomain.BranchTypeFeatureBranch {
			return fmt.Errorf("branch %q isn't a feature branch as expected", branch)
		}
		return nil
	})

	sc.Step(`^branch "([^"]+)" is (?:now|still) observed`, func(ctx context.Context, name string) error {
		state := ctx.Value(keyScenarioState).(*ScenarioState)
		branch := gitdomain.NewLocalBranchName(name)
		if !state.fixture.DevRepo.Config.Config.IsObservedBranch(branch) {
			return fmt.Errorf(
				"branch %q isn't observed as expected.\nObserved branches: %s",
				branch,
				strings.Join(state.fixture.DevRepo.Config.Config.ObservedBranches.Strings(), ", "),
			)
		}
		return nil
	})

	sc.Step(`^branch "([^"]+)" is now parked`, func(ctx context.Context, name string) error {
		state := ctx.Value(keyScenarioState).(*ScenarioState)
		branch := gitdomain.NewLocalBranchName(name)
		if !state.fixture.DevRepo.Config.Config.IsParkedBranch(branch) {
			return fmt.Errorf(
				"branch %q isn't parked as expected.\nParked branches: %s",
				branch,
				strings.Join(state.fixture.DevRepo.Config.Config.ParkedBranches.Strings(), ", "),
			)
		}
		return nil
	})

	sc.Step(`^branch "([^"]+)" is (?:now|still) perennial`, func(ctx context.Context, name string) error {
		state := ctx.Value(keyScenarioState).(*ScenarioState)
		branch := gitdomain.NewLocalBranchName(name)
		if !state.fixture.DevRepo.Config.Config.IsPerennialBranch(branch) {
			return fmt.Errorf(
				"branch %q isn't perennial as expected.\nPerennial branches: %s",
				branch,
				strings.Join(state.fixture.DevRepo.Config.Config.PerennialBranches.Strings(), ", "),
			)
		}
		return nil
	})

	sc.Step(`^branch "([^"]+)" is now a feature branch`, func(ctx context.Context, name string) error {
		state := ctx.Value(keyScenarioState).(*ScenarioState)
		branch := gitdomain.NewLocalBranchName(name)
		if state.fixture.DevRepo.Config.Config.IsParkedBranch(branch) {
			return fmt.Errorf("branch %q is parked", branch)
		}
		if state.fixture.DevRepo.Config.Config.IsObservedBranch(branch) {
			return fmt.Errorf("branch %q is observed", branch)
		}
		if state.fixture.DevRepo.Config.Config.IsContributionBranch(branch) {
			return fmt.Errorf("branch %q is contribution", branch)
		}
		if state.fixture.DevRepo.Config.Config.IsPerennialBranch(branch) {
			return fmt.Errorf("branch %q is perennial", branch)
		}
		return nil
	})

	sc.Step(`^display "([^"]+)"$`, func(ctx context.Context, command string) error {
		state := ctx.Value(keyScenarioState).(*ScenarioState)
		parts := strings.Split(command, " ")
		output, err := state.fixture.DevRepo.TestRunner.Query(parts[0], parts[1:]...)
		fmt.Println("XXXXXXXXXXXXXXXXX " + strings.ToUpper(command) + " START XXXXXXXXXXXXXXXXXXXXXXXXXXXXXXXXXXXXXXXXXXXXX")
		fmt.Println(output)
		fmt.Println("XXXXXXXXXXXXXXXXX " + strings.ToUpper(command) + " END XXXXXXXXXXXXXXXXXXXXXXXXXXXXXXXXXXXXXXXXXXXXXXX")
		return err
	})

	sc.Step(`^file "([^"]+)" still contains unresolved conflicts$`, func(ctx context.Context, name string) error {
		state := ctx.Value(keyScenarioState).(*ScenarioState)
		content := state.fixture.DevRepo.FileContent(name)
		if !strings.Contains(content, "<<<<<<<") {
			return fmt.Errorf("file %q does not contain unresolved conflicts", name)
		}
		return nil
	})

	sc.Step(`^file "([^"]*)" (?:now|still) has content "([^"]*)"$`, func(ctx context.Context, file, expectedContent string) error {
		state := ctx.Value(keyScenarioState).(*ScenarioState)
		actualContent := state.fixture.DevRepo.FileContent(file)
		if expectedContent != actualContent {
			return fmt.Errorf("file content does not match\n\nEXPECTED: %q\n\nACTUAL:\n\n%q\n----------------------------", expectedContent, actualContent)
		}
		return nil
	})

	sc.Step(`^Git has version "([^"]*)"$`, func(ctx context.Context, version string) {
		state := ctx.Value(keyScenarioState).(*ScenarioState)
		state.fixture.DevRepo.MockGit(version)
	})

	sc.Step(`^Git Town is no longer configured$`, func(ctx context.Context) error {
		state := ctx.Value(keyScenarioState).(*ScenarioState)
		return state.fixture.DevRepo.VerifyNoGitTownConfiguration()
	})

	sc.Step(`^Git Town is not configured$`, func(ctx context.Context) {
		state := ctx.Value(keyScenarioState).(*ScenarioState)
		err := state.fixture.DevRepo.RemovePerennialBranchConfiguration()
		asserts.NoError(err)
		state.fixture.DevRepo.RemoveMainBranchConfiguration()
	})

	sc.Step(`^Git Town setting "color.ui" is "([^"]*)"$`, func(ctx context.Context, value string) error {
		state := ctx.Value(keyScenarioState).(*ScenarioState)
		return state.fixture.DevRepo.SetColorUI(value)
	})

	sc.Step(`^Git Town parent setting for branch "([^"]*)" is "([^"]*)"$`, func(ctx context.Context, branch, value string) error {
		state := ctx.Value(keyScenarioState).(*ScenarioState)
		branchName := gitdomain.NewLocalBranchName(branch)
		configKey := gitconfig.NewParentKey(branchName)
		return state.fixture.DevRepo.Config.GitConfig.SetLocalConfigValue(configKey, value)
	})

	sc.Step(`^local Git setting "init.defaultbranch" is "([^"]*)"$`, func(ctx context.Context, value string) {
		state := ctx.Value(keyScenarioState).(*ScenarioState)
		state.fixture.DevRepo.SetDefaultGitBranch(gitdomain.NewLocalBranchName(value))
	})

	sc.Step(`^global Git setting "alias\.(.*?)" is "([^"]*)"$`, func(ctx context.Context, name, value string) error {
		state := ctx.Value(keyScenarioState).(*ScenarioState)
		key, hasKey := gitconfig.ParseKey("alias." + name).Get()
		if !hasKey {
			return fmt.Errorf("no key found for %q", name)
		}
		aliasableCommand, hasAliasableCommand := gitconfig.AliasableCommandForKey(key).Get()
		if !hasAliasableCommand {
			return fmt.Errorf("no aliasableCommand found for key %q", key)
		}
		return state.fixture.DevRepo.SetGitAlias(aliasableCommand, value)
	})

	sc.Step(`^global Git setting "alias\.(.*?)" (?:now|still) doesn't exist$`, func(ctx context.Context, name string) error {
		state := ctx.Value(keyScenarioState).(*ScenarioState)
		key, hasKey := gitconfig.ParseKey("alias." + name).Get()
		if !hasKey {
			return errors.New("key not found")
		}
		aliasableCommand, hasAliasableCommand := gitconfig.AliasableCommandForKey(key).Get()
		if !hasAliasableCommand {
			return errors.New("unknown alias: " + key.String())
		}
		command, has := state.fixture.DevRepo.Config.Config.Aliases[aliasableCommand]
		if has {
			return fmt.Errorf("unexpected aliasableCommand %q: %q", key, command)
		}
		return nil
	})

	sc.Step(`^global Git setting "alias\.(.*?)" is (?:now|still) "([^"]*)"$`, func(ctx context.Context, name, want string) error {
		state := ctx.Value(keyScenarioState).(*ScenarioState)
		key, hasKey := gitconfig.ParseKey("alias." + name).Get()
		if !hasKey {
			return errors.New("key not found")
		}
		aliasableCommand, hasAliasableCommand := gitconfig.AliasableCommandForKey(key).Get()
		if !hasAliasableCommand {
			return fmt.Errorf("aliasableCommand not found for key %q", key)
		}
		have := state.fixture.DevRepo.Config.Config.Aliases[aliasableCommand]
		if have != want {
			return fmt.Errorf("unexpected value for key %q: want %q have %q", name, want, have)
		}
		return nil
	})

	sc.Step(`^global Git Town setting "([^"]*)" is "([^"]*)"$`, func(ctx context.Context, name, value string) error {
		state := ctx.Value(keyScenarioState).(*ScenarioState)
		configKey, hasConfigKey := gitconfig.ParseKey("git-town." + name).Get()
		if !hasConfigKey {
			return fmt.Errorf("unknown configuration key: %q", name)
		}
		return state.fixture.DevRepo.Config.GitConfig.SetGlobalConfigValue(configKey, value)
	})

	sc.Step(`^global Git Town setting "([^"]*)" (?:now|still) doesn't exist$`, func(ctx context.Context, name string) error {
		state := ctx.Value(keyScenarioState).(*ScenarioState)
		configKey, hasConfigKey := gitconfig.ParseKey("git-town." + name).Get()
		if !hasConfigKey {
			return errors.New("unknown config key: " + name)
		}
		newValue, hasNewValue := state.fixture.DevRepo.TestCommands.GlobalGitConfig(configKey).Get()
		if hasNewValue {
			return fmt.Errorf("should not have global %q anymore but has value %q", name, newValue)
		}
		return nil
	})

	sc.Step(`^global Git Town setting "hosting-origin-hostname" is now "([^"]*)"$`, func(ctx context.Context, want string) error {
		state := ctx.Value(keyScenarioState).(*ScenarioState)
		have := state.fixture.DevRepo.Config.GlobalGitConfig.HostingOriginHostname.String()
		if have != want {
			return fmt.Errorf(`expected global setting "hosting-origin-hostname" to be %q, but was %q`, want, have)
		}
		return nil
	})

	sc.Step(`^global Git Town setting "hosting-platform" is now "([^"]*)"$`, func(ctx context.Context, want string) error {
		state := ctx.Value(keyScenarioState).(*ScenarioState)
		have := state.fixture.DevRepo.Config.GlobalGitConfig.HostingPlatform
		if have.String() != want {
			return fmt.Errorf(`expected global setting "hosting-platform" to be %q, but was %q`, want, have)
		}
		return nil
	})

	sc.Step(`^global Git Town setting "main-branch" is now "([^"]*)"$`, func(ctx context.Context, want string) error {
		state := ctx.Value(keyScenarioState).(*ScenarioState)
		have := state.fixture.DevRepo.Config.GlobalGitConfig.MainBranch.String()
		if have != want {
			return fmt.Errorf(`expected global setting "main-branch" to be %q, but was %q`, want, have)
		}
		return nil
	})

	sc.Step(`^global Git Town setting "offline" is (?:now|still) "([^"]*)"$`, func(ctx context.Context, wantStr string) error {
		state := ctx.Value(keyScenarioState).(*ScenarioState)
		wantBool, err := gohacks.ParseBool(wantStr)
		asserts.NoError(err)
		want := configdomain.Offline(wantBool)
		have, exists := state.fixture.DevRepo.Config.GlobalGitConfig.Offline.Get()
		if !exists {
			return fmt.Errorf(`expected global setting "offline" to be %t, but doesn't exist`, want)
		}
		if have != want {
			return fmt.Errorf(`expected global setting "offline" to be %t, but was %t`, want, have)
		}
		return nil
	})

	sc.Step(`^global Git Town setting "perennial-branches" is (?:now|still) "([^"]*)"$`, func(ctx context.Context, wantStr string) error {
		state := ctx.Value(keyScenarioState).(*ScenarioState)
		have := state.fixture.DevRepo.Config.GlobalGitConfig.PerennialBranches
		want := gitdomain.NewLocalBranchNames(strings.Split(wantStr, " ")...)
		if !cmp.Equal(have, want) {
			return fmt.Errorf(`expected global setting "perennial-branches" to be %v, but was %v`, want, have)
		}
		return nil
	})

	sc.Step(`^global Git Town setting "push-hook" is (?:now|still) "([^"]*)"$`, func(ctx context.Context, want string) error {
		state := ctx.Value(keyScenarioState).(*ScenarioState)
		have := state.fixture.DevRepo.Config.GlobalGitConfig.PushHook.String()
		if !cmp.Equal(have, want) {
			return fmt.Errorf(`expected global setting "push-hook" to be %v, but was %v`, want, have)
		}
		return nil
	})

	sc.Step(`^global Git Town setting "push-new-branches" is (?:now|still) "([^"]*)"$`, func(ctx context.Context, wantStr string) error {
		state := ctx.Value(keyScenarioState).(*ScenarioState)
		have, has := state.fixture.DevRepo.Config.GlobalGitConfig.PushNewBranches.Get()
		if !has {
			return errors.New(`expected global setting "push-new-branches" to exist but it doesn't`)
		}
		want, err := strconv.ParseBool(wantStr)
		asserts.NoError(err)
		if have.Bool() != want {
			return fmt.Errorf(`expected global setting "push-new-branches" to be %v, but was %v`, want, have)
		}
		return nil
	})

	sc.Step(`^global Git Town setting "ship-delete-tracking-branch" is (?:now|still) "([^"]*)"$`, func(ctx context.Context, wantStr string) error {
		state := ctx.Value(keyScenarioState).(*ScenarioState)
		want, err := strconv.ParseBool(wantStr)
		asserts.NoError(err)
		have, has := state.fixture.DevRepo.Config.GlobalGitConfig.ShipDeleteTrackingBranch.Get()
		if !has {
			return fmt.Errorf(`expected global setting "ship-delete-tracking-branch" to be %v, but doesn't exist`, want)
		}
		if have.Bool() != want {
			return fmt.Errorf(`expected global setting "ship-delete-tracking-branch" to be %v, but was %v`, want, have)
		}
		return nil
	})

	sc.Step(`^global Git Town setting "sync-before-ship" is (?:now|still) "([^"]*)"$`, func(ctx context.Context, wantStr string) error {
		state := ctx.Value(keyScenarioState).(*ScenarioState)
		want, err := strconv.ParseBool(wantStr)
		asserts.NoError(err)
		have, has := state.fixture.DevRepo.Config.GlobalGitConfig.SyncBeforeShip.Get()
		if !has {
			return fmt.Errorf(`expected global setting "sync-before-ship" to be %v, but doesn't exist`, want)
		}
		if have.Bool() != want {
			return fmt.Errorf(`expected global setting "sync-before-ship" to be %v, but was %v`, want, have)
		}
		return nil
	})

	sc.Step(`^global Git Town setting "sync-feature-strategy" is (?:now|still) "([^"]*)"$`, func(ctx context.Context, wantStr string) error {
		state := ctx.Value(keyScenarioState).(*ScenarioState)
		want, err := configdomain.NewSyncFeatureStrategy(wantStr)
		asserts.NoError(err)
		have, has := state.fixture.DevRepo.Config.GlobalGitConfig.SyncFeatureStrategy.Get()
		if !has {
			return fmt.Errorf(`expected global setting "sync-feature-strategy" to be %v, but doesn't exist`, want)
		}
		if have != want {
			return fmt.Errorf(`expected global setting "sync-feature-strategy" to be %v, but was %v`, want, have)
		}
		return nil
	})

	sc.Step(`^global Git Town setting "sync-perennial-strategy" is (?:now|still) "([^"]*)"$`, func(ctx context.Context, wantStr string) error {
		state := ctx.Value(keyScenarioState).(*ScenarioState)
		want, err := configdomain.NewSyncPerennialStrategy(wantStr)
		asserts.NoError(err)
		have, has := state.fixture.DevRepo.Config.GlobalGitConfig.SyncPerennialStrategy.Get()
		if !has {
			return fmt.Errorf(`expected global setting "sync-perennial-strategy" to be %v, but it doesn't exist`, want)
		}
		if have != want {
			return fmt.Errorf(`expected global setting "sync-perennial-strategy" to be %v, but was %v`, want, have)
		}
		return nil
	})

	sc.Step(`^global Git Town setting "sync-upstream" is (?:now|still) "([^"]*)"$`, func(ctx context.Context, wantStr string) error {
		state := ctx.Value(keyScenarioState).(*ScenarioState)
		wantBool, err := strconv.ParseBool(wantStr)
		asserts.NoError(err)
		want := configdomain.SyncUpstream(wantBool)
		have, has := state.fixture.DevRepo.Config.GlobalGitConfig.SyncUpstream.Get()
		if !has {
			return fmt.Errorf(`expected global setting "sync-upstream" to be %v, but doesn't exist`, want)
		}
		if have != want {
			return fmt.Errorf(`expected global setting "sync-upstream" to be %v, but was %v`, want, have)
		}
		return nil
	})

	sc.Step(`^I add commit "([^"]*)" to the "([^"]*)" branch`, func(ctx context.Context, message, branch string) {
		state := ctx.Value(keyScenarioState).(*ScenarioState)
		state.fixture.DevRepo.CreateCommit(git.Commit{
			Branch:   gitdomain.NewLocalBranchName(branch),
			FileName: "new_file",
			Message:  message,
		})
	})

	sc.Step(`^I add this commit to the current branch:$`, func(ctx context.Context, table *godog.Table) {
		state := ctx.Value(keyScenarioState).(*ScenarioState)
		commit := git.FromGherkinTable(table, gitdomain.NewLocalBranchName("current"))[0]
		state.fixture.DevRepo.CreateFile(commit.FileName, commit.FileContent)
		state.fixture.DevRepo.StageFiles(commit.FileName)
		state.fixture.DevRepo.CommitStagedChanges(commit.Message)
	})

	sc.Step(`^I am not prompted for any parent branches$`, func(ctx context.Context) error {
		state := ctx.Value(keyScenarioState).(*ScenarioState)
		notExpected := "Please specify the parent branch of"
		if strings.Contains(state.runOutput.GetOrPanic(), notExpected) {
			return fmt.Errorf("text found:\n\nDID NOT EXPECT: %q\n\nACTUAL\n\n%q\n----------------------------", notExpected, state.runOutput)
		}
		return nil
	})

	sc.Step(`^I am outside a Git repo$`, func(ctx context.Context) {
		state := ctx.Value(keyScenarioState).(*ScenarioState)
		state.insideGitRepo = false
		os.RemoveAll(filepath.Join(state.fixture.DevRepo.WorkingDir, ".git"))
	})

	sc.Step(`^I resolve the conflict in "([^"]*)"(?: with "([^"]*)")?$`, func(ctx context.Context, filename, content string) {
		state := ctx.Value(keyScenarioState).(*ScenarioState)
		if content == "" {
			content = "resolved content"
		}
		state.fixture.DevRepo.CreateFile(filename, content)
		state.fixture.DevRepo.StageFiles(filename)
	})

	sc.Step(`^I resolve the conflict in "([^"]*)" in the other worktree$`, func(ctx context.Context, filename string) {
		state := ctx.Value(keyScenarioState).(*ScenarioState)
		content := "resolved content"
		secondWorkTree := state.fixture.SecondWorktree.GetOrPanic()
		secondWorkTree.CreateFile(filename, content)
		secondWorkTree.StageFiles(filename)
	})

	sc.Step(`^I (?:run|ran) "(.+)"$`, func(ctx context.Context, command string) {
		state := ctx.Value(keyScenarioState).(*ScenarioState)
		state.CaptureState()
		updateInitialSHAs(state)
		var exitCode int
		var runOutput string
		runOutput, exitCode = state.fixture.DevRepo.MustQueryStringCode(command)
		state.runOutput = Some(runOutput)
		state.runExitCode = Some(exitCode)
		state.fixture.DevRepo.Config.Reload()
	})

	sc.Step(`^I run "([^"]*)" and close the editor$`, func(ctx context.Context, cmd string) {
		state := ctx.Value(keyScenarioState).(*ScenarioState)
		state.CaptureState()
		updateInitialSHAs(state)
		env := append(os.Environ(), "GIT_EDITOR=true")
		var exitCode int
		var output string
		output, exitCode = state.fixture.DevRepo.MustQueryStringCodeWith(cmd, &subshell.Options{Env: env})
		state.runOutput = Some(output)
		state.runExitCode = Some(exitCode)
		state.fixture.DevRepo.Config.Reload()
	})

	sc.Step(`^I run "([^"]*)" and enter an empty commit message$`, func(ctx context.Context, cmd string) {
		state := ctx.Value(keyScenarioState).(*ScenarioState)
		state.CaptureState()
		updateInitialSHAs(state)
		state.fixture.DevRepo.MockCommitMessage("")
		var exitCode int
		var output string
		output, exitCode = state.fixture.DevRepo.MustQueryStringCode(cmd)
		state.runOutput = Some(output)
		state.runExitCode = Some(exitCode)
		state.fixture.DevRepo.Config.Reload()
	})

	sc.Step(`^I run "([^"]*)" and enter "([^"]*)" for the commit message$`, func(ctx context.Context, cmd, message string) {
		state := ctx.Value(keyScenarioState).(*ScenarioState)
		state.CaptureState()
		updateInitialSHAs(state)
		state.fixture.DevRepo.MockCommitMessage(message)
		var exitCode int
		var output string
		output, exitCode = state.fixture.DevRepo.MustQueryStringCode(cmd)
		state.runOutput = Some(output)
		state.runExitCode = Some(exitCode)
		state.fixture.DevRepo.Config.Reload()
	})

	sc.Step(`^I run "([^"]*)" in the other worktree and enter "([^"]*)" for the commit message$`, func(ctx context.Context, cmd, message string) {
		state := ctx.Value(keyScenarioState).(*ScenarioState)
		state.CaptureState()
		updateInitialSHAs(state)
		secondWorkTree := state.fixture.SecondWorktree.GetOrPanic()
		secondWorkTree.MockCommitMessage(message)
		var exitCode int
		var output string
		output, exitCode = secondWorkTree.MustQueryStringCode(cmd)
		state.runOutput = Some(output)
		state.runExitCode = Some(exitCode)
		secondWorkTree.Config.Reload()
	})

	sc.Step(`^I (?:run|ran) "([^"]+)" and enter into the dialogs?:$`, func(ctx context.Context, cmd string, input *godog.Table) {
		state := ctx.Value(keyScenarioState).(*ScenarioState)
		state.CaptureState()
		updateInitialSHAs(state)
		env := os.Environ()
		answers, err := helpers.TableToInputEnv(input)
		asserts.NoError(err)
		for dialogNumber, answer := range answers {
			env = append(env, fmt.Sprintf("%s_%02d=%s", components.TestInputKey, dialogNumber, answer))
		}
		var exitCode int
		var output string
		output, exitCode = state.fixture.DevRepo.MustQueryStringCodeWith(cmd, &subshell.Options{Env: env})
		state.runOutput = Some(output)
		state.runExitCode = Some(exitCode)
		state.fixture.DevRepo.Config.Reload()
	})

	sc.Step(`^I run "([^"]*)", enter into the dialog, and close the next editor:$`, func(ctx context.Context, cmd string, input *godog.Table) {
		state := ctx.Value(keyScenarioState).(*ScenarioState)
		state.CaptureState()
		updateInitialSHAs(state)
		env := append(os.Environ(), "GIT_EDITOR=true")
		answers, err := helpers.TableToInputEnv(input)
		asserts.NoError(err)
		for dialogNumber, answer := range answers {
			env = append(env, fmt.Sprintf("%s%d=%s", components.TestInputKey, dialogNumber, answer))
		}
		var exitCode int
		var output string
		output, exitCode = state.fixture.DevRepo.MustQueryStringCodeWith(cmd, &subshell.Options{Env: env})
		state.runOutput = Some(output)
		state.runExitCode = Some(exitCode)
		state.fixture.DevRepo.Config.Reload()
	})

	sc.Step(`^I run "([^"]+)" in the "([^"]+)" folder$`, func(ctx context.Context, cmd, folderName string) {
		state := ctx.Value(keyScenarioState).(*ScenarioState)
		state.CaptureState()
		updateInitialSHAs(state)
		var exitCode int
		var output string
		output, exitCode = state.fixture.DevRepo.MustQueryStringCodeWith(cmd, &subshell.Options{Dir: folderName})
		state.runOutput = Some(output)
		state.runExitCode = Some(exitCode)
		state.fixture.DevRepo.Config.Reload()
	})

	sc.Step(`^I run "([^"]+)" in the other worktree$`, func(ctx context.Context, cmd string) {
		state := ctx.Value(keyScenarioState).(*ScenarioState)
		state.CaptureState()
		updateInitialSHAs(state)
		secondWorkTree := state.fixture.SecondWorktree.GetOrPanic()
		var exitCode int
		var output string
		output, exitCode = secondWorkTree.MustQueryStringCode(cmd)
		state.runOutput = Some(output)
		state.runExitCode = Some(exitCode)
		secondWorkTree.Config.Reload()
	})

	sc.Step(`^inspect the commits$`, func(ctx context.Context) error {
		state := ctx.Value(keyScenarioState).(*ScenarioState)
		fmt.Println("DEV")
		output, err := state.fixture.DevRepo.Query("git", "branch", "-vva")
		fmt.Println(output)
		return err
	})

	sc.Step(`^inspect the repo$`, func(ctx context.Context) {
		state := ctx.Value(keyScenarioState).(*ScenarioState)
		fmt.Printf("\nThe workspace is at %s\n", state.fixture.DevRepo.WorkingDir)
		time.Sleep(1 * time.Hour)
	})

	sc.Step(`^it does not print "(.+)"$`, func(ctx context.Context, text string) error {
		state := ctx.Value(keyScenarioState).(*ScenarioState)
		if strings.Contains(stripansi.Strip(state.runOutput.GetOrPanic()), text) {
			return fmt.Errorf("text found: %q", text)
		}
		return nil
	})

	sc.Step(`^it prints:$`, func(ctx context.Context, expected *godog.DocString) error {
		state := ctx.Value(keyScenarioState).(*ScenarioState)
		if exitCode := state.runExitCode.GetOrPanic(); exitCode != 0 {
			return fmt.Errorf("unexpected exit code %d", state.runExitCode)
		}
		if !strings.Contains(stripansi.Strip(state.runOutput.GetOrPanic()), expected.Content) {
			fmt.Println("ERROR: text not found:")
			fmt.Println("\nEXPECTED:", expected.Content)
			fmt.Println()
			fmt.Println("==================================================================")
			fmt.Println("ACTUAL OUTPUT START ==============================================")
			fmt.Println("==================================================================")
			fmt.Println()
			fmt.Println(state.runOutput.GetOrPanic())
			fmt.Println()
			fmt.Println("==================================================================")
			fmt.Println("ACTUAL OUTPUT END ================================================")
			fmt.Println("==================================================================")
			fmt.Println()
			return errors.New("expected text not found")
		}
		return nil
	})

	sc.Step(`^it prints no output$`, func(ctx context.Context) error {
		state := ctx.Value(keyScenarioState).(*ScenarioState)
		output := state.runOutput.GetOrPanic()
		if output != "" {
			return fmt.Errorf("expected no output but found %q", output)
		}
		return nil
	})

	sc.Step(`^it prints something like:$`, func(ctx context.Context, expected *godog.DocString) error {
		state := ctx.Value(keyScenarioState).(*ScenarioState)
		regex := regexp.MustCompile(expected.Content)
		have := stripansi.Strip(state.runOutput.GetOrPanic())
		if !regex.MatchString(have) {
			return fmt.Errorf("EXPECTED: content matching %q\nGOT: %q", expected.Content, have)
		}
		return nil
	})

	sc.Step(`^it prints the error:$`, func(ctx context.Context, expected *godog.DocString) error {
		state := ctx.Value(keyScenarioState).(*ScenarioState)
		state.runExitCodeChecked = true
		if !strings.Contains(stripansi.Strip(state.runOutput.GetOrPanic()), expected.Content) {
			return fmt.Errorf("text not found:\n%s\n\nactual text:\n%s", expected.Content, state.runOutput)
		}
		if exitCode := state.runExitCode.GetOrPanic(); exitCode == 0 {
			return fmt.Errorf("unexpected exit code %d", state.runExitCode)
		}
		return nil
	})

	sc.Step(`^it runs no commands$`, func(ctx context.Context) error {
		state := ctx.Value(keyScenarioState).(*ScenarioState)
		commands := output.GitCommandsInGitTownOutput(state.runOutput.GetOrPanic())
		if len(commands) > 0 {
			fmt.Println("\n\nERROR: Unexpected commands run!")
			for _, command := range commands {
				fmt.Printf("%s > %s\n", command.Branch, command.Command)
			}
			fmt.Println()
			fmt.Println()
			return fmt.Errorf("expected no commands but found %d commands", len(commands))
		}
		return nil
	})

	sc.Step(`^it runs the commands$`, func(ctx context.Context, input *godog.Table) {
		state := ctx.Value(keyScenarioState).(*ScenarioState)
		commands := output.GitCommandsInGitTownOutput(state.runOutput.GetOrPanic())
		table := output.RenderExecutedGitCommands(commands, input)
		dataTable := datatable.FromGherkin(input)
		expanded := dataTable.Expand(
			&state.fixture.DevRepo,
			state.fixture.OriginRepo.Value,
			state.fixture.SecondWorktree.Value,
			state.initialDevSHAs.GetOrPanic(),
			state.initialOriginSHAs,
			state.initialWorktreeSHAs,
		)
		diff, errorCount := table.EqualDataTable(expanded)
		if errorCount != 0 {
			fmt.Printf("\nERROR! Found %d differences in the commands run\n\n", errorCount)
			fmt.Println(diff)
			panic("mismatching commands run, see diff above")
		}
	})

	sc.Step(`^it runs without error$`, func(ctx context.Context) error {
		state := ctx.Value(keyScenarioState).(*ScenarioState)
		if state.runExitCode.GetOrPanic() != 0 {
			return fmt.Errorf("did not expect the Git Town command to produce an exit code: %d", state.runExitCode)
		}
		return nil
	})

	sc.Step(`^"([^"]*)" launches a new proposal with this url in my browser:$`, func(ctx context.Context, tool string, url *godog.DocString) error {
		state := ctx.Value(keyScenarioState).(*ScenarioState)
		want := fmt.Sprintf("%s called with: %s", tool, url.Content)
		want = strings.ReplaceAll(want, "?", `\?`)
		regex := regexp.MustCompile(want)
		have := state.runOutput.GetOrPanic()
		if !regex.MatchString(have) {
			return fmt.Errorf("EXPECTED: a regex matching %q\nGOT: %q", want, have)
		}
		return nil
	})

	sc.Step(`^local Git Town setting "([^"]*)" (:?now|still) doesn't exist$`, func(ctx context.Context, name string) error {
		state := ctx.Value(keyScenarioState).(*ScenarioState)
		configKey, hasConfigKey := gitconfig.ParseKey("git-town." + name).Get()
		if !hasConfigKey {
			return errors.New("unknown config key: " + name)
		}
		newValue, hasNewValue := state.fixture.DevRepo.TestCommands.LocalGitConfig(configKey).Get()
		if hasNewValue {
			return fmt.Errorf("should not have local %q anymore but has value %q", name, newValue)
		}
		return nil
	})

	sc.Step(`^(?:local )?Git Town setting "([^"]*)" doesn't exist$`, func(ctx context.Context, name string) error {
		state := ctx.Value(keyScenarioState).(*ScenarioState)
		configKey, hasConfigKey := gitconfig.ParseKey("git-town." + name).Get()
		if !hasConfigKey {
			return errors.New("unknown config key: " + name)
		}
		return state.fixture.DevRepo.Config.GitConfig.RemoveLocalConfigValue(configKey)
	})

	sc.Step(`^(?:local )?Git Town setting "([^"]*)" is "([^"]*)"$`, func(ctx context.Context, name, value string) error {
		state := ctx.Value(keyScenarioState).(*ScenarioState)
		configKey, hasConfigKey := gitconfig.ParseKey("git-town." + name).Get()
		if !hasConfigKey {
			return fmt.Errorf("unknown config key: %q", name)
		}
		return state.fixture.DevRepo.Config.GitConfig.SetLocalConfigValue(configKey, value)
	})

	sc.Step(`^local Git Town setting "code-hosting-origin-hostname" now doesn't exist$`, func(ctx context.Context) error {
		state := ctx.Value(keyScenarioState).(*ScenarioState)
		have := state.fixture.DevRepo.Config.LocalGitConfig.HostingOriginHostname
		if have.IsSome() {
			return fmt.Errorf(`unexpected local setting "code-hosting-origin-hostname" with value %q`, have)
		}
		return nil
	})

	sc.Step(`^local Git Town setting "hosting-platform" is now "([^"]*)"$`, func(ctx context.Context, want string) error {
		state := ctx.Value(keyScenarioState).(*ScenarioState)
		have := state.fixture.DevRepo.Config.LocalGitConfig.HostingPlatform
		if have.String() != want {
			return fmt.Errorf(`expected local setting "hosting-platform" to be %q, but was %q`, want, have)
		}
		return nil
	})

	sc.Step(`^local Git Town setting "hosting-platform" (:?now|still) doesn't exist$`, func(ctx context.Context) error {
		state := ctx.Value(keyScenarioState).(*ScenarioState)
		have := state.fixture.DevRepo.Config.LocalGitConfig.HostingPlatform
		if value, has := have.Get(); has {
			return fmt.Errorf(`expected local setting "hosting-platform" to not exist but was %q`, value)
		}
		return nil
	})

	sc.Step(`^local Git Town setting "gitea-token" is now "([^"]*)"$`, func(ctx context.Context, want string) error {
		state := ctx.Value(keyScenarioState).(*ScenarioState)
		have := state.fixture.DevRepo.Config.LocalGitConfig.GiteaToken.String()
		if have != want {
			return fmt.Errorf(`expected local setting "gitea-token" to be %q, but was %q`, want, have)
		}
		return nil
	})

	sc.Step(`^local Git Town setting "github-token" is now "([^"]*)"$`, func(ctx context.Context, want string) error {
		state := ctx.Value(keyScenarioState).(*ScenarioState)
		have := state.fixture.DevRepo.Config.LocalGitConfig.GitHubToken.String()
		if have != want {
			return fmt.Errorf(`expected local setting "github-token" to be %q, but was %q`, want, have)
		}
		return nil
	})

	sc.Step(`^local Git Town setting "github-token" now doesn't exist$`, func(ctx context.Context) error {
		state := ctx.Value(keyScenarioState).(*ScenarioState)
		have := state.fixture.DevRepo.Config.LocalGitConfig.GitHubToken
		if have.IsSome() {
			return fmt.Errorf(`unexpected local setting "github-token" with value %q`, have)
		}
		return nil
	})

	sc.Step(`^local Git Town setting "gitlab-token" is now "([^"]*)"$`, func(ctx context.Context, want string) error {
		state := ctx.Value(keyScenarioState).(*ScenarioState)
		have := state.fixture.DevRepo.Config.LocalGitConfig.GitLabToken.String()
		if have != want {
			return fmt.Errorf(`expected local setting "gitlab-token" to be %q, but was %q`, want, have)
		}
		return nil
	})

	sc.Step(`^local Git Town setting "hosting-origin-hostname" is now "([^"]*)"$`, func(ctx context.Context, want string) error {
		state := ctx.Value(keyScenarioState).(*ScenarioState)
		have := state.fixture.DevRepo.Config.LocalGitConfig.HostingOriginHostname
		if have.String() != want {
			return fmt.Errorf(`expected local setting "hosting-origin-hostname" to be %q, but was %q`, want, have)
		}
		return nil
	})

	sc.Step(`^local Git Town setting "hosting-origin-hostname" now doesn't exist$`, func(ctx context.Context) error {
		state := ctx.Value(keyScenarioState).(*ScenarioState)
		have := state.fixture.DevRepo.Config.LocalGitConfig.HostingOriginHostname
		if have.IsSome() {
			return fmt.Errorf(`unexpected local setting "hosting-origin-hostname" with value %q`, have)
		}
		return nil
	})

	sc.Step(`^local Git Town setting "main-branch" is now "([^"]*)"$`, func(ctx context.Context, want string) error {
		state := ctx.Value(keyScenarioState).(*ScenarioState)
		have := state.fixture.DevRepo.Config.LocalGitConfig.MainBranch.String()
		if have != want {
			return fmt.Errorf(`expected local setting "main-branch" to be %q, but was %q`, want, have)
		}
		return nil
	})

	sc.Step(`^local Git Town setting "perennial-branches" is now "([^"]*)"$`, func(ctx context.Context, wantStr string) error {
		state := ctx.Value(keyScenarioState).(*ScenarioState)
		have := state.fixture.DevRepo.Config.LocalGitConfig.PerennialBranches
		want := gitdomain.NewLocalBranchNames(strings.Split(wantStr, " ")...)
		if !cmp.Equal(have, want) {
			return fmt.Errorf(`expected local setting "perennial-branches" to be %q, but was %q`, want, have)
		}
		return nil
	})

	sc.Step(`^local Git Town setting "perennial-regex" is now "([^"]*)"$`, func(ctx context.Context, want string) error {
		state := ctx.Value(keyScenarioState).(*ScenarioState)
		have := state.fixture.DevRepo.Config.LocalGitConfig.PerennialRegex.String()
		if have != want {
			return fmt.Errorf(`expected local setting "perennial-regex" to be %q, but was %q`, want, have)
		}
		return nil
	})

	sc.Step(`^local Git Town setting "push-hook" is (:?now|still) not set$`, func(ctx context.Context) error {
		state := ctx.Value(keyScenarioState).(*ScenarioState)
		have := state.fixture.DevRepo.Config.LocalGitConfig.PushHook
		if have.IsSome() {
			return fmt.Errorf(`unexpected local setting "push-hook" %v`, have)
		}
		return nil
	})

	sc.Step(`^local Git Town setting "push-hook" is now "([^"]*)"$`, func(ctx context.Context, want string) error {
		state := ctx.Value(keyScenarioState).(*ScenarioState)
		have := state.fixture.DevRepo.Config.LocalGitConfig.PushHook.String()
		if !cmp.Equal(have, want) {
			return fmt.Errorf(`expected local setting "push-hook" to be %v, but was %v`, want, have)
		}
		return nil
	})

	sc.Step(`^local Git Town setting "push-new-branches" is (:?now|still) not set$`, func(ctx context.Context) error {
		state := ctx.Value(keyScenarioState).(*ScenarioState)
		have := state.fixture.DevRepo.Config.LocalGitConfig.PushNewBranches
		if value, has := have.Get(); has {
			return fmt.Errorf(`unexpected local setting "push-new-branches" %v`, value)
		}
		return nil
	})

	sc.Step(`^local Git Town setting "push-new-branches" is now "([^"]*)"$`, func(ctx context.Context, wantStr string) error {
		state := ctx.Value(keyScenarioState).(*ScenarioState)
		want, err := strconv.ParseBool(wantStr)
		asserts.NoError(err)
		pushNewBranches, has := state.fixture.DevRepo.Config.LocalGitConfig.PushNewBranches.Get()
		if !has {
			return fmt.Errorf(`expected local setting "push-new-branches" to be %v, but it doesn't exist`, want)
		}
		have := pushNewBranches.Bool()
		if have != want {
			return fmt.Errorf(`expected local setting "push-new-branches" to be %v, but was %v`, want, have)
		}
		return nil
	})

	sc.Step(`^local Git Town setting "ship-delete-tracking-branch" is still not set$`, func(ctx context.Context) error {
		state := ctx.Value(keyScenarioState).(*ScenarioState)
		have, has := state.fixture.DevRepo.Config.LocalGitConfig.ShipDeleteTrackingBranch.Get()
		if has {
			return fmt.Errorf(`unexpected local setting "ship-delete-tracking-branch" %v`, have)
		}
		return nil
	})

	sc.Step(`^local Git Town setting "ship-delete-tracking-branch" is now "([^"]*)"$`, func(ctx context.Context, wantStr string) error {
		state := ctx.Value(keyScenarioState).(*ScenarioState)
		want, err := strconv.ParseBool(wantStr)
		asserts.NoError(err)
		have, has := state.fixture.DevRepo.Config.LocalGitConfig.ShipDeleteTrackingBranch.Get()
		if !has {
			return fmt.Errorf(`expected local setting "ship-delete-tracking-branch" to be %v, but doesn't exist`, want)
		}
		if have.Bool() != want {
			return fmt.Errorf(`expected local setting "ship-delete-tracking-branch" to be %v, but was %v`, want, have)
		}
		return nil
	})

	sc.Step(`^local Git Town setting "sync-before-ship" is still not set$`, func(ctx context.Context) error {
		state := ctx.Value(keyScenarioState).(*ScenarioState)
		have, has := state.fixture.DevRepo.Config.LocalGitConfig.SyncBeforeShip.Get()
		if has {
			return fmt.Errorf(`unexpected local setting "sync-before-ship" %v`, have)
		}
		return nil
	})

	sc.Step(`^local Git Town setting "sync-before-ship" is now "([^"]*)"$`, func(ctx context.Context, wantStr string) error {
		state := ctx.Value(keyScenarioState).(*ScenarioState)
		want, err := strconv.ParseBool(wantStr)
		asserts.NoError(err)
		have, has := state.fixture.DevRepo.Config.LocalGitConfig.SyncBeforeShip.Get()
		if !has {
			return fmt.Errorf(`expected local setting "sync-before-ship" to be %v, but doesn't exist`, want)
		}
		if have.Bool() != want {
			return fmt.Errorf(`expected local setting "sync-before-ship" to be %v, but was %v`, want, have)
		}
		return nil
	})

	sc.Step(`^local Git Town setting "sync-feature-strategy" is still not set$`, func(ctx context.Context) error {
		state := ctx.Value(keyScenarioState).(*ScenarioState)
		have, has := state.fixture.DevRepo.Config.LocalGitConfig.SyncFeatureStrategy.Get()
		if has {
			return fmt.Errorf(`unexpected local setting "sync-feature-strategy" %v`, have)
		}
		return nil
	})

	sc.Step(`^local Git Town setting "sync-feature-strategy" is now "([^"]*)"$`, func(ctx context.Context, wantStr string) error {
		state := ctx.Value(keyScenarioState).(*ScenarioState)
		want, err := configdomain.NewSyncFeatureStrategy(wantStr)
		asserts.NoError(err)
		have, has := state.fixture.DevRepo.Config.LocalGitConfig.SyncFeatureStrategy.Get()
		if !has {
			return fmt.Errorf(`expected local setting "sync-feature-strategy" to be %v, but doesn't exist`, want)
		}
		if have != want {
			return fmt.Errorf(`expected local setting "sync-feature-strategy" to be %v, but was %v`, want, have)
		}
		return nil
	})

	sc.Step(`^local Git Town setting "sync-perennial-strategy" is still not set$`, func(ctx context.Context) error {
		state := ctx.Value(keyScenarioState).(*ScenarioState)
		have, has := state.fixture.DevRepo.Config.LocalGitConfig.SyncPerennialStrategy.Get()
		if has {
			return fmt.Errorf(`unexpected local setting "sync-perennial-strategy" %v`, have)
		}
		return nil
	})

	sc.Step(`^local Git Town setting "sync-perennial-strategy" is now "([^"]*)"$`, func(ctx context.Context, wantStr string) error {
		state := ctx.Value(keyScenarioState).(*ScenarioState)
		want, err := configdomain.NewSyncPerennialStrategy(wantStr)
		asserts.NoError(err)
		have, has := state.fixture.DevRepo.Config.LocalGitConfig.SyncPerennialStrategy.Get()
		if !has {
			return fmt.Errorf(`expected local setting "sync-perennial-strategy" to be %v, but doesn't exist`, want)
		}
		if have != want {
			return fmt.Errorf(`expected local setting "sync-perennial-strategy" to be %v, but was %v`, want, have)
		}
		return nil
	})

	sc.Step(`^local Git Town setting "sync-upstream" is still not set$`, func(ctx context.Context) error {
		state := ctx.Value(keyScenarioState).(*ScenarioState)
		have, has := state.fixture.DevRepo.Config.LocalGitConfig.SyncUpstream.Get()
		if has {
			return fmt.Errorf(`unexpected local setting "sync-upstream" %v`, have)
		}
		return nil
	})

	sc.Step(`^local Git Town setting "sync-upstream" is now "([^"]*)"$`, func(ctx context.Context, wantStr string) error {
		state := ctx.Value(keyScenarioState).(*ScenarioState)
		wantBool, err := strconv.ParseBool(wantStr)
		asserts.NoError(err)
		want := configdomain.SyncUpstream(wantBool)
		have, has := state.fixture.DevRepo.Config.LocalGitConfig.SyncUpstream.Get()
		if !has {
			return fmt.Errorf(`expected local setting "sync-upstream" to be %v, but doesn't exist`, want)
		}
		if have != want {
			return fmt.Errorf(`expected local setting "sync-upstream" to be %v, but was %v`, want, have)
		}
		return nil
	})

	sc.Step(`^my repo does not have an origin$`, func(ctx context.Context) {
		state := ctx.Value(keyScenarioState).(*ScenarioState)
		state.fixture.DevRepo.RemoveRemote(gitdomain.RemoteOrigin)
		state.fixture.OriginRepo = NoneP[testruntime.TestRuntime]()
	})

	sc.Step(`^my repo has a Git submodule$`, func(ctx context.Context) {
		state := ctx.Value(keyScenarioState).(*ScenarioState)
		state.fixture.AddSubmoduleRepo()
		state.fixture.DevRepo.AddSubmodule(state.fixture.SubmoduleRepo.GetOrPanic().WorkingDir)
	})

	sc.Step(`^my repo's "([^"]*)" remote is "([^"]*)"$`, func(ctx context.Context, remoteName, remoteURL string) {
		state := ctx.Value(keyScenarioState).(*ScenarioState)
		remote := gitdomain.Remote(remoteName)
		state.fixture.DevRepo.RemoveRemote(remote)
		state.fixture.DevRepo.AddRemote(remote, remoteURL)
	})

	sc.Step(`^still no configuration file exists$`, func(ctx context.Context) error {
		state := ctx.Value(keyScenarioState).(*ScenarioState)
		_, err := state.fixture.DevRepo.FileContentErr(configfile.FileName)
		if err == nil {
			return errors.New("expected no configuration file but found one")
		}
		return nil
	})

	sc.Step(`^no commits exist now$`, func(ctx context.Context) {
		state := ctx.Value(keyScenarioState).(*ScenarioState)
		currentCommits := state.fixture.CommitTable(state.initialCommits.GetOrPanic().Cells[0])
		noCommits := datatable.DataTable{}
		noCommits.AddRow(state.initialCommits.GetOrPanic().Cells[0]...)
		errDiff, errCount := currentCommits.EqualDataTable(noCommits)
		if errCount == 0 {
			return
		}
		fmt.Println(errDiff)
		panic("found unexpected commits")
	})

	sc.Step(`^no lineage exists now$`, func(ctx context.Context) error {
		state := ctx.Value(keyScenarioState).(*ScenarioState)
		if state.fixture.DevRepo.Config.Config.ContainsLineage() {
			lineage := state.fixture.DevRepo.Config.Config.Lineage
			return fmt.Errorf("unexpected Git Town lineage information: %+v", lineage)
		}
		return nil
	})

	sc.Step(`^no merge is in progress$`, func(ctx context.Context) error {
		state := ctx.Value(keyScenarioState).(*ScenarioState)
		if state.fixture.DevRepo.HasMergeInProgress(state.fixture.DevRepo.TestRunner) {
			return errors.New("expected no merge in progress")
		}
		return nil
	})

	sc.Step(`^no rebase is in progress$`, func(ctx context.Context) error {
		state := ctx.Value(keyScenarioState).(*ScenarioState)
		repoStatus, err := state.fixture.DevRepo.RepoStatus(state.fixture.DevRepo.TestRunner)
		asserts.NoError(err)
		if repoStatus.RebaseInProgress {
			return errors.New("expected no rebase in progress")
		}
		return nil
	})

	sc.Step(`^no tool to open browsers is installed$`, func(ctx context.Context) {
		state := ctx.Value(keyScenarioState).(*ScenarioState)
		state.fixture.DevRepo.MockNoCommandsInstalled()
	})

	sc.Step(`^no uncommitted files exist$`, func(ctx context.Context) error {
		state := ctx.Value(keyScenarioState).(*ScenarioState)
		files := state.fixture.DevRepo.UncommittedFiles()
		if len(files) > 0 {
			return fmt.Errorf("unexpected uncommitted files: %s", files)
		}
		return nil
	})

	sc.Step(`^offline mode is disabled$`, func(ctx context.Context) error {
		state := ctx.Value(keyScenarioState).(*ScenarioState)
		isOffline := state.fixture.DevRepo.Config.Config.Offline
		if isOffline {
			return errors.New("expected to not be offline but am")
		}
		return nil
	})

	sc.Step(`^offline mode is enabled$`, func(ctx context.Context) error {
		state := ctx.Value(keyScenarioState).(*ScenarioState)
		return state.fixture.DevRepo.Config.SetOffline(true)
	})

	sc.Step(`^origin deletes the "([^"]*)" branch$`, func(ctx context.Context, branch string) {
		state := ctx.Value(keyScenarioState).(*ScenarioState)
		state.fixture.OriginRepo.GetOrPanic().RemoveBranch(gitdomain.NewLocalBranchName(branch))
	})

	sc.Step(`^origin ships the "([^"]*)" branch$`, func(ctx context.Context, branch string) {
		state := ctx.Value(keyScenarioState).(*ScenarioState)
		originRepo := state.fixture.OriginRepo.GetOrPanic()
		originRepo.CheckoutBranch(gitdomain.NewLocalBranchName("main"))
		err := originRepo.MergeBranch(gitdomain.NewLocalBranchName(branch))
		asserts.NoError(err)
		originRepo.RemoveBranch(gitdomain.NewLocalBranchName(branch))
	})

<<<<<<< HEAD
	sc.Step("^the branches$", func(ctx context.Context, table *godog.Table) error {
		state := ctx.Value(keyScenarioState).(*ScenarioState)
		branchSetups := datatable.ParseBranchSetupTable(table)
		for _, branchSetup := range branchSetups {
			switch branchSetup.BranchType {
			case configdomain.BranchTypeMainBranch:
				panic("main branch exists already")
			case configdomain.BranchTypeFeatureBranch:
				state.fixture.DevRepo.CreateChildFeatureBranch(branchSetup.Name, branchSetup.Parent.GetOrElse("main"))
			case configdomain.BranchTypePerennialBranch:
				state.fixture.DevRepo.CreatePerennialBranches(branchSetup.Name)
			case configdomain.BranchTypeContributionBranch:
				state.fixture.DevRepo.CreateContributionBranches(branchSetup.Name)
			case configdomain.BranchTypeObservedBranch:
				state.fixture.DevRepo.CreateObservedBranches(branchSetup.Name)
			case configdomain.BranchTypeParkedBranch:
				state.fixture.DevRepo.CreateParkedBranches(branchSetup.Name)
			}
			for _, location := range branchSetup.Locations {
				switch location {
				case git.LocationLocal:
				case git.LocationOrigin:
					state.fixture.DevRepo.PushBranchToRemote(branchSetup.Name, gitdomain.RemoteOrigin)
				case git.LocationUpstream:
					state.fixture.DevRepo.PushBranchToRemote(branchSetup.Name, gitdomain.RemoteUpstream)
				case git.LocationCoworker:
					panic("TODO: implement creating branch at the coworker repo")
				}
			}
		}
		return nil
	})

	sc.Step(`^the branches "([^"]+)" and "([^"]+)"$`, func(ctx context.Context, branch1, branch2 string) error {
=======
	sc.Step(`^the branches "([^"]+)" and "([^"]+)"$`, func(ctx context.Context, branch1, branch2 string) {
>>>>>>> 8b522d6f
		state := ctx.Value(keyScenarioState).(*ScenarioState)
		for _, branchName := range []string{branch1, branch2} {
			branch := gitdomain.NewLocalBranchName(branchName)
			state.fixture.DevRepo.CreateBranch(branch, gitdomain.NewLocalBranchName("main"))
		}
	})

	sc.Step(`^the branches are now$`, func(ctx context.Context, table *godog.Table) {
		state := ctx.Value(keyScenarioState).(*ScenarioState)
		existing := state.fixture.Branches()
		diff, errCount := existing.EqualGherkin(table)
		if errCount > 0 {
			fmt.Printf("\nERROR! Found %d differences in the branches\n\n", errCount)
			fmt.Println(diff)
			panic("mismatching branches found, see the diff above")
		}
	})

	sc.Step(`^the commits$`, func(ctx context.Context, table *godog.Table) {
		state := ctx.Value(keyScenarioState).(*ScenarioState)
		initialTable := datatable.FromGherkin(table)
		state.initialCommits = Some(initialTable)
		// create the commits
		commits := git.FromGherkinTable(table, gitdomain.NewLocalBranchName("current"))
		state.fixture.CreateCommits(commits)
		// restore the initial branch
		initialBranch, hasInitialBranch := state.initialCurrentBranch.Get()
		if !hasInitialBranch {
			state.fixture.DevRepo.CheckoutBranch(gitdomain.NewLocalBranchName("main"))
			return
		}
		// NOTE: reading the cached value here to keep the test suite fast by avoiding unnecessary disk access
		if state.fixture.DevRepo.CurrentBranchCache.Value() != initialBranch {
			state.fixture.DevRepo.CheckoutBranch(initialBranch)
			return
		}
	})

	sc.Step(`^the committed configuration file:$`, func(ctx context.Context, content *godog.DocString) {
		state := ctx.Value(keyScenarioState).(*ScenarioState)
		state.fixture.DevRepo.CreateFile(configfile.FileName, content.Content)
		state.fixture.DevRepo.StageFiles(configfile.FileName)
		state.fixture.DevRepo.CommitStagedChanges(commands.ConfigFileCommitMessage)
		state.fixture.DevRepo.PushBranch()
	})

	sc.Step(`^the configuration file:$`, func(ctx context.Context, content *godog.DocString) {
		state := ctx.Value(keyScenarioState).(*ScenarioState)
		state.fixture.DevRepo.CreateFile(configfile.FileName, content.Content)
	})

	sc.Step(`^the configuration file is (?:now|still):$`, func(ctx context.Context, content *godog.DocString) {
		state := ctx.Value(keyScenarioState).(*ScenarioState)
		have, err := state.fixture.DevRepo.FileContentErr(configfile.FileName)
		if err != nil {
			panic("no configuration file found")
		}
		have = strings.TrimSpace(have)
		want := strings.TrimSpace(content.Content)
		if have != want {
			fmt.Println(cmp.Diff(want, have))
			panic("mismatching config file content")
		}
	})

	sc.Step(`^a contribution branch "([^"]+)"$`, func(ctx context.Context, branch string) error {
		state := ctx.Value(keyScenarioState).(*ScenarioState)
		state.fixture.DevRepo.CreateBranch(gitdomain.NewLocalBranchName(branch), "main")
		return state.fixture.DevRepo.Config.SetContributionBranches(gitdomain.NewLocalBranchNames(branch))
	})

	sc.Step(`^the contribution branches "([^"]+)" and "([^"]+)"$`, func(ctx context.Context, branch1, branch2 string) error {
		state := ctx.Value(keyScenarioState).(*ScenarioState)
		state.fixture.DevRepo.CreateBranch(gitdomain.NewLocalBranchName(branch1), "main")
		state.fixture.DevRepo.CreateBranch(gitdomain.NewLocalBranchName(branch2), "main")
		return state.fixture.DevRepo.Config.SetContributionBranches(gitdomain.NewLocalBranchNames(branch1, branch2))
	})

	sc.Step(`^the coworker adds this commit to their current branch:$`, func(ctx context.Context, table *godog.Table) {
		state := ctx.Value(keyScenarioState).(*ScenarioState)
		commits := git.FromGherkinTable(table, gitdomain.NewLocalBranchName("current"))
		commit := commits[0]
		coworkerRepo := state.fixture.CoworkerRepo.GetOrPanic()
		coworkerRepo.CreateFile(commit.FileName, commit.FileContent)
		coworkerRepo.StageFiles(commit.FileName)
		coworkerRepo.CommitStagedChanges(commit.Message)
	})

	sc.Step(`^the coworker fetches updates$`, func(ctx context.Context) {
		state := ctx.Value(keyScenarioState).(*ScenarioState)
		state.fixture.CoworkerRepo.GetOrPanic().Fetch()
	})

	sc.Step(`^the coworker is on the "([^"]*)" branch$`, func(ctx context.Context, branch string) {
		state := ctx.Value(keyScenarioState).(*ScenarioState)
		state.fixture.CoworkerRepo.GetOrPanic().CheckoutBranch(gitdomain.NewLocalBranchName(branch))
	})

	sc.Step(`^the coworker resolves the conflict in "([^"]*)"(?: with "([^"]*)")?$`, func(ctx context.Context, filename, content string) {
		state := ctx.Value(keyScenarioState).(*ScenarioState)
		coworkerRepo := state.fixture.CoworkerRepo.GetOrPanic()
		coworkerRepo.CreateFile(filename, content)
		coworkerRepo.StageFiles(filename)
	})

	sc.Step(`^the coworker runs "([^"]+)"$`, func(ctx context.Context, command string) {
		state := ctx.Value(keyScenarioState).(*ScenarioState)
		var exitCode int
		var output string
		output, exitCode = state.fixture.CoworkerRepo.GetOrPanic().MustQueryStringCode(command)
		state.runOutput = Some(output)
		state.runExitCode = Some(exitCode)
	})

	sc.Step(`^the coworker runs "([^"]*)" and closes the editor$`, func(ctx context.Context, cmd string) {
		state := ctx.Value(keyScenarioState).(*ScenarioState)
		env := append(os.Environ(), "GIT_EDITOR=true")
		var exitCode int
		var output string
		output, exitCode = state.fixture.CoworkerRepo.GetOrPanic().MustQueryStringCodeWith(cmd, &subshell.Options{Env: env})
		state.runOutput = Some(output)
		state.runExitCode = Some(exitCode)
	})

	sc.Step(`^the coworker sets the parent branch of "([^"]*)" as "([^"]*)"$`, func(ctx context.Context, childBranch, parentBranch string) {
		state := ctx.Value(keyScenarioState).(*ScenarioState)
		_ = state.fixture.CoworkerRepo.GetOrPanic().Config.SetParent(gitdomain.NewLocalBranchName(childBranch), gitdomain.NewLocalBranchName(parentBranch))
	})

	sc.Step(`^the coworker sets the "sync-feature-strategy" to "(merge|rebase)"$`, func(ctx context.Context, value string) {
		state := ctx.Value(keyScenarioState).(*ScenarioState)
		syncFeatureStrategy, err := configdomain.NewSyncFeatureStrategy(value)
		asserts.NoError(err)
		_ = state.fixture.CoworkerRepo.GetOrPanic().Config.SetSyncFeatureStrategy(syncFeatureStrategy)
	})

	sc.Step(`^the coworkers workspace now contains file "([^"]*)" with content "([^"]*)"$`, func(ctx context.Context, file, expectedContent string) error {
		state := ctx.Value(keyScenarioState).(*ScenarioState)
		actualContent := state.fixture.CoworkerRepo.GetOrPanic().FileContent(file)
		if expectedContent != actualContent {
			return fmt.Errorf("file content does not match\n\nEXPECTED: %q\n\nACTUAL:\n\n%q\n----------------------------", expectedContent, actualContent)
		}
		return nil
	})

	sc.Step(`^the current branch is "([^"]*)"$`, func(ctx context.Context, name string) {
		state := ctx.Value(keyScenarioState).(*ScenarioState)
		branch := gitdomain.NewLocalBranchName(name)
		state.initialCurrentBranch = Some(branch)
		if !state.fixture.DevRepo.BranchExists(state.fixture.DevRepo.TestRunner, branch) {
			state.fixture.DevRepo.CreateBranch(branch, gitdomain.NewLocalBranchName("main"))
		}
		state.fixture.DevRepo.CheckoutBranch(branch)
	})

	sc.Step(`^the current branch is an? (local )?(feature|perennial|parked|contribution|observed) branch "([^"]*)"$`, func(ctx context.Context, localStr, branchType, branchName string) {
		state := ctx.Value(keyScenarioState).(*ScenarioState)
		branch := gitdomain.NewLocalBranchName(branchName)
		isLocal := localStr != ""
		switch configdomain.NewBranchType(branchType) {
		case configdomain.BranchTypeFeatureBranch:
			state.fixture.DevRepo.CreateFeatureBranch(branch)
		case configdomain.BranchTypePerennialBranch:
			state.fixture.DevRepo.CreatePerennialBranches(branch)
		case configdomain.BranchTypeParkedBranch:
			state.fixture.DevRepo.CreateParkedBranches(branch)
		case configdomain.BranchTypeContributionBranch:
			state.fixture.DevRepo.CreateContributionBranches(branch)
		case configdomain.BranchTypeObservedBranch:
			state.fixture.DevRepo.CreateObservedBranches(branch)
		case configdomain.BranchTypeMainBranch:
		default:
			panic(fmt.Sprintf("unknown branch type: %q", branchType))
		}
		if !isLocal {
			state.fixture.DevRepo.PushBranchToRemote(branch, gitdomain.RemoteOrigin)
		}
		state.initialCurrentBranch = Some(branch)
		// NOTE: reading the cached value here to keep the test suite fast by avoiding unnecessary disk access
		if !state.fixture.DevRepo.CurrentBranchCache.Initialized() || state.fixture.DevRepo.CurrentBranchCache.Value() != branch {
			state.fixture.DevRepo.CheckoutBranch(branch)
		}
	})

	sc.Step(`^the current branch is "([^"]*)" and the previous branch is "([^"]*)"$`, func(ctx context.Context, currentText, previousText string) {
		state := ctx.Value(keyScenarioState).(*ScenarioState)
		current := gitdomain.NewLocalBranchName(currentText)
		previous := gitdomain.NewLocalBranchName(previousText)
		state.initialCurrentBranch = Some(current)
		state.fixture.DevRepo.CheckoutBranch(previous)
		state.fixture.DevRepo.CheckoutBranch(current)
	})

	sc.Step(`^(contribution|feature|observed|parked) branch "([^"]*)" with these commits$`, func(ctx context.Context, branchTypeName, name string, table *godog.Table) {
		state := ctx.Value(keyScenarioState).(*ScenarioState)
		branchName := gitdomain.NewLocalBranchName(name)
		switch configdomain.NewBranchType(branchTypeName) {
		case configdomain.BranchTypeContributionBranch:
			state.fixture.DevRepo.CreateContributionBranches(branchName)
		case configdomain.BranchTypeFeatureBranch:
			state.fixture.DevRepo.CreateFeatureBranch(branchName)
		case configdomain.BranchTypeObservedBranch:
			state.fixture.DevRepo.CreateObservedBranches(branchName)
		case configdomain.BranchTypeParkedBranch:
			state.fixture.DevRepo.CreateParkedBranches(branchName)
		case configdomain.BranchTypeMainBranch, configdomain.BranchTypePerennialBranch:
		}
		state.fixture.DevRepo.CheckoutBranch(branchName)
		state.fixture.DevRepo.PushBranchToRemote(branchName, gitdomain.RemoteOrigin)
		for _, commit := range git.FromGherkinTable(table, branchName) {
			state.fixture.DevRepo.CreateFile(commit.FileName, commit.FileContent)
			state.fixture.DevRepo.StageFiles(commit.FileName)
			state.fixture.DevRepo.CommitStagedChanges(commit.Message)
			if commit.Locations.Contains(git.Location(gitdomain.RemoteOrigin)) {
				state.fixture.DevRepo.PushBranch()
			}
		}
	})

	sc.Step(`^feature branch "([^"]*)" as a child of "([^"]*)" has these commits$`, func(ctx context.Context, name, parent string, table *godog.Table) {
		state := ctx.Value(keyScenarioState).(*ScenarioState)
		branch := gitdomain.NewLocalBranchName(name)
		parentBranch := gitdomain.NewLocalBranchName(parent)
		state.fixture.DevRepo.CreateChildFeatureBranch(branch, parentBranch)
		state.fixture.DevRepo.CheckoutBranch(branch)
		state.fixture.DevRepo.PushBranchToRemote(branch, gitdomain.RemoteOrigin)
		for _, commit := range git.FromGherkinTable(table, branch) {
			state.fixture.DevRepo.CreateFile(commit.FileName, commit.FileContent)
			state.fixture.DevRepo.StageFiles(commit.FileName)
			state.fixture.DevRepo.CommitStagedChanges(commit.Message)
			if commit.Locations.Contains(git.Location(gitdomain.RemoteOrigin)) {
				state.fixture.DevRepo.PushBranch()
			}
		}
	})

	sc.Step(`^the current branch is (?:now|still) "([^"]*)"$`, func(ctx context.Context, expected string) error {
		state := ctx.Value(keyScenarioState).(*ScenarioState)
		state.fixture.DevRepo.CurrentBranchCache.Invalidate()
		actual, err := state.fixture.DevRepo.CurrentBranch(state.fixture.DevRepo.TestRunner)
		if err != nil {
			return fmt.Errorf("cannot determine current branch of developer repo: %w", err)
		}
		if actual.String() != expected {
			return fmt.Errorf("expected active branch %q but is %q", expected, actual)
		}
		return nil
	})

	sc.Step(`^the current branch in the other worktree is (?:now|still) "([^"]*)"$`, func(ctx context.Context, expected string) error {
		state := ctx.Value(keyScenarioState).(*ScenarioState)
		secondWorkTree := state.fixture.SecondWorktree.GetOrPanic()
		secondWorkTree.CurrentBranchCache.Invalidate()
		actual, err := secondWorkTree.CurrentBranch(secondWorkTree.TestCommands)
		if err != nil {
			return fmt.Errorf("cannot determine current branch of second worktree: %w", err)
		}
		if actual.String() != expected {
			return fmt.Errorf("expected active branch %q but is %q", expected, actual)
		}
		return nil
	})

	sc.Step(`^the home directory contains file "([^"]+)" with content$`, func(ctx context.Context, filename string, docString *godog.DocString) error {
		state := ctx.Value(keyScenarioState).(*ScenarioState)
		filePath := filepath.Join(state.fixture.DevRepo.HomeDir, filename)
		//nolint:gosec // need permission 700 here in order for tests to work
		return os.WriteFile(filePath, []byte(docString.Content), 0o700)
	})

	sc.Step(`^the initial lineage exists$`, func(ctx context.Context) {
		state := ctx.Value(keyScenarioState).(*ScenarioState)
		have := state.fixture.DevRepo.LineageTable()
		diff, errCnt := have.EqualDataTable(state.initialLineage.GetOrPanic())
		if errCnt > 0 {
			fmt.Printf("\nERROR! Found %d differences in the lineage\n\n", errCnt)
			fmt.Printf("INITIAL LINEAGE:\n%s\n", state.initialLineage.String())
			fmt.Printf("CURRENT LINEAGE:\n%s\n", have.String())
			fmt.Println(diff)
			panic("mismatching branches found, see the diff above")
		}
	})

	sc.Step(`^the initial branches and lineage exist$`, func(ctx context.Context) {
		state := ctx.Value(keyScenarioState).(*ScenarioState)
		// verify initial branches
		currentBranches := state.fixture.Branches()
		// fmt.Printf("\nINITIAL:\n%s\n", initialBranches)
		// fmt.Printf("NOW:\n%s\n", currentBranches.String())
		diff, errorCount := currentBranches.EqualDataTable(state.initialBranches.GetOrPanic())
		if errorCount != 0 {
			fmt.Printf("\nERROR! Found %d differences in the existing branches\n\n", errorCount)
			fmt.Println(diff)
			panic("mismatching branches found, see diff above")
		}
		// verify initial lineage
		currentLineage := state.fixture.DevRepo.LineageTable()
		diff, errCnt := currentLineage.EqualDataTable(state.initialLineage.GetOrPanic())
		if errCnt > 0 {
			fmt.Printf("\nERROR! Found %d differences in the lineage\n\n", errCnt)
			fmt.Println(diff)
			panic("mismatching lineage found, see the diff above")
		}
	})

	sc.Step(`^the initial branches exist$`, func(ctx context.Context) {
		state := ctx.Value(keyScenarioState).(*ScenarioState)
		have := state.fixture.Branches()
		want := state.initialBranches.GetOrPanic()
		// fmt.Printf("HAVE:\n%s\n", have.String())
		// fmt.Printf("WANT:\n%s\n", want.String())
		diff, errorCount := have.EqualDataTable(want)
		if errorCount != 0 {
			fmt.Printf("\nERROR! Found %d differences in the existing branches\n\n", errorCount)
			fmt.Println(diff)
			panic("mismatching branches found, see diff above")
		}
	})

	sc.Step(`^the initial commits exist$`, func(ctx context.Context) {
		state := ctx.Value(keyScenarioState).(*ScenarioState)
		currentCommits := state.fixture.CommitTable(state.initialCommits.GetOrPanic().Cells[0])
		errDiff, errCount := state.initialCommits.GetOrPanic().EqualDataTable(currentCommits)
		if errCount == 0 {
			return
		}
		fmt.Println(errDiff)
		panic("current commits are not the same as the initial commits")
	})

	sc.Step(`^the local feature branch "([^"]+)"$`, func(ctx context.Context, branch string) {
		state := ctx.Value(keyScenarioState).(*ScenarioState)
		branchName := gitdomain.NewLocalBranchName(branch)
		state.fixture.DevRepo.CreateFeatureBranch(branchName)
	})

	sc.Step(`^the (local )?feature branches "([^"]+)" and "([^"]+)"$`, func(ctx context.Context, localStr, branch1, branch2 string) {
		state := ctx.Value(keyScenarioState).(*ScenarioState)
		isLocal := localStr != ""
		for _, branchText := range []string{branch1, branch2} {
			branch := gitdomain.NewLocalBranchName(branchText)
			state.fixture.DevRepo.CreateFeatureBranch(branch)
			if !isLocal {
				state.fixture.DevRepo.PushBranchToRemote(branch, gitdomain.RemoteOrigin)
			}
		}
	})

	sc.Step(`^the (local )?feature branches "([^"]+)", "([^"]+)", and "([^"]+)"$`, func(ctx context.Context, localStr, branch1, branch2, branch3 string) {
		state := ctx.Value(keyScenarioState).(*ScenarioState)
		isLocal := localStr != ""
		for _, branchText := range []string{branch1, branch2, branch3} {
			branch := gitdomain.NewLocalBranchName(branchText)
			state.fixture.DevRepo.CreateFeatureBranch(branch)
			if !isLocal {
				state.fixture.DevRepo.PushBranchToRemote(branch, gitdomain.RemoteOrigin)
			}
		}
	})

	sc.Step(`^the local observed branch "([^"]+)"$`, func(ctx context.Context, name string) {
		state := ctx.Value(keyScenarioState).(*ScenarioState)
		branch := gitdomain.NewLocalBranchName(name)
		state.fixture.DevRepo.CreateObservedBranches(branch)
	})

	sc.Step(`^the (local )?perennial branches "([^"]+)" and "([^"]+)"$`, func(ctx context.Context, localStr, branch1Text, branch2Text string) {
		state := ctx.Value(keyScenarioState).(*ScenarioState)
		branch1 := gitdomain.NewLocalBranchName(branch1Text)
		branch2 := gitdomain.NewLocalBranchName(branch2Text)
		isLocal := localStr != ""
		state.fixture.DevRepo.CreatePerennialBranches(branch1, branch2)
		if !isLocal {
			state.fixture.DevRepo.PushBranchToRemote(branch1, gitdomain.RemoteOrigin)
			state.fixture.DevRepo.PushBranchToRemote(branch2, gitdomain.RemoteOrigin)
		}
	})

	sc.Step(`^the (local )?perennial branches "([^"]+)", "([^"]+)", and "([^"]+)"$`, func(ctx context.Context, localStr, branch1, branch2, branch3 string) {
		state := ctx.Value(keyScenarioState).(*ScenarioState)
		isLocal := localStr != ""
		for _, branchText := range []string{branch1, branch2, branch3} {
			branch := gitdomain.NewLocalBranchName(branchText)
			state.fixture.DevRepo.CreatePerennialBranches(branch)
			if !isLocal {
				state.fixture.DevRepo.PushBranchToRemote(branch, gitdomain.RemoteOrigin)
			}
		}
	})

	sc.Step(`^the main branch is "([^"]+)"$`, func(ctx context.Context, name string) error {
		state := ctx.Value(keyScenarioState).(*ScenarioState)
		return state.fixture.DevRepo.Config.SetMainBranch(gitdomain.NewLocalBranchName(name))
	})

	sc.Step(`^the main branch is (?:now|still) "([^"]*)"$`, func(ctx context.Context, want string) error {
		state := ctx.Value(keyScenarioState).(*ScenarioState)
		have := state.fixture.DevRepo.Config.Config.MainBranch
		if have.String() != want {
			return fmt.Errorf("expected %q, got %q", want, have)
		}
		return nil
	})

	sc.Step(`^the main branch is (?:now|still) not set$`, func(ctx context.Context) error {
		state := ctx.Value(keyScenarioState).(*ScenarioState)
		have := state.fixture.DevRepo.Config.LocalGitConfig.MainBranch
		if branch, has := have.Get(); has {
			return fmt.Errorf("unexpected main branch setting %q", branch)
		}
		return nil
	})

	sc.Step(`^an observed branch "([^"]+)"$`, func(ctx context.Context, name string) error {
		state := ctx.Value(keyScenarioState).(*ScenarioState)
		branch := gitdomain.NewLocalBranchName(name)
		state.fixture.DevRepo.CreateBranch(branch, "main")
		state.fixture.DevRepo.PushBranchToRemote(branch, gitdomain.RemoteOrigin)
		return state.fixture.DevRepo.Config.SetObservedBranches(gitdomain.NewLocalBranchNames(name))
	})

	sc.Step(`^the observed branches "([^"]+)" and "([^"]+)"$`, func(ctx context.Context, branch1, branch2 string) error {
		state := ctx.Value(keyScenarioState).(*ScenarioState)
		return state.fixture.DevRepo.Config.SetObservedBranches(gitdomain.NewLocalBranchNames(branch1, branch2))
	})

	sc.Step(`^the origin is "([^"]*)"$`, func(ctx context.Context, origin string) {
		state := ctx.Value(keyScenarioState).(*ScenarioState)
		state.fixture.DevRepo.SetTestOrigin(origin)
	})

	sc.Step(`^the parked branches "([^"]+)" and "([^"]+)"$`, func(ctx context.Context, branch1, branch2 string) error {
		state := ctx.Value(keyScenarioState).(*ScenarioState)
		return state.fixture.DevRepo.Config.SetParkedBranches(gitdomain.NewLocalBranchNames(branch1, branch2))
	})

	sc.Step(`^the perennial branches are "([^"]+)"$`, func(ctx context.Context, name string) error {
		state := ctx.Value(keyScenarioState).(*ScenarioState)
		return state.fixture.DevRepo.Config.SetPerennialBranches(gitdomain.NewLocalBranchNames(name))
	})

	sc.Step(`^the perennial branches are "([^"]+)" and "([^"]+)"$`, func(ctx context.Context, branch1, branch2 string) error {
		state := ctx.Value(keyScenarioState).(*ScenarioState)
		return state.fixture.DevRepo.Config.SetPerennialBranches(gitdomain.NewLocalBranchNames(branch1, branch2))
	})

	sc.Step(`^the perennial branches are not configured$`, func(ctx context.Context) error {
		state := ctx.Value(keyScenarioState).(*ScenarioState)
		return state.fixture.DevRepo.RemovePerennialBranchConfiguration()
	})

	sc.Step(`^the perennial branches are (?:now|still) "([^"]+)"$`, func(ctx context.Context, name string) error {
		state := ctx.Value(keyScenarioState).(*ScenarioState)
		actual := state.fixture.DevRepo.Config.LocalGitConfig.PerennialBranches
		if len(actual) != 1 {
			return fmt.Errorf("expected 1 perennial branch, got %q", actual)
		}
		if (actual)[0].String() != name {
			return fmt.Errorf("expected %q, got %q", name, (actual)[0])
		}
		return nil
	})

	sc.Step(`^the perennial branches are now "([^"]+)" and "([^"]+)"$`, func(ctx context.Context, branch1, branch2 string) error {
		state := ctx.Value(keyScenarioState).(*ScenarioState)
		actual := state.fixture.DevRepo.Config.LocalGitConfig.PerennialBranches
		if len(actual) != 2 {
			return fmt.Errorf("expected 2 perennial branches, got %q", actual)
		}
		if (actual)[0].String() != branch1 || (actual)[1].String() != branch2 {
			return fmt.Errorf("expected %q, got %q", []string{branch1, branch2}, actual)
		}
		return nil
	})

	sc.Step(`^the previous Git branch is (?:now|still) "([^"]*)"$`, func(ctx context.Context, want string) error {
		state := ctx.Value(keyScenarioState).(*ScenarioState)
		have := state.fixture.DevRepo.Commands.PreviouslyCheckedOutBranch(state.fixture.DevRepo.TestRunner)
		if have.String() != want {
			return fmt.Errorf("expected previous branch %q but got %q", want, have)
		}
		return nil
	})

	sc.Step(`^there are (?:now|still) no contribution branches$`, func(ctx context.Context) error {
		state := ctx.Value(keyScenarioState).(*ScenarioState)
		branches := state.fixture.DevRepo.Config.LocalGitConfig.ContributionBranches
		if len(branches) > 0 {
			return fmt.Errorf("expected no contribution branches, got %q", branches)
		}
		return nil
	})

	sc.Step(`^there are (?:now|still) no observed branches$`, func(ctx context.Context) error {
		state := ctx.Value(keyScenarioState).(*ScenarioState)
		branches := state.fixture.DevRepo.Config.LocalGitConfig.ObservedBranches
		if len(branches) > 0 {
			return fmt.Errorf("expected no observed branches, got %q", branches)
		}
		return nil
	})

	sc.Step(`^there are (?:now|still) no parked branches$`, func(ctx context.Context) error {
		state := ctx.Value(keyScenarioState).(*ScenarioState)
		branches := state.fixture.DevRepo.Config.LocalGitConfig.ParkedBranches
		if len(branches) > 0 {
			return fmt.Errorf("expected no parked branches, got %q", branches)
		}
		return nil
	})

	sc.Step(`^there are (?:now|still) no perennial branches$`, func(ctx context.Context) error {
		state := ctx.Value(keyScenarioState).(*ScenarioState)
		branches := state.fixture.DevRepo.Config.LocalGitConfig.PerennialBranches
		if len(branches) > 0 {
			return fmt.Errorf("expected no perennial branches, got %q", branches)
		}
		return nil
	})

	sc.Step(`^these committed files exist now$`, func(ctx context.Context, table *godog.Table) {
		state := ctx.Value(keyScenarioState).(*ScenarioState)
		fileTable := state.fixture.DevRepo.FilesInBranches(gitdomain.NewLocalBranchName("main"))
		diff, errorCount := fileTable.EqualGherkin(table)
		if errorCount != 0 {
			fmt.Printf("\nERROR! Found %d differences in the existing files\n\n", errorCount)
			fmt.Println(diff)
			panic("mismatching files found, see diff above")
		}
	})

	sc.Step(`^these commits exist now$`, func(ctx context.Context, table *godog.Table) error {
		state := ctx.Value(keyScenarioState).(*ScenarioState)
		return state.compareGherkinTable(table)
	})

	sc.Step(`^these tags exist$`, func(ctx context.Context, table *godog.Table) {
		state := ctx.Value(keyScenarioState).(*ScenarioState)
		tagTable := state.fixture.TagTable()
		diff, errorCount := tagTable.EqualGherkin(table)
		if errorCount != 0 {
			fmt.Printf("\nERROR! Found %d differences in the existing tags\n\n", errorCount)
			fmt.Println(diff)
			panic("mismatching tags found, see diff above")
		}
	})

	sc.Step(`^the tags$`, func(ctx context.Context, table *godog.Table) {
		state := ctx.Value(keyScenarioState).(*ScenarioState)
		state.fixture.CreateTags(table)
	})

	sc.Step(`^the uncommitted file is stashed$`, func(ctx context.Context) error {
		state := ctx.Value(keyScenarioState).(*ScenarioState)
		uncommittedFiles := state.fixture.DevRepo.UncommittedFiles()
		for _, ucf := range uncommittedFiles {
			if ucf == state.uncommittedFileName.GetOrPanic() {
				return fmt.Errorf("expected file %q to be stashed but it is still uncommitted", state.uncommittedFileName)
			}
		}
		stashSize, err := state.fixture.DevRepo.StashSize(state.fixture.DevRepo.TestRunner)
		asserts.NoError(err)
		if stashSize != 1 {
			return fmt.Errorf("expected 1 stash but found %d", stashSize)
		}
		return nil
	})

	sc.Step(`^the uncommitted file still exists$`, func(ctx context.Context) {
		state := ctx.Value(keyScenarioState).(*ScenarioState)
		hasFile := state.fixture.DevRepo.HasFile(
			state.uncommittedFileName.GetOrPanic(),
			state.uncommittedContent.GetOrPanic(),
		)
		if hasFile != "" {
			panic(hasFile)
		}
	})

	sc.Step(`^these branches exist now$`, func(ctx context.Context, input *godog.Table) {
		state := ctx.Value(keyScenarioState).(*ScenarioState)
		currentBranches := state.fixture.Branches()
		// fmt.Printf("NOW:\n%s\n", currentBranches.String())
		diff, errorCount := currentBranches.EqualGherkin(input)
		if errorCount != 0 {
			fmt.Printf("\nERROR! Found %d differences in the existing branches\n\n", errorCount)
			fmt.Println(diff)
			panic("mismatching branches found, see diff above")
		}
	})

	sc.Step(`^this lineage exists now$`, func(ctx context.Context, input *godog.Table) {
		state := ctx.Value(keyScenarioState).(*ScenarioState)
		table := state.fixture.DevRepo.LineageTable()
		diff, errCount := table.EqualGherkin(input)
		if errCount > 0 {
			fmt.Printf("\nERROR! Found %d differences in the lineage\n\n", errCount)
			fmt.Println(diff)
			panic("mismatching branches found, see the diff above")
		}
	})

	sc.Step(`^tool "([^"]*)" is broken$`, func(ctx context.Context, name string) {
		state := ctx.Value(keyScenarioState).(*ScenarioState)
		state.fixture.DevRepo.MockBrokenCommand(name)
	})

	sc.Step(`^tool "([^"]*)" is installed$`, func(ctx context.Context, tool string) {
		state := ctx.Value(keyScenarioState).(*ScenarioState)
		state.fixture.DevRepo.MockCommand(tool)
	})
}

func updateInitialSHAs(state *ScenarioState) {
	if state.initialDevSHAs.IsNone() && state.insideGitRepo {
		state.initialDevSHAs = Some(state.fixture.DevRepo.TestCommands.CommitSHAs())
	}
	if originRepo, hasOriginrepo := state.fixture.OriginRepo.Get(); state.initialOriginSHAs.IsNone() && state.insideGitRepo && hasOriginrepo {
		state.initialOriginSHAs = Some(originRepo.TestCommands.CommitSHAs())
	}
	if secondWorkTree, hasSecondWorkTree := state.fixture.SecondWorktree.Get(); state.initialWorktreeSHAs.IsNone() && state.insideGitRepo && hasSecondWorkTree {
		state.initialWorktreeSHAs = Some(secondWorkTree.TestCommands.CommitSHAs())
	}
}<|MERGE_RESOLUTION|>--- conflicted
+++ resolved
@@ -110,7 +110,6 @@
 		state.fixture.DevRepo.CreateFolder(name)
 	})
 
-<<<<<<< HEAD
 	sc.Step("a Git repo clone", func(ctx context.Context) (context.Context, error) {
 		scenarioName := ctx.Value(keyScenarioName).(string)
 		scenarioTags := ctx.Value(keyScenarioTags).([]*cukemessages.PickleTag)
@@ -137,10 +136,7 @@
 		return context.WithValue(ctx, keyScenarioState, &state), nil
 	})
 
-	sc.Step(`^a known remote branch "([^"]*)"$`, func(ctx context.Context, branchText string) error {
-=======
 	sc.Step(`^a known remote branch "([^"]*)"$`, func(ctx context.Context, branchText string) {
->>>>>>> 8b522d6f
 		branch := gitdomain.NewLocalBranchName(branchText)
 		state := ctx.Value(keyScenarioState).(*ScenarioState)
 		// we are creating a remote branch in the remote repo --> it is a local branch there
@@ -148,7 +144,6 @@
 		state.fixture.DevRepo.TestCommands.Fetch()
 	})
 
-<<<<<<< HEAD
 	sc.Step("a local Git repo", func(ctx context.Context) (context.Context, error) {
 		scenarioName := ctx.Value(keyScenarioName).(string)
 		scenarioTags := ctx.Value(keyScenarioTags).([]*cukemessages.PickleTag)
@@ -177,10 +172,7 @@
 		return context.WithValue(ctx, keyScenarioState, &state), nil
 	})
 
-	sc.Step(`^a merge is now in progress$`, func(ctx context.Context) error {
-=======
 	sc.Step(`^a merge is now in progress$`, func(ctx context.Context) {
->>>>>>> 8b522d6f
 		state := ctx.Value(keyScenarioState).(*ScenarioState)
 		if !state.fixture.DevRepo.HasMergeInProgress(state.fixture.DevRepo.TestRunner) {
 			panic("expected merge in progress")
@@ -1356,8 +1348,7 @@
 		originRepo.RemoveBranch(gitdomain.NewLocalBranchName(branch))
 	})
 
-<<<<<<< HEAD
-	sc.Step("^the branches$", func(ctx context.Context, table *godog.Table) error {
+	sc.Step("^the branches$", func(ctx context.Context, table *godog.Table) {
 		state := ctx.Value(keyScenarioState).(*ScenarioState)
 		branchSetups := datatable.ParseBranchSetupTable(table)
 		for _, branchSetup := range branchSetups {
@@ -1387,13 +1378,9 @@
 				}
 			}
 		}
-		return nil
-	})
-
-	sc.Step(`^the branches "([^"]+)" and "([^"]+)"$`, func(ctx context.Context, branch1, branch2 string) error {
-=======
+	})
+
 	sc.Step(`^the branches "([^"]+)" and "([^"]+)"$`, func(ctx context.Context, branch1, branch2 string) {
->>>>>>> 8b522d6f
 		state := ctx.Value(keyScenarioState).(*ScenarioState)
 		for _, branchName := range []string{branch1, branch2} {
 			branch := gitdomain.NewLocalBranchName(branchName)
