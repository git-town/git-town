package cucumber

import (
	"errors"
	"fmt"
	"log"
	"os"
	"path/filepath"
	"regexp"
	"strconv"
	"strings"
	"sync"
	"time"

	"github.com/acarl005/stripansi"
	"github.com/cucumber/godog"
	"github.com/cucumber/messages-go/v10"
	"github.com/git-town/git-town/v12/src/cli/dialog/components"
	"github.com/git-town/git-town/v12/src/cli/print"
	"github.com/git-town/git-town/v12/src/config/configdomain"
	"github.com/git-town/git-town/v12/src/config/configfile"
	"github.com/git-town/git-town/v12/src/config/gitconfig"
	"github.com/git-town/git-town/v12/src/git/gitdomain"
	"github.com/git-town/git-town/v12/src/gohacks"
	"github.com/git-town/git-town/v12/src/gohacks/slice"
	"github.com/git-town/git-town/v12/test/asserts"
	"github.com/git-town/git-town/v12/test/datatable"
	"github.com/git-town/git-town/v12/test/fixture"
	"github.com/git-town/git-town/v12/test/git"
	"github.com/git-town/git-town/v12/test/helpers"
	"github.com/git-town/git-town/v12/test/output"
	"github.com/git-town/git-town/v12/test/subshell"
	"github.com/google/go-cmp/cmp"
)

// beforeSuiteMux ensures that we run BeforeSuite only once globally.
var beforeSuiteMux sync.Mutex //nolint:gochecknoglobals

// the global FixtureFactory instance.
var fixtureFactory *fixture.Factory //nolint:gochecknoglobals

// Steps defines Cucumber step implementations around Git workspace management.
func Steps(suite *godog.Suite, state *ScenarioState) {
	suite.BeforeScenario(func(scenario *messages.Pickle) {
		// create a Fixture for the scenario
		fixture := fixtureFactory.CreateFixture(scenario.GetName())
		// Godog only provides state for the entire feature.
		// We want state to be scenario-specific, hence we reset the shared state before each scenario.
		// This is a limitation of the current Godog implementation, which doesn't have a `ScenarioContext` method,
		// only a `FeatureContext` method.
		// See main_test.go for additional details.
		state.Reset(fixture)
		if helpers.HasTag(scenario, "@debug") {
			state.fixture.DevRepo.Verbose = true
		}
	})

	suite.BeforeSuite(func() {
		// NOTE: we want to create only one global FixtureFactory instance with one global memoized environment.
		beforeSuiteMux.Lock()
		defer beforeSuiteMux.Unlock()
		if fixtureFactory == nil {
			baseDir, err := os.MkdirTemp("", "")
			if err != nil {
				log.Fatalf("cannot create base directory for feature specs: %s", err)
			}
			// Evaluate symlinks as Mac temp dir is symlinked
			evalBaseDir, err := filepath.EvalSymlinks(baseDir)
			if err != nil {
				log.Fatalf("cannot evaluate symlinks of base directory for feature specs: %s", err)
			}
			gm := fixture.NewFactory(evalBaseDir)
			fixtureFactory = &gm
		}
	})

	suite.AfterScenario(func(scenario *messages.Pickle, e error) {
		if e != nil {
			fmt.Printf("failed scenario %q in %s - investigate state in %s\n", scenario.GetName(), scenario.GetUri(), state.fixture.Dir)
		}
		if state.runExitCode != 0 && !state.runExitCodeChecked {
			print.Error(fmt.Errorf("%s - scenario %q doesn't document exit code %d", scenario.GetUri(), scenario.GetName(), state.runExitCode))
			os.Exit(1)
		}
	})

	suite.Step(`^a branch "([^"]*)"$`, func(branch string) error {
		state.initialLocalBranches = append(state.initialLocalBranches, gitdomain.NewLocalBranchName(branch))
		state.fixture.DevRepo.CreateBranch(gitdomain.NewLocalBranchName(branch), gitdomain.NewLocalBranchName("main"))
		return nil
	})

	suite.Step(`^a coworker clones the repository$`, func() error {
		state.fixture.AddCoworkerRepo()
		return nil
	})

	suite.Step(`^a feature branch "([^"]+)" as a child of "([^"]+)"$`, func(branchText, parentBranch string) error {
		branch := gitdomain.NewLocalBranchName(branchText)
		state.fixture.DevRepo.CreateChildFeatureBranch(branch, gitdomain.NewLocalBranchName(parentBranch))
		state.initialLocalBranches = append(state.initialLocalBranches, branch)
		state.initialRemoteBranches = append(state.initialRemoteBranches, branch)
		state.initialLineage.AddRow(branchText, parentBranch)
		state.fixture.DevRepo.PushBranchToRemote(branch, gitdomain.OriginRemote)
		return nil
	})

	suite.Step(`^a known remote feature branch "([^"]*)"$`, func(branchText string) error {
		branch := gitdomain.NewLocalBranchName(branchText)
		state.initialRemoteBranches = append(state.initialRemoteBranches, branch)
		// we are creating a remote branch in the remote repo --> it is a local branch there
		state.fixture.OriginRepo.CreateBranch(branch, gitdomain.NewLocalBranchName("main"))
		state.fixture.DevRepo.TestCommands.Fetch()
		return nil
	})

	suite.Step(`^a merge is now in progress$`, func() error {
		if !state.fixture.DevRepo.HasMergeInProgress() {
			return errors.New("expected merge in progress")
		}
		return nil
	})

	suite.Step(`^a (local )?feature branch "([^"]*)"$`, func(localStr, branchText string) error {
		branch := gitdomain.NewLocalBranchName(branchText)
		isLocal := localStr != ""
		state.fixture.DevRepo.CreateFeatureBranch(branch)
		state.initialLocalBranches = append(state.initialLocalBranches, branch)
		state.initialLineage.AddRow(branchText, "main")
		if !isLocal {
			state.initialRemoteBranches = append(state.initialRemoteBranches, branch)
			state.fixture.DevRepo.PushBranchToRemote(branch, gitdomain.OriginRemote)
			return nil
		}
		return nil
	})

	suite.Step(`^a parked branch "([^"]+)"$`, func(branchText string) error {
		branch := gitdomain.NewLocalBranchName(branchText)
		state.fixture.DevRepo.CreateParkedBranches(branch)
		state.initialLocalBranches = append(state.initialLocalBranches, branch)
		state.initialRemoteBranches = append(state.initialRemoteBranches, branch)
		state.initialLineage.AddRow(branchText, "main")
		state.fixture.DevRepo.PushBranchToRemote(branch, gitdomain.OriginRemote)
		return nil
	})

	suite.Step(`^a perennial branch "([^"]+)"$`, func(branchText string) error {
		branch := gitdomain.NewLocalBranchName(branchText)
		state.fixture.DevRepo.CreatePerennialBranches(branch)
		state.initialLocalBranches = append(state.initialLocalBranches, branch)
		state.initialRemoteBranches = append(state.initialRemoteBranches, branch)
		state.fixture.DevRepo.PushBranchToRemote(branch, gitdomain.OriginRemote)
		return nil
	})

	suite.Step(`^a rebase is now in progress$`, func() error {
		repoStatus, err := state.fixture.DevRepo.RepoStatus()
		asserts.NoError(err)
		if !repoStatus.RebaseInProgress {
			return errors.New("expected rebase in progress")
		}
		return nil
	})

	suite.Step(`^a remote feature branch "([^"]*)"$`, func(branchText string) error {
		branch := gitdomain.NewLocalBranchName(branchText)
		state.initialRemoteBranches = append(state.initialRemoteBranches, branch)
		// we are creating a remote branch in the remote repo --> it is a local branch there
		state.fixture.OriginRepo.CreateBranch(branch, gitdomain.NewLocalBranchName("main"))
		return nil
	})

	suite.Step(`^a remote tag "([^"]+)" not on a branch$`, func(name string) error {
		state.fixture.OriginRepo.CreateStandaloneTag(name)
		return nil
	})

	suite.Step(`^all branches are now synchronized$`, func() error {
		branchesOutOfSync, output := state.fixture.DevRepo.HasBranchesOutOfSync()
		if branchesOutOfSync {
			return errors.New("unexpected out of sync:\n" + output)
		}
		return nil
	})

	suite.Step(`^an uncommitted file$`, func() error {
		state.uncommittedFileName = "uncommitted file"
		state.uncommittedContent = "uncommitted content"
		state.fixture.DevRepo.CreateFile(
			state.uncommittedFileName,
			state.uncommittedContent,
		)
		return nil
	})

	suite.Step(`^an uncommitted file in folder "([^"]*)"$`, func(folder string) error {
		state.uncommittedFileName = folder + "/uncommitted file"
		state.fixture.DevRepo.CreateFile(
			state.uncommittedFileName,
			state.uncommittedContent,
		)
		return nil
	})

	suite.Step(`^an uncommitted file with name "([^"]+)" and content "([^"]+)"$`, func(name, content string) error {
		state.uncommittedFileName = name
		state.uncommittedContent = content
		state.fixture.DevRepo.CreateFile(name, content)
		return nil
	})

	suite.Step(`^an upstream repo$`, func() error {
		state.fixture.AddUpstream()
		return nil
	})

	suite.Step(`^branch "([^"]+)" is active in another worktree`, func(branch string) error {
		state.fixture.AddSecondWorktree(gitdomain.NewLocalBranchName(branch))
		return nil
	})

	suite.Step(`^branch "([^"]+)" is (?:now|still) a contribution branch`, func(name string) error {
		branch := gitdomain.NewLocalBranchName(name)
		if !state.fixture.DevRepo.Config.FullConfig.IsContributionBranch(branch) {
			return fmt.Errorf(
				"branch %q isn't contribution as expected.\nObserved branches: %s",
				branch,
				strings.Join(state.fixture.DevRepo.Config.FullConfig.ContributionBranches.Strings(), ", "),
			)
		}
		return nil
	})

	suite.Step(`^branch "([^"]+)" is (?:now|still) an observed branch`, func(name string) error {
		branch := gitdomain.NewLocalBranchName(name)
		if !state.fixture.DevRepo.Config.FullConfig.IsObservedBranch(branch) {
			return fmt.Errorf(
				"branch %q isn't observed as expected.\nObserved branches: %s",
				branch,
				strings.Join(state.fixture.DevRepo.Config.FullConfig.ObservedBranches.Strings(), ", "),
			)
		}
		return nil
	})

	suite.Step(`^branch "([^"]+)" is now parked`, func(name string) error {
		branch := gitdomain.NewLocalBranchName(name)
		if !state.fixture.DevRepo.Config.FullConfig.IsParkedBranch(branch) {
			return fmt.Errorf(
				"branch %q isn't parked as expected.\nParked branches: %s",
				branch,
				strings.Join(state.fixture.DevRepo.Config.FullConfig.ParkedBranches.Strings(), ", "),
			)
		}
		return nil
	})

	suite.Step(`^branch "([^"]+)" is now a feature branch`, func(name string) error {
		branch := gitdomain.NewLocalBranchName(name)
		if state.fixture.DevRepo.Config.FullConfig.IsParkedBranch(branch) {
			return fmt.Errorf("branch %q is parked", branch)
		}
		if state.fixture.DevRepo.Config.FullConfig.IsObservedBranch(branch) {
			return fmt.Errorf("branch %q is observed", branch)
		}
		if state.fixture.DevRepo.Config.FullConfig.IsContributionBranch(branch) {
			return fmt.Errorf("branch %q is contribution", branch)
		}
		if state.fixture.DevRepo.Config.FullConfig.IsPerennialBranch(branch) {
			return fmt.Errorf("branch %q is perennial", branch)
		}
		return nil
	})

	suite.Step(`^display "([^"]+)"$`, func(command string) error {
		parts := strings.Split(command, " ")
		output, err := state.fixture.DevRepo.Runner.Query(parts[0], parts[1:]...)
		fmt.Println("XXXXXXXXXXXXXXXXX " + strings.ToUpper(command) + " START XXXXXXXXXXXXXXXXXXXXXXXXXXXXXXXXXXXXXXXXXXXXX")
		fmt.Println(output)
		fmt.Println("XXXXXXXXXXXXXXXXX " + strings.ToUpper(command) + " END XXXXXXXXXXXXXXXXXXXXXXXXXXXXXXXXXXXXXXXXXXXXXXX")
		return err
	})

	suite.Step(`^file "([^"]+)" still contains unresolved conflicts$`, func(name string) error {
		content := state.fixture.DevRepo.FileContent(name)
		if !strings.Contains(content, "<<<<<<<") {
			return fmt.Errorf("file %q does not contain unresolved conflicts", name)
		}
		return nil
	})

	suite.Step(`^file "([^"]*)" (?:now|still) has content "([^"]*)"$`, func(file, expectedContent string) error {
		actualContent := state.fixture.DevRepo.FileContent(file)
		if expectedContent != actualContent {
			return fmt.Errorf("file content does not match\n\nEXPECTED: %q\n\nACTUAL:\n\n%q\n----------------------------", expectedContent, actualContent)
		}
		return nil
	})

	suite.Step(`^Git has version "([^"]*)"$`, func(version string) error {
		state.fixture.DevRepo.MockGit(version)
		return nil
	})

	suite.Step(`^Git Town is no longer configured$`, func() error {
		return state.fixture.DevRepo.VerifyNoGitTownConfiguration()
	})

	suite.Step(`^Git Town is not configured$`, func() error {
		err := state.fixture.DevRepo.RemovePerennialBranchConfiguration()
		if err != nil {
			return err
		}
		state.fixture.DevRepo.RemoveMainBranchConfiguration()
		return nil
	})

	suite.Step(`^Git Town setting "color.ui" is "([^"]*)"$`, func(value string) error {
		return state.fixture.DevRepo.SetColorUI(value)
	})

	suite.Step(`^Git Town parent setting for branch "([^"]*)" is "([^"]*)"$`, func(branch, value string) error {
		branchName := gitdomain.NewLocalBranchName(branch)
		configKey := gitconfig.NewParentKey(branchName)
		return state.fixture.DevRepo.Config.GitConfig.SetLocalConfigValue(configKey, value)
	})

	suite.Step(`^local Git setting "init.defaultbranch" is "([^"]*)"$`, func(value string) error {
		state.fixture.DevRepo.SetDefaultGitBranch(gitdomain.NewLocalBranchName(value))
		return nil
	})

	suite.Step(`^global Git setting "alias\.(.*?)" is "([^"]*)"$`, func(name, value string) error {
		key := gitconfig.ParseKey("alias." + name)
		if key == nil {
			return fmt.Errorf("no key found for %q", name)
		}
		aliasableCommand := gitconfig.AliasableCommandForKey(*key)
		if aliasableCommand == nil {
			return fmt.Errorf("no aliasableCommand found for key %q", *key)
		}
		return state.fixture.DevRepo.SetGitAlias(*aliasableCommand, value)
	})

	suite.Step(`^global Git setting "alias\.(.*?)" (?:now|still) doesn't exist$`, func(name string) error {
		key := gitconfig.ParseKey("alias." + name)
		if key == nil {
			return errors.New("key not found")
		}
		aliasableCommand := gitconfig.AliasableCommandForKey(*key)
		command, has := state.fixture.DevRepo.Config.FullConfig.Aliases[*aliasableCommand]
		if !has {
			return nil
		}
		return fmt.Errorf("unexpected aliasableCommand %q: %q", *key, command)
	})

	suite.Step(`^global Git setting "alias\.(.*?)" is (?:now|still) "([^"]*)"$`, func(name, want string) error {
		key := gitconfig.ParseKey("alias." + name)
		if key == nil {
			return errors.New("key not found")
		}
		aliasableCommand := gitconfig.AliasableCommandForKey(*key)
		if aliasableCommand == nil {
			return fmt.Errorf("aliasableCommand not found for key %q", *key)
		}
		have := state.fixture.DevRepo.Config.FullConfig.Aliases[*aliasableCommand]
		if have != want {
			return fmt.Errorf("unexpected value for key %q: want %q have %q", name, want, have)
		}
		return nil
	})

	suite.Step(`^global Git Town setting "([^"]*)" is "([^"]*)"$`, func(name, value string) error {
		configKey := gitconfig.ParseKey("git-town." + name)
		if configKey == nil {
			return fmt.Errorf("unknown configuration key: %q", name)
		}
		return state.fixture.DevRepo.Config.GitConfig.SetGlobalConfigValue(*configKey, value)
	})

	suite.Step(`^global Git Town setting "([^"]*)" (?:now|still) doesn't exist$`, func(name string) error {
		configKey := gitconfig.ParseKey("git-town." + name)
		newValue := state.fixture.DevRepo.TestCommands.GlobalGitConfig(*configKey)
		if newValue != nil {
			return fmt.Errorf("should not have global %q anymore but has value %q", name, *newValue)
		}
		return nil
	})

	suite.Step(`^global Git Town setting "hosting-origin-hostname" is now "([^"]*)"$`, func(want string) error {
		have := state.fixture.DevRepo.Config.GlobalGitConfig.HostingOriginHostname
		if have.String() != want {
			return fmt.Errorf(`expected global setting "hosting-origin-hostname" to be %q, but was %q`, want, *have)
		}
		return nil
	})

	suite.Step(`^global Git Town setting "hosting-platform" is now "([^"]*)"$`, func(want string) error {
		have := state.fixture.DevRepo.Config.GlobalGitConfig.HostingPlatform
		if have.String() != want {
			return fmt.Errorf(`expected global setting "hosting-platform" to be %q, but was %q`, want, *have)
		}
		return nil
	})

	suite.Step(`^global Git Town setting "main-branch" is now "([^"]*)"$`, func(wantStr string) error {
		have := state.fixture.DevRepo.Config.GlobalGitConfig.MainBranch
		want := gitdomain.LocalBranchName(wantStr)
		if *have != want {
			return fmt.Errorf(`expected global setting "main-branch" to be %q, but was %q`, want, *have)
		}
		return nil
	})

	suite.Step(`^global Git Town setting "offline" is (?:now|still) "([^"]*)"$`, func(wantStr string) error {
		have := state.fixture.DevRepo.Config.GlobalGitConfig.Offline
		wantBool, err := gohacks.ParseBool(wantStr)
		asserts.NoError(err)
		want := configdomain.Offline(wantBool)
		if *have != want {
			return fmt.Errorf(`expected global setting "offline" to be %t, but was %t`, want, *have)
		}
		return nil
	})

	suite.Step(`^global Git Town setting "perennial-branches" is (?:now|still) "([^"]*)"$`, func(wantStr string) error {
		have := state.fixture.DevRepo.Config.GlobalGitConfig.PerennialBranches
		want := gitdomain.NewLocalBranchNames(strings.Split(wantStr, " ")...)
		if cmp.Equal(*have, want) {
			return nil
		}
		return fmt.Errorf(`expected global setting "perennial-branches" to be %v, but was %v`, want, *have)
	})

	suite.Step(`^global Git Town setting "push-hook" is (?:now|still) "([^"]*)"$`, func(wantStr string) error {
		have := state.fixture.DevRepo.Config.GlobalGitConfig.PushHook
		wantBool, err := strconv.ParseBool(wantStr)
		asserts.NoError(err)
		want := configdomain.PushHook(wantBool)
		if cmp.Equal(*have, want) {
			return nil
		}
		return fmt.Errorf(`expected global setting "push-hook" to be %v, but was %v`, want, *have)
	})

	suite.Step(`^global Git Town setting "push-new-branches" is (?:now|still) "([^"]*)"$`, func(wantStr string) error {
		have := state.fixture.DevRepo.Config.GlobalGitConfig.PushNewBranches
		wantBool, err := strconv.ParseBool(wantStr)
		asserts.NoError(err)
		want := configdomain.PushNewBranches(wantBool)
		if cmp.Equal(*have, want) {
			return nil
		}
		return fmt.Errorf(`expected global setting "push-new-branches" to be %v, but was %v`, want, *have)
	})

	suite.Step(`^global Git Town setting "ship-delete-tracking-branch" is (?:now|still) "([^"]*)"$`, func(wantStr string) error {
		have := state.fixture.DevRepo.Config.GlobalGitConfig.ShipDeleteTrackingBranch
		wantBool, err := strconv.ParseBool(wantStr)
		asserts.NoError(err)
		want := configdomain.ShipDeleteTrackingBranch(wantBool)
		if cmp.Equal(*have, want) {
			return nil
		}
		return fmt.Errorf(`expected global setting "ship-delete-tracking-branch" to be %v, but was %v`, want, *have)
	})

	suite.Step(`^global Git Town setting "sync-before-ship" is (?:now|still) "([^"]*)"$`, func(wantStr string) error {
		have := state.fixture.DevRepo.Config.GlobalGitConfig.SyncBeforeShip
		wantBool, err := strconv.ParseBool(wantStr)
		asserts.NoError(err)
		want := configdomain.SyncBeforeShip(wantBool)
		if cmp.Equal(*have, want) {
			return nil
		}
		return fmt.Errorf(`expected global setting "sync-before-ship" to be %v, but was %v`, want, *have)
	})

	suite.Step(`^global Git Town setting "sync-feature-strategy" is (?:now|still) "([^"]*)"$`, func(wantStr string) error {
		have := state.fixture.DevRepo.Config.GlobalGitConfig.SyncFeatureStrategy
		want, err := configdomain.NewSyncFeatureStrategy(wantStr)
		asserts.NoError(err)
		if cmp.Equal(*have, want) {
			return nil
		}
		return fmt.Errorf(`expected global setting "sync-feature-strategy" to be %v, but was %v`, want, *have)
	})

	suite.Step(`^global Git Town setting "sync-perennial-strategy" is (?:now|still) "([^"]*)"$`, func(wantStr string) error {
		have := state.fixture.DevRepo.Config.GlobalGitConfig.SyncPerennialStrategy
		want, err := configdomain.NewSyncPerennialStrategy(wantStr)
		asserts.NoError(err)
		if cmp.Equal(*have, want) {
			return nil
		}
		return fmt.Errorf(`expected global setting "sync-perennial-strategy" to be %v, but was %v`, want, *have)
	})

	suite.Step(`^global Git Town setting "sync-upstream" is (?:now|still) "([^"]*)"$`, func(wantStr string) error {
		have := state.fixture.DevRepo.Config.GlobalGitConfig.SyncUpstream
		wantBool, err := strconv.ParseBool(wantStr)
		asserts.NoError(err)
		want := configdomain.SyncUpstream(wantBool)
		if cmp.Equal(*have, want) {
			return nil
		}
		return fmt.Errorf(`expected global setting "sync-upstream" to be %v, but was %v`, want, *have)
	})

	suite.Step(`^I add commit "([^"]*)" to the "([^"]*)" branch`, func(message, branch string) error {
		state.fixture.DevRepo.CreateCommit(git.Commit{
			Branch:   gitdomain.NewLocalBranchName(branch),
			FileName: "new_file",
			Message:  message,
		})
		return nil
	})

	suite.Step(`^I am not prompted for any parent branches$`, func() error {
		notExpected := "Please specify the parent branch of"
		if strings.Contains(state.runOutput, notExpected) {
			return fmt.Errorf("text found:\n\nDID NOT EXPECT: %q\n\nACTUAL\n\n%q\n----------------------------", notExpected, state.runOutput)
		}
		return nil
	})

	suite.Step(`^I am outside a Git repo$`, func() error {
		state.insideGitRepo = false
		os.RemoveAll(filepath.Join(state.fixture.DevRepo.WorkingDir, ".git"))
		return nil
	})

	suite.Step(`^I resolve the conflict in "([^"]*)"(?: with "([^"]*)")?$`, func(filename, content string) error {
		if content == "" {
			content = "resolved content"
		}
		state.fixture.DevRepo.CreateFile(filename, content)
		state.fixture.DevRepo.StageFiles(filename)
		return nil
	})

	suite.Step(`^I (?:run|ran) "(.+)"$`, func(command string) error {
		updateInitialSHAs(state)
		state.runOutput, state.runExitCode = state.fixture.DevRepo.MustQueryStringCode(command)
		state.fixture.DevRepo.Config.Reload()
		return nil
	})

	suite.Step(`^I run "([^"]*)" and close the editor$`, func(cmd string) error {
		updateInitialSHAs(state)
		env := append(os.Environ(), "GIT_EDITOR=true")
		state.runOutput, state.runExitCode = state.fixture.DevRepo.MustQueryStringCodeWith(cmd, &subshell.Options{Env: env})
		state.fixture.DevRepo.Config.Reload()
		return nil
	})

	suite.Step(`^I run "([^"]*)" and enter an empty commit message$`, func(cmd string) error {
		updateInitialSHAs(state)
		state.fixture.DevRepo.MockCommitMessage("")
		state.runOutput, state.runExitCode = state.fixture.DevRepo.MustQueryStringCode(cmd)
		state.fixture.DevRepo.Config.Reload()
		return nil
	})

	suite.Step(`^I run "([^"]*)" and enter "([^"]*)" for the commit message$`, func(cmd, message string) error {
		updateInitialSHAs(state)
		state.fixture.DevRepo.MockCommitMessage(message)
		state.runOutput, state.runExitCode = state.fixture.DevRepo.MustQueryStringCode(cmd)
		state.fixture.DevRepo.Config.Reload()
		return nil
	})

	suite.Step(`^I (?:run|ran) "([^"]+)" and enter into the dialogs?:$`, func(cmd string, input *messages.PickleStepArgument_PickleTable) error {
		updateInitialSHAs(state)
		env := os.Environ()
		answers, err := helpers.TableToInputEnv(input)
		if err != nil {
			return err
		}
		for dialogNumber, answer := range answers {
			env = append(env, fmt.Sprintf("%s_%02d=%s", components.TestInputKey, dialogNumber, answer))
		}
		state.runOutput, state.runExitCode = state.fixture.DevRepo.MustQueryStringCodeWith(cmd, &subshell.Options{Env: env})
		state.fixture.DevRepo.Config.Reload()
		return nil
	})

	suite.Step(`^I run "([^"]*)", enter into the dialog, and close the next editor:$`, func(cmd string, input *messages.PickleStepArgument_PickleTable) error {
		updateInitialSHAs(state)
		env := append(os.Environ(), "GIT_EDITOR=true")
		answers, err := helpers.TableToInputEnv(input)
		if err != nil {
			return err
		}
		for dialogNumber, answer := range answers {
			env = append(env, fmt.Sprintf("%s%d=%s", components.TestInputKey, dialogNumber, answer))
		}
		state.runOutput, state.runExitCode = state.fixture.DevRepo.MustQueryStringCodeWith(cmd, &subshell.Options{Env: env})
		state.fixture.DevRepo.Config.Reload()
		return nil
	})

	suite.Step(`^I run "([^"]+)" in the "([^"]+)" folder$`, func(cmd, folderName string) error {
		updateInitialSHAs(state)
		state.runOutput, state.runExitCode = state.fixture.DevRepo.MustQueryStringCodeWith(cmd, &subshell.Options{Dir: folderName})
		state.fixture.DevRepo.Config.Reload()
		return nil
	})

	suite.Step(`^inspect the repo$`, func() error {
		fmt.Printf("\nThe workspace is at %s\n", state.fixture.DevRepo.WorkingDir)
		time.Sleep(1 * time.Hour)
		return nil
	})

	suite.Step(`^it does not print "(.+)"$`, func(text string) error {
		if strings.Contains(stripansi.Strip(state.runOutput), text) {
			return fmt.Errorf("text found: %q", text)
		}
		return nil
	})

	suite.Step(`^it prints:$`, func(expected *messages.PickleStepArgument_PickleDocString) error {
		if state.runExitCode != 0 {
			return fmt.Errorf("unexpected exit code %d", state.runExitCode)
		}
		if !strings.Contains(stripansi.Strip(state.runOutput), expected.Content) {
			fmt.Println("ERROR: text not found:")
			fmt.Println("\nEXPECTED:", expected.Content)
			fmt.Println()
			fmt.Println("==================================================================")
			fmt.Println("ACTUAL OUTPUT START ==============================================")
			fmt.Println("==================================================================")
			fmt.Println()
			fmt.Println(state.runOutput)
			fmt.Println()
			fmt.Println("==================================================================")
			fmt.Println("ACTUAL OUTPUT END ================================================")
			fmt.Println("==================================================================")
			fmt.Println()
			return errors.New("expected text not found")
		}
		return nil
	})

	suite.Step(`^it prints no output$`, func() error {
		output := state.runOutput
		if output != "" {
			return fmt.Errorf("expected no output but found %q", output)
		}
		return nil
	})

	suite.Step(`^it prints something like:$`, func(expected *messages.PickleStepArgument_PickleDocString) error {
		regex := regexp.MustCompile(expected.Content)
		have := stripansi.Strip(state.runOutput)
		if !regex.MatchString(have) {
			return fmt.Errorf("EXPECTED: content matching %q\nGOT: %q", expected.Content, have)
		}
		return nil
	})

	suite.Step(`^it prints the error:$`, func(expected *messages.PickleStepArgument_PickleDocString) error {
		state.runExitCodeChecked = true
		if !strings.Contains(stripansi.Strip(state.runOutput), expected.Content) {
			return fmt.Errorf("text not found:\n%s\n\nactual text:\n%s", expected.Content, state.runOutput)
		}
		if state.runExitCode == 0 {
			return fmt.Errorf("unexpected exit code %d", state.runExitCode)
		}
		return nil
	})

	suite.Step(`^it runs no commands$`, func() error {
		commands := output.GitCommandsInGitTownOutput(state.runOutput)
		if len(commands) > 0 {
			fmt.Println("\n\nERROR: Unexpected commands run!")
			for _, command := range commands {
				fmt.Printf("%s > %s\n", command.Branch, command.Command)
			}
			fmt.Println()
			fmt.Println()
			return fmt.Errorf("expected no commands but found %d commands", len(commands))
		}
		return nil
	})

	suite.Step(`^it runs the commands$`, func(input *messages.PickleStepArgument_PickleTable) error {
		commands := output.GitCommandsInGitTownOutput(state.runOutput)
		table := output.RenderExecutedGitCommands(commands, input)
		dataTable := datatable.FromGherkin(input)
		expanded := dataTable.Expand(
			&state.fixture.DevRepo,
			state.fixture.OriginRepo,
			state.initialDevSHAs,
			state.initialOriginSHAs,
		)
		diff, errorCount := table.EqualDataTable(expanded)
		if errorCount != 0 {
			fmt.Printf("\nERROR! Found %d differences in the commands run\n\n", errorCount)
			fmt.Println(diff)
			return errors.New("mismatching commands run, see diff above")
		}
		return nil
	})

	suite.Step(`^it runs without error$`, func() error {
		if state.runExitCode != 0 {
			return fmt.Errorf("did not expect the Git Town command to produce an exit code: %d", state.runExitCode)
		}
		return nil
	})

	suite.Step(`^"([^"]*)" launches a new proposal with this url in my browser:$`, func(tool string, url *messages.PickleStepArgument_PickleDocString) error {
		want := fmt.Sprintf("%s called with: %s", tool, url.Content)
		want = strings.ReplaceAll(want, "?", `\?`)
		regex := regexp.MustCompile(want)
		have := state.runOutput
		if !regex.MatchString(have) {
			return fmt.Errorf("EXPECTED: a regex matching %q\nGOT: %q", want, have)
		}
		return nil
	})

	suite.Step(`^local Git Town setting "([^"]*)" (:?now|still) doesn't exist$`, func(name string) error {
		configKey := gitconfig.ParseKey("git-town." + name)
		newValue := state.fixture.DevRepo.TestCommands.LocalGitConfig(*configKey)
		if newValue != nil {
			return fmt.Errorf("should not have local %q anymore but has value %q", name, *newValue)
		}
		return nil
	})

	suite.Step(`^(?:local )?Git Town setting "([^"]*)" doesn't exist$`, func(name string) error {
		configKey := gitconfig.ParseKey("git-town." + name)
		return state.fixture.DevRepo.Config.GitConfig.RemoveLocalConfigValue(*configKey)
	})

	suite.Step(`^(?:local )?Git Town setting "([^"]*)" is "([^"]*)"$`, func(name, value string) error {
		configKey := gitconfig.ParseKey("git-town." + name)
		if configKey == nil {
			return fmt.Errorf("unknown config key: %q", name)
		}
		return state.fixture.DevRepo.Config.GitConfig.SetLocalConfigValue(*configKey, value)
	})

	suite.Step(`^local Git Town setting "code-hosting-origin-hostname" now doesn't exist$`, func() error {
		have := state.fixture.DevRepo.Config.LocalGitConfig.HostingOriginHostname
		if have == nil {
			return nil
		}
		return fmt.Errorf(`unexpected local setting "code-hosting-origin-hostname" with value %q`, *have)
	})

	suite.Step(`^local Git Town setting "hosting-platform" is now "([^"]*)"$`, func(want string) error {
		have := state.fixture.DevRepo.Config.LocalGitConfig.HostingPlatform
		if have.String() != want {
			return fmt.Errorf(`expected local setting "hosting-platform" to be %q, but was %q`, want, *have)
		}
		return nil
	})

	suite.Step(`^local Git Town setting "hosting-platform" (:?now|still) doesn't exist$`, func() error {
		have := state.fixture.DevRepo.Config.LocalGitConfig.HostingPlatform
		if have != nil {
			return fmt.Errorf(`expected local setting "hosting-platform" to not exist but was %q`, *have)
		}
		return nil
	})

	suite.Step(`^local Git Town setting "gitea-token" is now "([^"]*)"$`, func(wantStr string) error {
		have := state.fixture.DevRepo.Config.LocalGitConfig.GiteaToken
		want := configdomain.GiteaToken(wantStr)
		if *have != want {
			return fmt.Errorf(`expected local setting "gitea-token" to be %q, but was %q`, want, have)
		}
		return nil
	})

	suite.Step(`^local Git Town setting "github-token" is now "([^"]*)"$`, func(wantStr string) error {
		have := state.fixture.DevRepo.Config.LocalGitConfig.GitHubToken
		want := configdomain.GitHubToken(wantStr)
		if *have != want {
			return fmt.Errorf(`expected local setting "github-token" to be %q, but was %q`, want, have)
		}
		return nil
	})

	suite.Step(`^local Git Town setting "github-token" now doesn't exist$`, func() error {
		have := state.fixture.DevRepo.Config.LocalGitConfig.GitHubToken
		if have == nil {
			return nil
		}
		return fmt.Errorf(`unexpected local setting "github-token" with value %q`, have)
	})

	suite.Step(`^local Git Town setting "gitlab-token" is now "([^"]*)"$`, func(wantStr string) error {
		have := state.fixture.DevRepo.Config.LocalGitConfig.GitLabToken
		want := configdomain.GitLabToken(wantStr)
		if *have != want {
			return fmt.Errorf(`expected local setting "gitlab-token" to be %q, but was %q`, want, have)
		}
		return nil
	})

	suite.Step(`^local Git Town setting "hosting-origin-hostname" is now "([^"]*)"$`, func(want string) error {
		have := state.fixture.DevRepo.Config.LocalGitConfig.HostingOriginHostname
		if have.String() != want {
			return fmt.Errorf(`expected local setting "hosting-origin-hostname" to be %q, but was %q`, want, *have)
		}
		return nil
	})

	suite.Step(`^local Git Town setting "hosting-origin-hostname" now doesn't exist$`, func() error {
		have := state.fixture.DevRepo.Config.LocalGitConfig.HostingOriginHostname
		if have == nil {
			return nil
		}
		return fmt.Errorf(`unexpected local setting "hosting-origin-hostname" with value %q`, *have)
	})

	suite.Step(`^local Git Town setting "main-branch" is now "([^"]*)"$`, func(wantStr string) error {
		have := state.fixture.DevRepo.Config.LocalGitConfig.MainBranch
		want := gitdomain.NewLocalBranchName(wantStr)
		if *have != want {
			return fmt.Errorf(`expected local setting "main-branch" to be %q, but was %q`, want, have)
		}
		return nil
	})

	suite.Step(`^local Git Town setting "perennial-branches" is now "([^"]*)"$`, func(wantStr string) error {
		have := state.fixture.DevRepo.Config.LocalGitConfig.PerennialBranches
		want := gitdomain.NewLocalBranchNames(strings.Split(wantStr, " ")...)
		if cmp.Equal(*have, want) {
			return nil
		}
		return fmt.Errorf(`expected local setting "main-branch" to be %v, but was %v`, want, have)
	})

	suite.Step(`^local Git Town setting "perennial-regex" is now "([^"]*)"$`, func(wantStr string) error {
		have := state.fixture.DevRepo.Config.LocalGitConfig.PerennialRegex
		want := configdomain.PerennialRegex(wantStr)
		if *have != want {
			return fmt.Errorf(`expected local setting "perennial-regex" to be %q, but was %q`, want, have)
		}
		return nil
	})

	suite.Step(`^local Git Town setting "push-hook" is (:?now|still) not set$`, func() error {
		have := state.fixture.DevRepo.Config.LocalGitConfig.PushHook
		if have == nil {
			return nil
		}
		return fmt.Errorf(`unexpected local setting "push-hook" %v`, have)
	})

	suite.Step(`^local Git Town setting "push-hook" is now "([^"]*)"$`, func(wantStr string) error {
		have := state.fixture.DevRepo.Config.LocalGitConfig.PushHook
		wantBool, err := strconv.ParseBool(wantStr)
		asserts.NoError(err)
		want := configdomain.PushHook(wantBool)
		if cmp.Equal(*have, want) {
			return nil
		}
		return fmt.Errorf(`expected local setting "push-hook" to be %v, but was %v`, want, have)
	})

	suite.Step(`^local Git Town setting "push-new-branches" is (:?now|still) not set$`, func() error {
		have := state.fixture.DevRepo.Config.LocalGitConfig.PushNewBranches
		if have == nil {
			return nil
		}
		return fmt.Errorf(`unexpected local setting "push-new-branches" %v`, have)
	})

	suite.Step(`^local Git Town setting "push-new-branches" is now "([^"]*)"$`, func(wantStr string) error {
		have := state.fixture.DevRepo.Config.LocalGitConfig.PushNewBranches
		wantBool, err := strconv.ParseBool(wantStr)
		asserts.NoError(err)
		want := configdomain.PushNewBranches(wantBool)
		if cmp.Equal(*have, want) {
			return nil
		}
		return fmt.Errorf(`expected local setting "push-new-branches" to be %v, but was %v`, want, have)
	})

	suite.Step(`^local Git Town setting "ship-delete-tracking-branch" is still not set$`, func() error {
		have := state.fixture.DevRepo.Config.LocalGitConfig.ShipDeleteTrackingBranch
		if have == nil {
			return nil
		}
		return fmt.Errorf(`unexpected local setting "ship-delete-tracking-branch" %v`, have)
	})

	suite.Step(`^local Git Town setting "ship-delete-tracking-branch" is now "([^"]*)"$`, func(wantStr string) error {
		have := state.fixture.DevRepo.Config.LocalGitConfig.ShipDeleteTrackingBranch
		wantBool, err := strconv.ParseBool(wantStr)
		asserts.NoError(err)
		want := configdomain.ShipDeleteTrackingBranch(wantBool)
		if *have != want {
			return fmt.Errorf(`expected local setting "ship-delete-tracking-branch" to be %v, but was %v`, want, have)
		}
		return nil
	})

	suite.Step(`^local Git Town setting "sync-before-ship" is still not set$`, func() error {
		have := state.fixture.DevRepo.Config.LocalGitConfig.SyncBeforeShip
		if have == nil {
			return nil
		}
		return fmt.Errorf(`unexpected local setting "sync-before-ship" %v`, have)
	})

	suite.Step(`^local Git Town setting "sync-before-ship" is now "([^"]*)"$`, func(wantStr string) error {
		have := state.fixture.DevRepo.Config.LocalGitConfig.SyncBeforeShip
		wantBool, err := strconv.ParseBool(wantStr)
		asserts.NoError(err)
		want := configdomain.SyncBeforeShip(wantBool)
		if *have != want {
			return fmt.Errorf(`expected local setting "sync-before-ship" to be %v, but was %v`, want, have)
		}
		return nil
	})

	suite.Step(`^local Git Town setting "sync-feature-strategy" is still not set$`, func() error {
		have := state.fixture.DevRepo.Config.LocalGitConfig.SyncFeatureStrategy
		if have == nil {
			return nil
		}
		return fmt.Errorf(`expected local setting "sync-feature-strategy" %v`, have)
	})

	suite.Step(`^local Git Town setting "sync-feature-strategy" is now "([^"]*)"$`, func(wantStr string) error {
		have := state.fixture.DevRepo.Config.LocalGitConfig.SyncFeatureStrategy
		want, err := configdomain.NewSyncFeatureStrategy(wantStr)
		asserts.NoError(err)
		if *have != want {
			return fmt.Errorf(`expected local setting "sync-feature-strategy" to be %v, but was %v`, want, have)
		}
		return nil
	})

	suite.Step(`^local Git Town setting "sync-perennial-strategy" is still not set$`, func() error {
		have := state.fixture.DevRepo.Config.LocalGitConfig.SyncPerennialStrategy
		if have == nil {
			return nil
		}
		return fmt.Errorf(`unexpected local setting "sync-perennial-strategy" %v`, have)
	})

	suite.Step(`^local Git Town setting "sync-perennial-strategy" is now "([^"]*)"$`, func(wantStr string) error {
		have := state.fixture.DevRepo.Config.LocalGitConfig.SyncPerennialStrategy
		want, err := configdomain.NewSyncPerennialStrategy(wantStr)
		asserts.NoError(err)
		if *have != want {
			return fmt.Errorf(`expected local setting "sync-perennial-strategy" to be %v, but was %v`, want, have)
		}
		return nil
	})

	suite.Step(`^local Git Town setting "sync-upstream" is still not set$`, func() error {
		have := state.fixture.DevRepo.Config.LocalGitConfig.SyncUpstream
		if have == nil {
			return nil
		}
		return fmt.Errorf(`unexpected local setting "sync-upstream" %v`, have)
	})

	suite.Step(`^local Git Town setting "sync-upstream" is now "([^"]*)"$`, func(wantStr string) error {
		have := state.fixture.DevRepo.Config.LocalGitConfig.SyncUpstream
		wantBool, err := strconv.ParseBool(wantStr)
		asserts.NoError(err)
		want := configdomain.SyncUpstream(wantBool)
		if *have != want {
			return fmt.Errorf(`expected local setting "sync-upstream" to be %v, but was %v`, want, have)
		}
		return nil
	})

	suite.Step(`^my repo does not have an origin$`, func() error {
		state.fixture.DevRepo.RemoveRemote(gitdomain.OriginRemote)
		state.initialRemoteBranches = gitdomain.LocalBranchNames{}
		state.fixture.OriginRepo = nil
		return nil
	})

	suite.Step(`^my repo has a Git submodule$`, func() error {
		state.fixture.AddSubmoduleRepo()
		state.fixture.DevRepo.AddSubmodule(state.fixture.SubmoduleRepo.WorkingDir)
		return nil
	})

	suite.Step(`^my repo's "([^"]*)" remote is "([^"]*)"$`, func(remoteName, remoteURL string) error {
		remote := gitdomain.Remote(remoteName)
		state.fixture.DevRepo.RemoveRemote(remote)
		state.fixture.DevRepo.AddRemote(remote, remoteURL)
		return nil
	})

	suite.Step(`^still no configuration file exists$`, func() error {
		_, err := state.fixture.DevRepo.FileContentErr(configfile.FileName)
		if err == nil {
			return errors.New("expected no configuration file but found one")
		}
		return nil
	})

	suite.Step(`^no lineage exists now$`, func() error {
		if state.fixture.DevRepo.Config.FullConfig.ContainsLineage() {
			lineage := state.fixture.DevRepo.Config.FullConfig.Lineage
			return fmt.Errorf("unexpected Git Town lineage information: %+v", lineage)
		}
		return nil
	})

	suite.Step(`^no merge is in progress$`, func() error {
		if state.fixture.DevRepo.HasMergeInProgress() {
			return errors.New("expected no merge in progress")
		}
		return nil
	})

	suite.Step(`^no rebase is in progress$`, func() error {
		repoStatus, err := state.fixture.DevRepo.RepoStatus()
		if err != nil {
			return err
		}
		if repoStatus.RebaseInProgress {
			return errors.New("expected no rebase in progress")
		}
		return nil
	})

	suite.Step(`^no tool to open browsers is installed$`, func() error {
		state.fixture.DevRepo.MockNoCommandsInstalled()
		return nil
	})

	suite.Step(`^no uncommitted files exist$`, func() error {
		files := state.fixture.DevRepo.UncommittedFiles()
		if len(files) > 0 {
			return fmt.Errorf("unexpected uncommitted files: %s", files)
		}
		return nil
	})

	suite.Step(`^offline mode is disabled$`, func() error {
		isOffline := state.fixture.DevRepo.Config.FullConfig.Offline
		if isOffline {
			return errors.New("expected to not be offline but am")
		}
		return nil
	})

	suite.Step(`^offline mode is enabled$`, func() error {
		return state.fixture.DevRepo.Config.SetOffline(true)
	})

	suite.Step(`^origin deletes the "([^"]*)" branch$`, func(branch string) error {
		state.initialRemoteBranches = slice.Remove(state.initialRemoteBranches, gitdomain.NewLocalBranchName(branch))
		state.fixture.OriginRepo.RemoveBranch(gitdomain.NewLocalBranchName(branch))
		return nil
	})

	suite.Step(`^origin ships the "([^"]*)" branch$`, func(branch string) error {
		state.fixture.OriginRepo.CheckoutBranch(gitdomain.NewLocalBranchName("main"))
		err := state.fixture.OriginRepo.MergeBranch(gitdomain.NewLocalBranchName(branch))
		if err != nil {
			return err
		}
		state.fixture.OriginRepo.RemoveBranch(gitdomain.NewLocalBranchName(branch))
		state.initialRemoteBranches = slice.Remove(state.initialRemoteBranches, gitdomain.NewLocalBranchName(branch))
		return nil
	})

	suite.Step(`^the branches "([^"]+)" and "([^"]+)"$`, func(branch1, branch2 string) error {
		for _, branchName := range []string{branch1, branch2} {
			branch := gitdomain.NewLocalBranchName(branchName)
			state.fixture.DevRepo.CreateBranch(branch, gitdomain.NewLocalBranchName("main"))
			state.initialLocalBranches = append(state.initialLocalBranches, branch)
		}
		return nil
	})

	suite.Step(`^the branches are now$`, func(table *messages.PickleStepArgument_PickleTable) error {
		existing := state.fixture.Branches()
		diff, errCount := existing.EqualGherkin(table)
		if errCount > 0 {
			fmt.Printf("\nERROR! Found %d differences in the branches\n\n", errCount)
			fmt.Println(diff)
			return errors.New("mismatching branches found, see the diff above")
		}
		return nil
	})

	suite.Step(`^the commits$`, func(table *messages.PickleStepArgument_PickleTable) error {
		state.initialCommits = table
		// create the commits
		commits := git.FromGherkinTable(table)
		state.fixture.CreateCommits(commits)
		// restore the initial branch
		if state.initialCurrentBranch.IsEmpty() {
			state.fixture.DevRepo.CheckoutBranch(gitdomain.NewLocalBranchName("main"))
			return nil
		}
		// NOTE: reading the cached value here to keep the test suite fast by avoiding unnecessary disk access
		if state.fixture.DevRepo.CurrentBranchCache.Value() != state.initialCurrentBranch {
			state.fixture.DevRepo.CheckoutBranch(state.initialCurrentBranch)
			return nil
		}
		return nil
	})

	suite.Step(`^the configuration file:$`, func(content *messages.PickleStepArgument_PickleDocString) error {
		state.fixture.DevRepo.CreateFile(configfile.FileName, content.Content)
		return nil
	})

	suite.Step(`^the configuration file is (?:now|still):$`, func(content *messages.PickleStepArgument_PickleDocString) error {
		have, err := state.fixture.DevRepo.FileContentErr(configfile.FileName)
		if err != nil {
			return errors.New("no configuration file found")
		}
		have = strings.TrimSpace(have)
		want := strings.TrimSpace(content.Content)
		if have != want {
			fmt.Println(cmp.Diff(want, have))
			return errors.New("mismatching config file content")
		}
		return nil
	})

	suite.Step(`^the contribution branches "([^"]+)" and "([^"]+)"$`, func(branch1, branch2 string) error {
		return state.fixture.DevRepo.Config.SetContributionBranches(gitdomain.NewLocalBranchNames(branch1, branch2))
	})

	suite.Step(`^the coworker fetches updates$`, func() error {
		state.fixture.CoworkerRepo.Fetch()
		return nil
	})

	suite.Step(`^the coworker is on the "([^"]*)" branch$`, func(branch string) error {
		state.fixture.CoworkerRepo.CheckoutBranch(gitdomain.NewLocalBranchName(branch))
		return nil
	})

	suite.Step(`^the coworker runs "([^"]+)"$`, func(command string) error {
		state.runOutput, state.runExitCode = state.fixture.CoworkerRepo.MustQueryStringCode(command)
		return nil
	})

	suite.Step(`^the coworker sets the parent branch of "([^"]*)" as "([^"]*)"$`, func(childBranch, parentBranch string) error {
		_ = state.fixture.CoworkerRepo.Config.SetParent(gitdomain.NewLocalBranchName(childBranch), gitdomain.NewLocalBranchName(parentBranch))
		return nil
	})

	suite.Step(`^the coworker sets the "sync-feature-strategy" to "(merge|rebase)"$`, func(value string) error {
		syncFeatureStrategy, err := configdomain.NewSyncFeatureStrategy(value)
		if err != nil {
			return err
		}
		_ = state.fixture.CoworkerRepo.Config.SetSyncFeatureStrategy(syncFeatureStrategy)
		return nil
	})

	suite.Step(`^the current branch is "([^"]*)"$`, func(name string) error {
		branch := gitdomain.NewLocalBranchName(name)
		state.initialCurrentBranch = branch
		if !slice.Contains(state.initialLocalBranches, branch) {
			state.initialLocalBranches = append(state.initialLocalBranches, branch)
			state.fixture.DevRepo.CreateBranch(branch, gitdomain.NewLocalBranchName("main"))
		}
		state.fixture.DevRepo.CheckoutBranch(branch)
		return nil
	})

	suite.Step(`^the current branch is an? (local )?(feature|perennial|parked|contribution|observed) branch "([^"]*)"$`, func(localStr, branchType, branchName string) error {
		branch := gitdomain.NewLocalBranchName(branchName)
		isLocal := localStr != ""
		switch branchType {
		case "feature":
			state.fixture.DevRepo.CreateFeatureBranch(branch)
			state.initialLineage.AddRow(branchName, "main")
		case "perennial":
			state.fixture.DevRepo.CreatePerennialBranches(branch)
		case "parked":
			state.fixture.DevRepo.CreateParkedBranches(branch)
			state.initialLineage.AddRow(branchName, "main")
		case "contribution":
			state.fixture.DevRepo.CreateContributionBranches(branch)
		case "observed":
			state.fixture.DevRepo.CreateObservedBranches(branch)
		default:
			panic(fmt.Sprintf("unknown branch type: %q", branchType))
		}
		state.initialLocalBranches = append(state.initialLocalBranches, branch)
		if !isLocal {
			state.initialRemoteBranches = append(state.initialRemoteBranches, branch)
			state.fixture.DevRepo.PushBranchToRemote(branch, gitdomain.OriginRemote)
		}
		state.initialCurrentBranch = branch
		// NOTE: reading the cached value here to keep the test suite fast by avoiding unnecessary disk access
		if !state.fixture.DevRepo.CurrentBranchCache.Initialized() || state.fixture.DevRepo.CurrentBranchCache.Value() != branch {
			state.fixture.DevRepo.CheckoutBranch(branch)
		}
		return nil
	})

	suite.Step(`^the current branch is "([^"]*)" and the previous branch is "([^"]*)"$`, func(currentText, previousText string) error {
		current := gitdomain.NewLocalBranchName(currentText)
		previous := gitdomain.NewLocalBranchName(previousText)
		state.initialCurrentBranch = current
		state.fixture.DevRepo.CheckoutBranch(previous)
		state.fixture.DevRepo.CheckoutBranch(current)
		return nil
	})

	suite.Step(`^the current branch is (?:now|still) "([^"]*)"$`, func(expected string) error {
		state.fixture.DevRepo.CurrentBranchCache.Invalidate()
		actual, err := state.fixture.DevRepo.CurrentBranch()
		if err != nil {
			return fmt.Errorf("cannot determine current branch of developer repo: %w", err)
		}
		if actual.String() != expected {
			return fmt.Errorf("expected active branch %q but is %q", expected, actual)
		}
		return nil
	})

	suite.Step(`^the initial lineage exists$`, func() error {
		have := state.fixture.DevRepo.LineageTable()
		state.initialLineage.Sort()
		diff, errCnt := have.EqualDataTable(state.initialLineage)
		if errCnt > 0 {
			fmt.Printf("\nERROR! Found %d differences in the lineage\n\n", errCnt)
			fmt.Printf("INITIAL LINEAGE:\n%s\n", state.initialLineage.String())
			fmt.Printf("CURRENT LINEAGE:\n%s\n", have.String())
			fmt.Println(diff)
			return errors.New("mismatching branches found, see the diff above")
		}
		return nil
	})

	suite.Step(`^the initial branches and lineage exist$`, func() error {
		// verify initial branches
		have := state.fixture.Branches()
		want := state.InitialBranches()
		diff, errorCount := have.EqualDataTable(want)
		if errorCount != 0 {
			fmt.Printf("\nERROR! Found %d differences in the existing branches\n\n", errorCount)
			fmt.Println(diff)
			return errors.New("mismatching branches found, see diff above")
		}
		// verify initial lineage
		state.initialLineage.Sort()
		have = state.fixture.DevRepo.LineageTable()
		diff, errCnt := have.EqualDataTable(state.initialLineage)
		if errCnt > 0 {
			fmt.Printf("\nERROR! Found %d differences in the lineage\n\n", errCnt)
			fmt.Println(diff)
			return errors.New("mismatching lineage found, see the diff above")
		}
		return nil
	})

	suite.Step(`^the initial branches exist$`, func() error {
		have := state.fixture.Branches()
		want := state.InitialBranches()
		// fmt.Printf("HAVE:\n%s\n", have.String())
		// fmt.Printf("WANT:\n%s\n", want.String())
		diff, errorCount := have.EqualDataTable(want)
		if errorCount != 0 {
			fmt.Printf("\nERROR! Found %d differences in the existing branches\n\n", errorCount)
			fmt.Println(diff)
			return errors.New("mismatching branches found, see diff above")
		}
		return nil
	})

	suite.Step(`^the initial commits exist$`, func() error {
		return state.compareTable(state.initialCommits)
	})

	suite.Step(`^the (local )?feature branches "([^"]+)" and "([^"]+)"$`, func(localStr, branch1, branch2 string) error {
		isLocal := localStr != ""
		for _, branchText := range []string{branch1, branch2} {
			branch := gitdomain.NewLocalBranchName(branchText)
			state.fixture.DevRepo.CreateFeatureBranch(branch)
			state.initialLocalBranches = append(state.initialLocalBranches, branch)
			state.initialLineage.AddRow(branchText, "main")
			if !isLocal {
				state.fixture.DevRepo.PushBranchToRemote(branch, gitdomain.OriginRemote)
				state.initialRemoteBranches = append(state.initialRemoteBranches, branch)
			}
		}
		return nil
	})

	suite.Step(`^the (local )?feature branches "([^"]+)", "([^"]+)", and "([^"]+)"$`, func(localStr, branch1, branch2, branch3 string) error {
		isLocal := localStr != ""
		for _, branchText := range []string{branch1, branch2, branch3} {
			branch := gitdomain.NewLocalBranchName(branchText)
			state.fixture.DevRepo.CreateFeatureBranch(branch)
			state.initialLocalBranches = append(state.initialLocalBranches, branch)
			state.initialLineage.AddRow(branchText, "main")
			if !isLocal {
				state.fixture.DevRepo.PushBranchToRemote(branch, gitdomain.OriginRemote)
				state.initialRemoteBranches = append(state.initialRemoteBranches, branch)
			}
		}
		return nil
	})

	suite.Step(`^the local observed branch "([^"]+)"$`, func(name string) error {
		branch := gitdomain.NewLocalBranchName(name)
		state.fixture.DevRepo.CreateObservedBranches(branch)
		state.initialLocalBranches = append(state.initialLocalBranches, branch)
		return nil
	})

	suite.Step(`^the (local )?perennial branches "([^"]+)" and "([^"]+)"$`, func(localStr, branch1Text, branch2Text string) error {
		branch1 := gitdomain.NewLocalBranchName(branch1Text)
		branch2 := gitdomain.NewLocalBranchName(branch2Text)
		isLocal := localStr != ""
		state.fixture.DevRepo.CreatePerennialBranches(branch1, branch2)
		state.initialLocalBranches = append(state.initialLocalBranches, branch1, branch2)
		if !isLocal {
			state.initialRemoteBranches = append(state.initialRemoteBranches, branch1, branch2)
			state.fixture.DevRepo.PushBranchToRemote(branch1, gitdomain.OriginRemote)
			state.fixture.DevRepo.PushBranchToRemote(branch2, gitdomain.OriginRemote)
		}
		return nil
	})

	suite.Step(`^the (local )?perennial branches "([^"]+)", "([^"]+)", and "([^"]+)"$`, func(localStr, branch1, branch2, branch3 string) error {
		isLocal := localStr != ""
		for _, branchText := range []string{branch1, branch2, branch3} {
			branch := gitdomain.NewLocalBranchName(branchText)
			state.fixture.DevRepo.CreatePerennialBranches(branch)
			state.initialLocalBranches = append(state.initialLocalBranches, branch)
			if !isLocal {
				state.fixture.DevRepo.PushBranchToRemote(branch, gitdomain.OriginRemote)
				state.initialRemoteBranches = append(state.initialRemoteBranches, branch)
			}
		}
		return nil
	})

	suite.Step(`^the main branch is "([^"]+)"$`, func(name string) error {
		return state.fixture.DevRepo.Config.SetMainBranch(gitdomain.NewLocalBranchName(name))
	})

	suite.Step(`^the main branch is (?:now|still) "([^"]*)"$`, func(want string) error {
		have := state.fixture.DevRepo.Config.FullConfig.MainBranch
		if have.String() != want {
			return fmt.Errorf("expected %q, got %q", want, have)
		}
		return nil
	})

	suite.Step(`^the main branch is (?:now|still) not set$`, func() error {
		have := state.fixture.DevRepo.Config.LocalGitConfig.MainBranch
		if have == nil {
			return nil
		}
		return fmt.Errorf("unexpected main branch setting %q", have)
	})

	suite.Step(`^an observed branch "([^"]+)"$`, func(name string) error {
		branch := gitdomain.NewLocalBranchName(name)
		state.fixture.DevRepo.CreateBranch(branch, "main")
		state.initialLocalBranches = append(state.initialLocalBranches, branch)
		state.fixture.DevRepo.PushBranchToRemote(branch, gitdomain.OriginRemote)
		state.initialRemoteBranches = append(state.initialRemoteBranches, branch)
		return state.fixture.DevRepo.Config.SetObservedBranches(gitdomain.NewLocalBranchNames(name))
	})

	suite.Step(`^the observed branches "([^"]+)" and "([^"]+)"$`, func(branch1, branch2 string) error {
		return state.fixture.DevRepo.Config.SetObservedBranches(gitdomain.NewLocalBranchNames(branch1, branch2))
	})

	suite.Step(`^the origin is "([^"]*)"$`, func(origin string) error {
		state.fixture.DevRepo.SetTestOrigin(origin)
		return nil
	})

	suite.Step(`^the parked branches "([^"]+)" and "([^"]+)"$`, func(branch1, branch2 string) error {
		return state.fixture.DevRepo.Config.SetParkedBranches(gitdomain.NewLocalBranchNames(branch1, branch2))
	})

	suite.Step(`^the perennial branches are "([^"]+)"$`, func(name string) error {
		return state.fixture.DevRepo.Config.SetPerennialBranches(gitdomain.NewLocalBranchNames(name))
	})

	suite.Step(`^the perennial branches are "([^"]+)" and "([^"]+)"$`, func(branch1, branch2 string) error {
		return state.fixture.DevRepo.Config.SetPerennialBranches(gitdomain.NewLocalBranchNames(branch1, branch2))
	})

	suite.Step(`^the perennial branches are not configured$`, func() error {
		return state.fixture.DevRepo.RemovePerennialBranchConfiguration()
	})

	suite.Step(`^the perennial branches are (?:now|still) "([^"]+)"$`, func(name string) error {
		actual := state.fixture.DevRepo.Config.LocalGitConfig.PerennialBranches
		if len(*actual) != 1 {
			return fmt.Errorf("expected 1 perennial branch, got %q", actual)
		}
		if (*actual)[0].String() != name {
			return fmt.Errorf("expected %q, got %q", name, (*actual)[0])
		}
		return nil
	})

	suite.Step(`^the perennial branches are now "([^"]+)" and "([^"]+)"$`, func(branch1, branch2 string) error {
		actual := state.fixture.DevRepo.Config.LocalGitConfig.PerennialBranches
		if len(*actual) != 2 {
			return fmt.Errorf("expected 2 perennial branches, got %q", actual)
		}
		if (*actual)[0].String() != branch1 || (*actual)[1].String() != branch2 {
			return fmt.Errorf("expected %q, got %q", []string{branch1, branch2}, actual)
		}
		return nil
	})

	suite.Step(`^the previous Git branch is (?:now|still) "([^"]*)"$`, func(want string) error {
		have := state.fixture.DevRepo.BackendCommands.PreviouslyCheckedOutBranch()
		if have.String() != want {
			return fmt.Errorf("expected previous branch %q but got %q", want, have)
		}
		return nil
	})

<<<<<<< HEAD
	suite.Step(`^there are (?:now|still) no observed branches$`, func() error {
		branches := state.fixture.DevRepo.Config.LocalGitConfig.ObservedBranches
		if branches != nil && len(*branches) > 0 {
			return fmt.Errorf("expected no observed branches, got %q", branches)
=======
	suite.Step(`^there are (?:now|still) no parked branches$`, func() error {
		branches := state.fixture.DevRepo.Config.LocalGitConfig.ParkedBranches
		if branches != nil && len(*branches) > 0 {
			return fmt.Errorf("expected no parked branches, got %q", branches)
>>>>>>> 90990e9e
		}
		return nil
	})

	suite.Step(`^there are (?:now|still) no perennial branches$`, func() error {
		branches := state.fixture.DevRepo.Config.LocalGitConfig.PerennialBranches
		if branches != nil && len(*branches) > 0 {
			return fmt.Errorf("expected no perennial branches, got %q", branches)
		}
		return nil
	})

	suite.Step(`^these committed files exist now$`, func(table *messages.PickleStepArgument_PickleTable) error {
		fileTable := state.fixture.DevRepo.FilesInBranches(gitdomain.NewLocalBranchName("main"))
		diff, errorCount := fileTable.EqualGherkin(table)
		if errorCount != 0 {
			fmt.Printf("\nERROR! Found %d differences in the existing files\n\n", errorCount)
			fmt.Println(diff)
			return errors.New("mismatching files found, see diff above")
		}
		return nil
	})

	suite.Step(`^these commits exist now$`, func(table *messages.PickleStepArgument_PickleTable) error {
		return state.compareTable(table)
	})

	suite.Step(`^these tags exist$`, func(table *messages.PickleStepArgument_PickleTable) error {
		tagTable := state.fixture.TagTable()
		diff, errorCount := tagTable.EqualGherkin(table)
		if errorCount != 0 {
			fmt.Printf("\nERROR! Found %d differences in the existing tags\n\n", errorCount)
			fmt.Println(diff)
			return errors.New("mismatching tags found, see diff above")
		}
		return nil
	})

	suite.Step(`^the tags$`, func(table *messages.PickleStepArgument_PickleTable) error {
		state.fixture.CreateTags(table)
		return nil
	})

	suite.Step(`^the uncommitted file is stashed$`, func() error {
		uncommittedFiles := state.fixture.DevRepo.UncommittedFiles()
		for _, ucf := range uncommittedFiles {
			if ucf == state.uncommittedFileName {
				return fmt.Errorf("expected file %q to be stashed but it is still uncommitted", state.uncommittedFileName)
			}
		}
		stashSize, err := state.fixture.DevRepo.StashSize()
		if err != nil {
			return err
		}
		if stashSize != 1 {
			return fmt.Errorf("expected 1 stash but found %d", stashSize)
		}
		return nil
	})

	suite.Step(`^the uncommitted file still exists$`, func() error {
		hasFile := state.fixture.DevRepo.HasFile(
			state.uncommittedFileName,
			state.uncommittedContent,
		)
		if hasFile != "" {
			return errors.New(hasFile)
		}
		return nil
	})

	suite.Step(`^this branch lineage exists now$`, func(input *messages.PickleStepArgument_PickleTable) error {
		table := state.fixture.DevRepo.LineageTable()
		diff, errCount := table.EqualGherkin(input)
		if errCount > 0 {
			fmt.Printf("\nERROR! Found %d differences in the lineage\n\n", errCount)
			fmt.Println(diff)
			return errors.New("mismatching branches found, see the diff above")
		}
		return nil
	})

	suite.Step(`^tool "([^"]*)" is broken$`, func(name string) error {
		state.fixture.DevRepo.MockBrokenCommand(name)
		return nil
	})

	suite.Step(`^tool "([^"]*)" is installed$`, func(tool string) error {
		state.fixture.DevRepo.MockCommand(tool)
		return nil
	})
}

func updateInitialSHAs(state *ScenarioState) {
	if len(state.initialDevSHAs) == 0 && state.insideGitRepo {
		state.initialDevSHAs = state.fixture.DevRepo.TestCommands.CommitSHAs()
	}
	if len(state.initialOriginSHAs) == 0 && state.insideGitRepo && state.fixture.OriginRepo != nil {
		state.initialOriginSHAs = state.fixture.OriginRepo.TestCommands.CommitSHAs()
	}
}<|MERGE_RESOLUTION|>--- conflicted
+++ resolved
@@ -1432,17 +1432,18 @@
 		return nil
 	})
 
-<<<<<<< HEAD
 	suite.Step(`^there are (?:now|still) no observed branches$`, func() error {
 		branches := state.fixture.DevRepo.Config.LocalGitConfig.ObservedBranches
 		if branches != nil && len(*branches) > 0 {
 			return fmt.Errorf("expected no observed branches, got %q", branches)
-=======
+		}
+		return nil
+	})
+
 	suite.Step(`^there are (?:now|still) no parked branches$`, func() error {
 		branches := state.fixture.DevRepo.Config.LocalGitConfig.ParkedBranches
 		if branches != nil && len(*branches) > 0 {
 			return fmt.Errorf("expected no parked branches, got %q", branches)
->>>>>>> 90990e9e
 		}
 		return nil
 	})
