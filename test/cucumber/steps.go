package cucumber

import (
	"errors"
	"fmt"
	"log"
	"os"
	"path/filepath"
	"regexp"
	"strings"
	"sync"

	"github.com/acarl005/stripansi"
	"github.com/cucumber/godog"
	"github.com/cucumber/messages-go/v10"
	"github.com/eiannone/keyboard"
	"github.com/git-town/git-town/v11/src/cli/print"
	"github.com/git-town/git-town/v11/src/config/configdomain"
	"github.com/git-town/git-town/v11/src/domain"
	"github.com/git-town/git-town/v11/src/gohacks/slice"
	"github.com/git-town/git-town/v11/test/asserts"
	"github.com/git-town/git-town/v11/test/datatable"
	"github.com/git-town/git-town/v11/test/fixture"
	"github.com/git-town/git-town/v11/test/git"
	"github.com/git-town/git-town/v11/test/helpers"
	"github.com/git-town/git-town/v11/test/output"
	"github.com/git-town/git-town/v11/test/subshell"
)

// beforeSuiteMux ensures that we run BeforeSuite only once globally.
var beforeSuiteMux sync.Mutex //nolint:gochecknoglobals

// the global FixtureFactory instance.
var fixtureFactory *fixture.Factory //nolint:gochecknoglobals

// Steps defines Cucumber step implementations around Git workspace management.
func Steps(suite *godog.Suite, state *ScenarioState) {
	suite.BeforeScenario(func(scenario *messages.Pickle) {
		// create a Fixture for the scenario
		fixture := fixtureFactory.CreateFixture(scenario.GetName())
		// Godog only provides state for the entire feature.
		// We want state to be scenario-specific, hence we reset the shared state before each scenario.
		// This is a limitation of the current Godog implementation, which doesn't have a `ScenarioContext` method,
		// only a `FeatureContext` method.
		// See main_test.go for additional details.
		state.Reset(fixture)
		if helpers.HasTag(scenario, "@debug") {
			state.fixture.DevRepo.Verbose = true
		}
	})

	suite.BeforeSuite(func() {
		// NOTE: we want to create only one global FixtureFactory instance with one global memoized environment.
		beforeSuiteMux.Lock()
		defer beforeSuiteMux.Unlock()
		if fixtureFactory == nil {
			baseDir, err := os.MkdirTemp("", "")
			if err != nil {
				log.Fatalf("cannot create base directory for feature specs: %s", err)
			}
			// Evaluate symlinks as Mac temp dir is symlinked
			evalBaseDir, err := filepath.EvalSymlinks(baseDir)
			if err != nil {
				log.Fatalf("cannot evaluate symlinks of base directory for feature specs: %s", err)
			}
			gm := fixture.NewFactory(evalBaseDir)
			fixtureFactory = &gm
		}
	})

	suite.AfterScenario(func(scenario *messages.Pickle, e error) {
		if e != nil {
			fmt.Printf("failed scenario %q in %s - investigate state in %s\n", scenario.GetName(), scenario.GetUri(), state.fixture.Dir)
		}
		if state.runExitCode != 0 && !state.runExitCodeChecked {
			print.Error(fmt.Errorf("%s - scenario %q doesn't document exit code %d", scenario.GetUri(), scenario.GetName(), state.runExitCode))
			os.Exit(1)
		}
	})

	suite.Step(`^a branch "([^"]*)"$`, func(branch string) error {
		state.initialLocalBranches = append(state.initialLocalBranches, domain.NewLocalBranchName(branch))
		state.fixture.DevRepo.CreateBranch(domain.NewLocalBranchName(branch), domain.NewLocalBranchName("main"))
		return nil
	})

	suite.Step(`^a coworker clones the repository$`, func() error {
		state.fixture.AddCoworkerRepo()
		return nil
	})

	suite.Step(`^a feature branch "([^"]+)" as a child of "([^"]+)"$`, func(branchText, parentBranch string) error {
		branch := domain.NewLocalBranchName(branchText)
		state.fixture.DevRepo.CreateChildFeatureBranch(branch, domain.NewLocalBranchName(parentBranch))
		state.initialLocalBranches = append(state.initialLocalBranches, branch)
		state.initialRemoteBranches = append(state.initialRemoteBranches, branch)
		state.initialLineage.AddRow(branchText, parentBranch)
		state.fixture.DevRepo.PushBranchToRemote(branch, domain.OriginRemote)
		return nil
	})

	suite.Step(`^a merge is now in progress$`, func() error {
		if !state.fixture.DevRepo.HasMergeInProgress() {
			return fmt.Errorf("expected merge in progress")
		}
		return nil
	})

	suite.Step(`^a (local )?feature branch "([^"]*)"$`, func(localStr, branchText string) error {
		branch := domain.NewLocalBranchName(branchText)
		isLocal := localStr != ""
		asserts.NoError(state.fixture.DevRepo.CreateFeatureBranch(branch))
		state.initialLocalBranches = append(state.initialLocalBranches, branch)
		state.initialLineage.AddRow(branchText, "main")
		if !isLocal {
			state.initialRemoteBranches = append(state.initialRemoteBranches, branch)
			state.fixture.DevRepo.PushBranchToRemote(branch, domain.OriginRemote)
			return nil
		}
		return nil
	})

	suite.Step(`^a perennial branch "([^"]+)"$`, func(branchText string) error {
		branch := domain.NewLocalBranchName(branchText)
		state.fixture.DevRepo.CreatePerennialBranches(branch)
		state.initialLocalBranches = append(state.initialLocalBranches, branch)
		state.initialRemoteBranches = append(state.initialRemoteBranches, branch)
		state.fixture.DevRepo.PushBranchToRemote(branch, domain.OriginRemote)
		return nil
	})

	suite.Step(`^a rebase is now in progress$`, func() error {
		repoStatus, err := state.fixture.DevRepo.RepoStatus()
		asserts.NoError(err)
		if !repoStatus.RebaseInProgress {
			return fmt.Errorf("expected rebase in progress")
		}
		return nil
	})

	suite.Step(`^a remote feature branch "([^"]*)"$`, func(branchText string) error {
		branch := domain.NewLocalBranchName(branchText)
		state.initialRemoteBranches = append(state.initialRemoteBranches, branch)
		// we are creating a remote branch in the remote repo --> it is a local branch there
		state.fixture.OriginRepo.CreateBranch(branch, domain.NewLocalBranchName("main"))
		return nil
	})

	suite.Step(`^a remote tag "([^"]+)" not on a branch$`, func(name string) error {
		state.fixture.OriginRepo.CreateStandaloneTag(name)
		return nil
	})

	suite.Step(`^all branches are now synchronized$`, func() error {
		if state.fixture.DevRepo.HasBranchesOutOfSync() {
			return fmt.Errorf("expected no branches out of sync")
		}
		return nil
	})

	suite.Step(`^an uncommitted file$`, func() error {
		state.uncommittedFileName = "uncommitted file"
		state.uncommittedContent = "uncommitted content"
		state.fixture.DevRepo.CreateFile(
			state.uncommittedFileName,
			state.uncommittedContent,
		)
		return nil
	})

	suite.Step(`^an uncommitted file in folder "([^"]*)"$`, func(folder string) error {
		state.uncommittedFileName = fmt.Sprintf("%s/uncommitted file", folder)
		state.fixture.DevRepo.CreateFile(
			state.uncommittedFileName,
			state.uncommittedContent,
		)
		return nil
	})

	suite.Step(`^an uncommitted file with name "([^"]+)" and content "([^"]+)"$`, func(name, content string) error {
		state.uncommittedFileName = name
		state.uncommittedContent = content
		state.fixture.DevRepo.CreateFile(name, content)
		return nil
	})

	suite.Step(`^an upstream repo$`, func() error {
		state.fixture.AddUpstream()
		return nil
	})

	suite.Step(`^branch "([^"]+)" is active in another worktree`, func(branch string) error {
		state.fixture.AddSecondWorktree(domain.NewLocalBranchName(branch))
		return nil
	})

	suite.Step(`^display "([^"]+)"$`, func(command string) error {
		parts := strings.Split(command, " ")
		output, err := state.fixture.DevRepo.BackendRunner.Query(parts[0], parts[1:]...)
		fmt.Println("XXXXXXXXXXXXXXXXX " + strings.ToUpper(command) + " START XXXXXXXXXXXXXXXXXXXXXXXXXXXXXXXXXXXXXXXXXXXXX")
		fmt.Println(output)
		fmt.Println("XXXXXXXXXXXXXXXXX " + strings.ToUpper(command) + " END XXXXXXXXXXXXXXXXXXXXXXXXXXXXXXXXXXXXXXXXXXXXXXX")
		return err
	})

	suite.Step(`^file "([^"]+)" still contains unresolved conflicts$`, func(name string) error {
		content := state.fixture.DevRepo.FileContent(name)
		if !strings.Contains(content, "<<<<<<<") {
			return fmt.Errorf("file %q does not contain unresolved conflicts", name)
		}
		return nil
	})

	suite.Step(`^file "([^"]*)" still has content "([^"]*)"$`, func(file, expectedContent string) error {
		actualContent := state.fixture.DevRepo.FileContent(file)
		if expectedContent != actualContent {
			return fmt.Errorf("file content does not match\n\nEXPECTED: %q\n\nACTUAL:\n\n%q\n----------------------------", expectedContent, actualContent)
		}
		return nil
	})

	suite.Step(`^Git has version "([^"]*)"$`, func(version string) error {
		state.fixture.DevRepo.MockGit(version)
		return nil
	})

	suite.Step(`^Git Town is no longer configured$`, func() error {
		if state.fixture.DevRepo.HasGitTownConfigNow() {
			return fmt.Errorf("unexpected Git Town configuration")
		}
		return nil
	})

	suite.Step(`^Git Town is not configured$`, func() error {
		err := state.fixture.DevRepo.Config.RemovePerennialBranchConfiguration()
		if err != nil {
			return err
		}
		state.fixture.DevRepo.DeleteMainBranchConfiguration()
		return nil
	})

	suite.Step(`^Git Town setting "color.ui" is "([^"]*)"$`, func(value string) error {
		return state.fixture.DevRepo.Config.SetColorUI(value)
	})

	suite.Step(`^Git Town parent setting for branch "([^"]*)" is "([^"]*)"$`, func(branch, value string) error {
		branchName := domain.NewLocalBranchName(branch)
		configKey := configdomain.NewParentKey(branchName)
		return state.fixture.DevRepo.Config.SetLocalConfigValue(configKey, value)
	})

<<<<<<< HEAD
	suite.Step(`^(?:local )?Git Town setting "([^"]*)" is "([^"]*)"$`, func(name, value string) error {
		configKey := configdomain.ParseKey("git-town." + name)
		return state.fixture.DevRepo.Config.SetLocalConfigValue(*configKey, value)
=======
	suite.Step(`^Git Town setting "([^"]*)" is now "([^"]*)"$`, func(name, want string) error {
		configKey := config.ParseKey("git-town." + name)
		have := state.fixture.DevRepo.Config.LocalOrGlobalConfigValue(*configKey)
		if have != want {
			return fmt.Errorf("expected setting %q to be %q, but was %q", name, want, have)
		}
		return nil
>>>>>>> 9f39e891
	})

	suite.Step(`^global Git Town setting "([^"]*)" is "([^"]*)"$`, func(name, value string) error {
		configKey := configdomain.ParseKey("git-town." + name)
		err := state.fixture.DevRepo.Config.SetGlobalConfigValue(*configKey, value)
		return err
	})

<<<<<<< HEAD
	suite.Step(`^local Git Town setting "([^"]*)" no longer exists$`, func(name string) error {
		configKey := configdomain.ParseKey("git-town." + name)
		newValue := state.fixture.DevRepo.Config.LocalConfigValue(*configKey)
		if newValue == "" {
			return nil
		}
		return fmt.Errorf("should not have local %q anymore but has value %q", name, newValue)
	})

=======
>>>>>>> 9f39e891
	suite.Step(`^global Git Town setting "([^"]*)" no longer exists$`, func(name string) error {
		configKey := configdomain.ParseKey("git-town." + name)
		newValue := state.fixture.DevRepo.Config.GlobalConfigValue(*configKey)
		if newValue == "" {
			return nil
		}
		return fmt.Errorf("should not have global %q anymore but has value %q", name, newValue)
	})

<<<<<<< HEAD
	suite.Step(`^Git Town setting "([^"]*)" is now "([^"]*)"$`, func(name, want string) error {
		configKey := configdomain.ParseKey("git-town." + name)
		have := state.fixture.DevRepo.Config.LocalOrGlobalConfigValue(*configKey)
		if have != want {
			return fmt.Errorf("expected setting %q to be %q, but was %q", name, want, have)
		}
		return nil
	})

	suite.Step(`^local Git Town setting "([^"]*)" is now "([^"]*)"$`, func(name, want string) error {
		configKey := configdomain.ParseKey("git-town." + name)
		have := state.fixture.DevRepo.Config.LocalConfigValue(*configKey)
		if have != want {
			return fmt.Errorf("expected local setting %q to be %q, but was %q", name, want, have)
		}
		return nil
	})

=======
>>>>>>> 9f39e891
	suite.Step(`^global Git Town setting "([^"]*)" is (?:now|still) "([^"]*)"$`, func(name, want string) error {
		configKey := configdomain.ParseKey("git-town." + name)
		have := state.fixture.DevRepo.Config.GlobalConfigValue(*configKey)
		if have != want {
			return fmt.Errorf("expected global setting %q to be %q, but was %q", name, want, have)
		}
		return nil
	})

	suite.Step(`^I add commit "([^"]*)" to the "([^"]*)" branch`, func(message, branch string) error {
		state.fixture.DevRepo.CreateCommit(git.Commit{
			Branch:      domain.NewLocalBranchName(branch),
			FileName:    "new_file",
			FileContent: "new content",
			Message:     message,
		})
		return nil
	})

	suite.Step(`^I am not prompted for any parent branches$`, func() error {
		notExpected := "Please specify the parent branch of"
		if strings.Contains(state.runOutput, notExpected) {
			return fmt.Errorf("text found:\n\nDID NOT EXPECT: %q\n\nACTUAL\n\n%q\n----------------------------", notExpected, state.runOutput)
		}
		return nil
	})

	suite.Step(`^I am outside a Git repo$`, func() error {
		state.insideGitRepo = false
		os.RemoveAll(filepath.Join(state.fixture.DevRepo.WorkingDir, ".git"))
		return nil
	})

	suite.Step(`^I resolve the conflict in "([^"]*)"(?: with "([^"]*)")?$`, func(filename, content string) error {
		if content == "" {
			content = "resolved content"
		}
		state.fixture.DevRepo.CreateFile(filename, content)
		state.fixture.DevRepo.StageFiles(filename)
		return nil
	})

	suite.Step(`^I (?:run|ran) "(.+)"$`, func(command string) error {
		updateInitialSHAs(state)
		state.runOutput, state.runExitCode = state.fixture.DevRepo.MustQueryStringCode(command)
		state.fixture.DevRepo.Config.Reload()
		return nil
	})

	suite.Step(`^I (?:run|ran) "([^"]+)" and answer(?:ed)? the prompts:$`, func(cmd string, input *messages.PickleStepArgument_PickleTable) error {
		updateInitialSHAs(state)
		state.runOutput, state.runExitCode = state.fixture.DevRepo.MustQueryStringCodeWith(cmd, &subshell.Options{Input: helpers.TableToInput(input)})
		state.fixture.DevRepo.Config.Reload()
		return nil
	})

	suite.Step(`^I run "([^"]*)" and close the editor$`, func(cmd string) error {
		updateInitialSHAs(state)
		env := append(os.Environ(), "GIT_EDITOR=true")
		state.runOutput, state.runExitCode = state.fixture.DevRepo.MustQueryStringCodeWith(cmd, &subshell.Options{Env: env})
		state.fixture.DevRepo.Config.Reload()
		return nil
	})

	suite.Step(`^I run "([^"]*)" and enter an empty commit message$`, func(cmd string) error {
		updateInitialSHAs(state)
		state.fixture.DevRepo.MockCommitMessage("")
		state.runOutput, state.runExitCode = state.fixture.DevRepo.MustQueryStringCode(cmd)
		state.fixture.DevRepo.Config.Reload()
		return nil
	})

	suite.Step(`^I run "([^"]*)" and enter "([^"]*)" for the commit message$`, func(cmd, message string) error {
		updateInitialSHAs(state)
		state.fixture.DevRepo.MockCommitMessage(message)
		state.runOutput, state.runExitCode = state.fixture.DevRepo.MustQueryStringCode(cmd)
		state.fixture.DevRepo.Config.Reload()
		return nil
	})

	suite.Step(`^I run "([^"]*)", answer the prompts, and close the next editor:$`, func(cmd string, input *messages.PickleStepArgument_PickleTable) error {
		updateInitialSHAs(state)
		env := append(os.Environ(), "GIT_EDITOR=true")
		state.runOutput, state.runExitCode = state.fixture.DevRepo.MustQueryStringCodeWith(cmd, &subshell.Options{Env: env, Input: helpers.TableToInput(input)})
		state.fixture.DevRepo.Config.Reload()
		return nil
	})

	suite.Step(`^I run "([^"]+)" in the "([^"]+)" folder$`, func(cmd, folderName string) error {
		updateInitialSHAs(state)
		state.runOutput, state.runExitCode = state.fixture.DevRepo.MustQueryStringCodeWith(cmd, &subshell.Options{Dir: folderName})
		state.fixture.DevRepo.Config.Reload()
		return nil
	})

	suite.Step(`^inspect the repo$`, func() error {
		fmt.Printf("\nThe workspace is at %s\n", state.fixture.DevRepo.WorkingDir)
		_, _, err := keyboard.GetSingleKey()
		if err != nil {
			return fmt.Errorf("cannot read from os.Stdin: %w", err)
		}
		return nil
	})

	suite.Step(`^it does not print "(.+)"$`, func(text string) error {
		if strings.Contains(stripansi.Strip(state.runOutput), text) {
			return fmt.Errorf("text found: %q", text)
		}
		return nil
	})

	suite.Step(`^it prints:$`, func(expected *messages.PickleStepArgument_PickleDocString) error {
		if state.runExitCode != 0 {
			return fmt.Errorf("unexpected exit code %d", state.runExitCode)
		}
		if !strings.Contains(stripansi.Strip(state.runOutput), expected.Content) {
			fmt.Println("ERROR: text not found:")
			fmt.Println("\nEXPECTED:", expected.Content)
			fmt.Println()
			fmt.Println("==================================================================")
			fmt.Println("ACTUAL OUTPUT START ==============================================")
			fmt.Println("==================================================================")
			fmt.Println()
			fmt.Println(state.runOutput)
			fmt.Println()
			fmt.Println("==================================================================")
			fmt.Println("ACTUAL OUTPUT END ================================================")
			fmt.Println("==================================================================")
			fmt.Println()
			return fmt.Errorf("expected text not found")
		}
		return nil
	})

	suite.Step(`^it prints no output$`, func() error {
		output := state.runOutput
		if output != "" {
			return fmt.Errorf("expected no output but found %q", output)
		}
		return nil
	})

	suite.Step(`^it prints something like:$`, func(expected *messages.PickleStepArgument_PickleDocString) error {
		regex := regexp.MustCompile(expected.Content)
		have := stripansi.Strip(state.runOutput)
		if !regex.MatchString(have) {
			return fmt.Errorf("EXPECTED: content matching %q\nGOT: %q", expected.Content, have)
		}
		return nil
	})

	suite.Step(`^it prints the error:$`, func(expected *messages.PickleStepArgument_PickleDocString) error {
		state.runExitCodeChecked = true
		if !strings.Contains(stripansi.Strip(state.runOutput), expected.Content) {
			return fmt.Errorf("text not found:\n%s\n\nactual text:\n%s", expected.Content, state.runOutput)
		}
		if state.runExitCode == 0 {
			return fmt.Errorf("expected exit code %d", state.runExitCode)
		}
		return nil
	})

	suite.Step(`^it runs no commands$`, func() error {
		commands := output.GitCommandsInGitTownOutput(state.runOutput)
		if len(commands) > 0 {
			fmt.Println("\n\nERROR: Unexpected commands run!")
			for _, command := range commands {
				fmt.Printf("%s > %s\n", command.Branch, command.Command)
			}
			fmt.Println()
			fmt.Println()
			return fmt.Errorf("expected no commands but found %d commands", len(commands))
		}
		return nil
	})

	suite.Step(`^it runs the commands$`, func(input *messages.PickleStepArgument_PickleTable) error {
		commands := output.GitCommandsInGitTownOutput(state.runOutput)
		table := output.RenderExecutedGitCommands(commands, input)
		dataTable := datatable.FromGherkin(input)
		expanded := dataTable.Expand(
			&state.fixture.DevRepo,
			state.fixture.OriginRepo,
			state.initialDevSHAs,
			state.initialOriginSHAs,
		)
		diff, errorCount := table.EqualDataTable(expanded)
		if errorCount != 0 {
			fmt.Printf("\nERROR! Found %d differences in the commands run\n\n", errorCount)
			fmt.Println(diff)
			return fmt.Errorf("mismatching commands run, see diff above")
		}
		return nil
	})

	suite.Step(`^it runs without error$`, func() error {
		if state.runExitCode != 0 {
			return fmt.Errorf("did not expect the Git Town command to produce an exit code: %d", state.runExitCode)
		}
		return nil
	})

	suite.Step(`^"([^"]*)" launches a new proposal with this url in my browser:$`, func(tool string, url *messages.PickleStepArgument_PickleDocString) error {
		want := fmt.Sprintf("%s called with: %s", tool, url.Content)
		want = strings.ReplaceAll(want, "?", `\?`)
		regex := regexp.MustCompile(want)
		have := state.runOutput
		if !regex.MatchString(have) {
			return fmt.Errorf("EXPECTED: a regex matching %q\nGOT: %q", want, have)
		}
		return nil
	})

	suite.Step(`^local Git Town setting "([^"]*)" no longer exists$`, func(name string) error {
		configKey := config.ParseKey("git-town." + name)
		newValue := state.fixture.DevRepo.Config.LocalConfigValue(*configKey)
		if newValue == "" {
			return nil
		}
		return fmt.Errorf("should not have local %q anymore but has value %q", name, newValue)
	})

	suite.Step(`^(?:local )?Git Town setting "([^"]*)" is "([^"]*)"$`, func(name, value string) error {
		configKey := config.ParseKey("git-town." + name)
		return state.fixture.DevRepo.Config.SetLocalConfigValue(*configKey, value)
	})

	suite.Step(`^local Git Town setting "([^"]*)" is now "([^"]*)"$`, func(name, want string) error {
		configKey := config.ParseKey("git-town." + name)
		have := state.fixture.DevRepo.Config.LocalConfigValue(*configKey)
		if have != want {
			return fmt.Errorf("expected local setting %q to be %q, but was %q", name, want, have)
		}
		return nil
	})

	suite.Step(`^my repo does not have an origin$`, func() error {
		state.fixture.DevRepo.RemoveRemote(domain.OriginRemote)
		state.initialRemoteBranches = domain.LocalBranchNames{}
		state.fixture.OriginRepo = nil
		return nil
	})

	suite.Step(`^my repo has a Git submodule$`, func() error {
		state.fixture.AddSubmoduleRepo()
		state.fixture.DevRepo.AddSubmodule(state.fixture.SubmoduleRepo.WorkingDir)
		return nil
	})

	suite.Step(`^no lineage exists now$`, func() error {
		if state.fixture.DevRepo.Config.ContainsLineage() {
			branchInfo := state.fixture.DevRepo.Config.Lineage(state.fixture.DevRepo.Config.RemoveLocalConfigValue)
			return fmt.Errorf("unexpected Git Town lineage information: %+v", branchInfo)
		}
		return nil
	})

	suite.Step(`^no merge is in progress$`, func() error {
		if state.fixture.DevRepo.HasMergeInProgress() {
			return fmt.Errorf("expected no merge in progress")
		}
		return nil
	})

	suite.Step(`^no rebase is in progress$`, func() error {
		repoStatus, err := state.fixture.DevRepo.RepoStatus()
		if err != nil {
			return err
		}
		if repoStatus.RebaseInProgress {
			return fmt.Errorf("expected no rebase in progress")
		}
		return nil
	})

	suite.Step(`^no tool to open browsers is installed$`, func() error {
		state.fixture.DevRepo.MockNoCommandsInstalled()
		return nil
	})

	suite.Step(`^no uncommitted files exist$`, func() error {
		files := state.fixture.DevRepo.UncommittedFiles()
		if len(files) > 0 {
			return fmt.Errorf("unexpected uncommitted files: %s", files)
		}
		return nil
	})

	suite.Step(`^offline mode is disabled$`, func() error {
		isOffline, err := state.fixture.DevRepo.Config.IsOffline()
		if err != nil {
			return err
		}
		if isOffline {
			return fmt.Errorf("expected to not be offline but am")
		}
		return nil
	})

	suite.Step(`^offline mode is enabled$`, func() error {
		return state.fixture.DevRepo.Config.SetOffline(true)
	})

	suite.Step(`^origin deletes the "([^"]*)" branch$`, func(branch string) error {
		slice.Remove(&state.initialRemoteBranches, domain.NewLocalBranchName(branch))
		state.fixture.OriginRepo.RemoveBranch(domain.NewLocalBranchName(branch))
		return nil
	})

	suite.Step(`^origin ships the "([^"]*)" branch$`, func(branch string) error {
		state.fixture.OriginRepo.CheckoutBranch(domain.NewLocalBranchName("main"))
		err := state.fixture.OriginRepo.MergeBranch(domain.NewLocalBranchName(branch))
		if err != nil {
			return err
		}
		state.fixture.OriginRepo.RemoveBranch(domain.NewLocalBranchName(branch))
		slice.Remove(&state.initialRemoteBranches, domain.NewLocalBranchName(branch))
		return nil
	})

	suite.Step(`^the branches "([^"]+)" and "([^"]+)"$`, func(branch1, branch2 string) error {
		for _, branchName := range []string{branch1, branch2} {
			branch := domain.NewLocalBranchName(branchName)
			state.fixture.DevRepo.CreateBranch(branch, domain.NewLocalBranchName("main"))
			state.initialLocalBranches = append(state.initialLocalBranches, branch)
		}
		return nil
	})

	suite.Step(`^the branches are now$`, func(table *messages.PickleStepArgument_PickleTable) error {
		existing := state.fixture.Branches()
		diff, errCount := existing.EqualGherkin(table)
		if errCount > 0 {
			fmt.Printf("\nERROR! Found %d differences in the branches\n\n", errCount)
			fmt.Println(diff)
			return fmt.Errorf("mismatching branches found, see the diff above")
		}
		return nil
	})

	suite.Step(`^the commits$`, func(table *messages.PickleStepArgument_PickleTable) error {
		state.initialCommits = table
		// create the commits
		commits := git.FromGherkinTable(table)
		state.fixture.CreateCommits(commits)
		// restore the initial branch
		if state.initialCurrentBranch.IsEmpty() {
			state.fixture.DevRepo.CheckoutBranch(domain.NewLocalBranchName("main"))
			return nil
		}
		// NOTE: reading the cached value here to keep the test suite fast by avoiding unnecessary disk access
		if state.fixture.DevRepo.CurrentBranchCache.Value() != state.initialCurrentBranch {
			state.fixture.DevRepo.CheckoutBranch(state.initialCurrentBranch)
			return nil
		}
		return nil
	})

	suite.Step(`^the coworker fetches updates$`, func() error {
		state.fixture.CoworkerRepo.Fetch()
		return nil
	})

	suite.Step(`^the coworker is on the "([^"]*)" branch$`, func(branch string) error {
		state.fixture.CoworkerRepo.CheckoutBranch(domain.NewLocalBranchName(branch))
		return nil
	})

	suite.Step(`^the coworker runs "([^"]+)"$`, func(command string) error {
		state.runOutput, state.runExitCode = state.fixture.CoworkerRepo.MustQueryStringCode(command)
		return nil
	})

	suite.Step(`^the coworker sets the parent branch of "([^"]*)" as "([^"]*)"$`, func(childBranch, parentBranch string) error {
		_ = state.fixture.CoworkerRepo.Config.SetParent(domain.NewLocalBranchName(childBranch), domain.NewLocalBranchName(parentBranch))
		return nil
	})

	suite.Step(`^the coworker sets the "sync-feature-strategy" to "(merge|rebase)"$`, func(value string) error {
		syncFeatureStrategy, err := configdomain.NewSyncFeatureStrategy(value)
		if err != nil {
			return err
		}
		_ = state.fixture.CoworkerRepo.Config.SetSyncFeatureStrategy(syncFeatureStrategy)
		return nil
	})

	suite.Step(`^the current branch is "([^"]*)"$`, func(name string) error {
		branch := domain.NewLocalBranchName(name)
		state.initialCurrentBranch = branch
		if !slice.Contains(state.initialLocalBranches, branch) {
			state.initialLocalBranches = append(state.initialLocalBranches, branch)
			state.fixture.DevRepo.CreateBranch(branch, domain.NewLocalBranchName("main"))
		}
		state.fixture.DevRepo.CheckoutBranch(branch)
		return nil
	})

	suite.Step(`^the current branch is a (local )?(feature|perennial) branch "([^"]*)"$`, func(localStr, branchType, branchName string) error {
		branch := domain.NewLocalBranchName(branchName)
		isLocal := localStr != ""
		var err error
		switch branchType {
		case "feature":
			err = state.fixture.DevRepo.CreateFeatureBranch(branch)
		case "perennial":
			state.fixture.DevRepo.CreatePerennialBranches(branch)
		default:
			panic(fmt.Sprintf("unknown branch type: %q", branchType))
		}
		if err != nil {
			return err
		}
		state.initialLocalBranches = append(state.initialLocalBranches, branch)
		if branchType == "feature" {
			state.initialLineage.AddRow(branchName, "main")
		}
		if !isLocal {
			state.initialRemoteBranches = append(state.initialRemoteBranches, branch)
			state.fixture.DevRepo.PushBranchToRemote(branch, domain.OriginRemote)
		}
		state.initialCurrentBranch = branch
		// NOTE: reading the cached value here to keep the test suite fast by avoiding unnecessary disk access
		if !state.fixture.DevRepo.CurrentBranchCache.Initialized() || state.fixture.DevRepo.CurrentBranchCache.Value() != branch {
			state.fixture.DevRepo.CheckoutBranch(branch)
		}
		return nil
	})

	suite.Step(`^the current branch is "([^"]*)" and the previous branch is "([^"]*)"$`, func(currentText, previousText string) error {
		current := domain.NewLocalBranchName(currentText)
		previous := domain.NewLocalBranchName(previousText)
		state.initialCurrentBranch = current
		state.fixture.DevRepo.CheckoutBranch(previous)
		state.fixture.DevRepo.CheckoutBranch(current)
		return nil
	})

	suite.Step(`^the current branch is (?:now|still) "([^"]*)"$`, func(expected string) error {
		state.fixture.DevRepo.CurrentBranchCache.Invalidate()
		actual, err := state.fixture.DevRepo.CurrentBranch()
		if err != nil {
			return fmt.Errorf("cannot determine current branch of developer repo: %w", err)
		}
		if actual.String() != expected {
			return fmt.Errorf("expected active branch %q but is %q", expected, actual)
		}
		return nil
	})

	suite.Step(`^the initial lineage exists$`, func() error {
		have := state.fixture.DevRepo.LineageTable()
		state.initialLineage.Sort()
		diff, errCnt := have.EqualDataTable(state.initialLineage)
		if errCnt > 0 {
			fmt.Printf("\nERROR! Found %d differences in the lineage\n\n", errCnt)
			fmt.Printf("INITIAL LINEAGE:\n%s\n", state.initialLineage.String())
			fmt.Printf("CURRENT LINEAGE:\n%s\n", have.String())
			fmt.Println(diff)
			return fmt.Errorf("mismatching branches found, see the diff above")
		}
		return nil
	})

	suite.Step(`^the initial branches and lineage exist$`, func() error {
		// verify initial branches
		have := state.fixture.Branches()
		want := state.InitialBranches()
		diff, errorCount := have.EqualDataTable(want)
		if errorCount != 0 {
			fmt.Printf("\nERROR! Found %d differences in the existing branches\n\n", errorCount)
			fmt.Println(diff)
			return fmt.Errorf("mismatching branches found, see diff above")
		}
		// verify initial lineage
		state.initialLineage.Sort()
		have = state.fixture.DevRepo.LineageTable()
		diff, errCnt := have.EqualDataTable(state.initialLineage)
		if errCnt > 0 {
			fmt.Printf("\nERROR! Found %d differences in the lineage\n\n", errCnt)
			fmt.Println(diff)
			return fmt.Errorf("mismatching lineage found, see the diff above")
		}
		return nil
	})

	suite.Step(`^the initial branches exist$`, func() error {
		have := state.fixture.Branches()
		want := state.InitialBranches()
		// fmt.Printf("HAVE:\n%s\n", have.String())
		// fmt.Printf("WANT:\n%s\n", want.String())
		diff, errorCount := have.EqualDataTable(want)
		if errorCount != 0 {
			fmt.Printf("\nERROR! Found %d differences in the existing branches\n\n", errorCount)
			fmt.Println(diff)
			return fmt.Errorf("mismatching branches found, see diff above")
		}
		return nil
	})

	suite.Step(`^the initial commits exist$`, func() error {
		return state.compareTable(state.initialCommits)
	})

	suite.Step(`^the (local )?feature branches "([^"]+)" and "([^"]+)"$`, func(localStr, branch1, branch2 string) error {
		isLocal := localStr != ""
		for _, branchText := range []string{branch1, branch2} {
			branch := domain.NewLocalBranchName(branchText)
			err := state.fixture.DevRepo.CreateFeatureBranch(branch)
			if err != nil {
				return err
			}
			state.initialLocalBranches = append(state.initialLocalBranches, branch)
			state.initialLineage.AddRow(branchText, "main")
			if !isLocal {
				state.fixture.DevRepo.PushBranchToRemote(branch, domain.OriginRemote)
				state.initialRemoteBranches = append(state.initialRemoteBranches, branch)
			}
		}
		return nil
	})

	suite.Step(`^the (local )?feature branches "([^"]+)", "([^"]+)", and "([^"]+)"$`, func(localStr, branch1, branch2, branch3 string) error {
		isLocal := localStr != ""
		for _, branchText := range []string{branch1, branch2, branch3} {
			branch := domain.NewLocalBranchName(branchText)
			err := state.fixture.DevRepo.CreateFeatureBranch(branch)
			if err != nil {
				return err
			}
			state.initialLocalBranches = append(state.initialLocalBranches, branch)
			state.initialLineage.AddRow(branchText, "main")
			if !isLocal {
				state.fixture.DevRepo.PushBranchToRemote(branch, domain.OriginRemote)
				state.initialRemoteBranches = append(state.initialRemoteBranches, branch)
			}
		}
		return nil
	})

	suite.Step(`^the (local )?perennial branches "([^"]+)" and "([^"]+)"$`, func(localStr, branch1Text, branch2Text string) error {
		branch1 := domain.NewLocalBranchName(branch1Text)
		branch2 := domain.NewLocalBranchName(branch2Text)
		isLocal := localStr != ""
		state.fixture.DevRepo.CreatePerennialBranches(branch1, branch2)
		state.initialLocalBranches = append(state.initialLocalBranches, branch1, branch2)
		if !isLocal {
			state.initialRemoteBranches = append(state.initialRemoteBranches, branch1, branch2)
			state.fixture.DevRepo.PushBranchToRemote(branch1, domain.OriginRemote)
			state.fixture.DevRepo.PushBranchToRemote(branch2, domain.OriginRemote)
		}
		return nil
	})

	suite.Step(`^the (local )?perennial branches "([^"]+)", "([^"]+)", and "([^"]+)"$`, func(localStr, branch1, branch2, branch3 string) error {
		isLocal := localStr != ""
		for _, branchText := range []string{branch1, branch2, branch3} {
			branch := domain.NewLocalBranchName(branchText)
			state.fixture.DevRepo.CreatePerennialBranches(branch)
			state.initialLocalBranches = append(state.initialLocalBranches, branch)
			if !isLocal {
				state.fixture.DevRepo.PushBranchToRemote(branch, domain.OriginRemote)
				state.initialRemoteBranches = append(state.initialRemoteBranches, branch)
			}
		}
		return nil
	})

	suite.Step(`^the main branch is "([^"]+)"$`, func(name string) error {
		return state.fixture.DevRepo.Config.SetMainBranch(domain.NewLocalBranchName(name))
	})

	suite.Step(`^the main branch is now "([^"]+)"$`, func(want string) error {
		have := state.fixture.DevRepo.Config.MainBranch()
		if have.String() != want {
			return fmt.Errorf("expected %q, got %q", want, have)
		}
		return nil
	})

	suite.Step(`^the origin is "([^"]*)"$`, func(origin string) error {
		state.fixture.DevRepo.SetTestOrigin(origin)
		return nil
	})

	suite.Step(`^the perennial branches are "([^"]+)"$`, func(name string) error {
		return state.fixture.DevRepo.Config.AddToPerennialBranches(domain.NewLocalBranchName(name))
	})

	suite.Step(`^the perennial branches are "([^"]+)" and "([^"]+)"$`, func(branch1, branch2 string) error {
		return state.fixture.DevRepo.Config.AddToPerennialBranches(domain.NewLocalBranchName(branch1), domain.NewLocalBranchName(branch2))
	})

	suite.Step(`^the perennial branches are not configured$`, func() error {
		return state.fixture.DevRepo.Config.RemovePerennialBranchConfiguration()
	})

	suite.Step(`^the perennial branches are now "([^"]+)"$`, func(name string) error {
		actual := state.fixture.DevRepo.Config.PerennialBranches()
		if len(actual) != 1 {
			return fmt.Errorf("expected 1 perennial branch, got %q", actual)
		}
		if actual[0].String() != name {
			return fmt.Errorf("expected %q, got %q", name, actual[0])
		}
		return nil
	})

	suite.Step(`^the perennial branches are now "([^"]+)" and "([^"]+)"$`, func(branch1, branch2 string) error {
		actual := state.fixture.DevRepo.Config.PerennialBranches()
		if len(actual) != 2 {
			return fmt.Errorf("expected 2 perennial branches, got %q", actual)
		}
		if actual[0].String() != branch1 || actual[1].String() != branch2 {
			return fmt.Errorf("expected %q, got %q", []string{branch1, branch2}, actual)
		}
		return nil
	})

	suite.Step(`^the previous Git branch is (?:now|still) "([^"]*)"$`, func(want string) error {
		have := state.fixture.DevRepo.BackendCommands.PreviouslyCheckedOutBranch()
		if have.String() != want {
			return fmt.Errorf("expected previous branch %q but got %q", want, have)
		}
		return nil
	})

	suite.Step(`^there are still no perennial branches$`, func() error {
		branches := state.fixture.DevRepo.Config.PerennialBranches()
		if len(branches) > 0 {
			return fmt.Errorf("expected no perennial branches, got %q", branches)
		}
		return nil
	})

	suite.Step(`^these committed files exist now$`, func(table *messages.PickleStepArgument_PickleTable) error {
		fileTable := state.fixture.DevRepo.FilesInBranches(domain.NewLocalBranchName("main"))
		diff, errorCount := fileTable.EqualGherkin(table)
		if errorCount != 0 {
			fmt.Printf("\nERROR! Found %d differences in the existing files\n\n", errorCount)
			fmt.Println(diff)
			return fmt.Errorf("mismatching files found, see diff above")
		}
		return nil
	})

	suite.Step(`^these commits exist now$`, func(table *messages.PickleStepArgument_PickleTable) error {
		return state.compareTable(table)
	})

	suite.Step(`^these tags exist$`, func(table *messages.PickleStepArgument_PickleTable) error {
		tagTable := state.fixture.TagTable()
		diff, errorCount := tagTable.EqualGherkin(table)
		if errorCount != 0 {
			fmt.Printf("\nERROR! Found %d differences in the existing tags\n\n", errorCount)
			fmt.Println(diff)
			return fmt.Errorf("mismatching tags found, see diff above")
		}
		return nil
	})

	suite.Step(`^the tags$`, func(table *messages.PickleStepArgument_PickleTable) error {
		state.fixture.CreateTags(table)
		return nil
	})

	suite.Step(`^the uncommitted file is stashed$`, func() error {
		uncommittedFiles := state.fixture.DevRepo.UncommittedFiles()
		for _, ucf := range uncommittedFiles {
			if ucf == state.uncommittedFileName {
				return fmt.Errorf("expected file %q to be stashed but it is still uncommitted", state.uncommittedFileName)
			}
		}
		stashSnapshot, err := state.fixture.DevRepo.StashSnapshot()
		if err != nil {
			return err
		}
		if stashSnapshot != 1 {
			return fmt.Errorf("expected 1 stash but found %d", stashSnapshot)
		}
		return nil
	})

	suite.Step(`^the uncommitted file still exists$`, func() error {
		hasFile := state.fixture.DevRepo.HasFile(
			state.uncommittedFileName,
			state.uncommittedContent,
		)
		if hasFile != "" {
			return errors.New(hasFile)
		}
		return nil
	})

	suite.Step(`^this branch lineage exists now$`, func(input *messages.PickleStepArgument_PickleTable) error {
		table := state.fixture.DevRepo.LineageTable()
		diff, errCount := table.EqualGherkin(input)
		if errCount > 0 {
			fmt.Printf("\nERROR! Found %d differences in the lineage\n\n", errCount)
			fmt.Println(diff)
			return fmt.Errorf("mismatching branches found, see the diff above")
		}
		return nil
	})

	suite.Step(`^tool "([^"]*)" is broken$`, func(name string) error {
		state.fixture.DevRepo.MockBrokenCommand(name)
		return nil
	})

	suite.Step(`^tool "([^"]*)" is installed$`, func(tool string) error {
		state.fixture.DevRepo.MockCommand(tool)
		return nil
	})
}

func updateInitialSHAs(state *ScenarioState) {
	if len(state.initialDevSHAs) == 0 && state.insideGitRepo {
		state.initialDevSHAs = state.fixture.DevRepo.TestCommands.CommitSHAs()
	}
	if len(state.initialOriginSHAs) == 0 && state.insideGitRepo && state.fixture.OriginRepo != nil {
		state.initialOriginSHAs = state.fixture.OriginRepo.TestCommands.CommitSHAs()
	}
}<|MERGE_RESOLUTION|>--- conflicted
+++ resolved
@@ -250,49 +250,6 @@
 		return state.fixture.DevRepo.Config.SetLocalConfigValue(configKey, value)
 	})
 
-<<<<<<< HEAD
-	suite.Step(`^(?:local )?Git Town setting "([^"]*)" is "([^"]*)"$`, func(name, value string) error {
-		configKey := configdomain.ParseKey("git-town." + name)
-		return state.fixture.DevRepo.Config.SetLocalConfigValue(*configKey, value)
-=======
-	suite.Step(`^Git Town setting "([^"]*)" is now "([^"]*)"$`, func(name, want string) error {
-		configKey := config.ParseKey("git-town." + name)
-		have := state.fixture.DevRepo.Config.LocalOrGlobalConfigValue(*configKey)
-		if have != want {
-			return fmt.Errorf("expected setting %q to be %q, but was %q", name, want, have)
-		}
-		return nil
->>>>>>> 9f39e891
-	})
-
-	suite.Step(`^global Git Town setting "([^"]*)" is "([^"]*)"$`, func(name, value string) error {
-		configKey := configdomain.ParseKey("git-town." + name)
-		err := state.fixture.DevRepo.Config.SetGlobalConfigValue(*configKey, value)
-		return err
-	})
-
-<<<<<<< HEAD
-	suite.Step(`^local Git Town setting "([^"]*)" no longer exists$`, func(name string) error {
-		configKey := configdomain.ParseKey("git-town." + name)
-		newValue := state.fixture.DevRepo.Config.LocalConfigValue(*configKey)
-		if newValue == "" {
-			return nil
-		}
-		return fmt.Errorf("should not have local %q anymore but has value %q", name, newValue)
-	})
-
-=======
->>>>>>> 9f39e891
-	suite.Step(`^global Git Town setting "([^"]*)" no longer exists$`, func(name string) error {
-		configKey := configdomain.ParseKey("git-town." + name)
-		newValue := state.fixture.DevRepo.Config.GlobalConfigValue(*configKey)
-		if newValue == "" {
-			return nil
-		}
-		return fmt.Errorf("should not have global %q anymore but has value %q", name, newValue)
-	})
-
-<<<<<<< HEAD
 	suite.Step(`^Git Town setting "([^"]*)" is now "([^"]*)"$`, func(name, want string) error {
 		configKey := configdomain.ParseKey("git-town." + name)
 		have := state.fixture.DevRepo.Config.LocalOrGlobalConfigValue(*configKey)
@@ -302,17 +259,21 @@
 		return nil
 	})
 
-	suite.Step(`^local Git Town setting "([^"]*)" is now "([^"]*)"$`, func(name, want string) error {
-		configKey := configdomain.ParseKey("git-town." + name)
-		have := state.fixture.DevRepo.Config.LocalConfigValue(*configKey)
-		if have != want {
-			return fmt.Errorf("expected local setting %q to be %q, but was %q", name, want, have)
-		}
-		return nil
-	})
-
-=======
->>>>>>> 9f39e891
+	suite.Step(`^global Git Town setting "([^"]*)" is "([^"]*)"$`, func(name, value string) error {
+		configKey := config.ParseKey("git-town." + name)
+		err := state.fixture.DevRepo.Config.SetGlobalConfigValue(*configKey, value)
+		return err
+	})
+
+	suite.Step(`^global Git Town setting "([^"]*)" no longer exists$`, func(name string) error {
+		configKey := config.ParseKey("git-town." + name)
+		newValue := state.fixture.DevRepo.Config.GlobalConfigValue(*configKey)
+		if newValue == "" {
+			return nil
+		}
+		return fmt.Errorf("should not have global %q anymore but has value %q", name, newValue)
+	})
+
 	suite.Step(`^global Git Town setting "([^"]*)" is (?:now|still) "([^"]*)"$`, func(name, want string) error {
 		configKey := configdomain.ParseKey("git-town." + name)
 		have := state.fixture.DevRepo.Config.GlobalConfigValue(*configKey)
