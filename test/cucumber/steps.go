package cucumber

import (
	"errors"
	"fmt"
	"log"
	"os"
	"path/filepath"
	"regexp"
	"strings"
	"sync"

	"github.com/acarl005/stripansi"
	"github.com/cucumber/godog"
	"github.com/cucumber/messages-go/v10"
	"github.com/eiannone/keyboard"
	"github.com/git-town/git-town/v11/src/cli/print"
	"github.com/git-town/git-town/v11/src/config/configdomain"
	"github.com/git-town/git-town/v11/src/domain"
	"github.com/git-town/git-town/v11/src/gohacks/slice"
	"github.com/git-town/git-town/v11/test/asserts"
	"github.com/git-town/git-town/v11/test/datatable"
	"github.com/git-town/git-town/v11/test/fixture"
	"github.com/git-town/git-town/v11/test/git"
	"github.com/git-town/git-town/v11/test/helpers"
	"github.com/git-town/git-town/v11/test/output"
	"github.com/git-town/git-town/v11/test/subshell"
)

// beforeSuiteMux ensures that we run BeforeSuite only once globally.
var beforeSuiteMux sync.Mutex //nolint:gochecknoglobals

// the global FixtureFactory instance.
var fixtureFactory *fixture.Factory //nolint:gochecknoglobals

// Steps defines Cucumber step implementations around Git workspace management.
func Steps(suite *godog.Suite, state *ScenarioState) {
	suite.BeforeScenario(func(scenario *messages.Pickle) {
		// create a Fixture for the scenario
		fixture := fixtureFactory.CreateFixture(scenario.GetName())
		// Godog only provides state for the entire feature.
		// We want state to be scenario-specific, hence we reset the shared state before each scenario.
		// This is a limitation of the current Godog implementation, which doesn't have a `ScenarioContext` method,
		// only a `FeatureContext` method.
		// See main_test.go for additional details.
		state.Reset(fixture)
		if helpers.HasTag(scenario, "@debug") {
			state.fixture.DevRepo.Verbose = true
		}
	})

	suite.BeforeSuite(func() {
		// NOTE: we want to create only one global FixtureFactory instance with one global memoized environment.
		beforeSuiteMux.Lock()
		defer beforeSuiteMux.Unlock()
		if fixtureFactory == nil {
			baseDir, err := os.MkdirTemp("", "")
			if err != nil {
				log.Fatalf("cannot create base directory for feature specs: %s", err)
			}
			// Evaluate symlinks as Mac temp dir is symlinked
			evalBaseDir, err := filepath.EvalSymlinks(baseDir)
			if err != nil {
				log.Fatalf("cannot evaluate symlinks of base directory for feature specs: %s", err)
			}
			gm := fixture.NewFactory(evalBaseDir)
			fixtureFactory = &gm
		}
	})

	suite.AfterScenario(func(scenario *messages.Pickle, e error) {
		if e != nil {
			fmt.Printf("failed scenario %q in %s - investigate state in %s\n", scenario.GetName(), scenario.GetUri(), state.fixture.Dir)
		}
		if state.runExitCode != 0 && !state.runExitCodeChecked {
			print.Error(fmt.Errorf("%s - scenario %q doesn't document exit code %d", scenario.GetUri(), scenario.GetName(), state.runExitCode))
			os.Exit(1)
		}
	})

	suite.Step(`^a branch "([^"]*)"$`, func(branch string) error {
		state.initialLocalBranches = append(state.initialLocalBranches, domain.NewLocalBranchName(branch))
		state.fixture.DevRepo.CreateBranch(domain.NewLocalBranchName(branch), domain.NewLocalBranchName("main"))
		return nil
	})

	suite.Step(`^a coworker clones the repository$`, func() error {
		state.fixture.AddCoworkerRepo()
		return nil
	})

	suite.Step(`^a feature branch "([^"]+)" as a child of "([^"]+)"$`, func(branchText, parentBranch string) error {
		branch := domain.NewLocalBranchName(branchText)
		state.fixture.DevRepo.CreateChildFeatureBranch(branch, domain.NewLocalBranchName(parentBranch))
		state.initialLocalBranches = append(state.initialLocalBranches, branch)
		state.initialRemoteBranches = append(state.initialRemoteBranches, branch)
		state.initialLineage.AddRow(branchText, parentBranch)
		state.fixture.DevRepo.PushBranchToRemote(branch, domain.OriginRemote)
		return nil
	})

	suite.Step(`^a merge is now in progress$`, func() error {
		if !state.fixture.DevRepo.HasMergeInProgress() {
			return fmt.Errorf("expected merge in progress")
		}
		return nil
	})

	suite.Step(`^a (local )?feature branch "([^"]*)"$`, func(localStr, branchText string) error {
		branch := domain.NewLocalBranchName(branchText)
		isLocal := localStr != ""
		asserts.NoError(state.fixture.DevRepo.CreateFeatureBranch(branch))
		state.initialLocalBranches = append(state.initialLocalBranches, branch)
		state.initialLineage.AddRow(branchText, "main")
		if !isLocal {
			state.initialRemoteBranches = append(state.initialRemoteBranches, branch)
			state.fixture.DevRepo.PushBranchToRemote(branch, domain.OriginRemote)
			return nil
		}
		return nil
	})

	suite.Step(`^a perennial branch "([^"]+)"$`, func(branchText string) error {
		branch := domain.NewLocalBranchName(branchText)
		state.fixture.DevRepo.CreatePerennialBranches(branch)
		state.initialLocalBranches = append(state.initialLocalBranches, branch)
		state.initialRemoteBranches = append(state.initialRemoteBranches, branch)
		state.fixture.DevRepo.PushBranchToRemote(branch, domain.OriginRemote)
		return nil
	})

	suite.Step(`^a rebase is now in progress$`, func() error {
		repoStatus, err := state.fixture.DevRepo.RepoStatus()
		asserts.NoError(err)
		if !repoStatus.RebaseInProgress {
			return fmt.Errorf("expected rebase in progress")
		}
		return nil
	})

	suite.Step(`^a remote feature branch "([^"]*)"$`, func(branchText string) error {
		branch := domain.NewLocalBranchName(branchText)
		state.initialRemoteBranches = append(state.initialRemoteBranches, branch)
		// we are creating a remote branch in the remote repo --> it is a local branch there
		state.fixture.OriginRepo.CreateBranch(branch, domain.NewLocalBranchName("main"))
		return nil
	})

	suite.Step(`^a remote tag "([^"]+)" not on a branch$`, func(name string) error {
		state.fixture.OriginRepo.CreateStandaloneTag(name)
		return nil
	})

	suite.Step(`^all branches are now synchronized$`, func() error {
		if state.fixture.DevRepo.HasBranchesOutOfSync() {
			return fmt.Errorf("expected no branches out of sync")
		}
		return nil
	})

	suite.Step(`^an uncommitted file$`, func() error {
		state.uncommittedFileName = "uncommitted file"
		state.uncommittedContent = "uncommitted content"
		state.fixture.DevRepo.CreateFile(
			state.uncommittedFileName,
			state.uncommittedContent,
		)
		return nil
	})

	suite.Step(`^an uncommitted file in folder "([^"]*)"$`, func(folder string) error {
		state.uncommittedFileName = fmt.Sprintf("%s/uncommitted file", folder)
		state.fixture.DevRepo.CreateFile(
			state.uncommittedFileName,
			state.uncommittedContent,
		)
		return nil
	})

	suite.Step(`^an uncommitted file with name "([^"]+)" and content "([^"]+)"$`, func(name, content string) error {
		state.uncommittedFileName = name
		state.uncommittedContent = content
		state.fixture.DevRepo.CreateFile(name, content)
		return nil
	})

	suite.Step(`^an upstream repo$`, func() error {
		state.fixture.AddUpstream()
		return nil
	})

	suite.Step(`^display "([^"]+)"$`, func(command string) error {
		parts := strings.Split(command, " ")
		output, err := state.fixture.DevRepo.BackendRunner.Query(parts[0], parts[1:]...)
		fmt.Println("XXXXXXXXXXXXXXXXX " + strings.ToUpper(command) + " START XXXXXXXXXXXXXXXXXXXXXXXXXXXXXXXXXXXXXXXXXXXXX")
		fmt.Println(output)
		fmt.Println("XXXXXXXXXXXXXXXXX " + strings.ToUpper(command) + " END XXXXXXXXXXXXXXXXXXXXXXXXXXXXXXXXXXXXXXXXXXXXXXX")
		return err
	})

	suite.Step(`^file "([^"]+)" still contains unresolved conflicts$`, func(name string) error {
		content := state.fixture.DevRepo.FileContent(name)
		if !strings.Contains(content, "<<<<<<<") {
			return fmt.Errorf("file %q does not contain unresolved conflicts", name)
		}
		return nil
	})

	suite.Step(`^file "([^"]*)" still has content "([^"]*)"$`, func(file, expectedContent string) error {
		actualContent := state.fixture.DevRepo.FileContent(file)
		if expectedContent != actualContent {
			return fmt.Errorf("file content does not match\n\nEXPECTED: %q\n\nACTUAL:\n\n%q\n----------------------------", expectedContent, actualContent)
		}
		return nil
	})

	suite.Step(`^Git has version "([^"]*)"$`, func(version string) error {
		state.fixture.DevRepo.MockGit(version)
		return nil
	})

	suite.Step(`^Git Town is no longer configured$`, func() error {
		if state.fixture.DevRepo.HasGitTownConfigNow() {
			return fmt.Errorf("unexpected Git Town configuration")
		}
		return nil
	})

	suite.Step(`^Git Town is not configured$`, func() error {
		err := state.fixture.DevRepo.Config.RemovePerennialBranchConfiguration()
		if err != nil {
			return err
		}
		state.fixture.DevRepo.DeleteMainBranchConfiguration()
		return nil
	})

	suite.Step(`^Git Town setting "color.ui" is "([^"]*)"$`, func(value string) error {
		return state.fixture.DevRepo.Config.SetColorUI(value)
	})

	suite.Step(`^Git Town parent setting for branch "([^"]*)" is "([^"]*)"$`, func(branch, value string) error {
		branchName := domain.NewLocalBranchName(branch)
		configKey := configdomain.NewParentKey(branchName)
		return state.fixture.DevRepo.Config.SetLocalConfigValue(configKey, value)
	})

	suite.Step(`^(?:local )?Git Town setting "([^"]*)" is "([^"]*)"$`, func(name, value string) error {
		configKey := configdomain.ParseKey("git-town." + name)
		return state.fixture.DevRepo.Config.SetLocalConfigValue(*configKey, value)
	})

	suite.Step(`^global Git Town setting "([^"]*)" is "([^"]*)"$`, func(name, value string) error {
		configKey := configdomain.ParseKey("git-town." + name)
		err := state.fixture.DevRepo.Config.SetGlobalConfigValue(*configKey, value)
		return err
	})

	suite.Step(`^local Git Town setting "([^"]*)" no longer exists$`, func(name string) error {
		configKey := configdomain.ParseKey("git-town." + name)
		newValue := state.fixture.DevRepo.Config.LocalConfigValue(*configKey)
		if newValue == "" {
			return nil
		}
		return fmt.Errorf("should not have local %q anymore but has value %q", name, newValue)
	})

	suite.Step(`^global Git Town setting "([^"]*)" no longer exists$`, func(name string) error {
		configKey := configdomain.ParseKey("git-town." + name)
		newValue := state.fixture.DevRepo.Config.GlobalConfigValue(*configKey)
		if newValue == "" {
			return nil
		}
		return fmt.Errorf("should not have global %q anymore but has value %q", name, newValue)
	})

	suite.Step(`^Git Town setting "([^"]*)" is now "([^"]*)"$`, func(name, want string) error {
		configKey := configdomain.ParseKey("git-town." + name)
		have := state.fixture.DevRepo.Config.LocalOrGlobalConfigValue(*configKey)
		if have != want {
			return fmt.Errorf("expected setting %q to be %q, but was %q", name, want, have)
		}
		return nil
	})

	suite.Step(`^local Git Town setting "([^"]*)" is now "([^"]*)"$`, func(name, want string) error {
		configKey := configdomain.ParseKey("git-town." + name)
		have := state.fixture.DevRepo.Config.LocalConfigValue(*configKey)
		if have != want {
			return fmt.Errorf("expected local setting %q to be %q, but was %q", name, want, have)
		}
		return nil
	})

	suite.Step(`^global Git Town setting "([^"]*)" is (?:now|still) "([^"]*)"$`, func(name, want string) error {
		configKey := configdomain.ParseKey("git-town." + name)
		have := state.fixture.DevRepo.Config.GlobalConfigValue(*configKey)
		if have != want {
			return fmt.Errorf("expected global setting %q to be %q, but was %q", name, want, have)
		}
		return nil
	})

	suite.Step(`^I add commit "([^"]*)" to the "([^"]*)" branch`, func(message, branch string) error {
		state.fixture.DevRepo.CreateCommit(git.Commit{
			Branch:      domain.NewLocalBranchName(branch),
			FileName:    "new_file",
			FileContent: "new content",
			Message:     message,
		})
		return nil
	})

	suite.Step(`^I am not prompted for any parent branches$`, func() error {
		notExpected := "Please specify the parent branch of"
		if strings.Contains(state.runOutput, notExpected) {
			return fmt.Errorf("text found:\n\nDID NOT EXPECT: %q\n\nACTUAL\n\n%q\n----------------------------", notExpected, state.runOutput)
		}
		return nil
	})

	suite.Step(`^I am outside a Git repo$`, func() error {
		state.insideGitRepo = false
		os.RemoveAll(filepath.Join(state.fixture.DevRepo.WorkingDir, ".git"))
		return nil
	})

	suite.Step(`^I resolve the conflict in "([^"]*)"(?: with "([^"]*)")?$`, func(filename, content string) error {
		if content == "" {
			content = "resolved content"
		}
		state.fixture.DevRepo.CreateFile(filename, content)
		state.fixture.DevRepo.StageFiles(filename)
		return nil
	})

	suite.Step(`^I (?:run|ran) "(.+)"$`, func(command string) error {
		updateInitialSHAs(state)
		state.runOutput, state.runExitCode = state.fixture.DevRepo.MustQueryStringCode(command)
		state.fixture.DevRepo.Config.Reload()
		return nil
	})

	suite.Step(`^I (?:run|ran) "([^"]+)" and answer(?:ed)? the prompts:$`, func(cmd string, input *messages.PickleStepArgument_PickleTable) error {
		updateInitialSHAs(state)
		state.runOutput, state.runExitCode = state.fixture.DevRepo.MustQueryStringCodeWith(cmd, &subshell.Options{Input: helpers.TableToInput(input)})
		state.fixture.DevRepo.Config.Reload()
		return nil
	})

	suite.Step(`^I run "([^"]*)" and close the editor$`, func(cmd string) error {
		updateInitialSHAs(state)
		env := append(os.Environ(), "GIT_EDITOR=true")
		state.runOutput, state.runExitCode = state.fixture.DevRepo.MustQueryStringCodeWith(cmd, &subshell.Options{Env: env})
		state.fixture.DevRepo.Config.Reload()
		return nil
	})

	suite.Step(`^I run "([^"]*)" and enter an empty commit message$`, func(cmd string) error {
		updateInitialSHAs(state)
		state.fixture.DevRepo.MockCommitMessage("")
		state.runOutput, state.runExitCode = state.fixture.DevRepo.MustQueryStringCode(cmd)
		state.fixture.DevRepo.Config.Reload()
		return nil
	})

	suite.Step(`^I run "([^"]*)" and enter "([^"]*)" for the commit message$`, func(cmd, message string) error {
		updateInitialSHAs(state)
		state.fixture.DevRepo.MockCommitMessage(message)
		state.runOutput, state.runExitCode = state.fixture.DevRepo.MustQueryStringCode(cmd)
		state.fixture.DevRepo.Config.Reload()
		return nil
	})

	suite.Step(`^I run "([^"]*)", answer the prompts, and close the next editor:$`, func(cmd string, input *messages.PickleStepArgument_PickleTable) error {
		updateInitialSHAs(state)
		env := append(os.Environ(), "GIT_EDITOR=true")
		state.runOutput, state.runExitCode = state.fixture.DevRepo.MustQueryStringCodeWith(cmd, &subshell.Options{Env: env, Input: helpers.TableToInput(input)})
		state.fixture.DevRepo.Config.Reload()
		return nil
	})

	suite.Step(`^I run "([^"]+)" in the "([^"]+)" folder$`, func(cmd, folderName string) error {
		updateInitialSHAs(state)
		state.runOutput, state.runExitCode = state.fixture.DevRepo.MustQueryStringCodeWith(cmd, &subshell.Options{Dir: folderName})
		state.fixture.DevRepo.Config.Reload()
		return nil
	})

	suite.Step(`^inspect the repo$`, func() error {
		fmt.Printf("\nThe workspace is at %s\n", state.fixture.DevRepo.WorkingDir)
		_, _, err := keyboard.GetSingleKey()
		if err != nil {
			return fmt.Errorf("cannot read from os.Stdin: %w", err)
		}
		return nil
	})

	suite.Step(`^it does not print "(.+)"$`, func(text string) error {
		if strings.Contains(stripansi.Strip(state.runOutput), text) {
			return fmt.Errorf("text found: %q", text)
		}
		return nil
	})

	suite.Step(`^it prints:$`, func(expected *messages.PickleStepArgument_PickleDocString) error {
		if state.runExitCode != 0 {
			return fmt.Errorf("unexpected exit code %d", state.runExitCode)
		}
		if !strings.Contains(stripansi.Strip(state.runOutput), expected.Content) {
			fmt.Println("ERROR: text not found:")
			fmt.Println("\nEXPECTED:", expected.Content)
			fmt.Println()
			fmt.Println("==================================================================")
			fmt.Println("ACTUAL OUTPUT START ==============================================")
			fmt.Println("==================================================================")
			fmt.Println()
			fmt.Println(state.runOutput)
			fmt.Println()
			fmt.Println("==================================================================")
			fmt.Println("ACTUAL OUTPUT END ================================================")
			fmt.Println("==================================================================")
			fmt.Println()
			return fmt.Errorf("expected text not found")
		}
		return nil
	})

	suite.Step(`^it prints no output$`, func() error {
		output := state.runOutput
		if output != "" {
			return fmt.Errorf("expected no output but found %q", output)
		}
		return nil
	})

	suite.Step(`^it prints something like:$`, func(expected *messages.PickleStepArgument_PickleDocString) error {
		regex := regexp.MustCompile(expected.Content)
		have := stripansi.Strip(state.runOutput)
		if !regex.MatchString(have) {
			return fmt.Errorf("EXPECTED: content matching %q\nGOT: %q", expected.Content, have)
		}
		return nil
	})

	suite.Step(`^it prints the error:$`, func(expected *messages.PickleStepArgument_PickleDocString) error {
		state.runExitCodeChecked = true
		if !strings.Contains(stripansi.Strip(state.runOutput), expected.Content) {
			return fmt.Errorf("text not found:\n%s\n\nactual text:\n%s", expected.Content, state.runOutput)
		}
		if state.runExitCode == 0 {
			return fmt.Errorf("expected exit code %d", state.runExitCode)
		}
		return nil
	})

	suite.Step(`^it runs no commands$`, func() error {
		commands := output.GitCommandsInGitTownOutput(state.runOutput)
		if len(commands) > 0 {
			fmt.Println("\n\nERROR: Unexpected commands run!")
			for _, command := range commands {
				fmt.Printf("%s > %s\n", command.Branch, command.Command)
			}
			fmt.Println()
			fmt.Println()
			return fmt.Errorf("expected no commands but found %d commands", len(commands))
		}
		return nil
	})

	suite.Step(`^it runs the commands$`, func(input *messages.PickleStepArgument_PickleTable) error {
		commands := output.GitCommandsInGitTownOutput(state.runOutput)
		table := output.RenderExecutedGitCommands(commands, input)
		dataTable := datatable.FromGherkin(input)
		expanded := dataTable.Expand(
			&state.fixture.DevRepo,
			state.fixture.OriginRepo,
			state.initialDevSHAs,
			state.initialOriginSHAs,
		)
		diff, errorCount := table.EqualDataTable(expanded)
		if errorCount != 0 {
			fmt.Printf("\nERROR! Found %d differences in the commands run\n\n", errorCount)
			fmt.Println(diff)
			return fmt.Errorf("mismatching commands run, see diff above")
		}
		return nil
	})

	suite.Step(`^it runs without error$`, func() error {
		if state.runExitCode != 0 {
			return fmt.Errorf("did not expect the Git Town command to produce an exit code: %d", state.runExitCode)
		}
		return nil
	})

	suite.Step(`^"([^"]*)" launches a new proposal with this url in my browser:$`, func(tool string, url *messages.PickleStepArgument_PickleDocString) error {
		want := fmt.Sprintf("%s called with: %s", tool, url.Content)
		want = strings.ReplaceAll(want, "?", `\?`)
		regex := regexp.MustCompile(want)
		have := state.runOutput
		if !regex.MatchString(have) {
			return fmt.Errorf("EXPECTED: a regex matching %q\nGOT: %q", want, have)
		}
		return nil
	})

	suite.Step(`^my repo does not have an origin$`, func() error {
		state.fixture.DevRepo.RemoveRemote(domain.OriginRemote)
		state.initialRemoteBranches = domain.LocalBranchNames{}
		state.fixture.OriginRepo = nil
		return nil
	})

	suite.Step(`^my repo has a Git submodule$`, func() error {
		state.fixture.AddSubmoduleRepo()
		state.fixture.DevRepo.AddSubmodule(state.fixture.SubmoduleRepo.WorkingDir)
		return nil
	})

	suite.Step(`^no lineage exists now$`, func() error {
		if state.fixture.DevRepo.Config.ContainsLineage() {
			branchInfo := state.fixture.DevRepo.Config.Lineage(state.fixture.DevRepo.Config.RemoveLocalConfigValue)
			return fmt.Errorf("unexpected Git Town lineage information: %+v", branchInfo)
		}
		return nil
	})

	suite.Step(`^no merge is in progress$`, func() error {
		if state.fixture.DevRepo.HasMergeInProgress() {
			return fmt.Errorf("expected no merge in progress")
		}
		return nil
	})

	suite.Step(`^no rebase is in progress$`, func() error {
		repoStatus, err := state.fixture.DevRepo.RepoStatus()
		if err != nil {
			return err
		}
		if repoStatus.RebaseInProgress {
			return fmt.Errorf("expected no rebase in progress")
		}
		return nil
	})

	suite.Step(`^no tool to open browsers is installed$`, func() error {
		state.fixture.DevRepo.MockNoCommandsInstalled()
		return nil
	})

	suite.Step(`^no uncommitted files exist$`, func() error {
		files := state.fixture.DevRepo.UncommittedFiles()
		if len(files) > 0 {
			return fmt.Errorf("unexpected uncommitted files: %s", files)
		}
		return nil
	})

	suite.Step(`^the initial commits exist$`, func() error {
		return state.compareTable(state.initialCommits)
	})

	suite.Step(`^these commits exist now$`, func(table *messages.PickleStepArgument_PickleTable) error {
		return state.compareTable(table)
	})

	suite.Step(`^offline mode is disabled$`, func() error {
		isOffline, err := state.fixture.DevRepo.Config.IsOffline()
		if err != nil {
			return err
		}
		if isOffline {
			return fmt.Errorf("expected to not be offline but am")
		}
		return nil
	})

	suite.Step(`^offline mode is enabled$`, func() error {
		return state.fixture.DevRepo.Config.SetOffline(true)
	})

	suite.Step(`^origin deletes the "([^"]*)" branch$`, func(branch string) error {
		slice.Remove(&state.initialRemoteBranches, domain.NewLocalBranchName(branch))
		state.fixture.OriginRepo.RemoveBranch(domain.NewLocalBranchName(branch))
		return nil
	})

	suite.Step(`^origin ships the "([^"]*)" branch$`, func(branch string) error {
		state.fixture.OriginRepo.CheckoutBranch(domain.NewLocalBranchName("main"))
		err := state.fixture.OriginRepo.MergeBranch(domain.NewLocalBranchName(branch))
		if err != nil {
			return err
		}
		state.fixture.OriginRepo.RemoveBranch(domain.NewLocalBranchName(branch))
		slice.Remove(&state.initialRemoteBranches, domain.NewLocalBranchName(branch))
		return nil
	})

	suite.Step(`^branch "([^"]+)" is active in another worktree`, func(branch string) error {
		state.fixture.AddSecondWorktree(domain.NewLocalBranchName(branch))
		return nil
	})

	suite.Step(`^the branches "([^"]+)" and "([^"]+)"$`, func(branch1, branch2 string) error {
		for _, branchName := range []string{branch1, branch2} {
			branch := domain.NewLocalBranchName(branchName)
			state.fixture.DevRepo.CreateBranch(branch, domain.NewLocalBranchName("main"))
			state.initialLocalBranches = append(state.initialLocalBranches, branch)
		}
		return nil
	})

	suite.Step(`^the branches are now$`, func(table *messages.PickleStepArgument_PickleTable) error {
		existing := state.fixture.Branches()
		diff, errCount := existing.EqualGherkin(table)
		if errCount > 0 {
			fmt.Printf("\nERROR! Found %d differences in the branches\n\n", errCount)
			fmt.Println(diff)
			return fmt.Errorf("mismatching branches found, see the diff above")
		}
		return nil
	})

	suite.Step(`^the commits$`, func(table *messages.PickleStepArgument_PickleTable) error {
		state.initialCommits = table
		// create the commits
		commits := git.FromGherkinTable(table)
		state.fixture.CreateCommits(commits)
		// restore the initial branch
		if state.initialCurrentBranch.IsEmpty() {
			state.fixture.DevRepo.CheckoutBranch(domain.NewLocalBranchName("main"))
			return nil
		}
		// NOTE: reading the cached value here to keep the test suite fast by avoiding unnecessary disk access
		if state.fixture.DevRepo.CurrentBranchCache.Value() != state.initialCurrentBranch {
			state.fixture.DevRepo.CheckoutBranch(state.initialCurrentBranch)
			return nil
		}
		return nil
	})

	suite.Step(`^the coworker fetches updates$`, func() error {
		state.fixture.CoworkerRepo.Fetch()
		return nil
	})

	suite.Step(`^the coworker is on the "([^"]*)" branch$`, func(branch string) error {
		state.fixture.CoworkerRepo.CheckoutBranch(domain.NewLocalBranchName(branch))
		return nil
	})

	suite.Step(`^the coworker runs "([^"]+)"$`, func(command string) error {
		state.runOutput, state.runExitCode = state.fixture.CoworkerRepo.MustQueryStringCode(command)
		return nil
	})

	suite.Step(`^the coworker sets the parent branch of "([^"]*)" as "([^"]*)"$`, func(childBranch, parentBranch string) error {
		_ = state.fixture.CoworkerRepo.Config.SetParent(domain.NewLocalBranchName(childBranch), domain.NewLocalBranchName(parentBranch))
		return nil
	})

	suite.Step(`^the coworker sets the "sync-feature-strategy" to "(merge|rebase)"$`, func(value string) error {
<<<<<<< HEAD
		syncFeatureStrategy, err := configdomain.ToSyncFeatureStrategy(value)
=======
		syncFeatureStrategy, err := config.NewSyncFeatureStrategy(value)
>>>>>>> a899df67
		if err != nil {
			return err
		}
		_ = state.fixture.CoworkerRepo.Config.SetSyncFeatureStrategy(syncFeatureStrategy)
		return nil
	})

	suite.Step(`^the current branch is "([^"]*)"$`, func(name string) error {
		branch := domain.NewLocalBranchName(name)
		state.initialCurrentBranch = branch
		if !slice.Contains(state.initialLocalBranches, branch) {
			state.initialLocalBranches = append(state.initialLocalBranches, branch)
			state.fixture.DevRepo.CreateBranch(branch, domain.NewLocalBranchName("main"))
		}
		state.fixture.DevRepo.CheckoutBranch(branch)
		return nil
	})

	suite.Step(`^the current branch is a (local )?(feature|perennial) branch "([^"]*)"$`, func(localStr, branchType, branchName string) error {
		branch := domain.NewLocalBranchName(branchName)
		isLocal := localStr != ""
		var err error
		switch branchType {
		case "feature":
			err = state.fixture.DevRepo.CreateFeatureBranch(branch)
		case "perennial":
			state.fixture.DevRepo.CreatePerennialBranches(branch)
		default:
			panic(fmt.Sprintf("unknown branch type: %q", branchType))
		}
		if err != nil {
			return err
		}
		state.initialLocalBranches = append(state.initialLocalBranches, branch)
		if branchType == "feature" {
			state.initialLineage.AddRow(branchName, "main")
		}
		if !isLocal {
			state.initialRemoteBranches = append(state.initialRemoteBranches, branch)
			state.fixture.DevRepo.PushBranchToRemote(branch, domain.OriginRemote)
		}
		state.initialCurrentBranch = branch
		// NOTE: reading the cached value here to keep the test suite fast by avoiding unnecessary disk access
		if !state.fixture.DevRepo.CurrentBranchCache.Initialized() || state.fixture.DevRepo.CurrentBranchCache.Value() != branch {
			state.fixture.DevRepo.CheckoutBranch(branch)
		}
		return nil
	})

	suite.Step(`^the current branch is "([^"]*)" and the previous branch is "([^"]*)"$`, func(currentText, previousText string) error {
		current := domain.NewLocalBranchName(currentText)
		previous := domain.NewLocalBranchName(previousText)
		state.initialCurrentBranch = current
		state.fixture.DevRepo.CheckoutBranch(previous)
		state.fixture.DevRepo.CheckoutBranch(current)
		return nil
	})

	suite.Step(`^the current branch is (?:now|still) "([^"]*)"$`, func(expected string) error {
		state.fixture.DevRepo.CurrentBranchCache.Invalidate()
		actual, err := state.fixture.DevRepo.CurrentBranch()
		if err != nil {
			return fmt.Errorf("cannot determine current branch of developer repo: %w", err)
		}
		if actual.String() != expected {
			return fmt.Errorf("expected active branch %q but is %q", expected, actual)
		}
		return nil
	})

	suite.Step(`^the initial lineage exists$`, func() error {
		have := state.fixture.DevRepo.LineageTable()
		state.initialLineage.Sort()
		diff, errCnt := have.EqualDataTable(state.initialLineage)
		if errCnt > 0 {
			fmt.Printf("\nERROR! Found %d differences in the lineage\n\n", errCnt)
			fmt.Printf("INITIAL LINEAGE:\n%s\n", state.initialLineage.String())
			fmt.Printf("CURRENT LINEAGE:\n%s\n", have.String())
			fmt.Println(diff)
			return fmt.Errorf("mismatching branches found, see the diff above")
		}
		return nil
	})

	suite.Step(`^the initial branches and lineage exist$`, func() error {
		// verify initial branches
		have := state.fixture.Branches()
		want := state.InitialBranches()
		diff, errorCount := have.EqualDataTable(want)
		if errorCount != 0 {
			fmt.Printf("\nERROR! Found %d differences in the existing branches\n\n", errorCount)
			fmt.Println(diff)
			return fmt.Errorf("mismatching branches found, see diff above")
		}
		// verify initial lineage
		state.initialLineage.Sort()
		have = state.fixture.DevRepo.LineageTable()
		diff, errCnt := have.EqualDataTable(state.initialLineage)
		if errCnt > 0 {
			fmt.Printf("\nERROR! Found %d differences in the lineage\n\n", errCnt)
			fmt.Println(diff)
			return fmt.Errorf("mismatching lineage found, see the diff above")
		}
		return nil
	})

	suite.Step(`^the initial branches exist$`, func() error {
		have := state.fixture.Branches()
		want := state.InitialBranches()
		// fmt.Printf("HAVE:\n%s\n", have.String())
		// fmt.Printf("WANT:\n%s\n", want.String())
		diff, errorCount := have.EqualDataTable(want)
		if errorCount != 0 {
			fmt.Printf("\nERROR! Found %d differences in the existing branches\n\n", errorCount)
			fmt.Println(diff)
			return fmt.Errorf("mismatching branches found, see diff above")
		}
		return nil
	})

	suite.Step(`^the (local )?feature branches "([^"]+)" and "([^"]+)"$`, func(localStr, branch1, branch2 string) error {
		isLocal := localStr != ""
		for _, branchText := range []string{branch1, branch2} {
			branch := domain.NewLocalBranchName(branchText)
			err := state.fixture.DevRepo.CreateFeatureBranch(branch)
			if err != nil {
				return err
			}
			state.initialLocalBranches = append(state.initialLocalBranches, branch)
			state.initialLineage.AddRow(branchText, "main")
			if !isLocal {
				state.fixture.DevRepo.PushBranchToRemote(branch, domain.OriginRemote)
				state.initialRemoteBranches = append(state.initialRemoteBranches, branch)
			}
		}
		return nil
	})

	suite.Step(`^the (local )?feature branches "([^"]+)", "([^"]+)", and "([^"]+)"$`, func(localStr, branch1, branch2, branch3 string) error {
		isLocal := localStr != ""
		for _, branchText := range []string{branch1, branch2, branch3} {
			branch := domain.NewLocalBranchName(branchText)
			err := state.fixture.DevRepo.CreateFeatureBranch(branch)
			if err != nil {
				return err
			}
			state.initialLocalBranches = append(state.initialLocalBranches, branch)
			state.initialLineage.AddRow(branchText, "main")
			if !isLocal {
				state.fixture.DevRepo.PushBranchToRemote(branch, domain.OriginRemote)
				state.initialRemoteBranches = append(state.initialRemoteBranches, branch)
			}
		}
		return nil
	})

	suite.Step(`^the (local )?perennial branches "([^"]+)" and "([^"]+)"$`, func(localStr, branch1Text, branch2Text string) error {
		branch1 := domain.NewLocalBranchName(branch1Text)
		branch2 := domain.NewLocalBranchName(branch2Text)
		isLocal := localStr != ""
		state.fixture.DevRepo.CreatePerennialBranches(branch1, branch2)
		state.initialLocalBranches = append(state.initialLocalBranches, branch1, branch2)
		if !isLocal {
			state.initialRemoteBranches = append(state.initialRemoteBranches, branch1, branch2)
			state.fixture.DevRepo.PushBranchToRemote(branch1, domain.OriginRemote)
			state.fixture.DevRepo.PushBranchToRemote(branch2, domain.OriginRemote)
		}
		return nil
	})

	suite.Step(`^the (local )?perennial branches "([^"]+)", "([^"]+)", and "([^"]+)"$`, func(localStr, branch1, branch2, branch3 string) error {
		isLocal := localStr != ""
		for _, branchText := range []string{branch1, branch2, branch3} {
			branch := domain.NewLocalBranchName(branchText)
			state.fixture.DevRepo.CreatePerennialBranches(branch)
			state.initialLocalBranches = append(state.initialLocalBranches, branch)
			if !isLocal {
				state.fixture.DevRepo.PushBranchToRemote(branch, domain.OriginRemote)
				state.initialRemoteBranches = append(state.initialRemoteBranches, branch)
			}
		}
		return nil
	})

	suite.Step(`^the main branch is "([^"]+)"$`, func(name string) error {
		return state.fixture.DevRepo.Config.SetMainBranch(domain.NewLocalBranchName(name))
	})

	suite.Step(`^the main branch is now "([^"]+)"$`, func(want string) error {
		have := state.fixture.DevRepo.Config.MainBranch()
		if have.String() != want {
			return fmt.Errorf("expected %q, got %q", want, have)
		}
		return nil
	})

	suite.Step(`^the origin is "([^"]*)"$`, func(origin string) error {
		state.fixture.DevRepo.SetTestOrigin(origin)
		return nil
	})

	suite.Step(`^the perennial branches are "([^"]+)"$`, func(name string) error {
		return state.fixture.DevRepo.Config.AddToPerennialBranches(domain.NewLocalBranchName(name))
	})

	suite.Step(`^the perennial branches are "([^"]+)" and "([^"]+)"$`, func(branch1, branch2 string) error {
		return state.fixture.DevRepo.Config.AddToPerennialBranches(domain.NewLocalBranchName(branch1), domain.NewLocalBranchName(branch2))
	})

	suite.Step(`^the perennial branches are not configured$`, func() error {
		return state.fixture.DevRepo.Config.RemovePerennialBranchConfiguration()
	})

	suite.Step(`^the perennial branches are now "([^"]+)"$`, func(name string) error {
		actual := state.fixture.DevRepo.Config.PerennialBranches()
		if len(actual) != 1 {
			return fmt.Errorf("expected 1 perennial branch, got %q", actual)
		}
		if actual[0].String() != name {
			return fmt.Errorf("expected %q, got %q", name, actual[0])
		}
		return nil
	})

	suite.Step(`^the perennial branches are now "([^"]+)" and "([^"]+)"$`, func(branch1, branch2 string) error {
		actual := state.fixture.DevRepo.Config.PerennialBranches()
		if len(actual) != 2 {
			return fmt.Errorf("expected 2 perennial branches, got %q", actual)
		}
		if actual[0].String() != branch1 || actual[1].String() != branch2 {
			return fmt.Errorf("expected %q, got %q", []string{branch1, branch2}, actual)
		}
		return nil
	})

	suite.Step(`^the previous Git branch is (?:now|still) "([^"]*)"$`, func(want string) error {
		have := state.fixture.DevRepo.BackendCommands.PreviouslyCheckedOutBranch()
		if have.String() != want {
			return fmt.Errorf("expected previous branch %q but got %q", want, have)
		}
		return nil
	})

	suite.Step(`^the tags$`, func(table *messages.PickleStepArgument_PickleTable) error {
		state.fixture.CreateTags(table)
		return nil
	})

	suite.Step(`^the uncommitted file is stashed$`, func() error {
		uncommittedFiles := state.fixture.DevRepo.UncommittedFiles()
		for _, ucf := range uncommittedFiles {
			if ucf == state.uncommittedFileName {
				return fmt.Errorf("expected file %q to be stashed but it is still uncommitted", state.uncommittedFileName)
			}
		}
		stashSnapshot, err := state.fixture.DevRepo.StashSnapshot()
		if err != nil {
			return err
		}
		if stashSnapshot != 1 {
			return fmt.Errorf("expected 1 stash but found %d", stashSnapshot)
		}
		return nil
	})

	suite.Step(`^the uncommitted file still exists$`, func() error {
		hasFile := state.fixture.DevRepo.HasFile(
			state.uncommittedFileName,
			state.uncommittedContent,
		)
		if hasFile != "" {
			return errors.New(hasFile)
		}
		return nil
	})

	suite.Step(`^there are still no perennial branches$`, func() error {
		branches := state.fixture.DevRepo.Config.PerennialBranches()
		if len(branches) > 0 {
			return fmt.Errorf("expected no perennial branches, got %q", branches)
		}
		return nil
	})

	suite.Step(`^these committed files exist now$`, func(table *messages.PickleStepArgument_PickleTable) error {
		fileTable := state.fixture.DevRepo.FilesInBranches(domain.NewLocalBranchName("main"))
		diff, errorCount := fileTable.EqualGherkin(table)
		if errorCount != 0 {
			fmt.Printf("\nERROR! Found %d differences in the existing files\n\n", errorCount)
			fmt.Println(diff)
			return fmt.Errorf("mismatching files found, see diff above")
		}
		return nil
	})

	suite.Step(`^these tags exist$`, func(table *messages.PickleStepArgument_PickleTable) error {
		tagTable := state.fixture.TagTable()
		diff, errorCount := tagTable.EqualGherkin(table)
		if errorCount != 0 {
			fmt.Printf("\nERROR! Found %d differences in the existing tags\n\n", errorCount)
			fmt.Println(diff)
			return fmt.Errorf("mismatching tags found, see diff above")
		}
		return nil
	})

	suite.Step(`^this branch lineage exists now$`, func(input *messages.PickleStepArgument_PickleTable) error {
		table := state.fixture.DevRepo.LineageTable()
		diff, errCount := table.EqualGherkin(input)
		if errCount > 0 {
			fmt.Printf("\nERROR! Found %d differences in the lineage\n\n", errCount)
			fmt.Println(diff)
			return fmt.Errorf("mismatching branches found, see the diff above")
		}
		return nil
	})

	suite.Step(`^tool "([^"]*)" is broken$`, func(name string) error {
		state.fixture.DevRepo.MockBrokenCommand(name)
		return nil
	})

	suite.Step(`^tool "([^"]*)" is installed$`, func(tool string) error {
		state.fixture.DevRepo.MockCommand(tool)
		return nil
	})
}

func updateInitialSHAs(state *ScenarioState) {
	if len(state.initialDevSHAs) == 0 && state.insideGitRepo {
		state.initialDevSHAs = state.fixture.DevRepo.TestCommands.CommitSHAs()
	}
	if len(state.initialOriginSHAs) == 0 && state.insideGitRepo && state.fixture.OriginRepo != nil {
		state.initialOriginSHAs = state.fixture.OriginRepo.TestCommands.CommitSHAs()
	}
}<|MERGE_RESOLUTION|>--- conflicted
+++ resolved
@@ -661,11 +661,7 @@
 	})
 
 	suite.Step(`^the coworker sets the "sync-feature-strategy" to "(merge|rebase)"$`, func(value string) error {
-<<<<<<< HEAD
-		syncFeatureStrategy, err := configdomain.ToSyncFeatureStrategy(value)
-=======
-		syncFeatureStrategy, err := config.NewSyncFeatureStrategy(value)
->>>>>>> a899df67
+		syncFeatureStrategy, err := configdomain.NewSyncFeatureStrategy(value)
 		if err != nil {
 			return err
 		}
