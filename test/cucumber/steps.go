--- conflicted
+++ resolved
@@ -889,131 +889,6 @@
 		devRepo.Config.Reload()
 	})
 
-<<<<<<< HEAD
-	sc.Step(`^it does not print "(.+)"$`, func(ctx context.Context, text string) error {
-		state := ctx.Value(keyScenarioState).(*ScenarioState)
-		if strings.Contains(stripansi.Strip(state.runOutput.GetOrPanic()), text) {
-			return fmt.Errorf("text found: %q", text)
-		}
-		return nil
-	})
-
-	sc.Step(`^it prints:$`, func(ctx context.Context, expected *godog.DocString) error {
-		state := ctx.Value(keyScenarioState).(*ScenarioState)
-		if exitCode := state.runExitCode.GetOrPanic(); exitCode != 0 {
-			return fmt.Errorf("unexpected exit code %d", exitCode)
-		}
-		output := stripansi.Strip(state.runOutput.GetOrPanic())
-		if !strings.Contains(output, strings.TrimRight(expected.Content, "\n")) {
-			fmt.Println("ERROR: text not found:")
-			fmt.Println("==================================================================")
-			fmt.Println("EXPECTED OUTPUT START ==============================================")
-			fmt.Println("==================================================================")
-			fmt.Println()
-			fmt.Println(expected.Content)
-			fmt.Println()
-			fmt.Println("==================================================================")
-			fmt.Println("EXPECTED OUTPUT END ================================================")
-			fmt.Println("==================================================================")
-			fmt.Println()
-			fmt.Println("==================================================================")
-			fmt.Println("ACTUAL OUTPUT START ==============================================")
-			fmt.Println("==================================================================")
-			fmt.Println()
-			fmt.Println(output)
-			fmt.Println()
-			fmt.Println("==================================================================")
-			fmt.Println("ACTUAL OUTPUT END ================================================")
-			fmt.Println("==================================================================")
-			fmt.Println()
-			return errors.New("expected text not found")
-		}
-		return nil
-	})
-
-	sc.Step(`^it prints an error like:$`, func(ctx context.Context, expected *godog.DocString) error {
-		state := ctx.Value(keyScenarioState).(*ScenarioState)
-		state.runExitCodeChecked = true
-		regex := regexp.MustCompile(expected.Content)
-		have := stripansi.Strip(state.runOutput.GetOrPanic())
-		if !regex.MatchString(have) {
-			return fmt.Errorf("text not found:\n%s\n\nactual text:\n%s", expected.Content, state.runOutput.GetOrDefault())
-		}
-		if exitCode := state.runExitCode.GetOrPanic(); exitCode == 0 {
-			return fmt.Errorf("unexpected exit code %d", exitCode)
-		}
-		return nil
-	})
-
-	sc.Step(`^it prints no output$`, func(ctx context.Context) error {
-		state := ctx.Value(keyScenarioState).(*ScenarioState)
-		output := state.runOutput.GetOrPanic()
-		if len(output) > 0 {
-			return fmt.Errorf("expected no output but found %q", output)
-		}
-		return nil
-	})
-
-	sc.Step(`^it prints something like:$`, func(ctx context.Context, expected *godog.DocString) error {
-		state := ctx.Value(keyScenarioState).(*ScenarioState)
-		regex := regexp.MustCompile(expected.Content)
-		have := stripansi.Strip(state.runOutput.GetOrPanic())
-		if !regex.MatchString(have) {
-			return fmt.Errorf("EXPECTED: content matching %q\nGOT: %q", expected.Content, have)
-		}
-		return nil
-	})
-
-	sc.Step(`^it prints the error:$`, func(ctx context.Context, expected *godog.DocString) error {
-		state := ctx.Value(keyScenarioState).(*ScenarioState)
-		state.runExitCodeChecked = true
-		if !strings.Contains(stripansi.Strip(state.runOutput.GetOrPanic()), expected.Content) {
-			return fmt.Errorf("text not found:\n%s\n\nactual text:\n%s", expected.Content, state.runOutput.GetOrDefault())
-		}
-		if exitCode := state.runExitCode.GetOrPanic(); exitCode == 0 {
-			return fmt.Errorf("unexpected exit code %d", exitCode)
-		}
-		return nil
-	})
-
-	sc.Step(`^it runs no commands$`, func(ctx context.Context) error {
-		state := ctx.Value(keyScenarioState).(*ScenarioState)
-		commands := output.GitCommandsInGitTownOutput(state.runOutput.GetOrPanic())
-		if len(commands) > 0 {
-			fmt.Println("\n\nERROR: Unexpected commands run!")
-			for _, command := range commands {
-				fmt.Printf("%s > %s\n", command.Branch, command.Command)
-			}
-			fmt.Println()
-			fmt.Println()
-			return fmt.Errorf("expected no commands but found %d commands", len(commands))
-		}
-		return nil
-	})
-
-	sc.Step(`^it runs the commands$`, func(ctx context.Context, input *godog.Table) error {
-		state := ctx.Value(keyScenarioState).(*ScenarioState)
-		devRepo := state.fixture.DevRepo.GetOrPanic()
-		commands := output.GitCommandsInGitTownOutput(state.runOutput.GetOrPanic())
-		table := output.RenderExecutedGitCommands(commands, input)
-		dataTable := datatable.FromGherkin(input)
-		expanded := dataTable.Expand(
-			devRepo,
-			state.fixture.OriginRepo.Value,
-			state.fixture.SecondWorktree.Value,
-			state.initialDevSHAs.GetOrPanic(),
-			state.initialOriginSHAs,
-			state.initialWorktreeSHAs,
-		)
-		diff, errorCount := table.EqualDataTable(expanded)
-		if errorCount != 0 {
-			fmt.Printf("\nERROR! Found %d differences in the commands run\n\n", errorCount)
-			fmt.Println(diff)
-			return errors.New("mismatching commands run, see diff above")
-		}
-		return nil
-	})
-
 	sc.Step(`^it runs without errors`, func(ctx context.Context) error {
 		state := ctx.Value(keyScenarioState).(*ScenarioState)
 		exitCode := state.runExitCode.GetOrPanic()
@@ -1023,8 +898,6 @@
 		return nil
 	})
 
-=======
->>>>>>> 38a65136
 	sc.Step(`^"([^"]*)" launches a new proposal with this url in my browser:$`, func(ctx context.Context, tool string, url *godog.DocString) error {
 		state := ctx.Value(keyScenarioState).(*ScenarioState)
 		want := fmt.Sprintf("%s called with: %s", tool, url.Content)
