package cucumber

import (
	"errors"
	"fmt"
	"log"
	"os"
	"path/filepath"
	"regexp"
	"strconv"
	"strings"
	"sync"
	"time"

	"github.com/acarl005/stripansi"
	"github.com/cucumber/godog"
	"github.com/cucumber/messages-go/v10"
	"github.com/git-town/git-town/v12/src/cli/dialog/components"
	"github.com/git-town/git-town/v12/src/cli/print"
	"github.com/git-town/git-town/v12/src/config/configdomain"
	"github.com/git-town/git-town/v12/src/config/configfile"
	"github.com/git-town/git-town/v12/src/config/gitconfig"
	"github.com/git-town/git-town/v12/src/git/gitdomain"
	"github.com/git-town/git-town/v12/src/gohacks"
	"github.com/git-town/git-town/v12/src/gohacks/slice"
	"github.com/git-town/git-town/v12/test/asserts"
	"github.com/git-town/git-town/v12/test/datatable"
	"github.com/git-town/git-town/v12/test/fixture"
	"github.com/git-town/git-town/v12/test/git"
	"github.com/git-town/git-town/v12/test/helpers"
	"github.com/git-town/git-town/v12/test/output"
	"github.com/git-town/git-town/v12/test/subshell"
	"github.com/google/go-cmp/cmp"
)

// beforeSuiteMux ensures that we run BeforeSuite only once globally.
var beforeSuiteMux sync.Mutex //nolint:gochecknoglobals

// the global FixtureFactory instance.
var fixtureFactory *fixture.Factory //nolint:gochecknoglobals

// Steps defines Cucumber step implementations around Git workspace management.
func Steps(suite *godog.Suite, state *ScenarioState) {
	suite.BeforeScenario(func(scenario *messages.Pickle) {
		// create a Fixture for the scenario
		fixture := fixtureFactory.CreateFixture(scenario.GetName())
		// Godog only provides state for the entire feature.
		// We want state to be scenario-specific, hence we reset the shared state before each scenario.
		// This is a limitation of the current Godog implementation, which doesn't have a `ScenarioContext` method,
		// only a `FeatureContext` method.
		// See main_test.go for additional details.
		state.Reset(fixture)
		if helpers.HasTag(scenario, "@debug") {
			state.fixture.DevRepo.Verbose = true
		}
	})

	suite.BeforeSuite(func() {
		// NOTE: we want to create only one global FixtureFactory instance with one global memoized environment.
		beforeSuiteMux.Lock()
		defer beforeSuiteMux.Unlock()
		if fixtureFactory == nil {
			baseDir, err := os.MkdirTemp("", "")
			if err != nil {
				log.Fatalf("cannot create base directory for feature specs: %s", err)
			}
			// Evaluate symlinks as Mac temp dir is symlinked
			evalBaseDir, err := filepath.EvalSymlinks(baseDir)
			if err != nil {
				log.Fatalf("cannot evaluate symlinks of base directory for feature specs: %s", err)
			}
			gm := fixture.NewFactory(evalBaseDir)
			fixtureFactory = &gm
		}
	})

	suite.AfterScenario(func(scenario *messages.Pickle, e error) {
		if e != nil {
			fmt.Printf("failed scenario %q in %s - investigate state in %s\n", scenario.GetName(), scenario.GetUri(), state.fixture.Dir)
		}
		if state.runExitCode != 0 && !state.runExitCodeChecked {
			print.Error(fmt.Errorf("%s - scenario %q doesn't document exit code %d", scenario.GetUri(), scenario.GetName(), state.runExitCode))
			os.Exit(1)
		}
	})

	suite.Step(`^a branch "([^"]*)"$`, func(branch string) error {
		state.initialLocalBranches = append(state.initialLocalBranches, gitdomain.NewLocalBranchName(branch))
		state.fixture.DevRepo.CreateBranch(gitdomain.NewLocalBranchName(branch), gitdomain.NewLocalBranchName("main"))
		return nil
	})

	suite.Step(`^a coworker clones the repository$`, func() error {
		state.fixture.AddCoworkerRepo()
		return nil
	})

	suite.Step(`^a feature branch "([^"]+)" as a child of "([^"]+)"$`, func(branchText, parentBranch string) error {
		branch := gitdomain.NewLocalBranchName(branchText)
		state.fixture.DevRepo.CreateChildFeatureBranch(branch, gitdomain.NewLocalBranchName(parentBranch))
		state.initialLocalBranches = append(state.initialLocalBranches, branch)
		state.initialRemoteBranches = append(state.initialRemoteBranches, branch)
		state.initialLineage.AddRow(branchText, parentBranch)
		state.fixture.DevRepo.PushBranchToRemote(branch, gitdomain.OriginRemote)
		return nil
	})

	suite.Step(`^a known remote feature branch "([^"]*)"$`, func(branchText string) error {
		branch := gitdomain.NewLocalBranchName(branchText)
		state.initialRemoteBranches = append(state.initialRemoteBranches, branch)
		// we are creating a remote branch in the remote repo --> it is a local branch there
		state.fixture.OriginRepo.CreateBranch(branch, gitdomain.NewLocalBranchName("main"))
		state.fixture.DevRepo.TestCommands.Fetch()
		return nil
	})

	suite.Step(`^a merge is now in progress$`, func() error {
		if !state.fixture.DevRepo.HasMergeInProgress() {
			return errors.New("expected merge in progress")
		}
		return nil
	})

	suite.Step(`^a (local )?feature branch "([^"]*)"$`, func(localStr, branchText string) error {
		branch := gitdomain.NewLocalBranchName(branchText)
		isLocal := localStr != ""
		state.fixture.DevRepo.CreateFeatureBranch(branch)
		state.initialLocalBranches = append(state.initialLocalBranches, branch)
		state.initialLineage.AddRow(branchText, "main")
		if !isLocal {
			state.initialRemoteBranches = append(state.initialRemoteBranches, branch)
			state.fixture.DevRepo.PushBranchToRemote(branch, gitdomain.OriginRemote)
			return nil
		}
		return nil
	})

	suite.Step(`^a parked branch "([^"]+)"$`, func(branchText string) error {
		branch := gitdomain.NewLocalBranchName(branchText)
		state.fixture.DevRepo.CreateParkedBranches(branch)
		state.initialLocalBranches = append(state.initialLocalBranches, branch)
		state.initialRemoteBranches = append(state.initialRemoteBranches, branch)
		state.initialLineage.AddRow(branchText, "main")
		state.fixture.DevRepo.PushBranchToRemote(branch, gitdomain.OriginRemote)
		return nil
	})

	suite.Step(`^a perennial branch "([^"]+)"$`, func(branchText string) error {
		branch := gitdomain.NewLocalBranchName(branchText)
		state.fixture.DevRepo.CreatePerennialBranches(branch)
		state.initialLocalBranches = append(state.initialLocalBranches, branch)
		state.initialRemoteBranches = append(state.initialRemoteBranches, branch)
		state.fixture.DevRepo.PushBranchToRemote(branch, gitdomain.OriginRemote)
		return nil
	})

	suite.Step(`^a rebase is now in progress$`, func() error {
		repoStatus, err := state.fixture.DevRepo.RepoStatus()
		asserts.NoError(err)
		if !repoStatus.RebaseInProgress {
			return errors.New("expected rebase in progress")
		}
		return nil
	})

	suite.Step(`^a remote feature branch "([^"]*)"$`, func(branchText string) error {
		branch := gitdomain.NewLocalBranchName(branchText)
		state.initialRemoteBranches = append(state.initialRemoteBranches, branch)
		// we are creating a remote branch in the remote repo --> it is a local branch there
		state.fixture.OriginRepo.CreateBranch(branch, gitdomain.NewLocalBranchName("main"))
		return nil
	})

	suite.Step(`^a remote tag "([^"]+)" not on a branch$`, func(name string) error {
		state.fixture.OriginRepo.CreateStandaloneTag(name)
		return nil
	})

	suite.Step(`^all branches are now synchronized$`, func() error {
		branchesOutOfSync, output := state.fixture.DevRepo.HasBranchesOutOfSync()
		if branchesOutOfSync {
			return errors.New("unexpected out of sync:\n" + output)
		}
		return nil
	})

	suite.Step(`^an uncommitted file$`, func() error {
		state.uncommittedFileName = "uncommitted file"
		state.uncommittedContent = "uncommitted content"
		state.fixture.DevRepo.CreateFile(
			state.uncommittedFileName,
			state.uncommittedContent,
		)
		return nil
	})

	suite.Step(`^an uncommitted file in folder "([^"]*)"$`, func(folder string) error {
		state.uncommittedFileName = folder + "/uncommitted file"
		state.fixture.DevRepo.CreateFile(
			state.uncommittedFileName,
			state.uncommittedContent,
		)
		return nil
	})

	suite.Step(`^an uncommitted file with name "([^"]+)" and content "([^"]+)"$`, func(name, content string) error {
		state.uncommittedFileName = name
		state.uncommittedContent = content
		state.fixture.DevRepo.CreateFile(name, content)
		return nil
	})

	suite.Step(`^an upstream repo$`, func() error {
		state.fixture.AddUpstream()
		return nil
	})

	suite.Step(`^branch "([^"]+)" is active in another worktree`, func(branch string) error {
		state.fixture.AddSecondWorktree(gitdomain.NewLocalBranchName(branch))
		return nil
	})

	suite.Step(`^branch "([^"]+)" is (?:now|still) a contribution branch`, func(name string) error {
		branch := gitdomain.NewLocalBranchName(name)
		if !state.fixture.DevRepo.Config.FullConfig.IsContributionBranch(branch) {
			return fmt.Errorf(
				"branch %q isn't contribution as expected.\nObserved branches: %s",
				branch,
				strings.Join(state.fixture.DevRepo.Config.FullConfig.ContributionBranches.Strings(), ", "),
			)
		}
		return nil
	})

	suite.Step(`^branch "([^"]+)" is (?:now|still) an observed branch`, func(name string) error {
		branch := gitdomain.NewLocalBranchName(name)
		if !state.fixture.DevRepo.Config.FullConfig.IsObservedBranch(branch) {
			return fmt.Errorf(
				"branch %q isn't observed as expected.\nObserved branches: %s",
				branch,
				strings.Join(state.fixture.DevRepo.Config.FullConfig.ObservedBranches.Strings(), ", "),
			)
		}
		return nil
	})

	suite.Step(`^branch "([^"]+)" is now parked`, func(name string) error {
		branch := gitdomain.NewLocalBranchName(name)
		if !state.fixture.DevRepo.Config.FullConfig.IsParkedBranch(branch) {
			return fmt.Errorf(
				"branch %q isn't parked as expected.\nParked branches: %s",
				branch,
				strings.Join(state.fixture.DevRepo.Config.FullConfig.ParkedBranches.Strings(), ", "),
			)
		}
		return nil
	})

	suite.Step(`^branch "([^"]+)" is now a feature branch`, func(name string) error {
		branch := gitdomain.NewLocalBranchName(name)
		if state.fixture.DevRepo.Config.FullConfig.IsParkedBranch(branch) {
			return fmt.Errorf("branch %q is parked", branch)
		}
		if state.fixture.DevRepo.Config.FullConfig.IsObservedBranch(branch) {
			return fmt.Errorf("branch %q is observed", branch)
		}
		if state.fixture.DevRepo.Config.FullConfig.IsContributionBranch(branch) {
			return fmt.Errorf("branch %q is contribution", branch)
		}
		if state.fixture.DevRepo.Config.FullConfig.IsPerennialBranch(branch) {
			return fmt.Errorf("branch %q is perennial", branch)
		}
		return nil
	})

	suite.Step(`^display "([^"]+)"$`, func(command string) error {
		parts := strings.Split(command, " ")
		output, err := state.fixture.DevRepo.Runner.Query(parts[0], parts[1:]...)
		fmt.Println("XXXXXXXXXXXXXXXXX " + strings.ToUpper(command) + " START XXXXXXXXXXXXXXXXXXXXXXXXXXXXXXXXXXXXXXXXXXXXX")
		fmt.Println(output)
		fmt.Println("XXXXXXXXXXXXXXXXX " + strings.ToUpper(command) + " END XXXXXXXXXXXXXXXXXXXXXXXXXXXXXXXXXXXXXXXXXXXXXXX")
		return err
	})

	suite.Step(`^file "([^"]+)" still contains unresolved conflicts$`, func(name string) error {
		content := state.fixture.DevRepo.FileContent(name)
		if !strings.Contains(content, "<<<<<<<") {
			return fmt.Errorf("file %q does not contain unresolved conflicts", name)
		}
		return nil
	})

	suite.Step(`^file "([^"]*)" (?:now|still) has content "([^"]*)"$`, func(file, expectedContent string) error {
		actualContent := state.fixture.DevRepo.FileContent(file)
		if expectedContent != actualContent {
			return fmt.Errorf("file content does not match\n\nEXPECTED: %q\n\nACTUAL:\n\n%q\n----------------------------", expectedContent, actualContent)
		}
		return nil
	})

	suite.Step(`^Git has version "([^"]*)"$`, func(version string) error {
		state.fixture.DevRepo.MockGit(version)
		return nil
	})

	suite.Step(`^Git Town is no longer configured$`, func() error {
		return state.fixture.DevRepo.VerifyNoGitTownConfiguration()
	})

	suite.Step(`^Git Town is not configured$`, func() error {
		err := state.fixture.DevRepo.RemovePerennialBranchConfiguration()
		if err != nil {
			return err
		}
		state.fixture.DevRepo.RemoveMainBranchConfiguration()
		return nil
	})

	suite.Step(`^Git Town setting "color.ui" is "([^"]*)"$`, func(value string) error {
		return state.fixture.DevRepo.SetColorUI(value)
	})

	suite.Step(`^Git Town parent setting for branch "([^"]*)" is "([^"]*)"$`, func(branch, value string) error {
		branchName := gitdomain.NewLocalBranchName(branch)
		configKey := gitconfig.NewParentKey(branchName)
		return state.fixture.DevRepo.Config.GitConfig.SetLocalConfigValue(configKey, value)
	})

	suite.Step(`^local Git setting "init.defaultbranch" is "([^"]*)"$`, func(value string) error {
		state.fixture.DevRepo.SetDefaultGitBranch(gitdomain.NewLocalBranchName(value))
		return nil
	})

	suite.Step(`^global Git setting "alias\.(.*?)" is "([^"]*)"$`, func(name, value string) error {
		key := gitconfig.ParseKey("alias." + name)
		if key == nil {
			return fmt.Errorf("no key found for %q", name)
		}
		aliasableCommand := gitconfig.AliasableCommandForKey(*key)
		if aliasableCommand == nil {
			return fmt.Errorf("no aliasableCommand found for key %q", *key)
		}
		return state.fixture.DevRepo.SetGitAlias(*aliasableCommand, value)
	})

	suite.Step(`^global Git setting "alias\.(.*?)" (?:now|still) doesn't exist$`, func(name string) error {
		key := gitconfig.ParseKey("alias." + name)
		if key == nil {
			return errors.New("key not found")
		}
		aliasableCommand := gitconfig.AliasableCommandForKey(*key)
		command, has := state.fixture.DevRepo.Config.FullConfig.Aliases[*aliasableCommand]
		if !has {
			return nil
		}
		return fmt.Errorf("unexpected aliasableCommand %q: %q", *key, command)
	})

	suite.Step(`^global Git setting "alias\.(.*?)" is (?:now|still) "([^"]*)"$`, func(name, want string) error {
		key := gitconfig.ParseKey("alias." + name)
		if key == nil {
			return errors.New("key not found")
		}
		aliasableCommand := gitconfig.AliasableCommandForKey(*key)
		if aliasableCommand == nil {
			return fmt.Errorf("aliasableCommand not found for key %q", *key)
		}
		have := state.fixture.DevRepo.Config.FullConfig.Aliases[*aliasableCommand]
		if have != want {
			return fmt.Errorf("unexpected value for key %q: want %q have %q", name, want, have)
		}
		return nil
	})

	suite.Step(`^global Git Town setting "([^"]*)" is "([^"]*)"$`, func(name, value string) error {
		configKey := gitconfig.ParseKey("git-town." + name)
		if configKey == nil {
			return fmt.Errorf("unknown configuration key: %q", name)
		}
		return state.fixture.DevRepo.Config.GitConfig.SetGlobalConfigValue(*configKey, value)
	})

	suite.Step(`^global Git Town setting "([^"]*)" (?:now|still) doesn't exist$`, func(name string) error {
		configKey := gitconfig.ParseKey("git-town." + name)
		newValue := state.fixture.DevRepo.TestCommands.GlobalGitConfig(*configKey)
		if newValue != nil {
			return fmt.Errorf("should not have global %q anymore but has value %q", name, *newValue)
		}
		return nil
	})

	suite.Step(`^global Git Town setting "hosting-origin-hostname" is now "([^"]*)"$`, func(want string) error {
		have := state.fixture.DevRepo.Config.GlobalGitConfig.HostingOriginHostname
		if have.String() != want {
			return fmt.Errorf(`expected global setting "hosting-origin-hostname" to be %q, but was %q`, want, *have)
		}
		return nil
	})

	suite.Step(`^global Git Town setting "hosting-platform" is now "([^"]*)"$`, func(want string) error {
		have := state.fixture.DevRepo.Config.GlobalGitConfig.HostingPlatform
		if have.String() != want {
			return fmt.Errorf(`expected global setting "hosting-platform" to be %q, but was %q`, want, *have)
		}
		return nil
	})

	suite.Step(`^global Git Town setting "main-branch" is now "([^"]*)"$`, func(wantStr string) error {
		have := state.fixture.DevRepo.Config.GlobalGitConfig.MainBranch
		want := gitdomain.LocalBranchName(wantStr)
		if *have != want {
			return fmt.Errorf(`expected global setting "main-branch" to be %q, but was %q`, want, *have)
		}
		return nil
	})

	suite.Step(`^global Git Town setting "offline" is (?:now|still) "([^"]*)"$`, func(wantStr string) error {
		have := state.fixture.DevRepo.Config.GlobalGitConfig.Offline
		wantBool, err := gohacks.ParseBool(wantStr)
		asserts.NoError(err)
		want := configdomain.Offline(wantBool)
		if *have != want {
			return fmt.Errorf(`expected global setting "offline" to be %t, but was %t`, want, *have)
		}
		return nil
	})

	suite.Step(`^global Git Town setting "perennial-branches" is (?:now|still) "([^"]*)"$`, func(wantStr string) error {
		have := state.fixture.DevRepo.Config.GlobalGitConfig.PerennialBranches
		want := gitdomain.NewLocalBranchNames(strings.Split(wantStr, " ")...)
		if cmp.Equal(*have, want) {
			return nil
		}
		return fmt.Errorf(`expected global setting "perennial-branches" to be %v, but was %v`, want, *have)
	})

	suite.Step(`^global Git Town setting "push-hook" is (?:now|still) "([^"]*)"$`, func(wantStr string) error {
		have := state.fixture.DevRepo.Config.GlobalGitConfig.PushHook
		wantBool, err := strconv.ParseBool(wantStr)
		asserts.NoError(err)
		want := configdomain.PushHook(wantBool)
		if cmp.Equal(*have, want) {
			return nil
		}
		return fmt.Errorf(`expected global setting "push-hook" to be %v, but was %v`, want, *have)
	})

	suite.Step(`^global Git Town setting "push-new-branches" is (?:now|still) "([^"]*)"$`, func(wantStr string) error {
		have := state.fixture.DevRepo.Config.GlobalGitConfig.PushNewBranches
		wantBool, err := strconv.ParseBool(wantStr)
		asserts.NoError(err)
		want := configdomain.PushNewBranches(wantBool)
		if cmp.Equal(*have, want) {
			return nil
		}
		return fmt.Errorf(`expected global setting "push-new-branches" to be %v, but was %v`, want, *have)
	})

	suite.Step(`^global Git Town setting "ship-delete-tracking-branch" is (?:now|still) "([^"]*)"$`, func(wantStr string) error {
		have := state.fixture.DevRepo.Config.GlobalGitConfig.ShipDeleteTrackingBranch
		wantBool, err := strconv.ParseBool(wantStr)
		asserts.NoError(err)
		want := configdomain.ShipDeleteTrackingBranch(wantBool)
		if cmp.Equal(*have, want) {
			return nil
		}
		return fmt.Errorf(`expected global setting "ship-delete-tracking-branch" to be %v, but was %v`, want, *have)
	})

	suite.Step(`^global Git Town setting "sync-before-ship" is (?:now|still) "([^"]*)"$`, func(wantStr string) error {
		have := state.fixture.DevRepo.Config.GlobalGitConfig.SyncBeforeShip
		wantBool, err := strconv.ParseBool(wantStr)
		asserts.NoError(err)
		want := configdomain.SyncBeforeShip(wantBool)
		if cmp.Equal(*have, want) {
			return nil
		}
		return fmt.Errorf(`expected global setting "sync-before-ship" to be %v, but was %v`, want, *have)
	})

	suite.Step(`^global Git Town setting "sync-feature-strategy" is (?:now|still) "([^"]*)"$`, func(wantStr string) error {
		have := state.fixture.DevRepo.Config.GlobalGitConfig.SyncFeatureStrategy
		want, err := configdomain.NewSyncFeatureStrategy(wantStr)
		asserts.NoError(err)
		if cmp.Equal(*have, want) {
			return nil
		}
		return fmt.Errorf(`expected global setting "sync-feature-strategy" to be %v, but was %v`, want, *have)
	})

	suite.Step(`^global Git Town setting "sync-perennial-strategy" is (?:now|still) "([^"]*)"$`, func(wantStr string) error {
		have := state.fixture.DevRepo.Config.GlobalGitConfig.SyncPerennialStrategy
		want, err := configdomain.NewSyncPerennialStrategy(wantStr)
		asserts.NoError(err)
		if cmp.Equal(*have, want) {
			return nil
		}
		return fmt.Errorf(`expected global setting "sync-perennial-strategy" to be %v, but was %v`, want, *have)
	})

	suite.Step(`^global Git Town setting "sync-upstream" is (?:now|still) "([^"]*)"$`, func(wantStr string) error {
		have := state.fixture.DevRepo.Config.GlobalGitConfig.SyncUpstream
		wantBool, err := strconv.ParseBool(wantStr)
		asserts.NoError(err)
		want := configdomain.SyncUpstream(wantBool)
		if cmp.Equal(*have, want) {
			return nil
		}
		return fmt.Errorf(`expected global setting "sync-upstream" to be %v, but was %v`, want, *have)
	})

	suite.Step(`^I add commit "([^"]*)" to the "([^"]*)" branch`, func(message, branch string) error {
		state.fixture.DevRepo.CreateCommit(git.Commit{
			Branch:   gitdomain.NewLocalBranchName(branch),
			FileName: "new_file",
			Message:  message,
		})
		return nil
	})

	suite.Step(`^I am not prompted for any parent branches$`, func() error {
		notExpected := "Please specify the parent branch of"
		if strings.Contains(state.runOutput, notExpected) {
			return fmt.Errorf("text found:\n\nDID NOT EXPECT: %q\n\nACTUAL\n\n%q\n----------------------------", notExpected, state.runOutput)
		}
		return nil
	})

	suite.Step(`^I am outside a Git repo$`, func() error {
		state.insideGitRepo = false
		os.RemoveAll(filepath.Join(state.fixture.DevRepo.WorkingDir, ".git"))
		return nil
	})

	suite.Step(`^I resolve the conflict in "([^"]*)"(?: with "([^"]*)")?$`, func(filename, content string) error {
		if content == "" {
			content = "resolved content"
		}
		state.fixture.DevRepo.CreateFile(filename, content)
		state.fixture.DevRepo.StageFiles(filename)
		return nil
	})

	suite.Step(`^I (?:run|ran) "(.+)"$`, func(command string) error {
		updateInitialSHAs(state)
		state.runOutput, state.runExitCode = state.fixture.DevRepo.MustQueryStringCode(command)
		state.fixture.DevRepo.Config.Reload()
		return nil
	})

	suite.Step(`^I run "([^"]*)" and close the editor$`, func(cmd string) error {
		updateInitialSHAs(state)
		env := append(os.Environ(), "GIT_EDITOR=true")
		state.runOutput, state.runExitCode = state.fixture.DevRepo.MustQueryStringCodeWith(cmd, &subshell.Options{Env: env})
		state.fixture.DevRepo.Config.Reload()
		return nil
	})

	suite.Step(`^I run "([^"]*)" and enter an empty commit message$`, func(cmd string) error {
		updateInitialSHAs(state)
		state.fixture.DevRepo.MockCommitMessage("")
		state.runOutput, state.runExitCode = state.fixture.DevRepo.MustQueryStringCode(cmd)
		state.fixture.DevRepo.Config.Reload()
		return nil
	})

	suite.Step(`^I run "([^"]*)" and enter "([^"]*)" for the commit message$`, func(cmd, message string) error {
		updateInitialSHAs(state)
		state.fixture.DevRepo.MockCommitMessage(message)
		state.runOutput, state.runExitCode = state.fixture.DevRepo.MustQueryStringCode(cmd)
		state.fixture.DevRepo.Config.Reload()
		return nil
	})

	suite.Step(`^I (?:run|ran) "([^"]+)" and enter into the dialogs?:$`, func(cmd string, input *messages.PickleStepArgument_PickleTable) error {
		updateInitialSHAs(state)
		env := os.Environ()
		answers, err := helpers.TableToInputEnv(input)
		if err != nil {
			return err
		}
		for dialogNumber, answer := range answers {
			env = append(env, fmt.Sprintf("%s_%02d=%s", components.TestInputKey, dialogNumber, answer))
		}
		state.runOutput, state.runExitCode = state.fixture.DevRepo.MustQueryStringCodeWith(cmd, &subshell.Options{Env: env})
		state.fixture.DevRepo.Config.Reload()
		return nil
	})

	suite.Step(`^I run "([^"]*)", enter into the dialog, and close the next editor:$`, func(cmd string, input *messages.PickleStepArgument_PickleTable) error {
		updateInitialSHAs(state)
		env := append(os.Environ(), "GIT_EDITOR=true")
		answers, err := helpers.TableToInputEnv(input)
		if err != nil {
			return err
		}
		for dialogNumber, answer := range answers {
			env = append(env, fmt.Sprintf("%s%d=%s", components.TestInputKey, dialogNumber, answer))
		}
		state.runOutput, state.runExitCode = state.fixture.DevRepo.MustQueryStringCodeWith(cmd, &subshell.Options{Env: env})
		state.fixture.DevRepo.Config.Reload()
		return nil
	})

	suite.Step(`^I run "([^"]+)" in the "([^"]+)" folder$`, func(cmd, folderName string) error {
		updateInitialSHAs(state)
		state.runOutput, state.runExitCode = state.fixture.DevRepo.MustQueryStringCodeWith(cmd, &subshell.Options{Dir: folderName})
		state.fixture.DevRepo.Config.Reload()
		return nil
	})

	suite.Step(`^inspect the repo$`, func() error {
		fmt.Printf("\nThe workspace is at %s\n", state.fixture.DevRepo.WorkingDir)
		time.Sleep(1 * time.Hour)
		return nil
	})

	suite.Step(`^it does not print "(.+)"$`, func(text string) error {
		if strings.Contains(stripansi.Strip(state.runOutput), text) {
			return fmt.Errorf("text found: %q", text)
		}
		return nil
	})

	suite.Step(`^it prints:$`, func(expected *messages.PickleStepArgument_PickleDocString) error {
		if state.runExitCode != 0 {
			return fmt.Errorf("unexpected exit code %d", state.runExitCode)
		}
		if !strings.Contains(stripansi.Strip(state.runOutput), expected.Content) {
			fmt.Println("ERROR: text not found:")
			fmt.Println("\nEXPECTED:", expected.Content)
			fmt.Println()
			fmt.Println("==================================================================")
			fmt.Println("ACTUAL OUTPUT START ==============================================")
			fmt.Println("==================================================================")
			fmt.Println()
			fmt.Println(state.runOutput)
			fmt.Println()
			fmt.Println("==================================================================")
			fmt.Println("ACTUAL OUTPUT END ================================================")
			fmt.Println("==================================================================")
			fmt.Println()
			return errors.New("expected text not found")
		}
		return nil
	})

	suite.Step(`^it prints no output$`, func() error {
		output := state.runOutput
		if output != "" {
			return fmt.Errorf("expected no output but found %q", output)
		}
		return nil
	})

	suite.Step(`^it prints something like:$`, func(expected *messages.PickleStepArgument_PickleDocString) error {
		regex := regexp.MustCompile(expected.Content)
		have := stripansi.Strip(state.runOutput)
		if !regex.MatchString(have) {
			return fmt.Errorf("EXPECTED: content matching %q\nGOT: %q", expected.Content, have)
		}
		return nil
	})

	suite.Step(`^it prints the error:$`, func(expected *messages.PickleStepArgument_PickleDocString) error {
		state.runExitCodeChecked = true
		if !strings.Contains(stripansi.Strip(state.runOutput), expected.Content) {
			return fmt.Errorf("text not found:\n%s\n\nactual text:\n%s", expected.Content, state.runOutput)
		}
		if state.runExitCode == 0 {
			return fmt.Errorf("unexpected exit code %d", state.runExitCode)
		}
		return nil
	})

	suite.Step(`^it runs no commands$`, func() error {
		commands := output.GitCommandsInGitTownOutput(state.runOutput)
		if len(commands) > 0 {
			fmt.Println("\n\nERROR: Unexpected commands run!")
			for _, command := range commands {
				fmt.Printf("%s > %s\n", command.Branch, command.Command)
			}
			fmt.Println()
			fmt.Println()
			return fmt.Errorf("expected no commands but found %d commands", len(commands))
		}
		return nil
	})

	suite.Step(`^it runs the commands$`, func(input *messages.PickleStepArgument_PickleTable) error {
		commands := output.GitCommandsInGitTownOutput(state.runOutput)
		table := output.RenderExecutedGitCommands(commands, input)
		dataTable := datatable.FromGherkin(input)
		expanded := dataTable.Expand(
			&state.fixture.DevRepo,
			state.fixture.OriginRepo,
			state.initialDevSHAs,
			state.initialOriginSHAs,
		)
		diff, errorCount := table.EqualDataTable(expanded)
		if errorCount != 0 {
			fmt.Printf("\nERROR! Found %d differences in the commands run\n\n", errorCount)
			fmt.Println(diff)
			return errors.New("mismatching commands run, see diff above")
		}
		return nil
	})

	suite.Step(`^it runs without error$`, func() error {
		if state.runExitCode != 0 {
			return fmt.Errorf("did not expect the Git Town command to produce an exit code: %d", state.runExitCode)
		}
		return nil
	})

	suite.Step(`^"([^"]*)" launches a new proposal with this url in my browser:$`, func(tool string, url *messages.PickleStepArgument_PickleDocString) error {
		want := fmt.Sprintf("%s called with: %s", tool, url.Content)
		want = strings.ReplaceAll(want, "?", `\?`)
		regex := regexp.MustCompile(want)
		have := state.runOutput
		if !regex.MatchString(have) {
			return fmt.Errorf("EXPECTED: a regex matching %q\nGOT: %q", want, have)
		}
		return nil
	})

	suite.Step(`^local Git Town setting "([^"]*)" (:?now|still) doesn't exist$`, func(name string) error {
		configKey := gitconfig.ParseKey("git-town." + name)
		newValue := state.fixture.DevRepo.TestCommands.LocalGitConfig(*configKey)
		if newValue != nil {
			return fmt.Errorf("should not have local %q anymore but has value %q", name, *newValue)
		}
		return nil
	})

	suite.Step(`^(?:local )?Git Town setting "([^"]*)" doesn't exist$`, func(name string) error {
		configKey := gitconfig.ParseKey("git-town." + name)
		return state.fixture.DevRepo.Config.GitConfig.RemoveLocalConfigValue(*configKey)
	})

	suite.Step(`^(?:local )?Git Town setting "([^"]*)" is "([^"]*)"$`, func(name, value string) error {
		configKey := gitconfig.ParseKey("git-town." + name)
		if configKey == nil {
			return fmt.Errorf("unknown config key: %q", name)
		}
		return state.fixture.DevRepo.Config.GitConfig.SetLocalConfigValue(*configKey, value)
	})

	suite.Step(`^local Git Town setting "code-hosting-origin-hostname" now doesn't exist$`, func() error {
		have := state.fixture.DevRepo.Config.LocalGitConfig.HostingOriginHostname
		if have == nil {
			return nil
		}
		return fmt.Errorf(`unexpected local setting "code-hosting-origin-hostname" with value %q`, *have)
	})

	suite.Step(`^local Git Town setting "hosting-platform" is now "([^"]*)"$`, func(want string) error {
		have := state.fixture.DevRepo.Config.LocalGitConfig.HostingPlatform
		if have.String() != want {
			return fmt.Errorf(`expected local setting "hosting-platform" to be %q, but was %q`, want, *have)
		}
		return nil
	})

	suite.Step(`^local Git Town setting "hosting-platform" (:?now|still) doesn't exist$`, func() error {
		have := state.fixture.DevRepo.Config.LocalGitConfig.HostingPlatform
		if have != nil {
			return fmt.Errorf(`expected local setting "hosting-platform" to not exist but was %q`, *have)
		}
		return nil
	})

	suite.Step(`^local Git Town setting "gitea-token" is now "([^"]*)"$`, func(wantStr string) error {
		have := state.fixture.DevRepo.Config.LocalGitConfig.GiteaToken
		want := configdomain.GiteaToken(wantStr)
		if *have != want {
			return fmt.Errorf(`expected local setting "gitea-token" to be %q, but was %q`, want, have)
		}
		return nil
	})

	suite.Step(`^local Git Town setting "github-token" is now "([^"]*)"$`, func(wantStr string) error {
		have := state.fixture.DevRepo.Config.LocalGitConfig.GitHubToken
		want := configdomain.GitHubToken(wantStr)
		if *have != want {
			return fmt.Errorf(`expected local setting "github-token" to be %q, but was %q`, want, have)
		}
		return nil
	})

	suite.Step(`^local Git Town setting "github-token" now doesn't exist$`, func() error {
		have := state.fixture.DevRepo.Config.LocalGitConfig.GitHubToken
		if have == nil {
			return nil
		}
		return fmt.Errorf(`unexpected local setting "github-token" with value %q`, have)
	})

	suite.Step(`^local Git Town setting "gitlab-token" is now "([^"]*)"$`, func(wantStr string) error {
		have := state.fixture.DevRepo.Config.LocalGitConfig.GitLabToken
		want := configdomain.GitLabToken(wantStr)
		if *have != want {
			return fmt.Errorf(`expected local setting "gitlab-token" to be %q, but was %q`, want, have)
		}
		return nil
	})

	suite.Step(`^local Git Town setting "hosting-origin-hostname" is now "([^"]*)"$`, func(want string) error {
		have := state.fixture.DevRepo.Config.LocalGitConfig.HostingOriginHostname
		if have.String() != want {
			return fmt.Errorf(`expected local setting "hosting-origin-hostname" to be %q, but was %q`, want, *have)
		}
		return nil
	})

	suite.Step(`^local Git Town setting "hosting-origin-hostname" now doesn't exist$`, func() error {
		have := state.fixture.DevRepo.Config.LocalGitConfig.HostingOriginHostname
		if have == nil {
			return nil
		}
		return fmt.Errorf(`unexpected local setting "hosting-origin-hostname" with value %q`, *have)
	})

	suite.Step(`^local Git Town setting "main-branch" is now "([^"]*)"$`, func(wantStr string) error {
		have := state.fixture.DevRepo.Config.LocalGitConfig.MainBranch
		want := gitdomain.NewLocalBranchName(wantStr)
		if *have != want {
			return fmt.Errorf(`expected local setting "main-branch" to be %q, but was %q`, want, have)
		}
		return nil
	})

	suite.Step(`^local Git Town setting "perennial-branches" is now "([^"]*)"$`, func(wantStr string) error {
		have := state.fixture.DevRepo.Config.LocalGitConfig.PerennialBranches
		want := gitdomain.NewLocalBranchNames(strings.Split(wantStr, " ")...)
		if cmp.Equal(*have, want) {
			return nil
		}
		return fmt.Errorf(`expected local setting "main-branch" to be %v, but was %v`, want, have)
	})

	suite.Step(`^local Git Town setting "perennial-regex" is now "([^"]*)"$`, func(wantStr string) error {
		have := state.fixture.DevRepo.Config.LocalGitConfig.PerennialRegex
		want := configdomain.PerennialRegex(wantStr)
		if *have != want {
			return fmt.Errorf(`expected local setting "perennial-regex" to be %q, but was %q`, want, have)
		}
		return nil
	})

	suite.Step(`^local Git Town setting "push-hook" is (:?now|still) not set$`, func() error {
		have := state.fixture.DevRepo.Config.LocalGitConfig.PushHook
		if have == nil {
			return nil
		}
		return fmt.Errorf(`unexpected local setting "push-hook" %v`, have)
	})

	suite.Step(`^local Git Town setting "push-hook" is now "([^"]*)"$`, func(wantStr string) error {
		have := state.fixture.DevRepo.Config.LocalGitConfig.PushHook
		wantBool, err := strconv.ParseBool(wantStr)
		asserts.NoError(err)
		want := configdomain.PushHook(wantBool)
		if cmp.Equal(*have, want) {
			return nil
		}
		return fmt.Errorf(`expected local setting "push-hook" to be %v, but was %v`, want, have)
	})

	suite.Step(`^local Git Town setting "push-new-branches" is (:?now|still) not set$`, func() error {
		have := state.fixture.DevRepo.Config.LocalGitConfig.PushNewBranches
		if have == nil {
			return nil
		}
		return fmt.Errorf(`unexpected local setting "push-new-branches" %v`, have)
	})

	suite.Step(`^local Git Town setting "push-new-branches" is now "([^"]*)"$`, func(wantStr string) error {
		have := state.fixture.DevRepo.Config.LocalGitConfig.PushNewBranches
		wantBool, err := strconv.ParseBool(wantStr)
		asserts.NoError(err)
		want := configdomain.PushNewBranches(wantBool)
		if cmp.Equal(*have, want) {
			return nil
		}
		return fmt.Errorf(`expected local setting "push-new-branches" to be %v, but was %v`, want, have)
	})

	suite.Step(`^local Git Town setting "ship-delete-tracking-branch" is still not set$`, func() error {
		have := state.fixture.DevRepo.Config.LocalGitConfig.ShipDeleteTrackingBranch
		if have == nil {
			return nil
		}
		return fmt.Errorf(`unexpected local setting "ship-delete-tracking-branch" %v`, have)
	})

	suite.Step(`^local Git Town setting "ship-delete-tracking-branch" is now "([^"]*)"$`, func(wantStr string) error {
		have := state.fixture.DevRepo.Config.LocalGitConfig.ShipDeleteTrackingBranch
		wantBool, err := strconv.ParseBool(wantStr)
		asserts.NoError(err)
		want := configdomain.ShipDeleteTrackingBranch(wantBool)
		if *have != want {
			return fmt.Errorf(`expected local setting "ship-delete-tracking-branch" to be %v, but was %v`, want, have)
		}
		return nil
	})

	suite.Step(`^local Git Town setting "sync-before-ship" is still not set$`, func() error {
		have := state.fixture.DevRepo.Config.LocalGitConfig.SyncBeforeShip
		if have == nil {
			return nil
		}
		return fmt.Errorf(`unexpected local setting "sync-before-ship" %v`, have)
	})

	suite.Step(`^local Git Town setting "sync-before-ship" is now "([^"]*)"$`, func(wantStr string) error {
		have := state.fixture.DevRepo.Config.LocalGitConfig.SyncBeforeShip
		wantBool, err := strconv.ParseBool(wantStr)
		asserts.NoError(err)
		want := configdomain.SyncBeforeShip(wantBool)
		if *have != want {
			return fmt.Errorf(`expected local setting "sync-before-ship" to be %v, but was %v`, want, have)
		}
		return nil
	})

	suite.Step(`^local Git Town setting "sync-feature-strategy" is still not set$`, func() error {
		have := state.fixture.DevRepo.Config.LocalGitConfig.SyncFeatureStrategy
		if have == nil {
			return nil
		}
		return fmt.Errorf(`expected local setting "sync-feature-strategy" %v`, have)
	})

	suite.Step(`^local Git Town setting "sync-feature-strategy" is now "([^"]*)"$`, func(wantStr string) error {
		have := state.fixture.DevRepo.Config.LocalGitConfig.SyncFeatureStrategy
		want, err := configdomain.NewSyncFeatureStrategy(wantStr)
		asserts.NoError(err)
		if *have != want {
			return fmt.Errorf(`expected local setting "sync-feature-strategy" to be %v, but was %v`, want, have)
		}
		return nil
	})

	suite.Step(`^local Git Town setting "sync-perennial-strategy" is still not set$`, func() error {
		have := state.fixture.DevRepo.Config.LocalGitConfig.SyncPerennialStrategy
		if have == nil {
			return nil
		}
		return fmt.Errorf(`unexpected local setting "sync-perennial-strategy" %v`, have)
	})

	suite.Step(`^local Git Town setting "sync-perennial-strategy" is now "([^"]*)"$`, func(wantStr string) error {
		have := state.fixture.DevRepo.Config.LocalGitConfig.SyncPerennialStrategy
		want, err := configdomain.NewSyncPerennialStrategy(wantStr)
		asserts.NoError(err)
		if *have != want {
			return fmt.Errorf(`expected local setting "sync-perennial-strategy" to be %v, but was %v`, want, have)
		}
		return nil
	})

	suite.Step(`^local Git Town setting "sync-upstream" is still not set$`, func() error {
		have := state.fixture.DevRepo.Config.LocalGitConfig.SyncUpstream
		if have == nil {
			return nil
		}
		return fmt.Errorf(`unexpected local setting "sync-upstream" %v`, have)
	})

	suite.Step(`^local Git Town setting "sync-upstream" is now "([^"]*)"$`, func(wantStr string) error {
		have := state.fixture.DevRepo.Config.LocalGitConfig.SyncUpstream
		wantBool, err := strconv.ParseBool(wantStr)
		asserts.NoError(err)
		want := configdomain.SyncUpstream(wantBool)
		if *have != want {
			return fmt.Errorf(`expected local setting "sync-upstream" to be %v, but was %v`, want, have)
		}
		return nil
	})

	suite.Step(`^my repo does not have an origin$`, func() error {
		state.fixture.DevRepo.RemoveRemote(gitdomain.OriginRemote)
		state.initialRemoteBranches = gitdomain.LocalBranchNames{}
		state.fixture.OriginRepo = nil
		return nil
	})

	suite.Step(`^my repo has a Git submodule$`, func() error {
		state.fixture.AddSubmoduleRepo()
		state.fixture.DevRepo.AddSubmodule(state.fixture.SubmoduleRepo.WorkingDir)
		return nil
	})

	suite.Step(`^my repo's "([^"]*)" remote is "([^"]*)"$`, func(remoteName, remoteURL string) error {
		remote := gitdomain.Remote(remoteName)
		state.fixture.DevRepo.RemoveRemote(remote)
		state.fixture.DevRepo.AddRemote(remote, remoteURL)
		return nil
	})

	suite.Step(`^still no configuration file exists$`, func() error {
		_, err := state.fixture.DevRepo.FileContentErr(configfile.FileName)
		if err == nil {
			return errors.New("expected no configuration file but found one")
		}
		return nil
	})

	suite.Step(`^no lineage exists now$`, func() error {
		if state.fixture.DevRepo.Config.FullConfig.ContainsLineage() {
			lineage := state.fixture.DevRepo.Config.FullConfig.Lineage
			return fmt.Errorf("unexpected Git Town lineage information: %+v", lineage)
		}
		return nil
	})

	suite.Step(`^no merge is in progress$`, func() error {
		if state.fixture.DevRepo.HasMergeInProgress() {
			return errors.New("expected no merge in progress")
		}
		return nil
	})

	suite.Step(`^no rebase is in progress$`, func() error {
		repoStatus, err := state.fixture.DevRepo.RepoStatus()
		if err != nil {
			return err
		}
		if repoStatus.RebaseInProgress {
			return errors.New("expected no rebase in progress")
		}
		return nil
	})

	suite.Step(`^no tool to open browsers is installed$`, func() error {
		state.fixture.DevRepo.MockNoCommandsInstalled()
		return nil
	})

	suite.Step(`^no uncommitted files exist$`, func() error {
		files := state.fixture.DevRepo.UncommittedFiles()
		if len(files) > 0 {
			return fmt.Errorf("unexpected uncommitted files: %s", files)
		}
		return nil
	})

	suite.Step(`^offline mode is disabled$`, func() error {
		isOffline := state.fixture.DevRepo.Config.FullConfig.Offline
		if isOffline {
			return errors.New("expected to not be offline but am")
		}
		return nil
	})

	suite.Step(`^offline mode is enabled$`, func() error {
		return state.fixture.DevRepo.Config.SetOffline(true)
	})

	suite.Step(`^origin deletes the "([^"]*)" branch$`, func(branch string) error {
		state.initialRemoteBranches = slice.Remove(state.initialRemoteBranches, gitdomain.NewLocalBranchName(branch))
		state.fixture.OriginRepo.RemoveBranch(gitdomain.NewLocalBranchName(branch))
		return nil
	})

	suite.Step(`^origin ships the "([^"]*)" branch$`, func(branch string) error {
		state.fixture.OriginRepo.CheckoutBranch(gitdomain.NewLocalBranchName("main"))
		err := state.fixture.OriginRepo.MergeBranch(gitdomain.NewLocalBranchName(branch))
		if err != nil {
			return err
		}
		state.fixture.OriginRepo.RemoveBranch(gitdomain.NewLocalBranchName(branch))
		state.initialRemoteBranches = slice.Remove(state.initialRemoteBranches, gitdomain.NewLocalBranchName(branch))
		return nil
	})

	suite.Step(`^the branches "([^"]+)" and "([^"]+)"$`, func(branch1, branch2 string) error {
		for _, branchName := range []string{branch1, branch2} {
			branch := gitdomain.NewLocalBranchName(branchName)
			state.fixture.DevRepo.CreateBranch(branch, gitdomain.NewLocalBranchName("main"))
			state.initialLocalBranches = append(state.initialLocalBranches, branch)
		}
		return nil
	})

	suite.Step(`^the branches are now$`, func(table *messages.PickleStepArgument_PickleTable) error {
		existing := state.fixture.Branches()
		diff, errCount := existing.EqualGherkin(table)
		if errCount > 0 {
			fmt.Printf("\nERROR! Found %d differences in the branches\n\n", errCount)
			fmt.Println(diff)
			return errors.New("mismatching branches found, see the diff above")
		}
		return nil
	})

	suite.Step(`^the commits$`, func(table *messages.PickleStepArgument_PickleTable) error {
		state.initialCommits = table
		// create the commits
		commits := git.FromGherkinTable(table)
		state.fixture.CreateCommits(commits)
		// restore the initial branch
		if state.initialCurrentBranch.IsEmpty() {
			state.fixture.DevRepo.CheckoutBranch(gitdomain.NewLocalBranchName("main"))
			return nil
		}
		// NOTE: reading the cached value here to keep the test suite fast by avoiding unnecessary disk access
		if state.fixture.DevRepo.CurrentBranchCache.Value() != state.initialCurrentBranch {
			state.fixture.DevRepo.CheckoutBranch(state.initialCurrentBranch)
			return nil
		}
		return nil
	})

	suite.Step(`^the configuration file:$`, func(content *messages.PickleStepArgument_PickleDocString) error {
		state.fixture.DevRepo.CreateFile(configfile.FileName, content.Content)
		return nil
	})

	suite.Step(`^the configuration file is (?:now|still):$`, func(content *messages.PickleStepArgument_PickleDocString) error {
		have, err := state.fixture.DevRepo.FileContentErr(configfile.FileName)
		if err != nil {
			return errors.New("no configuration file found")
		}
		have = strings.TrimSpace(have)
		want := strings.TrimSpace(content.Content)
		if have != want {
			fmt.Println(cmp.Diff(want, have))
			return errors.New("mismatching config file content")
		}
		return nil
	})

	suite.Step(`^the contribution branches "([^"]+)" and "([^"]+)"$`, func(branch1, branch2 string) error {
		return state.fixture.DevRepo.Config.SetContributionBranches(gitdomain.NewLocalBranchNames(branch1, branch2))
	})

	suite.Step(`^the coworker fetches updates$`, func() error {
		state.fixture.CoworkerRepo.Fetch()
		return nil
	})

	suite.Step(`^the coworker is on the "([^"]*)" branch$`, func(branch string) error {
		state.fixture.CoworkerRepo.CheckoutBranch(gitdomain.NewLocalBranchName(branch))
		return nil
	})

	suite.Step(`^the coworker runs "([^"]+)"$`, func(command string) error {
		state.runOutput, state.runExitCode = state.fixture.CoworkerRepo.MustQueryStringCode(command)
		return nil
	})

	suite.Step(`^the coworker sets the parent branch of "([^"]*)" as "([^"]*)"$`, func(childBranch, parentBranch string) error {
		_ = state.fixture.CoworkerRepo.Config.SetParent(gitdomain.NewLocalBranchName(childBranch), gitdomain.NewLocalBranchName(parentBranch))
		return nil
	})

	suite.Step(`^the coworker sets the "sync-feature-strategy" to "(merge|rebase)"$`, func(value string) error {
		syncFeatureStrategy, err := configdomain.NewSyncFeatureStrategy(value)
		if err != nil {
			return err
		}
		_ = state.fixture.CoworkerRepo.Config.SetSyncFeatureStrategy(syncFeatureStrategy)
		return nil
	})

	suite.Step(`^the current branch is "([^"]*)"$`, func(name string) error {
		branch := gitdomain.NewLocalBranchName(name)
		state.initialCurrentBranch = branch
		if !slice.Contains(state.initialLocalBranches, branch) {
			state.initialLocalBranches = append(state.initialLocalBranches, branch)
			state.fixture.DevRepo.CreateBranch(branch, gitdomain.NewLocalBranchName("main"))
		}
		state.fixture.DevRepo.CheckoutBranch(branch)
		return nil
	})

	suite.Step(`^the current branch is an? (local )?(feature|perennial|parked|contribution|observed) branch "([^"]*)"$`, func(localStr, branchType, branchName string) error {
		branch := gitdomain.NewLocalBranchName(branchName)
		isLocal := localStr != ""
		switch branchType {
		case "feature":
			state.fixture.DevRepo.CreateFeatureBranch(branch)
			state.initialLineage.AddRow(branchName, "main")
		case "perennial":
			state.fixture.DevRepo.CreatePerennialBranches(branch)
		case "parked":
			state.fixture.DevRepo.CreateParkedBranches(branch)
			state.initialLineage.AddRow(branchName, "main")
		case "contribution":
			state.fixture.DevRepo.CreateContributionBranches(branch)
		case "observed":
			state.fixture.DevRepo.CreateObservedBranches(branch)
		default:
			panic(fmt.Sprintf("unknown branch type: %q", branchType))
		}
		state.initialLocalBranches = append(state.initialLocalBranches, branch)
		if !isLocal {
			state.initialRemoteBranches = append(state.initialRemoteBranches, branch)
			state.fixture.DevRepo.PushBranchToRemote(branch, gitdomain.OriginRemote)
		}
		state.initialCurrentBranch = branch
		// NOTE: reading the cached value here to keep the test suite fast by avoiding unnecessary disk access
		if !state.fixture.DevRepo.CurrentBranchCache.Initialized() || state.fixture.DevRepo.CurrentBranchCache.Value() != branch {
			state.fixture.DevRepo.CheckoutBranch(branch)
		}
		return nil
	})

	suite.Step(`^the current branch is "([^"]*)" and the previous branch is "([^"]*)"$`, func(currentText, previousText string) error {
		current := gitdomain.NewLocalBranchName(currentText)
		previous := gitdomain.NewLocalBranchName(previousText)
		state.initialCurrentBranch = current
		state.fixture.DevRepo.CheckoutBranch(previous)
		state.fixture.DevRepo.CheckoutBranch(current)
		return nil
	})

	suite.Step(`^the current branch is (?:now|still) "([^"]*)"$`, func(expected string) error {
		state.fixture.DevRepo.CurrentBranchCache.Invalidate()
		actual, err := state.fixture.DevRepo.CurrentBranch()
		if err != nil {
			return fmt.Errorf("cannot determine current branch of developer repo: %w", err)
		}
		if actual.String() != expected {
			return fmt.Errorf("expected active branch %q but is %q", expected, actual)
		}
		return nil
	})

	suite.Step(`^the initial lineage exists$`, func() error {
		have := state.fixture.DevRepo.LineageTable()
		state.initialLineage.Sort()
		diff, errCnt := have.EqualDataTable(state.initialLineage)
		if errCnt > 0 {
			fmt.Printf("\nERROR! Found %d differences in the lineage\n\n", errCnt)
			fmt.Printf("INITIAL LINEAGE:\n%s\n", state.initialLineage.String())
			fmt.Printf("CURRENT LINEAGE:\n%s\n", have.String())
			fmt.Println(diff)
			return errors.New("mismatching branches found, see the diff above")
		}
		return nil
	})

	suite.Step(`^the initial branches and lineage exist$`, func() error {
		// verify initial branches
		have := state.fixture.Branches()
		want := state.InitialBranches()
		diff, errorCount := have.EqualDataTable(want)
		if errorCount != 0 {
			fmt.Printf("\nERROR! Found %d differences in the existing branches\n\n", errorCount)
			fmt.Println(diff)
			return errors.New("mismatching branches found, see diff above")
		}
		// verify initial lineage
		state.initialLineage.Sort()
		have = state.fixture.DevRepo.LineageTable()
		diff, errCnt := have.EqualDataTable(state.initialLineage)
		if errCnt > 0 {
			fmt.Printf("\nERROR! Found %d differences in the lineage\n\n", errCnt)
			fmt.Println(diff)
			return errors.New("mismatching lineage found, see the diff above")
		}
		return nil
	})

	suite.Step(`^the initial branches exist$`, func() error {
		have := state.fixture.Branches()
		want := state.InitialBranches()
		// fmt.Printf("HAVE:\n%s\n", have.String())
		// fmt.Printf("WANT:\n%s\n", want.String())
		diff, errorCount := have.EqualDataTable(want)
		if errorCount != 0 {
			fmt.Printf("\nERROR! Found %d differences in the existing branches\n\n", errorCount)
			fmt.Println(diff)
			return errors.New("mismatching branches found, see diff above")
		}
		return nil
	})

	suite.Step(`^the initial commits exist$`, func() error {
		return state.compareTable(state.initialCommits)
	})

	suite.Step(`^the (local )?feature branches "([^"]+)" and "([^"]+)"$`, func(localStr, branch1, branch2 string) error {
		isLocal := localStr != ""
		for _, branchText := range []string{branch1, branch2} {
			branch := gitdomain.NewLocalBranchName(branchText)
			state.fixture.DevRepo.CreateFeatureBranch(branch)
			state.initialLocalBranches = append(state.initialLocalBranches, branch)
			state.initialLineage.AddRow(branchText, "main")
			if !isLocal {
				state.fixture.DevRepo.PushBranchToRemote(branch, gitdomain.OriginRemote)
				state.initialRemoteBranches = append(state.initialRemoteBranches, branch)
			}
		}
		return nil
	})

	suite.Step(`^the (local )?feature branches "([^"]+)", "([^"]+)", and "([^"]+)"$`, func(localStr, branch1, branch2, branch3 string) error {
		isLocal := localStr != ""
		for _, branchText := range []string{branch1, branch2, branch3} {
			branch := gitdomain.NewLocalBranchName(branchText)
			state.fixture.DevRepo.CreateFeatureBranch(branch)
			state.initialLocalBranches = append(state.initialLocalBranches, branch)
			state.initialLineage.AddRow(branchText, "main")
			if !isLocal {
				state.fixture.DevRepo.PushBranchToRemote(branch, gitdomain.OriginRemote)
				state.initialRemoteBranches = append(state.initialRemoteBranches, branch)
			}
		}
		return nil
	})

	suite.Step(`^the local observed branch "([^"]+)"$`, func(name string) error {
		branch := gitdomain.NewLocalBranchName(name)
		state.fixture.DevRepo.CreateObservedBranches(branch)
		state.initialLocalBranches = append(state.initialLocalBranches, branch)
		return nil
	})

	suite.Step(`^the (local )?perennial branches "([^"]+)" and "([^"]+)"$`, func(localStr, branch1Text, branch2Text string) error {
		branch1 := gitdomain.NewLocalBranchName(branch1Text)
		branch2 := gitdomain.NewLocalBranchName(branch2Text)
		isLocal := localStr != ""
		state.fixture.DevRepo.CreatePerennialBranches(branch1, branch2)
		state.initialLocalBranches = append(state.initialLocalBranches, branch1, branch2)
		if !isLocal {
			state.initialRemoteBranches = append(state.initialRemoteBranches, branch1, branch2)
			state.fixture.DevRepo.PushBranchToRemote(branch1, gitdomain.OriginRemote)
			state.fixture.DevRepo.PushBranchToRemote(branch2, gitdomain.OriginRemote)
		}
		return nil
	})

	suite.Step(`^the (local )?perennial branches "([^"]+)", "([^"]+)", and "([^"]+)"$`, func(localStr, branch1, branch2, branch3 string) error {
		isLocal := localStr != ""
		for _, branchText := range []string{branch1, branch2, branch3} {
			branch := gitdomain.NewLocalBranchName(branchText)
			state.fixture.DevRepo.CreatePerennialBranches(branch)
			state.initialLocalBranches = append(state.initialLocalBranches, branch)
			if !isLocal {
				state.fixture.DevRepo.PushBranchToRemote(branch, gitdomain.OriginRemote)
				state.initialRemoteBranches = append(state.initialRemoteBranches, branch)
			}
		}
		return nil
	})

	suite.Step(`^the main branch is "([^"]+)"$`, func(name string) error {
		return state.fixture.DevRepo.Config.SetMainBranch(gitdomain.NewLocalBranchName(name))
	})

	suite.Step(`^the main branch is (?:now|still) "([^"]*)"$`, func(want string) error {
		have := state.fixture.DevRepo.Config.FullConfig.MainBranch
		if have.String() != want {
			return fmt.Errorf("expected %q, got %q", want, have)
		}
		return nil
	})

	suite.Step(`^the main branch is (?:now|still) not set$`, func() error {
		have := state.fixture.DevRepo.Config.LocalGitConfig.MainBranch
		if have == nil {
			return nil
		}
		return fmt.Errorf("unexpected main branch setting %q", have)
	})

	suite.Step(`^an observed branch "([^"]+)"$`, func(name string) error {
		branch := gitdomain.NewLocalBranchName(name)
		state.fixture.DevRepo.CreateBranch(branch, "main")
		state.initialLocalBranches = append(state.initialLocalBranches, branch)
		state.fixture.DevRepo.PushBranchToRemote(branch, gitdomain.OriginRemote)
		state.initialRemoteBranches = append(state.initialRemoteBranches, branch)
		return state.fixture.DevRepo.Config.SetObservedBranches(gitdomain.NewLocalBranchNames(name))
	})

	suite.Step(`^the observed branches "([^"]+)" and "([^"]+)"$`, func(branch1, branch2 string) error {
		return state.fixture.DevRepo.Config.SetObservedBranches(gitdomain.NewLocalBranchNames(branch1, branch2))
	})

	suite.Step(`^the origin is "([^"]*)"$`, func(origin string) error {
		state.fixture.DevRepo.SetTestOrigin(origin)
		return nil
	})

	suite.Step(`^the parked branches "([^"]+)" and "([^"]+)"$`, func(branch1, branch2 string) error {
		return state.fixture.DevRepo.Config.SetParkedBranches(gitdomain.NewLocalBranchNames(branch1, branch2))
	})

	suite.Step(`^the perennial branches are "([^"]+)"$`, func(name string) error {
		return state.fixture.DevRepo.Config.SetPerennialBranches(gitdomain.NewLocalBranchNames(name))
	})

	suite.Step(`^the perennial branches are "([^"]+)" and "([^"]+)"$`, func(branch1, branch2 string) error {
		return state.fixture.DevRepo.Config.SetPerennialBranches(gitdomain.NewLocalBranchNames(branch1, branch2))
	})

	suite.Step(`^the perennial branches are not configured$`, func() error {
		return state.fixture.DevRepo.RemovePerennialBranchConfiguration()
	})

	suite.Step(`^the perennial branches are (?:now|still) "([^"]+)"$`, func(name string) error {
		actual := state.fixture.DevRepo.Config.LocalGitConfig.PerennialBranches
		if len(*actual) != 1 {
			return fmt.Errorf("expected 1 perennial branch, got %q", actual)
		}
		if (*actual)[0].String() != name {
			return fmt.Errorf("expected %q, got %q", name, (*actual)[0])
		}
		return nil
	})

	suite.Step(`^the perennial branches are now "([^"]+)" and "([^"]+)"$`, func(branch1, branch2 string) error {
		actual := state.fixture.DevRepo.Config.LocalGitConfig.PerennialBranches
		if len(*actual) != 2 {
			return fmt.Errorf("expected 2 perennial branches, got %q", actual)
		}
		if (*actual)[0].String() != branch1 || (*actual)[1].String() != branch2 {
			return fmt.Errorf("expected %q, got %q", []string{branch1, branch2}, actual)
		}
		return nil
	})

	suite.Step(`^the previous Git branch is (?:now|still) "([^"]*)"$`, func(want string) error {
		have := state.fixture.DevRepo.BackendCommands.PreviouslyCheckedOutBranch()
		if have.String() != want {
			return fmt.Errorf("expected previous branch %q but got %q", want, have)
		}
		return nil
	})

<<<<<<< HEAD
=======
	suite.Step(`^there are (?:now|still) no contribution branches$`, func() error {
		branches := state.fixture.DevRepo.Config.LocalGitConfig.ContributionBranches
		if branches != nil && len(*branches) > 0 {
			return fmt.Errorf("expected no contribution branches, got %q", branches)
		}
		return nil
	})

>>>>>>> c3e409c6
	suite.Step(`^there are (?:now|still) no observed branches$`, func() error {
		branches := state.fixture.DevRepo.Config.LocalGitConfig.ObservedBranches
		if branches != nil && len(*branches) > 0 {
			return fmt.Errorf("expected no observed branches, got %q", branches)
		}
		return nil
	})

	suite.Step(`^there are (?:now|still) no parked branches$`, func() error {
		branches := state.fixture.DevRepo.Config.LocalGitConfig.ParkedBranches
		if branches != nil && len(*branches) > 0 {
			return fmt.Errorf("expected no parked branches, got %q", branches)
		}
		return nil
	})

	suite.Step(`^there are (?:now|still) no perennial branches$`, func() error {
		branches := state.fixture.DevRepo.Config.LocalGitConfig.PerennialBranches
		if branches != nil && len(*branches) > 0 {
			return fmt.Errorf("expected no perennial branches, got %q", branches)
		}
		return nil
	})

	suite.Step(`^these committed files exist now$`, func(table *messages.PickleStepArgument_PickleTable) error {
		fileTable := state.fixture.DevRepo.FilesInBranches(gitdomain.NewLocalBranchName("main"))
		diff, errorCount := fileTable.EqualGherkin(table)
		if errorCount != 0 {
			fmt.Printf("\nERROR! Found %d differences in the existing files\n\n", errorCount)
			fmt.Println(diff)
			return errors.New("mismatching files found, see diff above")
		}
		return nil
	})

	suite.Step(`^these commits exist now$`, func(table *messages.PickleStepArgument_PickleTable) error {
		return state.compareTable(table)
	})

	suite.Step(`^these tags exist$`, func(table *messages.PickleStepArgument_PickleTable) error {
		tagTable := state.fixture.TagTable()
		diff, errorCount := tagTable.EqualGherkin(table)
		if errorCount != 0 {
			fmt.Printf("\nERROR! Found %d differences in the existing tags\n\n", errorCount)
			fmt.Println(diff)
			return errors.New("mismatching tags found, see diff above")
		}
		return nil
	})

	suite.Step(`^the tags$`, func(table *messages.PickleStepArgument_PickleTable) error {
		state.fixture.CreateTags(table)
		return nil
	})

	suite.Step(`^the uncommitted file is stashed$`, func() error {
		uncommittedFiles := state.fixture.DevRepo.UncommittedFiles()
		for _, ucf := range uncommittedFiles {
			if ucf == state.uncommittedFileName {
				return fmt.Errorf("expected file %q to be stashed but it is still uncommitted", state.uncommittedFileName)
			}
		}
		stashSize, err := state.fixture.DevRepo.StashSize()
		if err != nil {
			return err
		}
		if stashSize != 1 {
			return fmt.Errorf("expected 1 stash but found %d", stashSize)
		}
		return nil
	})

	suite.Step(`^the uncommitted file still exists$`, func() error {
		hasFile := state.fixture.DevRepo.HasFile(
			state.uncommittedFileName,
			state.uncommittedContent,
		)
		if hasFile != "" {
			return errors.New(hasFile)
		}
		return nil
	})

	suite.Step(`^this branch lineage exists now$`, func(input *messages.PickleStepArgument_PickleTable) error {
		table := state.fixture.DevRepo.LineageTable()
		diff, errCount := table.EqualGherkin(input)
		if errCount > 0 {
			fmt.Printf("\nERROR! Found %d differences in the lineage\n\n", errCount)
			fmt.Println(diff)
			return errors.New("mismatching branches found, see the diff above")
		}
		return nil
	})

	suite.Step(`^tool "([^"]*)" is broken$`, func(name string) error {
		state.fixture.DevRepo.MockBrokenCommand(name)
		return nil
	})

	suite.Step(`^tool "([^"]*)" is installed$`, func(tool string) error {
		state.fixture.DevRepo.MockCommand(tool)
		return nil
	})
}

func updateInitialSHAs(state *ScenarioState) {
	if len(state.initialDevSHAs) == 0 && state.insideGitRepo {
		state.initialDevSHAs = state.fixture.DevRepo.TestCommands.CommitSHAs()
	}
	if len(state.initialOriginSHAs) == 0 && state.insideGitRepo && state.fixture.OriginRepo != nil {
		state.initialOriginSHAs = state.fixture.OriginRepo.TestCommands.CommitSHAs()
	}
}<|MERGE_RESOLUTION|>--- conflicted
+++ resolved
@@ -1432,8 +1432,6 @@
 		return nil
 	})
 
-<<<<<<< HEAD
-=======
 	suite.Step(`^there are (?:now|still) no contribution branches$`, func() error {
 		branches := state.fixture.DevRepo.Config.LocalGitConfig.ContributionBranches
 		if branches != nil && len(*branches) > 0 {
@@ -1442,7 +1440,6 @@
 		return nil
 	})
 
->>>>>>> c3e409c6
 	suite.Step(`^there are (?:now|still) no observed branches$`, func() error {
 		branches := state.fixture.DevRepo.Config.LocalGitConfig.ObservedBranches
 		if branches != nil && len(*branches) > 0 {
