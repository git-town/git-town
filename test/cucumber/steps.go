package cucumber

import (
	"context"
	"errors"
	"fmt"
	"os"
	"os/exec"
	"path/filepath"
	"regexp"
	"slices"
	"strings"
	"time"

	"github.com/acarl005/stripansi"
	"github.com/cucumber/godog"
	cukemessages "github.com/cucumber/messages/go/v21"
	"github.com/git-town/git-town/v17/internal/cli/dialog/components"
	"github.com/git-town/git-town/v17/internal/cli/print"
	"github.com/git-town/git-town/v17/internal/config/configdomain"
	"github.com/git-town/git-town/v17/internal/config/configfile"
	"github.com/git-town/git-town/v17/internal/git/gitdomain"
	"github.com/git-town/git-town/v17/internal/hosting/hostingdomain"
	. "github.com/git-town/git-town/v17/pkg/prelude"
	"github.com/git-town/git-town/v17/test/asserts"
	"github.com/git-town/git-town/v17/test/commands"
	"github.com/git-town/git-town/v17/test/datatable"
	"github.com/git-town/git-town/v17/test/filesystem"
	"github.com/git-town/git-town/v17/test/fixture"
	"github.com/git-town/git-town/v17/test/helpers"
	"github.com/git-town/git-town/v17/test/output"
	"github.com/git-town/git-town/v17/test/subshell"
	"github.com/git-town/git-town/v17/test/testgit"
	"github.com/google/go-cmp/cmp"
	"github.com/kballard/go-shellquote"
)

// the global FixtureFactory instance.
var fixtureFactory *fixture.Factory //nolint:gochecknoglobals

// dedicated type for storing data in context.Context
type key int

// the key for storing the state in the context.Context
const (
	keyScenarioState key = iota
	keyScenarioName
	keyScenarioTags
)

func InitializeScenario(scenarioContext *godog.ScenarioContext) {
	scenarioContext.Before(func(ctx context.Context, scenario *godog.Scenario) (context.Context, error) {
		ctx = context.WithValue(ctx, keyScenarioName, scenario.Name)
		ctx = context.WithValue(ctx, keyScenarioTags, scenario.Tags)
		return ctx, nil
	})

	scenarioContext.After(func(ctx context.Context, scenario *godog.Scenario, err error) (context.Context, error) {
		ctxValue := ctx.Value(keyScenarioState)
		if ctxValue == nil {
			return ctx, errors.New("after-scenario hook has found no scenario state found to clean up")
		}
		state := ctxValue.(*ScenarioState)
		if err != nil {
			fmt.Printf("failed scenario %q in %s - investigate state in %s\n", scenario.Name, scenario.Uri, state.fixture.Dir)
			return ctx, nil //nolint:nilerr
		}
		exitCode := state.runExitCode.GetOrPanic()
		if exitCode != 0 && !state.runExitCodeChecked {
			print.Error(fmt.Errorf("%s - scenario %q doesn't document exit code %d", scenario.Uri, scenario.Name, exitCode))
			os.Exit(1)
		}
		if state != nil {
			state.fixture.Delete()
		}
		return ctx, nil
	})
}

func InitializeSuite(ctx *godog.TestSuiteContext) {
	ctx.BeforeSuite(func() {
		factory := fixture.CreateFactory()
		fixtureFactory = &factory
	})
	ctx.AfterSuite(func() {
		fixtureFactory.Remove()
	})
	defineSteps(ctx.ScenarioContext())
}

func defineSteps(sc *godog.ScenarioContext) {
	sc.Step(`^a brand-new Git repo$`, func(ctx context.Context) (context.Context, error) {
		scenarioName := ctx.Value(keyScenarioName).(string)
		scenarioTags := ctx.Value(keyScenarioTags).([]*cukemessages.PickleTag)
		fixture := fixtureFactory.CreateEmptyFixture(scenarioName)
		if helpers.HasTag(scenarioTags, "@debug") {
			fixture.DevRepo.GetOrPanic().Verbose = true
		}
		state := ScenarioState{
			fixture:              fixture,
			initialBranches:      None[datatable.DataTable](),
			initialCommits:       None[datatable.DataTable](),
			initialCurrentBranch: None[gitdomain.LocalBranchName](),
			initialDevSHAs:       None[map[string]gitdomain.SHA](),
			initialLineage:       None[datatable.DataTable](),
			initialOriginSHAs:    None[map[string]gitdomain.SHA](),
			initialTags:          None[datatable.DataTable](),
			initialWorktreeSHAs:  None[map[string]gitdomain.SHA](),
			insideGitRepo:        true,
			runExitCode:          None[int](),
			runExitCodeChecked:   false,
			runOutput:            None[string](),
			uncommittedContent:   None[string](),
			uncommittedFileName:  None[string](),
		}
		return context.WithValue(ctx, keyScenarioState, &state), nil
	})

	sc.Step(`^a coworker clones the repository$`, func(ctx context.Context) {
		state := ctx.Value(keyScenarioState).(*ScenarioState)
		state.fixture.AddCoworkerRepo()
	})

	sc.Step(`^a folder "([^"]*)"$`, func(ctx context.Context, name string) {
		state := ctx.Value(keyScenarioState).(*ScenarioState)
		devRepo := state.fixture.DevRepo.GetOrPanic()
		devRepo.CreateFolder(name)
	})

	sc.Step(`^a Git repo with origin$`, func(ctx context.Context) (context.Context, error) {
		scenarioName := ctx.Value(keyScenarioName).(string)
		scenarioTags := ctx.Value(keyScenarioTags).([]*cukemessages.PickleTag)
		fixture := fixtureFactory.CreateFixture(scenarioName)
		if helpers.HasTag(scenarioTags, "@debug") {
			fixture.DevRepo.GetOrPanic().Verbose = true
			fixture.OriginRepo.GetOrPanic().Verbose = true
		}
		state := ScenarioState{
			fixture:              fixture,
			initialBranches:      None[datatable.DataTable](),
			initialCommits:       None[datatable.DataTable](),
			initialCurrentBranch: None[gitdomain.LocalBranchName](),
			initialDevSHAs:       None[map[string]gitdomain.SHA](),
			initialLineage:       None[datatable.DataTable](),
			initialOriginSHAs:    None[map[string]gitdomain.SHA](),
			initialTags:          None[datatable.DataTable](),
			initialWorktreeSHAs:  None[map[string]gitdomain.SHA](),
			insideGitRepo:        true,
			runExitCode:          None[int](),
			runExitCodeChecked:   false,
			runOutput:            None[string](),
			uncommittedContent:   None[string](),
			uncommittedFileName:  None[string](),
		}
		return context.WithValue(ctx, keyScenarioState, &state), nil
	})

	sc.Step(`^all branches are now synchronized$`, func(ctx context.Context) error {
		state := ctx.Value(keyScenarioState).(*ScenarioState)
		devRepo := state.fixture.DevRepo.GetOrPanic()
		branchesOutOfSync, output := devRepo.HasBranchesOutOfSync()
		if branchesOutOfSync {
			return errors.New("unexpected out of sync:\n" + output)
		}
		return nil
	})

	sc.Step(`^a local Git repo$`, func(ctx context.Context) (context.Context, error) {
		scenarioName := ctx.Value(keyScenarioName).(string)
		scenarioTags := ctx.Value(keyScenarioTags).([]*cukemessages.PickleTag)
		fixture := fixtureFactory.CreateFixture(scenarioName)
		devRepo := fixture.DevRepo.GetOrPanic()
		if helpers.HasTag(scenarioTags, "@debug") {
			devRepo.Verbose = true
		}
		devRepo.RemoveRemote(gitdomain.RemoteOrigin)
		fixture.OriginRepo = MutableNone[commands.TestCommands]()
		state := ScenarioState{
			fixture:              fixture,
			initialBranches:      None[datatable.DataTable](),
			initialCommits:       None[datatable.DataTable](),
			initialCurrentBranch: None[gitdomain.LocalBranchName](),
			initialDevSHAs:       None[map[string]gitdomain.SHA](),
			initialLineage:       None[datatable.DataTable](),
			initialOriginSHAs:    None[map[string]gitdomain.SHA](),
			initialTags:          None[datatable.DataTable](),
			initialWorktreeSHAs:  None[map[string]gitdomain.SHA](),
			insideGitRepo:        true,
			runExitCode:          None[int](),
			runExitCodeChecked:   false,
			runOutput:            None[string](),
			uncommittedContent:   None[string](),
			uncommittedFileName:  None[string](),
		}
		return context.WithValue(ctx, keyScenarioState, &state), nil
	})

	sc.Step(`^a merge is now in progress$`, func(ctx context.Context) error {
		state := ctx.Value(keyScenarioState).(*ScenarioState)
		devRepo := state.fixture.DevRepo.GetOrPanic()
		if !devRepo.HasMergeInProgress(devRepo.TestRunner) {
			return errors.New("expected merge in progress")
		}
		return nil
	})

	sc.Step(`^an additional "([^"]+)" remote with URL "([^"]+)"$`, func(ctx context.Context, remote, url string) {
		state := ctx.Value(keyScenarioState).(*ScenarioState)
		devRepo := state.fixture.DevRepo.GetOrPanic()
		devRepo.AddRemote(gitdomain.Remote(remote), url)
	})

	sc.Step(`^an uncommitted file$`, func(ctx context.Context) {
		state := ctx.Value(keyScenarioState).(*ScenarioState)
		devRepo := state.fixture.DevRepo.GetOrPanic()
		filename := "uncommitted file"
		state.uncommittedFileName = Some(filename)
		content := "uncommitted content"
		state.uncommittedContent = Some(content)
		devRepo.CreateFile(
			filename,
			content,
		)
	})

	sc.Step(`^an uncommitted file with name "([^"]+)" and content "([^"]+)"$`, func(ctx context.Context, name, content string) {
		state := ctx.Value(keyScenarioState).(*ScenarioState)
		devRepo := state.fixture.DevRepo.GetOrPanic()
		state.uncommittedFileName = Some(name)
		state.uncommittedContent = Some(content)
		devRepo.CreateFile(name, content)
	})

	sc.Step(`^an upstream repo$`, func(ctx context.Context) {
		state := ctx.Value(keyScenarioState).(*ScenarioState)
		state.fixture.AddUpstream()
	})

	sc.Step(`^a proposal for this branch does not exist`, func(ctx context.Context) {
		state := ctx.Value(keyScenarioState).(*ScenarioState)
		devRepo := state.fixture.DevRepo.GetOrPanic()
		devRepo.TestRunner.ProposalOverride = Some(hostingdomain.OverrideNoProposal)
	})

	sc.Step(`^a proposal for this branch exists at "([^"]+)"`, func(ctx context.Context, url string) {
		state := ctx.Value(keyScenarioState).(*ScenarioState)
		devRepo := state.fixture.DevRepo.GetOrPanic()
		devRepo.TestRunner.ProposalOverride = Some(url)
	})

	sc.Step(`^a rebase is (?:now|still) in progress$`, func(ctx context.Context) error {
		state := ctx.Value(keyScenarioState).(*ScenarioState)
		devRepo := state.fixture.DevRepo.GetOrPanic()
		repoStatus := asserts.NoError1(devRepo.RepoStatus(devRepo.TestRunner))
		if !repoStatus.RebaseInProgress {
			return errors.New("expected rebase in progress")
		}
		return nil
	})

	sc.Step(`^a remote "([^"]+)" pointing to "([^"]+)"`, func(ctx context.Context, name, url string) {
		state := ctx.Value(keyScenarioState).(*ScenarioState)
		devRepo := state.fixture.DevRepo.GetOrPanic()
		devRepo.AddRemote(gitdomain.Remote(name), url)
	})

	sc.Step(`^a remote tag "([^"]+)" not on a branch$`, func(ctx context.Context, name string) {
		state := ctx.Value(keyScenarioState).(*ScenarioState)
		state.fixture.OriginRepo.GetOrPanic().CreateStandaloneTag(name)
	})

	sc.Step(`^branch "([^"]+)" is active in another worktree`, func(ctx context.Context, branch string) {
		state := ctx.Value(keyScenarioState).(*ScenarioState)
		state.fixture.AddSecondWorktree(gitdomain.NewLocalBranchName(branch))
	})

	sc.Step(`^branch "([^"]+)" is (?:now|still) a contribution branch`, func(ctx context.Context, name string) error {
		state := ctx.Value(keyScenarioState).(*ScenarioState)
		devRepo := state.fixture.DevRepo.GetOrPanic()
		branch := gitdomain.NewLocalBranchName(name)
		branchType := devRepo.Config.BranchType(branch)
		if branchType != configdomain.BranchTypeContributionBranch {
			return fmt.Errorf(
				"branch %q isn't contribution as expected.\nContribution branches: %s",
				branch,
				strings.Join(devRepo.Config.NormalConfig.ContributionBranches.Strings(), ", "),
			)
		}
		return nil
	})

	sc.Step(`^branch "([^"]+)" is (?:now|still) a feature branch`, func(ctx context.Context, name string) error {
		state := ctx.Value(keyScenarioState).(*ScenarioState)
		devRepo := state.fixture.DevRepo.GetOrPanic()
		branch := gitdomain.NewLocalBranchName(name)
		branchType := devRepo.Config.BranchType(branch)
		if branchType != configdomain.BranchTypeFeatureBranch {
			return fmt.Errorf("branch %q is a %s", branch, branchType)
		}
		return nil
	})

	sc.Step(`^branch "([^"]+)" is (?:now|still) observed`, func(ctx context.Context, name string) error {
		state := ctx.Value(keyScenarioState).(*ScenarioState)
		devRepo := state.fixture.DevRepo.GetOrPanic()
		branch := gitdomain.NewLocalBranchName(name)
		if !slices.Contains(devRepo.Config.NormalConfig.ObservedBranches, branch) {
			return fmt.Errorf(
				"branch %q isn't observed as expected.\nObserved branches: %s",
				branch,
				strings.Join(devRepo.Config.NormalConfig.ObservedBranches.Strings(), ", "),
			)
		}
		return nil
	})

	sc.Step(`^branch "([^"]+)" is (?:now|still) parked`, func(ctx context.Context, name string) error {
		state := ctx.Value(keyScenarioState).(*ScenarioState)
		devRepo := state.fixture.DevRepo.GetOrPanic()
		branch := gitdomain.NewLocalBranchName(name)
		if !slices.Contains(devRepo.Config.NormalConfig.ParkedBranches, branch) {
			return fmt.Errorf(
				"branch %q isn't parked as expected.\nParked branches: %s",
				branch,
				strings.Join(devRepo.Config.NormalConfig.ParkedBranches.Strings(), ", "),
			)
		}
		return nil
	})

	// TODO: replace with a single step implementation that compares against BranchType.String()
	sc.Step(`^branch "([^"]+)" is (?:now|still) perennial`, func(ctx context.Context, name string) error {
		state := ctx.Value(keyScenarioState).(*ScenarioState)
		devRepo := state.fixture.DevRepo.GetOrPanic()
		branch := gitdomain.NewLocalBranchName(name)
		branchType := devRepo.Config.BranchType(branch)
		if branchType != configdomain.BranchTypePerennialBranch {
			return fmt.Errorf(
				"branch %q isn't perennial as expected.\nPerennial branches: %s",
				branch,
				strings.Join(devRepo.Config.NormalConfig.PerennialBranches.Strings(), ", "),
			)
		}
		return nil
	})

	sc.Step(`^branch "([^"]+)" is (?:now|still) prototype`, func(ctx context.Context, name string) error {
		state := ctx.Value(keyScenarioState).(*ScenarioState)
		devRepo := state.fixture.DevRepo.GetOrPanic()
		branch := gitdomain.NewLocalBranchName(name)
		branchType := devRepo.Config.BranchType(branch)
		if branchType != configdomain.BranchTypePrototypeBranch {
<<<<<<< HEAD
			return fmt.Errorf(
				"branch %q isn't prototype as expected, it is %q.\nPrototype branches: %s",
				branch,
				branchType,
				devRepo.Config.NormalConfig.PrototypeBranches.Join(", "),
			)
=======
			return fmt.Errorf("branch %q isn't prototype as expected, it is %q", branch, branchType)
>>>>>>> df7fb3e0
		}
		return nil
	})

	sc.Step(`^display "([^"]+)"$`, func(ctx context.Context, command string) error {
		state := ctx.Value(keyScenarioState).(*ScenarioState)
		devRepo := state.fixture.DevRepo.GetOrPanic()
		parts := strings.Split(command, " ")
		output, err := devRepo.TestRunner.Query(parts[0], parts[1:]...)
		fmt.Println("XXXXXXXXXXXXXXXXX " + strings.ToUpper(command) + " START XXXXXXXXXXXXXXXXXXXXXXXXXXXXXXXXXXXXXXXXXXXXX")
		fmt.Println(output)
		fmt.Println("XXXXXXXXXXXXXXXXX " + strings.ToUpper(command) + " END XXXXXXXXXXXXXXXXXXXXXXXXXXXXXXXXXXXXXXXXXXXXXXX")
		return err
	})

	sc.Step(`^file "([^"]*)" (?:now|still) has content "([^"]*)"$`, func(ctx context.Context, file, expectedContent string) error {
		state := ctx.Value(keyScenarioState).(*ScenarioState)
		devRepo := state.fixture.DevRepo.GetOrPanic()
		actualContent := devRepo.FileContent(file)
		if expectedContent != actualContent {
			return fmt.Errorf("file content does not match\n\nEXPECTED: %q\n\nACTUAL:\n\n%q\n----------------------------", expectedContent, actualContent)
		}
		return nil
	})

	sc.Step(`^file "([^"]+)" still contains unresolved conflicts$`, func(ctx context.Context, name string) error {
		state := ctx.Value(keyScenarioState).(*ScenarioState)
		devRepo := state.fixture.DevRepo.GetOrPanic()
		content := devRepo.FileContent(name)
		if !strings.Contains(content, "<<<<<<<") {
			return fmt.Errorf("file %q does not contain unresolved conflicts", name)
		}
		return nil
	})

	sc.Step(`^file "([^"]+)" with content$`, func(ctx context.Context, name string, content *godog.DocString) error {
		state := ctx.Value(keyScenarioState).(*ScenarioState)
		devRepo := state.fixture.DevRepo.GetOrPanic()
		filePath := filepath.Join(devRepo.WorkingDir, name)
		//nolint:gosec // need permission 700 here in order for tests to work
		return os.WriteFile(filePath, []byte(content.Content), 0o700)
	})

	sc.Step(`^Git has version "([^"]*)"$`, func(ctx context.Context, version string) {
		state := ctx.Value(keyScenarioState).(*ScenarioState)
		devRepo := state.fixture.DevRepo.GetOrPanic()
		devRepo.MockGit(version)
	})

	sc.Step(`^Git Town does not print "(.+)"$`, func(ctx context.Context, text string) error {
		state := ctx.Value(keyScenarioState).(*ScenarioState)
		if strings.Contains(stripansi.Strip(state.runOutput.GetOrPanic()), text) {
			return fmt.Errorf("text found: %q", text)
		}
		return nil
	})

	sc.Step(`^Git Town is no longer configured$`, func(ctx context.Context) error {
		state := ctx.Value(keyScenarioState).(*ScenarioState)
		devRepo := state.fixture.DevRepo.GetOrPanic()
		return devRepo.VerifyNoGitTownConfiguration()
	})

	sc.Step(`^Git Town is not configured$`, func(ctx context.Context) {
		state := ctx.Value(keyScenarioState).(*ScenarioState)
		devRepo := state.fixture.DevRepo.GetOrPanic()
		asserts.NoError(devRepo.RemovePerennialBranchConfiguration())
		devRepo.RemoveMainBranchConfiguration()
	})

	sc.Step(`^Git Town parent setting for branch "([^"]*)" is "([^"]*)"$`, func(ctx context.Context, branch, value string) error {
		state := ctx.Value(keyScenarioState).(*ScenarioState)
		devRepo := state.fixture.DevRepo.GetOrPanic()
		branchName := gitdomain.NewLocalBranchName(branch)
		configKey := configdomain.NewParentKey(branchName)
		return devRepo.Config.NormalConfig.GitConfigAccess.SetConfigValue(configdomain.ConfigScopeLocal, configKey, value)
	})

	sc.Step(`^Git Town prints:$`, func(ctx context.Context, expected *godog.DocString) error {
		state := ctx.Value(keyScenarioState).(*ScenarioState)
		if exitCode := state.runExitCode.GetOrPanic(); exitCode != 0 {
			return fmt.Errorf("unexpected exit code %d", exitCode)
		}
		output := stripansi.Strip(state.runOutput.GetOrPanic())
		if !strings.Contains(output, strings.TrimRight(expected.Content, "\n")) {
			fmt.Println("ERROR: text not found:")
			fmt.Println("==================================================================")
			fmt.Println("EXPECTED OUTPUT START ==============================================")
			fmt.Println("==================================================================")
			fmt.Println()
			fmt.Println(expected.Content)
			fmt.Println()
			fmt.Println("==================================================================")
			fmt.Println("EXPECTED OUTPUT END ================================================")
			fmt.Println("==================================================================")
			fmt.Println()
			fmt.Println("==================================================================")
			fmt.Println("ACTUAL OUTPUT START ==============================================")
			fmt.Println("==================================================================")
			fmt.Println()
			fmt.Println(output)
			fmt.Println()
			fmt.Println("==================================================================")
			fmt.Println("ACTUAL OUTPUT END ================================================")
			fmt.Println("==================================================================")
			fmt.Println()
			return errors.New("expected text not found")
		}
		return nil
	})

	sc.Step(`^Git Town prints no output$`, func(ctx context.Context) error {
		state := ctx.Value(keyScenarioState).(*ScenarioState)
		output := state.runOutput.GetOrPanic()
		if len(output) > 0 {
			return fmt.Errorf("expected no output but found %q", output)
		}
		return nil
	})

	sc.Step(`^Git Town prints something like:$`, func(ctx context.Context, expected *godog.DocString) error {
		state := ctx.Value(keyScenarioState).(*ScenarioState)
		regex := regexp.MustCompile(expected.Content)
		have := stripansi.Strip(state.runOutput.GetOrPanic())
		if !regex.MatchString(have) {
			return fmt.Errorf("EXPECTED: content matching %q\nGOT: %q", expected.Content, have)
		}
		return nil
	})

	sc.Step(`^Git Town prints the error:$`, func(ctx context.Context, expected *godog.DocString) error {
		state := ctx.Value(keyScenarioState).(*ScenarioState)
		state.runExitCodeChecked = true
		if !strings.Contains(stripansi.Strip(state.runOutput.GetOrPanic()), expected.Content) {
			return fmt.Errorf("text not found:\n%s\n\nactual text:\n%s", expected.Content, state.runOutput.GetOrDefault())
		}
		if exitCode := state.runExitCode.GetOrPanic(); exitCode == 0 {
			return fmt.Errorf("unexpected exit code %d", exitCode)
		}
		return nil
	})

	sc.Step(`^Git Town runs no commands$`, func(ctx context.Context) error {
		state := ctx.Value(keyScenarioState).(*ScenarioState)
		commands := output.GitCommandsInGitTownOutput(state.runOutput.GetOrPanic())
		if len(commands) > 0 {
			fmt.Println("\n\nERROR: Unexpected commands run!")
			for _, command := range commands {
				fmt.Printf("%s > %s\n", command.Branch, command.Command)
			}
			fmt.Println()
			fmt.Println()
			return fmt.Errorf("expected no commands but found %d commands", len(commands))
		}
		return nil
	})

	sc.Step(`^Git Town runs the commands$`, func(ctx context.Context, input *godog.Table) error {
		state := ctx.Value(keyScenarioState).(*ScenarioState)
		devRepo := state.fixture.DevRepo.GetOrPanic()
		commands := output.GitCommandsInGitTownOutput(state.runOutput.GetOrPanic())
		table := output.RenderExecutedGitCommands(commands, input)
		dataTable := datatable.FromGherkin(input)
		expanded := dataTable.Expand(
			devRepo,
			state.fixture.OriginRepo.Value,
			state.fixture.SecondWorktree.Value,
			state.initialDevSHAs.GetOrPanic(),
			state.initialOriginSHAs,
			state.initialWorktreeSHAs,
		)
		diff, errorCount := table.EqualDataTable(expanded)
		if errorCount != 0 {
			fmt.Printf("\nERROR! Found %d differences in the commands run\n\n", errorCount)
			fmt.Println(diff)
			return errors.New("mismatching commands run, see diff above")
		}
		return nil
	})

	sc.Step(`^Git Town runs without errors`, func(ctx context.Context) error {
		state := ctx.Value(keyScenarioState).(*ScenarioState)
		exitCode := state.runExitCode.GetOrPanic()
		if exitCode != 0 {
			return errors.New("unexpected failure of scenario")
		}
		return nil
	})

	// AAAAAAAAAAAAAAAAAAAA

	sc.Step(`^global Git setting "([^"]+)" is "([^"]*)"$`, func(ctx context.Context, key, value string) error {
		state := ctx.Value(keyScenarioState).(*ScenarioState)
		devRepo := state.fixture.DevRepo.GetOrPanic()
		return devRepo.Config.NormalConfig.GitConfigAccess.SetConfigValue(configdomain.ConfigScopeGlobal, configdomain.Key(key), value)
	})

	sc.Step(`^(?:local )?Git setting "([^"]+)" is "([^"]*)"$`, func(ctx context.Context, key, value string) error {
		state := ctx.Value(keyScenarioState).(*ScenarioState)
		devRepo := state.fixture.DevRepo.GetOrPanic()
		return devRepo.Config.NormalConfig.GitConfigAccess.SetConfigValue(configdomain.ConfigScopeLocal, configdomain.Key(key), value)
	})

	sc.Step(`^global Git setting "([^"]+)" is (?:now|still) "([^"]*)"$`, func(ctx context.Context, name, want string) error {
		state := ctx.Value(keyScenarioState).(*ScenarioState)
		devRepo := state.fixture.DevRepo.GetOrPanic()
		have := devRepo.GlobalConfigSnapshot[configdomain.Key(name)]
		if have != want {
			return fmt.Errorf("unexpected value for key %q: want %q have %q", name, want, have)
		}
		return nil
	})

	sc.Step(`^local Git setting "([^"]+)" is (?:now|still) "([^"]*)"$`, func(ctx context.Context, name, want string) error {
		state := ctx.Value(keyScenarioState).(*ScenarioState)
		devRepo := state.fixture.DevRepo.GetOrPanic()
		have := devRepo.LocalConfigSnapshot[configdomain.Key(name)]
		if have != want {
			return fmt.Errorf("unexpected value for key %q: want %q have %q", name, want, have)
		}
		return nil
	})

	sc.Step(`^global Git setting "([^"]+)" (?:now|still) doesn't exist$`, func(ctx context.Context, name string) error {
		state := ctx.Value(keyScenarioState).(*ScenarioState)
		devRepo := state.fixture.DevRepo.GetOrPanic()
		have, has := devRepo.GlobalConfigSnapshot[configdomain.Key(name)]
		if has {
			return fmt.Errorf("unexpected value for %q: %q", name, have)
		}
		return nil
	})

	sc.Step(`^(global |local |)Git Town setting "([^"]+)" is "([^"]+)"$`, func(ctx context.Context, locality, name, value string) error {
		state := ctx.Value(keyScenarioState).(*ScenarioState)
		devRepo := state.fixture.DevRepo.GetOrPanic()
		key, hasKey := configdomain.ParseKey("git-town." + name).Get()
		if !hasKey {
			return fmt.Errorf("unknown config key: %q", name)
		}
		scope := configdomain.ParseConfigScope(strings.TrimSpace(locality))
		devRepo.Config.NormalConfig.SetByKey(key, value)
		return devRepo.Config.NormalConfig.GitConfigAccess.SetConfigValue(scope, key, value)
	})

	sc.Step(`^(global |local |)Git Town setting "([^"]+)" is (?:now|still) "([^"]+)"$`, func(ctx context.Context, locality, name, want string) error {
		state := ctx.Value(keyScenarioState).(*ScenarioState)
		devRepo := state.fixture.DevRepo.GetOrPanic()
		key, hasKey := configdomain.ParseKey("git-town." + name).Get()
		if !hasKey {
			return fmt.Errorf("unknown config key: %q", name)
		}
		scope := configdomain.ParseConfigScope(strings.TrimSpace(locality))
		have, has := devRepo.GitConfig(scope, key).Get()
		if !has {
			return fmt.Errorf(`expected %s setting %q to be %q but doesn't exist`, scope, name, want)
		}
		if have != want {
			return fmt.Errorf(`expected %s setting %q to be %q but is %q`, scope, name, want, have)
		}
		return nil
	})

	sc.Step(`^(global |local |)Git Town setting "([^"]+)" (:?now|still) doesn't exist$`, func(ctx context.Context, locality, name string) error {
		state := ctx.Value(keyScenarioState).(*ScenarioState)
		devRepo := state.fixture.DevRepo.GetOrPanic()
		key, hasKey := configdomain.ParseKey("git-town." + name).Get()
		if !hasKey {
			return fmt.Errorf("unknown config key: %q", name)
		}
		scope := configdomain.ParseConfigScope(strings.TrimSpace(locality))
		if value, hasValue := devRepo.GitConfig(scope, key).Get(); hasValue {
			return fmt.Errorf("should not have %s setting %q anymore but it exists and has value %q", scope, name, value)
		}
		return nil
	})

	sc.Step(`^I add commit "([^"]*)" to the "([^"]*)" branch$`, func(ctx context.Context, message, branch string) {
		state := ctx.Value(keyScenarioState).(*ScenarioState)
		devRepo := state.fixture.DevRepo.GetOrPanic()
		devRepo.CreateCommit(testgit.Commit{
			Branch:   gitdomain.NewLocalBranchName(branch),
			FileName: "new_file",
			Message:  gitdomain.CommitMessage(message),
		})
	})

	sc.Step(`^I add this commit to the "([^"]*)" branch$`, func(ctx context.Context, branch string, table *godog.Table) {
		state := ctx.Value(keyScenarioState).(*ScenarioState)
		devRepo := state.fixture.DevRepo.GetOrPanic()
		commit := testgit.FromGherkinTable(table)[0]
		commit.Branch = gitdomain.LocalBranchName(branch)
		devRepo.CreateCommit(commit)
	})

	sc.Step(`^I add this commit to the current branch:$`, func(ctx context.Context, table *godog.Table) {
		state := ctx.Value(keyScenarioState).(*ScenarioState)
		devRepo := state.fixture.DevRepo.GetOrPanic()
		commit := testgit.FromGherkinTable(table)[0]
		devRepo.CreateFile(commit.FileName, commit.FileContent)
		devRepo.StageFiles(commit.FileName)
		devRepo.CommitStagedChanges(commit.Message)
	})

	sc.Step(`^I am not prompted for any parent branches$`, func(ctx context.Context) error {
		state := ctx.Value(keyScenarioState).(*ScenarioState)
		notExpected := "Please specify the parent branch of"
		if strings.Contains(state.runOutput.GetOrPanic(), notExpected) {
			return fmt.Errorf("text found:\n\nDID NOT EXPECT: %q\n\nACTUAL\n\n%q\n----------------------------", notExpected, state.runOutput)
		}
		return nil
	})

	sc.Step(`^I am outside a Git repo$`, func(ctx context.Context) (context.Context, error) {
		scenarioName := ctx.Value(keyScenarioName).(string)
		// scenarioTags := ctx.Value(keyScenarioTags).([]*cukemessages.PickleTag)
		envDirName := filesystem.FolderName(scenarioName) + "_" + fixtureFactory.Counter.NextAsString()
		envPath := filepath.Join(fixtureFactory.Dir, envDirName)
		asserts.NoError(os.Mkdir(envPath, 0o777))
		fixture := fixture.Fixture{
			CoworkerRepo:   MutableNone[commands.TestCommands](),
			DevRepo:        MutableNone[commands.TestCommands](),
			Dir:            envPath,
			OriginRepo:     MutableNone[commands.TestCommands](),
			SecondWorktree: MutableNone[commands.TestCommands](),
			SubmoduleRepo:  MutableNone[commands.TestCommands](),
			UpstreamRepo:   MutableNone[commands.TestCommands](),
		}
		state := ScenarioState{
			fixture:              fixture,
			initialBranches:      None[datatable.DataTable](),
			initialCommits:       None[datatable.DataTable](),
			initialCurrentBranch: None[gitdomain.LocalBranchName](),
			initialDevSHAs:       None[map[string]gitdomain.SHA](),
			initialLineage:       None[datatable.DataTable](),
			initialOriginSHAs:    None[map[string]gitdomain.SHA](),
			initialTags:          None[datatable.DataTable](),
			initialWorktreeSHAs:  None[map[string]gitdomain.SHA](),
			insideGitRepo:        true,
			runExitCode:          None[int](),
			runExitCodeChecked:   false,
			runOutput:            None[string](),
			uncommittedContent:   None[string](),
			uncommittedFileName:  None[string](),
		}
		return context.WithValue(ctx, keyScenarioState, &state), nil
	})

	sc.Step(`^in a separate terminal I create branch "([^"]+)" with commits$`, func(ctx context.Context, branchName string, table *godog.Table) {
		state := ctx.Value(keyScenarioState).(*ScenarioState)
		devRepo := state.fixture.DevRepo.GetOrPanic()
		existingBranch := devRepo.CurrentBranchCache.Value()
		newBranch := gitdomain.NewLocalBranchName(branchName)
		devRepo.CreateBranch(newBranch, "main")
		devRepo.CheckoutBranch(newBranch)
		for _, commit := range testgit.FromGherkinTable(table) {
			devRepo.CreateFile(commit.FileName, commit.FileContent)
			devRepo.StageFiles(commit.FileName)
			devRepo.CommitStagedChanges(commit.Message)
		}
		devRepo.CheckoutBranch(existingBranch)
	})

	sc.Step(`^inspect the commits$`, func(ctx context.Context) error {
		state := ctx.Value(keyScenarioState).(*ScenarioState)
		devRepo := state.fixture.DevRepo.GetOrPanic()
		fmt.Println("DEV")
		output, err := devRepo.Query("git", "branch", "-vva")
		fmt.Println(output)
		return err
	})

	sc.Step(`^inspect the repo$`, func(ctx context.Context) {
		state := ctx.Value(keyScenarioState).(*ScenarioState)
		devRepo := state.fixture.DevRepo.GetOrPanic()
		fmt.Printf("\nThe workspace is at %s\n", devRepo.WorkingDir)
		time.Sleep(1 * time.Hour)
	})

	sc.Step(`^I pipe the following text into "([^"]+)":$`, func(ctx context.Context, cmd string, input *godog.DocString) {
		state := ctx.Value(keyScenarioState).(*ScenarioState)
		devRepo := state.fixture.DevRepo.GetOrPanic()
		state.CaptureState()
		updateInitialSHAs(state)
		env := os.Environ()
		output, exitCode := devRepo.MustQueryStringCodeWith(cmd, &subshell.Options{Env: env, Input: Some(input.Content)})
		state.runOutput = Some(output)
		state.runExitCode = Some(exitCode)
		devRepo.Reload()
	})

	sc.Step(`^I rename the "([^"]+)" remote to "([^"]+)"$`, func(ctx context.Context, oldName, newName string) {
		state := ctx.Value(keyScenarioState).(*ScenarioState)
		devRepo := state.fixture.DevRepo.GetOrPanic()
		devRepo.RenameRemote(oldName, newName)
	})

	sc.Step(`^I resolve the conflict in "([^"]*)" in the other worktree$`, func(ctx context.Context, filename string) {
		state := ctx.Value(keyScenarioState).(*ScenarioState)
		content := "resolved content"
		secondWorkTree := state.fixture.SecondWorktree.GetOrPanic()
		secondWorkTree.CreateFile(filename, content)
		secondWorkTree.StageFiles(filename)
	})

	sc.Step(`^I resolve the conflict in "([^"]*)"(?: with "([^"]*)")?$`, func(ctx context.Context, filename, content string) {
		state := ctx.Value(keyScenarioState).(*ScenarioState)
		devRepo := state.fixture.DevRepo.GetOrPanic()
		if content == "" {
			content = "resolved content"
		}
		content = strings.ReplaceAll(content, "\\n", "\n")
		devRepo.CreateFile(filename, content)
		devRepo.StageFiles(filename)
	})

	sc.Step(`^I run "([^"]*)" and close the editor$`, func(ctx context.Context, cmd string) {
		state := ctx.Value(keyScenarioState).(*ScenarioState)
		devRepo := state.fixture.DevRepo.GetOrPanic()
		state.CaptureState()
		updateInitialSHAs(state)
		env := append(os.Environ(), "GIT_EDITOR=true")
		var exitCode int
		var output string
		output, exitCode = devRepo.MustQueryStringCodeWith(cmd, &subshell.Options{Env: env})
		state.runOutput = Some(output)
		state.runExitCode = Some(exitCode)
		devRepo.Reload()
	})

	sc.Step(`^I run "([^"]*)" and enter an empty commit message$`, func(ctx context.Context, cmd string) {
		state := ctx.Value(keyScenarioState).(*ScenarioState)
		devRepo := state.fixture.DevRepo.GetOrPanic()
		state.CaptureState()
		updateInitialSHAs(state)
		devRepo.MockCommitMessage("")
		var exitCode int
		var output string
		output, exitCode = devRepo.MustQueryStringCode(cmd)
		state.runOutput = Some(output)
		state.runExitCode = Some(exitCode)
		devRepo.Reload()
	})

	sc.Step(`^I run "([^"]*)" and enter "([^"]*)" for the commit message$`, func(ctx context.Context, cmd, message string) {
		state := ctx.Value(keyScenarioState).(*ScenarioState)
		devRepo := state.fixture.DevRepo.GetOrPanic()
		state.CaptureState()
		updateInitialSHAs(state)
		devRepo.MockCommitMessage(message)
		var exitCode int
		var output string
		output, exitCode = devRepo.MustQueryStringCode(cmd)
		state.runOutput = Some(output)
		state.runExitCode = Some(exitCode)
		devRepo.Reload()
	})

	sc.Step(`^I run "([^"]+)" in the "([^"]+)" folder$`, func(ctx context.Context, cmd, folderName string) {
		state := ctx.Value(keyScenarioState).(*ScenarioState)
		devRepo := state.fixture.DevRepo.GetOrPanic()
		state.CaptureState()
		updateInitialSHAs(state)
		var exitCode int
		var output string
		output, exitCode = devRepo.MustQueryStringCodeWith(cmd, &subshell.Options{Dir: folderName})
		state.runOutput = Some(output)
		state.runExitCode = Some(exitCode)
		devRepo.Reload()
	})

	sc.Step(`^I run "([^"]+)" in the other worktree$`, func(ctx context.Context, cmd string) {
		state := ctx.Value(keyScenarioState).(*ScenarioState)
		state.CaptureState()
		updateInitialSHAs(state)
		secondWorkTree := state.fixture.SecondWorktree.GetOrPanic()
		var exitCode int
		var output string
		output, exitCode = secondWorkTree.MustQueryStringCode(cmd)
		state.runOutput = Some(output)
		state.runExitCode = Some(exitCode)
		secondWorkTree.Reload()
	})

	sc.Step(`^I run "([^"]*)" in the other worktree and enter "([^"]*)" for the commit message$`, func(ctx context.Context, cmd, message string) {
		state := ctx.Value(keyScenarioState).(*ScenarioState)
		state.CaptureState()
		updateInitialSHAs(state)
		secondWorkTree := state.fixture.SecondWorktree.GetOrPanic()
		secondWorkTree.MockCommitMessage(message)
		var exitCode int
		var output string
		output, exitCode = secondWorkTree.MustQueryStringCode(cmd)
		state.runOutput = Some(output)
		state.runExitCode = Some(exitCode)
		secondWorkTree.Reload()
	})

	sc.Step(`^I (?:run|ran) "(.+)"$`, func(ctx context.Context, command string) {
		state := ctx.Value(keyScenarioState).(*ScenarioState)
		devRepo, hasDevRepo := state.fixture.DevRepo.Get()
		if hasDevRepo {
			state.CaptureState()
			updateInitialSHAs(state)
		}
		var exitCode int
		var runOutput string
		if hasDevRepo {
			runOutput, exitCode = devRepo.MustQueryStringCode(command)
			devRepo.Reload()
		} else {
			parts := asserts.NoError1(shellquote.Split(command))
			cmd, args := parts[0], parts[1:]
			subProcess := exec.Command(cmd, args...) // #nosec
			subProcess.Dir = state.fixture.Dir
			subProcess.Env = append(subProcess.Environ(), "LC_ALL=C")
			outputBytes, _ := subProcess.CombinedOutput()
			runOutput = string(outputBytes)
			exitCode = subProcess.ProcessState.ExitCode()
		}
		state.runOutput = Some(runOutput)
		state.runExitCode = Some(exitCode)
	})

	sc.Step(`^I (?:run|ran) "([^"]+)" and enter into the dialogs?:$`, func(ctx context.Context, cmd string, input *godog.Table) {
		state := ctx.Value(keyScenarioState).(*ScenarioState)
		devRepo := state.fixture.DevRepo.GetOrPanic()
		state.CaptureState()
		updateInitialSHAs(state)
		env := os.Environ()
		answers := asserts.NoError1(helpers.TableToInputEnv(input))
		for dialogNumber, answer := range answers {
			env = append(env, fmt.Sprintf("%s_%02d=%s", components.TestInputKey, dialogNumber, answer))
		}
		var exitCode int
		var output string
		output, exitCode = devRepo.MustQueryStringCodeWith(cmd, &subshell.Options{Env: env})
		state.runOutput = Some(output)
		state.runExitCode = Some(exitCode)
		devRepo.Reload()
	})

	sc.Step(`^"([^"]*)" launches a new proposal with this url in my browser:$`, func(ctx context.Context, tool string, url *godog.DocString) error {
		state := ctx.Value(keyScenarioState).(*ScenarioState)
		want := fmt.Sprintf("%s called with: %s", tool, url.Content)
		want = strings.ReplaceAll(want, "?", `\?`)
		regex := regexp.MustCompile(want)
		have := state.runOutput.GetOrPanic()
		if !regex.MatchString(have) {
			return fmt.Errorf("EXPECTED: a regex matching %q\nGOT: %q", want, have)
		}
		return nil
	})

	sc.Step(`^local Git setting "init.defaultbranch" is "([^"]*)"$`, func(ctx context.Context, value string) {
		state := ctx.Value(keyScenarioState).(*ScenarioState)
		devRepo := state.fixture.DevRepo.GetOrPanic()
		devRepo.SetDefaultGitBranch(gitdomain.NewLocalBranchName(value))
	})

	sc.Step(`^my repo's "([^"]*)" remote is "([^"]*)"$`, func(ctx context.Context, remoteName, remoteURL string) {
		state := ctx.Value(keyScenarioState).(*ScenarioState)
		devRepo := state.fixture.DevRepo.GetOrPanic()
		remote := gitdomain.Remote(remoteName)
		devRepo.RemoveRemote(remote)
		devRepo.AddRemote(remote, remoteURL)
	})

	sc.Step(`^my repo has a Git submodule$`, func(ctx context.Context) {
		state := ctx.Value(keyScenarioState).(*ScenarioState)
		devRepo := state.fixture.DevRepo.GetOrPanic()
		state.fixture.AddSubmoduleRepo()
		devRepo.AddSubmodule(state.fixture.SubmoduleRepo.GetOrPanic().WorkingDir)
	})

	sc.Step(`^no commits exist now$`, func(ctx context.Context) error {
		state := ctx.Value(keyScenarioState).(*ScenarioState)
		currentCommits := state.fixture.CommitTable(state.initialCommits.GetOrPanic().Cells[0])
		noCommits := datatable.DataTable{}
		noCommits.AddRow(state.initialCommits.GetOrPanic().Cells[0]...)
		errDiff, errCount := currentCommits.EqualDataTable(noCommits)
		if errCount == 0 {
			return nil
		}
		fmt.Println(errDiff)
		return errors.New("found unexpected commits")
	})

	sc.Step(`^no lineage exists now$`, func(ctx context.Context) error {
		state := ctx.Value(keyScenarioState).(*ScenarioState)
		devRepo := state.fixture.DevRepo.GetOrPanic()
		if devRepo.Config.NormalConfig.Lineage.Len() > 0 {
			lineage := devRepo.Config.NormalConfig.Lineage
			return fmt.Errorf("unexpected Git Town lineage information: %+v", lineage)
		}
		return nil
	})

	sc.Step(`^no merge is in progress$`, func(ctx context.Context) error {
		state := ctx.Value(keyScenarioState).(*ScenarioState)
		devRepo := state.fixture.DevRepo.GetOrPanic()
		if devRepo.HasMergeInProgress(devRepo.TestRunner) {
			return errors.New("expected no merge in progress")
		}
		return nil
	})

	sc.Step(`^no rebase is now in progress$`, func(ctx context.Context) error {
		state := ctx.Value(keyScenarioState).(*ScenarioState)
		devRepo := state.fixture.DevRepo.GetOrPanic()
		repoStatus := asserts.NoError1(devRepo.RepoStatus(devRepo.TestRunner))
		if repoStatus.RebaseInProgress {
			return errors.New("expected no rebase in progress")
		}
		return nil
	})

	sc.Step(`^no tool to open browsers is installed$`, func(ctx context.Context) {
		state := ctx.Value(keyScenarioState).(*ScenarioState)
		devRepo := state.fixture.DevRepo.GetOrPanic()
		devRepo.MockNoCommandsInstalled()
	})

	sc.Step(`^no uncommitted files exist now$`, func(ctx context.Context) error {
		state := ctx.Value(keyScenarioState).(*ScenarioState)
		devRepo := state.fixture.DevRepo.GetOrPanic()
		files := devRepo.UncommittedFiles()
		if len(files) > 0 {
			return fmt.Errorf("unexpected uncommitted files: %s", files)
		}
		return nil
	})

	sc.Step(`^offline mode is enabled$`, func(ctx context.Context) error {
		state := ctx.Value(keyScenarioState).(*ScenarioState)
		devRepo := state.fixture.DevRepo.GetOrPanic()
		return devRepo.Config.NormalConfig.SetOffline(true)
	})

	sc.Step(`^origin deletes the "([^"]*)" branch$`, func(ctx context.Context, branch string) {
		state := ctx.Value(keyScenarioState).(*ScenarioState)
		state.fixture.OriginRepo.GetOrPanic().RemoveBranch(gitdomain.NewLocalBranchName(branch))
	})

	sc.Step(`^origin ships the "([^"]*)" branch using the "squash-merge" ship-strategy$`, func(ctx context.Context, branchName string) error {
		state := ctx.Value(keyScenarioState).(*ScenarioState)
		branchToShip := gitdomain.NewLocalBranchName(branchName)
		originRepo := state.fixture.OriginRepo.GetOrPanic()
		commitMessage := asserts.NoError1(originRepo.FirstCommitMessageInBranch(originRepo.TestRunner, branchToShip.BranchName(), "main"))
		if commitMessage.IsNone() {
			return errors.New("branch to ship contains no commits")
		}
		originRepo.CheckoutBranch("main")
		asserts.NoError(originRepo.SquashMerge(originRepo.TestRunner, branchToShip))
		originRepo.StageFiles("-A")
		asserts.NoError(originRepo.Commit(originRepo.TestRunner, commitMessage, false, gitdomain.NewAuthorOpt("CI <ci@acme.com>")))
		originRepo.RemoveBranch(branchToShip)
		originRepo.CheckoutBranch("initial")
		return nil
	})

	sc.Step(`^origin ships the "([^"]*)" branch using the "squash-merge" ship-strategy and resolves the merge conflict in "([^"]+)" with "([^"]+)" and commits as "([^"]+)"$`, func(ctx context.Context, branchName, fileName, fileContent, commitMessage string) error {
		state := ctx.Value(keyScenarioState).(*ScenarioState)
		branchToShip := gitdomain.NewLocalBranchName(branchName)
		originRepo := state.fixture.OriginRepo.GetOrPanic()
		originRepo.CheckoutBranch("main")
		err := originRepo.SquashMerge(originRepo.TestRunner, branchToShip)
		if err == nil {
			panic("expected a merge conflict here")
		}
		originRepo.CreateFile(fileName, fileContent)
		originRepo.StageFiles("-A")
		asserts.NoError(originRepo.Commit(originRepo.TestRunner, Some(gitdomain.CommitMessage(commitMessage)), false, gitdomain.NewAuthorOpt("CI <ci@acme.com>")))
		originRepo.RemoveBranch(branchToShip)
		originRepo.CheckoutBranch("initial")
		return nil
	})

	sc.Step(`^origin ships the "([^"]*)" branch using the "squash-merge" ship-strategy as "([^"]+)"$`, func(ctx context.Context, branchName, commitMessage string) error {
		state := ctx.Value(keyScenarioState).(*ScenarioState)
		branchToShip := gitdomain.NewLocalBranchName(branchName)
		originRepo := state.fixture.OriginRepo.GetOrPanic()
		originRepo.CheckoutBranch("main")
		asserts.NoError(originRepo.SquashMerge(originRepo.TestRunner, branchToShip))
		originRepo.StageFiles("-A")
		asserts.NoError(originRepo.Commit(originRepo.TestRunner, Some(gitdomain.CommitMessage(commitMessage)), false, gitdomain.NewAuthorOpt("CI <ci@acme.com>")))
		originRepo.RemoveBranch(branchToShip)
		originRepo.CheckoutBranch("initial")
		return nil
	})

	sc.Step(`^the branches$`, func(ctx context.Context, table *godog.Table) error {
		state := ctx.Value(keyScenarioState).(*ScenarioState)
		for _, branchSetup := range datatable.ParseBranchSetupTable(table) {
			var repoToCreateBranchIn *commands.TestCommands
			switch {
			case
				branchSetup.Locations.Is(testgit.LocationLocal),
				branchSetup.Locations.Is(testgit.LocationLocal, testgit.LocationOrigin):
				repoToCreateBranchIn = state.fixture.DevRepo.GetOrPanic()
			case branchSetup.Locations.Is(testgit.LocationOrigin):
				repoToCreateBranchIn = state.fixture.OriginRepo.GetOrPanic()
			case branchSetup.Locations.Is(testgit.LocationUpstream):
				repoToCreateBranchIn = state.fixture.UpstreamRepo.GetOrPanic()
			default:
				return errors.New("unhandled location to create the new branch: " + branchSetup.Locations.String())
			}
			branchType, hasBranchType := branchSetup.BranchType.Get()
			if hasBranchType {
				switch branchType {
				case configdomain.BranchTypeMainBranch:
					return errors.New("main branch exists already")
				case configdomain.BranchTypeFeatureBranch:
					repoToCreateBranchIn.CreateChildFeatureBranch(branchSetup.Name, branchSetup.Parent.GetOrPanic())
				case configdomain.BranchTypePerennialBranch:
					repoToCreateBranchIn.CreatePerennialBranch(branchSetup.Name)
				case configdomain.BranchTypeContributionBranch:
					repoToCreateBranchIn.CreateContributionBranch(branchSetup.Name)
				case configdomain.BranchTypeObservedBranch:
					repoToCreateBranchIn.CreateObservedBranch(branchSetup.Name)
				case configdomain.BranchTypeParkedBranch:
					repoToCreateBranchIn.CreateParkedBranch(branchSetup.Name, branchSetup.Parent.GetOrPanic())
				case configdomain.BranchTypePrototypeBranch:
					repoToCreateBranchIn.CreatePrototypeBranch(branchSetup.Name, branchSetup.Parent.GetOrPanic())
				default:
					return errors.New("unhandled branch type: " + branchType.String())
				}
			} else {
				repoToCreateBranchIn.CreateBranch(branchSetup.Name, "main")
				if parent, hasParent := branchSetup.Parent.Get(); hasParent {
					asserts.NoError(repoToCreateBranchIn.Config.NormalConfig.SetParent(branchSetup.Name, parent))
				}
			}
			if len(branchSetup.Locations) > 1 {
				switch {
				case branchSetup.Locations.Is(testgit.LocationLocal, testgit.LocationOrigin):
					state.fixture.DevRepo.GetOrPanic().PushBranchToRemote(branchSetup.Name, gitdomain.RemoteOrigin)
				default:
					return errors.New("unhandled location to push the new branch to: " + branchSetup.Locations.String())
				}
			}
		}
		return nil
	})

	sc.Step(`^the branches are now$`, func(ctx context.Context, table *godog.Table) error {
		state := ctx.Value(keyScenarioState).(*ScenarioState)
		existing := state.fixture.Branches()
		diff, errCount := existing.EqualGherkin(table)
		if errCount > 0 {
			fmt.Printf("\nERROR! Found %d differences in the branches\n\n", errCount)
			fmt.Println(diff)
			return errors.New("mismatching branches found, see the diff above")
		}
		return nil
	})

	sc.Step(`^the branches contain these files:$`, func(ctx context.Context, godogTable *godog.Table) error {
		state := ctx.Value(keyScenarioState).(*ScenarioState)
		repo := state.fixture.DevRepo.GetOrPanic()
		branches := asserts.NoError1(repo.LocalBranches())
		haveTable := datatable.DataTable{}
		haveTable.AddRow("BRANCH", "NAME")
		for _, branch := range branches {
			repo.CheckoutBranch(branch)
			firstFileInBranch := true
			for _, file := range repo.FilesInWorkspace() {
				if firstFileInBranch {
					haveTable.AddRow(branch.String(), file)
					firstFileInBranch = false
				} else {
					haveTable.AddRow("", file)
				}
			}
		}
		wantTable := datatable.FromGherkin(godogTable)
		diff, errCnt := haveTable.EqualDataTable(wantTable)
		if errCnt > 0 {
			fmt.Println(diff)
			return fmt.Errorf("found %d differences", errCnt)
		}
		return nil
	})

	sc.Step(`^the commits$`, func(ctx context.Context, table *godog.Table) {
		state := ctx.Value(keyScenarioState).(*ScenarioState)
		devRepo := state.fixture.DevRepo.GetOrPanic()
		// create the commits
		commits := testgit.FromGherkinTable(table)
		state.fixture.CreateCommits(commits)
		// restore the initial branch
		initialBranch, hasInitialBranch := state.initialCurrentBranch.Get()
		if !hasInitialBranch {
			devRepo.CheckoutBranch("main")
			return
		}
		// NOTE: reading the cached value here to keep the test suite fast by avoiding unnecessary disk access
		if devRepo.CurrentBranchCache.Value() != initialBranch {
			devRepo.CheckoutBranch(initialBranch)
			return
		}
	})

	sc.Step(`^the committed configuration file:$`, func(ctx context.Context, content *godog.DocString) {
		state := ctx.Value(keyScenarioState).(*ScenarioState)
		devRepo := state.fixture.DevRepo.GetOrPanic()
		devRepo.CreateFile(configfile.FileName, content.Content)
		devRepo.StageFiles(configfile.FileName)
		devRepo.CommitStagedChanges(commands.ConfigFileCommitMessage)
		devRepo.PushBranch()
	})

	sc.Step(`^the configuration file:$`, func(ctx context.Context, content *godog.DocString) {
		state := ctx.Value(keyScenarioState).(*ScenarioState)
		devRepo := state.fixture.DevRepo.GetOrPanic()
		devRepo.CreateFile(configfile.FileName, content.Content)
	})

	sc.Step(`^the configuration file is (?:now|still):$`, func(ctx context.Context, content *godog.DocString) error {
		state := ctx.Value(keyScenarioState).(*ScenarioState)
		devRepo := state.fixture.DevRepo.GetOrPanic()
		have, err := devRepo.FileContentErr(configfile.FileName)
		if err != nil {
			return errors.New("no configuration file found")
		}
		have = strings.TrimSpace(have)
		want := strings.TrimSpace(content.Content)
		if have != want {
			fmt.Println(cmp.Diff(want, have))
			return errors.New("mismatching config file content")
		}
		return nil
	})

	sc.Step(`^the contribution branches are (?:now|still) "([^"]+)"$`, func(ctx context.Context, name string) error {
		state := ctx.Value(keyScenarioState).(*ScenarioState)
		devRepo := state.fixture.DevRepo.GetOrPanic()
		actual := devRepo.Config.NormalConfig.LocalGitConfig.ContributionBranches
		if len(actual) != 1 {
			return fmt.Errorf("expected 1 contribution branch, got %q", actual)
		}
		if (actual)[0].String() != name {
			return fmt.Errorf("expected %q, got %q", name, (actual)[0])
		}
		return nil
	})

	sc.Step(`^the coworker adds this commit to their current branch:$`, func(ctx context.Context, table *godog.Table) {
		state := ctx.Value(keyScenarioState).(*ScenarioState)
		commits := testgit.FromGherkinTable(table)
		commit := commits[0]
		coworkerRepo := state.fixture.CoworkerRepo.GetOrPanic()
		coworkerRepo.CreateFile(commit.FileName, commit.FileContent)
		coworkerRepo.StageFiles(commit.FileName)
		coworkerRepo.CommitStagedChanges(commit.Message)
	})

	sc.Step(`^the coworker fetches updates$`, func(ctx context.Context) {
		state := ctx.Value(keyScenarioState).(*ScenarioState)
		state.fixture.CoworkerRepo.GetOrPanic().Fetch()
	})

	sc.Step(`^the coworker is on the "([^"]*)" branch$`, func(ctx context.Context, branch string) {
		state := ctx.Value(keyScenarioState).(*ScenarioState)
		state.fixture.CoworkerRepo.GetOrPanic().CheckoutBranch(gitdomain.NewLocalBranchName(branch))
	})

	sc.Step(`^the coworker pushes a new "([^"]+)" branch with these commits$`, func(ctx context.Context, branchName string, table *godog.Table) {
		state := ctx.Value(keyScenarioState).(*ScenarioState)
		branch := gitdomain.NewLocalBranchName(branchName)
		coworkerRepo := state.fixture.CoworkerRepo.GetOrPanic()
		coworkerRepo.CreateBranch(branch, "main")
		coworkerRepo.CheckoutBranch(branch)
		for _, commit := range testgit.FromGherkinTable(table) {
			coworkerRepo.CreateFile(commit.FileName, commit.FileContent)
			coworkerRepo.StageFiles(commit.FileName)
			coworkerRepo.CommitStagedChanges(commit.Message)
		}
		coworkerRepo.PushBranchToRemote(branch, gitdomain.RemoteOrigin)
	})

	sc.Step(`^the coworker pushes these commits to the "([^"]+)" branch$`, func(ctx context.Context, branchName string, table *godog.Table) {
		state := ctx.Value(keyScenarioState).(*ScenarioState)
		branch := gitdomain.NewLocalBranchName(branchName)
		coworkerRepo := state.fixture.CoworkerRepo.GetOrPanic()
		coworkerRepo.CheckoutBranch(branch)
		for _, commit := range testgit.FromGherkinTable(table) {
			coworkerRepo.CreateFile(commit.FileName, commit.FileContent)
			coworkerRepo.StageFiles(commit.FileName)
			coworkerRepo.CommitStagedChanges(commit.Message)
		}
		coworkerRepo.PushBranch()
	})

	sc.Step(`^the coworker resolves the conflict in "([^"]*)"(?: with "([^"]*)")?$`, func(ctx context.Context, filename, content string) {
		state := ctx.Value(keyScenarioState).(*ScenarioState)
		coworkerRepo := state.fixture.CoworkerRepo.GetOrPanic()
		coworkerRepo.CreateFile(filename, content)
		coworkerRepo.StageFiles(filename)
	})

	sc.Step(`^the coworker runs "([^"]+)"$`, func(ctx context.Context, command string) {
		state := ctx.Value(keyScenarioState).(*ScenarioState)
		var exitCode int
		var output string
		output, exitCode = state.fixture.CoworkerRepo.GetOrPanic().MustQueryStringCode(command)
		state.runOutput = Some(output)
		state.runExitCode = Some(exitCode)
	})

	sc.Step(`^the coworker runs "([^"]*)" and closes the editor$`, func(ctx context.Context, cmd string) {
		state := ctx.Value(keyScenarioState).(*ScenarioState)
		env := append(os.Environ(), "GIT_EDITOR=true")
		var exitCode int
		var output string
		output, exitCode = state.fixture.CoworkerRepo.GetOrPanic().MustQueryStringCodeWith(cmd, &subshell.Options{Env: env})
		state.runOutput = Some(output)
		state.runExitCode = Some(exitCode)
	})

	sc.Step(`^the coworker sets the parent branch of "([^"]*)" as "([^"]*)"$`, func(ctx context.Context, childBranch, parentBranch string) {
		state := ctx.Value(keyScenarioState).(*ScenarioState)
		_ = state.fixture.CoworkerRepo.GetOrPanic().Config.NormalConfig.SetParent(gitdomain.NewLocalBranchName(childBranch), gitdomain.NewLocalBranchName(parentBranch))
	})

	sc.Step(`^the coworker sets the "sync-feature-strategy" to "(merge|rebase)"$`, func(ctx context.Context, value string) {
		state := ctx.Value(keyScenarioState).(*ScenarioState)
		syncFeatureStrategy := asserts.NoError1(configdomain.ParseSyncFeatureStrategy(value))
		_ = state.fixture.CoworkerRepo.GetOrPanic().Config.NormalConfig.SetSyncFeatureStrategy(syncFeatureStrategy.GetOrPanic())
	})

	sc.Step(`^the coworkers workspace now contains file "([^"]*)" with content "([^"]*)"$`, func(ctx context.Context, file, expectedContent string) error {
		state := ctx.Value(keyScenarioState).(*ScenarioState)
		actualContent := state.fixture.CoworkerRepo.GetOrPanic().FileContent(file)
		if expectedContent != actualContent {
			return fmt.Errorf("file content does not match\n\nEXPECTED: %q\n\nACTUAL:\n\n%q\n----------------------------", expectedContent, actualContent)
		}
		return nil
	})

	sc.Step(`^the current branch in the other worktree is (?:now|still) "([^"]*)"$`, func(ctx context.Context, expected string) error {
		state := ctx.Value(keyScenarioState).(*ScenarioState)
		secondWorkTree := state.fixture.SecondWorktree.GetOrPanic()
		secondWorkTree.CurrentBranchCache.Invalidate()
		actual, err := secondWorkTree.CurrentBranch(secondWorkTree)
		if err != nil {
			return fmt.Errorf("cannot determine current branch of second worktree: %w", err)
		}
		if actual.String() != expected {
			return fmt.Errorf("expected active branch %q but is %q", expected, actual)
		}
		return nil
	})

	sc.Step(`^the current branch is "([^"]*)"$`, func(ctx context.Context, name string) error {
		state := ctx.Value(keyScenarioState).(*ScenarioState)
		devRepo := state.fixture.DevRepo.GetOrPanic()
		branch := gitdomain.NewLocalBranchName(name)
		state.initialCurrentBranch = Some(branch)
		if !devRepo.BranchExists(devRepo.TestRunner, branch) {
			return fmt.Errorf("cannot check out non-existing branch: %q", branch)
		}
		devRepo.CheckoutBranch(branch)
		return nil
	})

	sc.Step(`^the current branch is "([^"]*)" and the previous branch is "([^"]*)"$`, func(ctx context.Context, currentText, previousText string) {
		state := ctx.Value(keyScenarioState).(*ScenarioState)
		devRepo := state.fixture.DevRepo.GetOrPanic()
		current := gitdomain.NewLocalBranchName(currentText)
		previous := gitdomain.NewLocalBranchName(previousText)
		state.initialCurrentBranch = Some(current)
		devRepo.CheckoutBranch(previous)
		devRepo.CheckoutBranch(current)
	})

	sc.Step(`^the current branch is (?:now|still) "([^"]*)"$`, func(ctx context.Context, expected string) error {
		state := ctx.Value(keyScenarioState).(*ScenarioState)
		devRepo := state.fixture.DevRepo.GetOrPanic()
		devRepo.CurrentBranchCache.Invalidate()
		actual, err := devRepo.CurrentBranch(devRepo.TestRunner)
		if err != nil {
			return fmt.Errorf("cannot determine current branch of developer repo: %w", err)
		}
		if actual.String() != expected {
			return fmt.Errorf("expected active branch %q but is %q", expected, actual)
		}
		return nil
	})

	sc.Step(`^the currently checked out commit is "([^"]+)"$`, func(ctx context.Context, want string) error {
		state := ctx.Value(keyScenarioState).(*ScenarioState)
		devRepo := state.fixture.DevRepo.GetOrPanic()
		have := devRepo.CurrentCommitMessage()
		if have != want {
			return fmt.Errorf("expected commit %q but got %q", want, have)
		}
		return nil
	})

	sc.Step(`^the home directory contains file "([^"]+)" with content$`, func(ctx context.Context, filename string, docString *godog.DocString) error {
		state := ctx.Value(keyScenarioState).(*ScenarioState)
		devRepo := state.fixture.DevRepo.GetOrPanic()
		filePath := filepath.Join(devRepo.HomeDir, filename)
		//nolint:gosec // need permission 700 here in order for tests to work
		return os.WriteFile(filePath, []byte(docString.Content), 0o700)
	})

	sc.Step(`^the initial branches and lineage exist now$`, func(ctx context.Context) error {
		state := ctx.Value(keyScenarioState).(*ScenarioState)
		devRepo := state.fixture.DevRepo.GetOrPanic()
		// verify initial branches
		currentBranches := state.fixture.Branches()
		initialBranches := state.initialBranches.GetOrPanic()
		// fmt.Printf("\nINITIAL:\n%s\n", initialBranches.String())
		// fmt.Printf("NOW:\n%s\n", currentBranches.String())
		diff, errorCount := currentBranches.EqualDataTable(initialBranches)
		if errorCount != 0 {
			fmt.Printf("\nERROR! Found %d differences in the existing branches\n\n", errorCount)
			fmt.Println(diff)
			return errors.New("mismatching branches found, see diff above")
		}
		// verify initial lineage
		currentLineage := devRepo.LineageTable()
		diff, errCnt := currentLineage.EqualDataTable(state.initialLineage.GetOrPanic())
		if errCnt > 0 {
			fmt.Printf("\nERROR! Found %d differences in the lineage\n\n", errCnt)
			fmt.Println(diff)
			return errors.New("mismatching lineage found, see the diff above")
		}
		return nil
	})

	sc.Step(`^the initial branches exist now$`, func(ctx context.Context) error {
		state := ctx.Value(keyScenarioState).(*ScenarioState)
		have := state.fixture.Branches()
		want := state.initialBranches.GetOrPanic()
		// fmt.Printf("HAVE:\n%s\n", have.String())
		// fmt.Printf("WANT:\n%s\n", want.String())
		diff, errorCount := have.EqualDataTable(want)
		if errorCount != 0 {
			fmt.Printf("\nERROR! Found %d differences in the existing branches\n\n", errorCount)
			fmt.Println(diff)
			return errors.New("mismatching branches found, see diff above")
		}
		return nil
	})

	sc.Step(`^the initial commits exist now$`, func(ctx context.Context) error {
		state := ctx.Value(keyScenarioState).(*ScenarioState)
		currentCommits := state.fixture.CommitTable(state.initialCommits.GetOrPanic().Cells[0])
		initialCommits := state.initialCommits.GetOrPanic()
		errDiff, errCount := initialCommits.EqualDataTable(currentCommits)
		if errCount == 0 {
			return nil
		}
		fmt.Println(errDiff)
		return errors.New("current commits are not the same as the initial commits")
	})

	sc.Step(`^the initial lineage exists now$`, func(ctx context.Context) error {
		state := ctx.Value(keyScenarioState).(*ScenarioState)
		devRepo := state.fixture.DevRepo.GetOrPanic()
		have := devRepo.LineageTable()
		diff, errCnt := have.EqualDataTable(state.initialLineage.GetOrPanic())
		if errCnt > 0 {
			fmt.Printf("\nERROR! Found %d differences in the lineage\n\n", errCnt)
			fmt.Printf("INITIAL LINEAGE:\n%s\n", state.initialLineage.String())
			fmt.Printf("CURRENT LINEAGE:\n%s\n", have.String())
			fmt.Println(diff)
			return errors.New("mismatching branches found, see the diff above")
		}
		return nil
	})

	sc.Step(`^the initial tags exist now$`, func(ctx context.Context) error {
		state := ctx.Value(keyScenarioState).(*ScenarioState)
		currentTags := state.fixture.TagTable()
		initialTags := state.initialTags.GetOrPanic()
		errDiff, errCount := initialTags.EqualDataTable(currentTags)
		if errCount == 0 {
			return nil
		}
		fmt.Println(errDiff)
		return errors.New("current tags are not the same as the initial commits")
	})

	sc.Step(`^the main branch is "([^"]+)"$`, func(ctx context.Context, name string) error {
		state := ctx.Value(keyScenarioState).(*ScenarioState)
		devRepo := state.fixture.DevRepo.GetOrPanic()
		return devRepo.Config.SetMainBranch(gitdomain.NewLocalBranchName(name))
	})

	sc.Step(`^the main branch is (?:now|still) "([^"]*)"$`, func(ctx context.Context, want string) error {
		state := ctx.Value(keyScenarioState).(*ScenarioState)
		devRepo := state.fixture.DevRepo.GetOrPanic()
		have := devRepo.Config.UnvalidatedConfig.MainBranch
		if have.String() != want {
			return fmt.Errorf("expected %q, got %q", want, have)
		}
		return nil
	})

	sc.Step(`^the main branch is (?:now|still) not set$`, func(ctx context.Context) error {
		state := ctx.Value(keyScenarioState).(*ScenarioState)
		devRepo := state.fixture.DevRepo.GetOrPanic()
		have := devRepo.Config.NormalConfig.LocalGitConfig.MainBranch
		if branch, has := have.Get(); has {
			return fmt.Errorf("unexpected main branch setting %q", branch)
		}
		return nil
	})

	sc.Step(`^the observed branches are (?:now|still) "([^"]+)"$`, func(ctx context.Context, name string) error {
		state := ctx.Value(keyScenarioState).(*ScenarioState)
		devRepo := state.fixture.DevRepo.GetOrPanic()
		actual := devRepo.Config.NormalConfig.LocalGitConfig.ObservedBranches
		if len(actual) != 1 {
			return fmt.Errorf("expected 1 observed branch, got %q", actual)
		}
		if (actual)[0].String() != name {
			return fmt.Errorf("expected %q, got %q", name, (actual)[0])
		}
		return nil
	})

	sc.Step(`^the origin is "([^"]*)"$`, func(ctx context.Context, origin string) {
		state := ctx.Value(keyScenarioState).(*ScenarioState)
		devRepo := state.fixture.DevRepo.GetOrPanic()
		devRepo.SetTestOrigin(origin)
	})

	sc.Step(`^the parked branches are (?:now|still) "([^"]+)"$`, func(ctx context.Context, name string) error {
		state := ctx.Value(keyScenarioState).(*ScenarioState)
		devRepo := state.fixture.DevRepo.GetOrPanic()
		actual := devRepo.Config.NormalConfig.LocalGitConfig.ParkedBranches
		if len(actual) != 1 {
			return fmt.Errorf("expected 1 parked branch, got %q", actual)
		}
		if (actual)[0].String() != name {
			return fmt.Errorf("expected %q, got %q", name, (actual)[0])
		}
		return nil
	})

	sc.Step(`^the perennial branches are "([^"]+)"$`, func(ctx context.Context, name string) error {
		state := ctx.Value(keyScenarioState).(*ScenarioState)
		devRepo := state.fixture.DevRepo.GetOrPanic()
		return devRepo.Config.NormalConfig.SetPerennialBranches(gitdomain.NewLocalBranchNames(name))
	})

	sc.Step(`^the perennial branches are (?:now|still) "([^"]+)"$`, func(ctx context.Context, name string) error {
		state := ctx.Value(keyScenarioState).(*ScenarioState)
		devRepo := state.fixture.DevRepo.GetOrPanic()
		actual := devRepo.Config.NormalConfig.LocalGitConfig.PerennialBranches
		if len(actual) != 1 {
			return fmt.Errorf("expected 1 perennial branch, got %q", actual)
		}
		if (actual)[0].String() != name {
			return fmt.Errorf("expected %q, got %q", name, (actual)[0])
		}
		return nil
	})

	sc.Step(`^the perennial branches are (?:now|still) "([^"]+)" and "([^"]+)"$`, func(ctx context.Context, branch1, branch2 string) error {
		state := ctx.Value(keyScenarioState).(*ScenarioState)
		devRepo := state.fixture.DevRepo.GetOrPanic()
		actual := devRepo.Config.NormalConfig.LocalGitConfig.PerennialBranches
		if len(actual) != 2 {
			return fmt.Errorf("expected 2 perennial branches, got %q", actual)
		}
		if (actual)[0].String() != branch1 || (actual)[1].String() != branch2 {
			return fmt.Errorf("expected %q, got %q", []string{branch1, branch2}, actual)
		}
		return nil
	})

	sc.Step(`^the previous Git branch is (?:now|still) "([^"]*)"$`, func(ctx context.Context, want string) error {
		state := ctx.Value(keyScenarioState).(*ScenarioState)
		devRepo := state.fixture.DevRepo.GetOrPanic()
		have := devRepo.Commands.PreviouslyCheckedOutBranch(devRepo.TestRunner)
		if have.String() != want {
			return fmt.Errorf("expected previous branch %q but got %q", want, have)
		}
		return nil
	})

	sc.Step(`^the prototype branches are (?:now|still) "([^"]+)"$`, func(ctx context.Context, name string) error {
		state := ctx.Value(keyScenarioState).(*ScenarioState)
		devRepo := state.fixture.DevRepo.GetOrPanic()
		actual := devRepo.Config.NormalConfig.LocalGitConfig.PrototypeBranches
		if len(actual) != 1 {
			return fmt.Errorf("expected 1 prototype branch, got %q", actual)
		}
		if (actual)[0].String() != name {
			return fmt.Errorf("expected %q, got %q", name, (actual)[0])
		}
		return nil
	})

	sc.Step(`^there are (?:now|still) no contribution branches$`, func(ctx context.Context) error {
		state := ctx.Value(keyScenarioState).(*ScenarioState)
		devRepo := state.fixture.DevRepo.GetOrPanic()
		branches := devRepo.Config.NormalConfig.LocalGitConfig.ContributionBranches
		if len(branches) > 0 {
			return fmt.Errorf("expected no contribution branches, got %q", branches)
		}
		return nil
	})

	sc.Step(`^there are (?:now|still) no observed branches$`, func(ctx context.Context) error {
		state := ctx.Value(keyScenarioState).(*ScenarioState)
		devRepo := state.fixture.DevRepo.GetOrPanic()
		branches := devRepo.Config.NormalConfig.LocalGitConfig.ObservedBranches
		if len(branches) > 0 {
			return fmt.Errorf("expected no observed branches, got %q", branches)
		}
		return nil
	})

	sc.Step(`^there are (?:now|still) no parked branches$`, func(ctx context.Context) error {
		state := ctx.Value(keyScenarioState).(*ScenarioState)
		devRepo := state.fixture.DevRepo.GetOrPanic()
		branches := devRepo.Config.NormalConfig.LocalGitConfig.ParkedBranches
		if len(branches) > 0 {
			return fmt.Errorf("expected no parked branches, got %q", branches)
		}
		return nil
	})

	sc.Step(`^there are (?:now|still) no perennial branches$`, func(ctx context.Context) error {
		state := ctx.Value(keyScenarioState).(*ScenarioState)
		devRepo := state.fixture.DevRepo.GetOrPanic()
		branches := devRepo.Config.NormalConfig.LocalGitConfig.PerennialBranches
		if len(branches) > 0 {
			return fmt.Errorf("expected no perennial branches, got %q", branches)
		}
		return nil
	})

	sc.Step(`^there are (?:now|still) no prototype branches$`, func(ctx context.Context) error {
		state := ctx.Value(keyScenarioState).(*ScenarioState)
		devRepo := state.fixture.DevRepo.GetOrPanic()
		branches := devRepo.Config.NormalConfig.LocalGitConfig.PrototypeBranches
		if len(branches) > 0 {
			return fmt.Errorf("expected no prototype branches, got %q", branches)
		}
		return nil
	})

	sc.Step(`^these branches exist now$`, func(ctx context.Context, input *godog.Table) error {
		state := ctx.Value(keyScenarioState).(*ScenarioState)
		currentBranches := state.fixture.Branches()
		// fmt.Printf("NOW:\n%s\n", currentBranches.String())
		diff, errorCount := currentBranches.EqualGherkin(input)
		if errorCount != 0 {
			fmt.Printf("\nERROR! Found %d differences in the existing branches\n\n", errorCount)
			fmt.Println(diff)
			return errors.New("mismatching branches found, see diff above")
		}
		return nil
	})

	sc.Step(`^these commits exist now$`, func(ctx context.Context, table *godog.Table) error {
		state := ctx.Value(keyScenarioState).(*ScenarioState)
		return state.compareGherkinTable(table)
	})

	sc.Step(`^these committed files exist now$`, func(ctx context.Context, table *godog.Table) error {
		state := ctx.Value(keyScenarioState).(*ScenarioState)
		devRepo := state.fixture.DevRepo.GetOrPanic()
		fileTable := devRepo.FilesInBranches("main")
		diff, errorCount := fileTable.EqualGherkin(table)
		if errorCount != 0 {
			fmt.Printf("\nERROR! Found %d differences in the existing files\n\n", errorCount)
			fmt.Println(diff)
			return errors.New("mismatching files found, see diff above")
		}
		return nil
	})

	sc.Step(`^these tags exist now$`, func(ctx context.Context, table *godog.Table) error {
		state := ctx.Value(keyScenarioState).(*ScenarioState)
		tagTable := state.fixture.TagTable()
		diff, errorCount := tagTable.EqualGherkin(table)
		if errorCount != 0 {
			fmt.Printf("\nERROR! Found %d differences in the existing tags\n\n", errorCount)
			fmt.Println(diff)
			return errors.New("mismatching tags found, see diff above")
		}
		return nil
	})

	sc.Step(`^the tags$`, func(ctx context.Context, table *godog.Table) {
		state := ctx.Value(keyScenarioState).(*ScenarioState)
		state.fixture.CreateTags(table)
	})

	sc.Step(`^the uncommitted file has content:$`, func(ctx context.Context, content *godog.DocString) error {
		state := ctx.Value(keyScenarioState).(*ScenarioState)
		devRepo := state.fixture.DevRepo.GetOrPanic()
		msg := devRepo.HasFile(
			state.uncommittedFileName.GetOrPanic(),
			content.Content,
		)
		if len(msg) > 0 {
			return errors.New(msg)
		}
		return nil
	})

	sc.Step(`^the uncommitted file is stashed$`, func(ctx context.Context) error {
		state := ctx.Value(keyScenarioState).(*ScenarioState)
		devRepo := state.fixture.DevRepo.GetOrPanic()
		uncommittedFiles := devRepo.UncommittedFiles()
		for _, ucf := range uncommittedFiles {
			if ucf == state.uncommittedFileName.GetOrPanic() {
				return fmt.Errorf("expected file %q to be stashed but it is still uncommitted", state.uncommittedFileName)
			}
		}
		stashSize := asserts.NoError1(devRepo.StashSize(devRepo.TestRunner))
		if stashSize != 1 {
			return fmt.Errorf("expected 1 stash but found %d", stashSize)
		}
		return nil
	})

	sc.Step(`^the uncommitted file still exists$`, func(ctx context.Context) error {
		state := ctx.Value(keyScenarioState).(*ScenarioState)
		devRepo := state.fixture.DevRepo.GetOrPanic()
		msg := devRepo.HasFile(
			state.uncommittedFileName.GetOrPanic(),
			state.uncommittedContent.GetOrPanic(),
		)
		if len(msg) > 0 {
			return errors.New(msg)
		}
		return nil
	})

	sc.Step(`^this lineage exists now$`, func(ctx context.Context, input *godog.Table) error {
		state := ctx.Value(keyScenarioState).(*ScenarioState)
		devRepo := state.fixture.DevRepo.GetOrPanic()
		table := devRepo.LineageTable()
		diff, errCount := table.EqualGherkin(input)
		if errCount > 0 {
			fmt.Printf("\nERROR! Found %d differences in the lineage\n\n", errCount)
			fmt.Println(diff)
			return errors.New("mismatching branches found, see the diff above")
		}
		return nil
	})

	sc.Step(`^tool "([^"]*)" is broken$`, func(ctx context.Context, name string) {
		state := ctx.Value(keyScenarioState).(*ScenarioState)
		devRepo := state.fixture.DevRepo.GetOrPanic()
		devRepo.MockBrokenCommand(name)
	})

	sc.Step(`^tool "([^"]*)" is installed$`, func(ctx context.Context, tool string) {
		state := ctx.Value(keyScenarioState).(*ScenarioState)
		devRepo := state.fixture.DevRepo.GetOrPanic()
		devRepo.MockCommand(tool)
	})

	// This step exists to avoid re-creating commits with the same SHA as existing commits
	// because that can cause flaky tests.
	sc.Step(`wait 1 second to ensure new Git timestamps`, func() {
		time.Sleep(1 * time.Second)
	})
}

func updateInitialSHAs(state *ScenarioState) {
	devRepo := state.fixture.DevRepo.GetOrPanic()
	if state.initialDevSHAs.IsNone() && state.insideGitRepo {
		state.initialDevSHAs = Some(devRepo.CommitSHAs())
	}
	if originRepo, hasOriginrepo := state.fixture.OriginRepo.Get(); state.initialOriginSHAs.IsNone() && state.insideGitRepo && hasOriginrepo {
		state.initialOriginSHAs = Some(originRepo.CommitSHAs())
	}
	if secondWorkTree, hasSecondWorkTree := state.fixture.SecondWorktree.Get(); state.initialWorktreeSHAs.IsNone() && state.insideGitRepo && hasSecondWorkTree {
		state.initialWorktreeSHAs = Some(secondWorkTree.CommitSHAs())
	}
}<|MERGE_RESOLUTION|>--- conflicted
+++ resolved
@@ -350,16 +350,7 @@
 		branch := gitdomain.NewLocalBranchName(name)
 		branchType := devRepo.Config.BranchType(branch)
 		if branchType != configdomain.BranchTypePrototypeBranch {
-<<<<<<< HEAD
-			return fmt.Errorf(
-				"branch %q isn't prototype as expected, it is %q.\nPrototype branches: %s",
-				branch,
-				branchType,
-				devRepo.Config.NormalConfig.PrototypeBranches.Join(", "),
-			)
-=======
 			return fmt.Errorf("branch %q isn't prototype as expected, it is %q", branch, branchType)
->>>>>>> df7fb3e0
 		}
 		return nil
 	})
