--- conflicted
+++ resolved
@@ -579,11 +579,7 @@
 	})
 
 	suite.Step(`^I (?:run|ran) "(.+)"$`, func(command string) error {
-<<<<<<< HEAD
-		if state.initialCommits == nil {
-=======
 		if state.initialCommits == nil && state.insideGitRepo && state.fixture.SubmoduleRepo == nil {
->>>>>>> 7b27b10a
 			currentCommits := state.fixture.CommitTable([]string{"BRANCH", "LOCATION", "MESSAGE", "FILE NAME", "FILE CONTENT"})
 			state.initialCommits = &currentCommits
 		}
