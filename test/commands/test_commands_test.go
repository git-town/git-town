--- conflicted
+++ resolved
@@ -216,11 +216,7 @@
 			FileName:    "hello.txt",
 			Message:     "commit",
 		})
-<<<<<<< HEAD
-		commits := runtime.CommitsInBranch(gitdomain.NewLocalBranchName("initial"), None[gitdomain.LocalBranchName](), []string(nil))
-=======
-		commits := runtime.CommitsInBranch(gitdomain.NewLocalBranchName("initial"), []string{})
->>>>>>> e71846d6
+		commits := runtime.CommitsInBranch(gitdomain.NewLocalBranchName("initial"), None[gitdomain.LocalBranchName](), []string{})
 		must.Len(t, 1, commits)
 		content := runtime.FileContentInCommit(commits[0].SHA.Location(), "hello.txt")
 		must.EqOp(t, "hello world", content)
