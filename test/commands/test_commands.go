package commands

import (
	"fmt"
	"os"
	"path/filepath"
	"strings"

	"github.com/git-town/git-town/v13/src/config/configdomain"
	"github.com/git-town/git-town/v13/src/config/gitconfig"
	prodgit "github.com/git-town/git-town/v13/src/git"
	"github.com/git-town/git-town/v13/src/git/gitdomain"
	"github.com/git-town/git-town/v13/src/gohacks/slice"
	"github.com/git-town/git-town/v13/src/gohacks/stringslice"
	"github.com/git-town/git-town/v13/test/asserts"
	"github.com/git-town/git-town/v13/test/datatable"
	"github.com/git-town/git-town/v13/test/git"
	"github.com/git-town/git-town/v13/test/subshell"
)

const ConfigFileCommitMessage = "persisted config file"

// TestCommands defines Git commands used only in test code.
type TestCommands struct {
	*subshell.TestRunner
	*prodgit.BackendCommands
}

// AddRemote adds a Git remote with the given name and URL to this repository.
func (self *TestCommands) AddRemote(name gitdomain.Remote, url string) {
	self.MustRun("git", "remote", "add", name.String(), url)
	self.RemotesCache.Invalidate()
}

// AddSubmodule adds a Git submodule with the given URL to this repository.
func (self *TestCommands) AddSubmodule(url string) {
	self.MustRun("git", "submodule", "add", url)
	self.MustRun("git", "commit", "-m", "added submodule")
}

func (self *TestCommands) AddWorktree(path string, branch gitdomain.LocalBranchName) {
	self.MustRun("git", "worktree", "add", path, branch.String())
}

// .CheckoutBranch checks out the Git branch with the given name in this repo.
func (self *TestCommands) CheckoutBranch(branch gitdomain.LocalBranchName) {
	asserts.NoError(self.BackendCommands.CheckoutBranch(branch))
}

func (self *TestCommands) CommitSHAs() map[string]gitdomain.SHA {
	result := map[string]gitdomain.SHA{}
	output := self.MustQuery("git", "log", "--all", "--pretty=format:%h %s")
	for _, line := range strings.Split(output, "\n") {
		parts := strings.SplitN(line, " ", 2)
		sha := parts[0]
		commitMessage := parts[1]
		result[commitMessage] = gitdomain.NewSHA(sha)
	}
	return result
}

// CommitStagedChanges commits the currently staged changes.
func (self *TestCommands) CommitStagedChanges(message string) {
	self.MustRun("git", "commit", "-m", message)
}

// Commits provides a list of the commits in this Git repository with the given fields.
func (self *TestCommands) Commits(fields []string, mainBranch gitdomain.LocalBranchName) []git.Commit {
	branches, err := self.LocalBranchesMainFirst(mainBranch)
	asserts.NoError(err)
	result := []git.Commit{}
	for _, branch := range branches {
		if strings.HasPrefix(branch.String(), "+ ") {
			continue
		}
		commits := self.CommitsInBranch(branch, fields)
		result = append(result, commits...)
	}
	return result
}

// CommitsInBranch provides all commits in the given Git branch.
func (self *TestCommands) CommitsInBranch(branch gitdomain.LocalBranchName, fields []string) []git.Commit {
	output := self.MustQuery("git", "log", branch.String(), "--format=%h|%s|%an <%ae>", "--topo-order", "--reverse")
	result := []git.Commit{}
	for _, line := range strings.Split(output, "\n") {
		parts := strings.Split(line, "|")
		commit := git.Commit{Branch: branch, SHA: gitdomain.NewSHA(parts[0]), Message: parts[1], Author: parts[2]}
		if strings.EqualFold(commit.Message, "initial commit") || strings.EqualFold(commit.Message, ConfigFileCommitMessage) {
			continue
		}
		if slice.Contains(fields, "FILE NAME") {
			filenames := self.FilesInCommit(commit.SHA)
			commit.FileName = strings.Join(filenames, ", ")
		}
		if slice.Contains(fields, "FILE CONTENT") {
			filecontent := self.FileContentInCommit(commit.SHA.Location(), commit.FileName)
			commit.FileContent = filecontent
		}
		result = append(result, commit)
	}
	return result
}

// ConnectTrackingBranch connects the branch with the given name to its counterpart at origin.
// The branch must exist.
func (self *TestCommands) ConnectTrackingBranch(name gitdomain.LocalBranchName) {
	self.MustRun("git", "branch", "--set-upstream-to=origin/"+name.String(), name.String())
}

// CreateBranch creates a new branch with the given name.
// The created branch is a normal branch.
// To create feature branches, use CreateFeatureBranch.
func (self *TestCommands) CreateBranch(name, parent gitdomain.LocalBranchName) {
	self.MustRun("git", "branch", name.String(), parent.String())
}

// CreateChildFeatureBranch creates a branch with the given name and parent in this repository.
// The parent branch must already exist.
func (self *TestCommands) CreateChildFeatureBranch(branch gitdomain.LocalBranchName, parent gitdomain.LocalBranchName) {
	self.CreateBranch(branch, parent)
	asserts.NoError(self.Config.SetParent(branch, parent))
}

// CreateCommit creates a commit with the given properties in this Git repo.
func (self *TestCommands) CreateCommit(commit git.Commit) {
	self.CheckoutBranch(commit.Branch)
	self.CreateFile(commit.FileName, commit.FileContent)
	self.MustRun("git", "add", commit.FileName)
	commands := []string{"commit", "-m", commit.Message}
	if commit.Author != "" {
		commands = append(commands, "--author="+commit.Author)
	}
	self.MustRun("git", commands...)
}

// CreateObservedBranches creates perennial branches with the given names in this repository.
func (self *TestCommands) CreateContributionBranches(names ...gitdomain.LocalBranchName) {
	main := gitdomain.NewLocalBranchName("main")
	for _, name := range names {
		self.CreateBranch(name, main)
	}
	asserts.NoError(self.Config.AddToContributionBranches(names...))
}

// CreateFeatureBranch creates a feature branch with the given name in this repository.
func (self *TestCommands) CreateFeatureBranch(name gitdomain.LocalBranchName) {
	err := self.RunMany([][]string{
		{"git", "branch", name.String(), "main"},
		{"git", "config", "git-town-branch." + name.String() + ".parent", "main"},
	})
	if err != nil {
		panic(err)
	}
}

// CreateFile creates a file with the given name and content in this repository.
func (self *TestCommands) CreateFile(name, content string) {
	filePath := filepath.Join(self.WorkingDir, name)
	folderPath := filepath.Dir(filePath)
	asserts.NoError(os.MkdirAll(folderPath, os.ModePerm))
	//nolint:gosec // need permission 700 here in order for tests to work
	asserts.NoError(os.WriteFile(filePath, []byte(content), 0o700))
}

// CreateObservedBranches creates perennial branches with the given names in this repository.
func (self *TestCommands) CreateObservedBranches(names ...gitdomain.LocalBranchName) {
	main := gitdomain.NewLocalBranchName("main")
	for _, name := range names {
		self.CreateBranch(name, main)
	}
	asserts.NoError(self.Config.AddToObservedBranches(names...))
}

// CreateParkedBranches creates perennial branches with the given names in this repository.
func (self *TestCommands) CreateParkedBranches(names ...gitdomain.LocalBranchName) {
	for _, name := range names {
		self.CreateFeatureBranch(name)
	}
	asserts.NoError(self.Config.AddToParkedBranches(names...))
}

// CreatePerennialBranches creates perennial branches with the given names in this repository.
func (self *TestCommands) CreatePerennialBranches(names ...gitdomain.LocalBranchName) {
	main := gitdomain.NewLocalBranchName("main")
	for _, name := range names {
		self.CreateBranch(name, main)
	}
	asserts.NoError(self.Config.AddToPerennialBranches(names...))
}

// CreateStandaloneTag creates a tag not on a branch.
func (self *TestCommands) CreateStandaloneTag(name string) {
	self.MustRun("git", "checkout", "-b", "temp")
	self.MustRun("touch", "a.txt")
	self.MustRun("git", "add", "-A")
	self.MustRun("git", "commit", "-m", "temp")
	self.MustRun("git", "tag", "-a", name, "-m", name)
	self.MustRun("git", "checkout", "-")
	self.MustRun("git", "branch", "-D", "temp")
}

// CreateTag creates a tag with the given name.
func (self *TestCommands) CreateTag(name string) {
	self.MustRun("git", "tag", "-a", name, "-m", name)
}

// Fetch retrieves the updates from the origin repo.
func (self *TestCommands) Fetch() {
	self.MustRun("git", "fetch")
}

// FileContent provides the current content of a file.
func (self *TestCommands) FileContent(filename string) string {
	content, err := self.FileContentErr(filename)
	asserts.NoError(err)
	return content
}

// FileContent provides the current content of a file.
func (self *TestCommands) FileContentErr(filename string) (string, error) {
	content, err := os.ReadFile(filepath.Join(self.WorkingDir, filename))
	return string(content), err
}

// FileContentInCommit provides the content of the file with the given name in the commit with the given SHA.
func (self *TestCommands) FileContentInCommit(location gitdomain.Location, filename string) string {
	output := self.MustQuery("git", "show", location.String()+":"+filename)
	if strings.HasPrefix(output, "tree ") {
		// merge commits get an empty file content instead of "tree <SHA>"
		return ""
	}
	return output
}

// FilesInBranch provides the list of the files present in the given branch.
func (self *TestCommands) FilesInBranch(branch gitdomain.LocalBranchName) []string {
	output := self.MustQuery("git", "ls-tree", "-r", "--name-only", branch.String())
	result := []string{}
	for _, line := range strings.Split(output, "\n") {
		file := strings.TrimSpace(line)
		if file != "" {
			result = append(result, file)
		}
	}
	return result
}

// FilesInBranches provides a data table of files and their content in all branches.
func (self *TestCommands) FilesInBranches(mainBranch gitdomain.LocalBranchName) datatable.DataTable {
	result := datatable.DataTable{}
	result.AddRow("BRANCH", "NAME", "CONTENT")
	branches, err := self.LocalBranchesMainFirst(mainBranch)
	asserts.NoError(err)
	lastBranch := gitdomain.EmptyLocalBranchName()
	for _, branch := range branches {
		files := self.FilesInBranch(branch)
		for _, file := range files {
			content := self.FileContentInCommit(branch.Location(), file)
			if branch == lastBranch {
				result.AddRow("", file, content)
			} else {
				result.AddRow(branch.String(), file, content)
			}
			lastBranch = branch
		}
	}
	return result
}

// FilesInCommit provides the names of the files that the commit with the given SHA changes.
func (self *TestCommands) FilesInCommit(sha gitdomain.SHA) []string {
	output := self.MustQuery("git", "diff-tree", "--no-commit-id", "--name-only", "-r", sha.String())
	return strings.Split(output, "\n")
}

func (self *TestCommands) GlobalGitConfig(name gitconfig.Key) *string {
	output, err := self.Query("git", "config", "--global", "--get", name.String())
	if err != nil {
		return nil
	}
	return &output
}

// HasBranchesOutOfSync indicates whether one or more local branches are out of sync with their tracking branch.
func (self *TestCommands) HasBranchesOutOfSync() (bool, string) {
	output := self.MustQuery("git", "for-each-ref", "--format=%(refname:short) %(upstream:track)", "refs/heads")
	return strings.Contains(output, "["), output
}

// HasFile indicates whether this repository contains a file with the given name and content.
// An empty error message means a file with the given name and content exists.
func (self *TestCommands) HasFile(name, content string) string {
	rawContent, err := os.ReadFile(filepath.Join(self.WorkingDir, name))
	if err != nil {
		return fmt.Sprintf("repo doesn't have file %q", name)
	}
	actualContent := string(rawContent)
	if actualContent != content {
		return fmt.Sprintf("file %q should have content %q but has %q", name, content, actualContent)
	}
	return ""
}

// LineageTable provides the currently configured lineage information as a DataTable.
func (self *TestCommands) LineageTable() datatable.DataTable {
	result := datatable.DataTable{}
	self.Config.Reload()
	lineage := self.Config.FullConfig.Lineage
	result.AddRow("BRANCH", "PARENT")
	for _, branchName := range lineage.BranchNames() {
		result.AddRow(branchName.String(), lineage[branchName].String())
	}
	return result
}

// LocalBranches provides the names of all branches in the local repository,
// ordered alphabetically.
func (self *TestCommands) LocalBranches() (gitdomain.LocalBranchNames, error) {
	output, err := self.QueryTrim("git", "branch")
	if err != nil {
		return gitdomain.LocalBranchNames{}, err
	}
	result := gitdomain.LocalBranchNames{}
	for _, line := range stringslice.Lines(output) {
		line = strings.Trim(line, "* ")
		line = strings.TrimSpace(line)
		result = append(result, gitdomain.NewLocalBranchName(line))
	}
	return result, nil
}

// LocalBranchesMainFirst provides the names of all local branches in this repo.
func (self *TestCommands) LocalBranchesMainFirst(mainBranch gitdomain.LocalBranchName) (gitdomain.LocalBranchNames, error) {
	branches, err := self.LocalBranches()
	if err != nil {
		return gitdomain.LocalBranchNames{}, err
	}
	branches = slice.Hoist(branches, mainBranch)
	return branches, nil
}

func (self *TestCommands) LocalGitConfig(name gitconfig.Key) *string {
	output, err := self.Query("git", "config", "--local", "--get", name.String())
	if err != nil {
		return nil
	}
	return &output
}

func (self *TestCommands) MergeBranch(branch gitdomain.LocalBranchName) error {
	return self.Run("git", "merge", branch.String())
}

func (self *TestCommands) PushBranch() {
	self.MustRun("git", "push")
}

func (self *TestCommands) PushBranchToRemote(branch gitdomain.LocalBranchName, remote gitdomain.Remote) {
	self.MustRun("git", "push", "-u", remote.String(), branch.String())
}

func (self *TestCommands) RebaseAgainstBranch(branch gitdomain.LocalBranchName) error {
	return self.Run("git", "rebase", branch.String())
}

// RemoveBranch deletes the branch with the given name from this repo.
func (self *TestCommands) RemoveBranch(name gitdomain.LocalBranchName) {
	self.MustRun("git", "branch", "-D", name.String())
}

// DeleteMainBranchConfiguration removes the configuration for which branch is the main branch.
func (self *TestCommands) RemoveMainBranchConfiguration() {
	self.MustRun("git", "config", "--unset", gitconfig.KeyMainBranch.String())
}

// RemovePerennialBranchConfiguration removes the configuration entry for the perennial branches.
func (self *TestCommands) RemovePerennialBranchConfiguration() error {
	return self.Config.GitConfig.RemoveLocalConfigValue(gitconfig.KeyPerennialBranches)
}

// RemoveRemote deletes the Git remote with the given name.
func (self *TestCommands) RemoveRemote(name gitdomain.Remote) {
	self.RemotesCache.Invalidate()
	self.MustRun("git", "remote", "rm", name.String())
}

// RemoveUnnecessaryFiles trims all files that aren'self necessary in this repo.
func (self *TestCommands) RemoveUnnecessaryFiles() {
	fullPath := filepath.Join(self.WorkingDir, ".git", "hooks")
	asserts.NoError(os.RemoveAll(fullPath))
	_ = os.Remove(filepath.Join(self.WorkingDir, ".git", "COMMIT_EDITMSG"))
	_ = os.Remove(filepath.Join(self.WorkingDir, ".git", "description"))
}

// SHAForCommit provides the SHA for the commit with the given name.
func (self *TestCommands) SHAsForCommit(name string) gitdomain.SHAs {
<<<<<<< HEAD
	output := self.MustQuery("git", "log", "--reflog", "--format=%h", "--grep=^"+name+"$", "--topo-order")
	if output == "" {
		panic(fmt.Sprintf("cannot find the SHA of commit %q", name))
	}
	parts := strings.Split(output, "\n")
	result := make(gitdomain.SHAs, len(parts))
	for p, part := range parts {
		result[p] = gitdomain.NewSHA(part)
	}
	return result
=======
	output := self.MustQuery("git", "log", "--reflog", "--format=%h", "--grep=^"+name+"$")
	if output == "" {
		panic(fmt.Sprintf("cannot find the SHA of commit %q", name))
	}
	return gitdomain.NewSHAs(strings.Split(output, "\n")...)
>>>>>>> d6e18c72
}

// SetColorUI configures whether Git output contains color codes.
func (self *TestCommands) SetColorUI(value string) error {
	return self.Run("git", "config", "color.ui", value)
}

func (self *TestCommands) SetDefaultGitBranch(value gitdomain.LocalBranchName) {
	self.MustRun("git", "config", "init.defaultbranch", value.String())
}

// SetGitAlias sets the Git alias with the given name to the given value.
func (self *TestCommands) SetGitAlias(name configdomain.AliasableCommand, value string) error {
	return self.Run("git", "config", "--global", "alias."+name.String(), value)
}

// StageFiles adds the file with the given name to the Git index.
func (self *TestCommands) StageFiles(names ...string) {
	args := append([]string{"add"}, names...)
	self.MustRun("git", args...)
}

// StashOpenFiles stashes the open files away.
func (self *TestCommands) StashOpenFiles() {
	self.MustRunMany([][]string{
		{"git", "add", "-A"},
		{"git", "stash"},
	})
}

// Tags provides a list of the tags in this repository.
func (self *TestCommands) Tags() []string {
	output := self.MustQuery("git", "tag")
	result := []string{}
	for _, line := range strings.Split(output, "\n") {
		result = append(result, strings.TrimSpace(line))
	}
	return result
}

// UncommittedFiles provides the names of the files not committed into Git.
func (self *TestCommands) UncommittedFiles() []string {
	output := self.MustQuery("git", "status", "--porcelain", "--untracked-files=all")
	result := []string{}
	for _, line := range stringslice.Lines(output) {
		if line == "" {
			continue
		}
		parts := strings.Split(line, " ")
		result = append(result, parts[1])
	}
	return result
}

func (self *TestCommands) UnstashOpenFiles() error {
	return self.Run("git", "stash", "pop")
}

// HasGitTownConfigNow indicates whether this repository contain Git Town specific configuration.
func (self *TestCommands) VerifyNoGitTownConfiguration() error {
	output, _ := self.Query("git", "config", "--get-regex", "git-town")
	if output != "" {
		return fmt.Errorf("unexpected Git Town configuration:\n%s", output)
	}
	output, _ = self.Query("git", "config", "--get-regex", "git-town-branch")
	if output != "" {
		return fmt.Errorf("unexpected Git Town configuration:\n%s", output)
	}
	self.Config.Reload()
	for aliasName, aliasValue := range self.Config.FullConfig.Aliases {
		if strings.HasPrefix(aliasValue, "town ") {
			return fmt.Errorf("unexpected Git Town alias %q with value %q", aliasName, aliasValue)
		}
	}
	return nil
}<|MERGE_RESOLUTION|>--- conflicted
+++ resolved
@@ -395,24 +395,11 @@
 
 // SHAForCommit provides the SHA for the commit with the given name.
 func (self *TestCommands) SHAsForCommit(name string) gitdomain.SHAs {
-<<<<<<< HEAD
 	output := self.MustQuery("git", "log", "--reflog", "--format=%h", "--grep=^"+name+"$", "--topo-order")
 	if output == "" {
 		panic(fmt.Sprintf("cannot find the SHA of commit %q", name))
 	}
-	parts := strings.Split(output, "\n")
-	result := make(gitdomain.SHAs, len(parts))
-	for p, part := range parts {
-		result[p] = gitdomain.NewSHA(part)
-	}
-	return result
-=======
-	output := self.MustQuery("git", "log", "--reflog", "--format=%h", "--grep=^"+name+"$")
-	if output == "" {
-		panic(fmt.Sprintf("cannot find the SHA of commit %q", name))
-	}
 	return gitdomain.NewSHAs(strings.Split(output, "\n")...)
->>>>>>> d6e18c72
 }
 
 // SetColorUI configures whether Git output contains color codes.
