package commands

import (
	"fmt"
	"log"
	"os"
	"path/filepath"
	"strings"

	"github.com/git-town/git-town/v9/src/config"
	prodgit "github.com/git-town/git-town/v9/src/git"
	"github.com/git-town/git-town/v9/src/stringslice"
	"github.com/git-town/git-town/v9/test/asserts"
	"github.com/git-town/git-town/v9/test/datatable"
	"github.com/git-town/git-town/v9/test/git"
	"github.com/git-town/git-town/v9/test/subshell"
)

// TestCommands defines Git commands used only in test code.
type TestCommands struct {
	subshell.TestRunner
	*prodgit.BackendCommands // TODO: remove this dependency on BackendCommands
}

// AddRemote adds a Git remote with the given name and URL to this repository.
func (r *TestCommands) AddRemote(name, url string) {
	r.MustRun("git", "remote", "add", name, url)
	r.Config.RemotesCache.Invalidate()
}

// AddSubmodule adds a Git submodule with the given URL to this repository.
func (r *TestCommands) AddSubmodule(url string) {
	r.MustRun("git", "submodule", "add", url)
	r.MustRun("git", "commit", "-m", "added submodule")
}

// BranchHierarchyTable provides the currently configured branch hierarchy information as a DataTable.
func (r *TestCommands) BranchHierarchyTable() datatable.DataTable {
	result := datatable.DataTable{}
	r.Config.Reload()
	lineage := r.Config.Lineage()
	result.AddRow("BRANCH", "PARENT")
<<<<<<< HEAD
	branchNames := lineage.BranchNames()
	sort.Strings(branchNames)
	for _, branchName := range branchNames {
=======
	for _, branchName := range lineage.BranchNames() {
>>>>>>> f4ebec0a
		result.AddRow(branchName, lineage[branchName])
	}
	return result
}

// .CheckoutBranch checks out the Git branch with the given name in this repo.
func (r *TestCommands) CheckoutBranch(name string) {
	asserts.NoError(r.BackendCommands.CheckoutBranch(name))
}

// CreateBranch creates a new branch with the given name.
// The created branch is a normal branch.
// To create feature branches, use CreateFeatureBranch.
func (r *TestCommands) CreateBranch(name, parent string) {
	r.MustRun("git", "branch", name, parent)
}

// CreateChildFeatureBranch creates a branch with the given name and parent in this repository.
// The parent branch must already exist.
func (r *TestCommands) CreateChildFeatureBranch(name string, parent string) {
	r.CreateBranch(name, parent)
	asserts.NoError(r.Config.SetParent(name, parent))
}

// CreateCommit creates a commit with the given properties in this Git repo.
func (r *TestCommands) CreateCommit(commit git.Commit) {
	r.CheckoutBranch(commit.Branch)
	r.CreateFile(commit.FileName, commit.FileContent)
	r.MustRun("git", "add", commit.FileName)
	commands := []string{"commit", "-m", commit.Message}
	if commit.Author != "" {
		commands = append(commands, "--author="+commit.Author)
	}
	r.MustRun("git", commands...)
}

// CreateFile creates a file with the given name and content in this repository.
func (r *TestCommands) CreateFile(name, content string) {
	filePath := filepath.Join(r.WorkingDir, name)
	folderPath := filepath.Dir(filePath)
	asserts.NoError(os.MkdirAll(folderPath, os.ModePerm))
	//nolint:gosec // need permission 700 here in order for tests to work
	asserts.NoError(os.WriteFile(filePath, []byte(content), 0x700))
}

// CreatePerennialBranches creates perennial branches with the given names in this repository.
func (r *TestCommands) CreatePerennialBranches(names ...string) {
	for _, name := range names {
		r.CreateBranch(name, "main")
	}
	asserts.NoError(r.Config.AddToPerennialBranches(names...))
}

// CreateStandaloneTag creates a tag not on a branch.
func (r *TestCommands) CreateStandaloneTag(name string) {
	r.MustRun("git", "checkout", "-b", "temp")
	r.MustRun("touch", "a.txt")
	r.MustRun("git", "add", "-A")
	r.MustRun("git", "commit", "-m", "temp")
	r.MustRun("git", "tag", "-a", name, "-m", name)
	r.MustRun("git", "checkout", "-")
	r.MustRun("git", "branch", "-D", "temp")
}

// CreateTag creates a tag with the given name.
func (r *TestCommands) CreateTag(name string) {
	r.MustRun("git", "tag", "-a", name, "-m", name)
}

// Commits provides a list of the commits in this Git repository with the given fields.
func (r *TestCommands) Commits(fields []string, mainBranch string) []git.Commit {
	branches, err := r.LocalBranchesMainFirst(mainBranch)
	asserts.NoError(err)
	result := []git.Commit{}
	for _, branch := range branches {
		commits := r.CommitsInBranch(branch, fields)
		result = append(result, commits...)
	}
	return result
}

// CommitsInBranch provides all commits in the given Git branch.
func (r *TestCommands) CommitsInBranch(branch string, fields []string) []git.Commit {
	output := r.MustQuery("git", "log", branch, "--format=%h|%s|%an <%ae>", "--topo-order", "--reverse")
	result := []git.Commit{}
	for _, line := range strings.Split(output, "\n") {
		parts := strings.Split(line, "|")
		commit := git.Commit{Branch: branch, SHA: parts[0], Message: parts[1], Author: parts[2]}
		if strings.EqualFold(commit.Message, "initial commit") {
			continue
		}
		if stringslice.Contains(fields, "FILE NAME") {
			filenames := r.FilesInCommit(commit.SHA)
			commit.FileName = strings.Join(filenames, ", ")
		}
		if stringslice.Contains(fields, "FILE CONTENT") {
			filecontent := r.FileContentInCommit(commit.SHA, commit.FileName)
			commit.FileContent = filecontent
		}
		result = append(result, commit)
	}
	return result
}

// CommitStagedChanges commits the currently staged changes.
func (r *TestCommands) CommitStagedChanges(message string) {
	r.MustRun("git", "commit", "-m", message)
}

// ConnectTrackingBranch connects the branch with the given name to its counterpart at origin.
// The branch must exist.
func (r *TestCommands) ConnectTrackingBranch(name string) {
	r.MustRun("git", "branch", "--set-upstream-to=origin/"+name, name)
}

// DeleteMainBranchConfiguration removes the configuration for which branch is the main branch.
func (r *TestCommands) DeleteMainBranchConfiguration() {
	r.MustRun("git", "config", "--unset", config.MainBranchKey)
}

// Fetch retrieves the updates from the origin repo.
func (r *TestCommands) Fetch() {
	r.MustRun("git", "fetch")
}

// FileContent provides the current content of a file.
func (r *TestCommands) FileContent(filename string) string {
	content, err := os.ReadFile(filepath.Join(r.WorkingDir, filename))
	asserts.NoError(err)
	return string(content)
}

// FileContentInCommit provides the content of the file with the given name in the commit with the given SHA.
func (r *TestCommands) FileContentInCommit(sha string, filename string) string {
	output := r.MustQuery("git", "show", sha+":"+filename)
	if strings.HasPrefix(output, "tree ") {
		// merge commits get an empty file content instead of "tree <SHA>"
		return ""
	}
	return output
}

// FilesInCommit provides the names of the files that the commit with the given SHA changes.
func (r *TestCommands) FilesInCommit(sha string) []string {
	output := r.MustQuery("git", "diff-tree", "--no-commit-id", "--name-only", "-r", sha)
	return strings.Split(output, "\n")
}

// FilesInBranch provides the list of the files present in the given branch.
func (r *TestCommands) FilesInBranch(branch string) []string {
	output := r.MustQuery("git", "ls-tree", "-r", "--name-only", branch)
	result := []string{}
	for _, line := range strings.Split(output, "\n") {
		file := strings.TrimSpace(line)
		if file != "" {
			result = append(result, file)
		}
	}
	return result
}

// FilesInBranches provides a data table of files and their content in all branches.
func (r *TestCommands) FilesInBranches(mainBranch string) datatable.DataTable {
	result := datatable.DataTable{}
	result.AddRow("BRANCH", "NAME", "CONTENT")
	branches, err := r.LocalBranchesMainFirst(mainBranch)
	asserts.NoError(err)
	lastBranch := ""
	for _, branch := range branches {
		files := r.FilesInBranch(branch)
		for _, file := range files {
			content := r.FileContentInCommit(branch, file)
			if branch == lastBranch {
				result.AddRow("", file, content)
			} else {
				result.AddRow(branch, file, content)
			}
			lastBranch = branch
		}
	}
	return result
}

// HasBranchesOutOfSync indicates whether one or more local branches are out of sync with their tracking branch.
func (r *TestCommands) HasBranchesOutOfSync() bool {
	output := r.MustQuery("git", "for-each-ref", "--format=%(refname:short) %(upstream:track)", "refs/heads")
	return strings.Contains(output, "[")
}

// HasFile indicates whether this repository contains a file with the given name and content.
// An empty error message means a file with the given name and content exists.
func (r *TestCommands) HasFile(name, content string) string {
	rawContent, err := os.ReadFile(filepath.Join(r.WorkingDir, name))
	if err != nil {
		return fmt.Sprintf("repo doesn't have file %q", name)
	}
	actualContent := string(rawContent)
	if actualContent != content {
		return fmt.Sprintf("file %q should have content %q but has %q", name, content, actualContent)
	}
	return ""
}

// HasGitTownConfigNow indicates whether this repository contain Git Town specific configuration.
func (r *TestCommands) HasGitTownConfigNow() bool {
	output, err := r.Query("git", "config", "--local", "--get-regex", "git-town")
	if err != nil {
		return false
	}
	return output != ""
}

func (r *TestCommands) PushBranch() {
	r.MustRun("git", "push")
}

func (r *TestCommands) PushBranchToRemote(branch, remote string) {
	r.MustRun("git", "push", "-u", remote, branch)
}

// RemoveBranch deletes the branch with the given name from this repo.
func (r *TestCommands) RemoveBranch(name string) {
	r.MustRun("git", "branch", "-D", name)
}

// RemoveRemote deletes the Git remote with the given name.
func (r *TestCommands) RemoveRemote(name string) {
	r.Config.RemotesCache.Invalidate()
	r.MustRun("git", "remote", "rm", name)
}

// RemoveUnnecessaryFiles trims all files that aren't necessary in this repo.
func (r *TestCommands) RemoveUnnecessaryFiles() {
	fullPath := filepath.Join(r.WorkingDir, ".git", "hooks")
	asserts.NoError(os.RemoveAll(fullPath))
	_ = os.Remove(filepath.Join(r.WorkingDir, ".git", "COMMIT_EDITMSG"))
	_ = os.Remove(filepath.Join(r.WorkingDir, ".git", "description"))
}

// ShaForCommit provides the SHA for the commit with the given name.
func (r *TestCommands) ShaForCommit(name string) string {
	output := r.MustQuery("git", "log", "--reflog", "--format=%H", "--grep=^"+name+"$")
	if output == "" {
		log.Fatalf("cannot find the SHA of commit %q", name)
	}
	return strings.Split(output, "\n")[0]
}

// StageFiles adds the file with the given name to the Git index.
func (r *TestCommands) StageFiles(names ...string) {
	args := append([]string{"add"}, names...)
	r.MustRun("git", args...)
}

// StashSize provides the number of stashes in this repository.
func (r *TestCommands) StashSize() int {
	output := r.MustQuery("git", "stash", "list")
	if output == "" {
		return 0
	}
	return len(stringslice.Lines(output))
}

// Tags provides a list of the tags in this repository.
func (r *TestCommands) Tags() []string {
	output := r.MustQuery("git", "tag")
	result := []string{}
	for _, line := range strings.Split(output, "\n") {
		result = append(result, strings.TrimSpace(line))
	}
	return result
}

// UncommittedFiles provides the names of the files not committed into Git.
func (r *TestCommands) UncommittedFiles() []string {
	output := r.MustQuery("git", "status", "--porcelain", "--untracked-files=all")
	result := []string{}
	for _, line := range stringslice.Lines(output) {
		if line == "" {
			continue
		}
		parts := strings.Split(line, " ")
		result = append(result, parts[1])
	}
	return result
}<|MERGE_RESOLUTION|>--- conflicted
+++ resolved
@@ -40,13 +40,7 @@
 	r.Config.Reload()
 	lineage := r.Config.Lineage()
 	result.AddRow("BRANCH", "PARENT")
-<<<<<<< HEAD
-	branchNames := lineage.BranchNames()
-	sort.Strings(branchNames)
-	for _, branchName := range branchNames {
-=======
 	for _, branchName := range lineage.BranchNames() {
->>>>>>> f4ebec0a
 		result.AddRow(branchName, lineage[branchName])
 	}
 	return result
