--- conflicted
+++ resolved
@@ -22,33 +22,15 @@
 }
 
 // AddRemote adds a Git remote with the given name and URL to this repository.
-<<<<<<< HEAD
 func (r *TestCommands) AddRemote(name, url string) {
-	_ = r.MustRun("git", "remote", "add", name, url)
-=======
-func (r *TestCommands) AddRemote(name, url string) error {
-	err := r.Run("git", "remote", "add", name, url)
-	if err != nil {
-		return fmt.Errorf("cannot add remote %q --> %q: %w", name, url, err)
-	}
->>>>>>> 6fe1087e
+	r.MustRun("git", "remote", "add", name, url)
 	r.Config.RemotesCache.Invalidate()
 }
 
 // AddSubmodule adds a Git submodule with the given URL to this repository.
-<<<<<<< HEAD
 func (r *TestCommands) AddSubmodule(url string) {
-	_ = r.MustRun("git", "submodule", "add", url)
-	_ = r.MustRun("git", "commit", "-m", "added submodule")
-=======
-func (r *TestCommands) AddSubmodule(url string) error {
-	err := r.Run("git", "submodule", "add", url)
-	if err != nil {
-		return err
-	}
-	err = r.Run("git", "commit", "-m", "added submodule")
-	return err
->>>>>>> 6fe1087e
+	r.MustRun("git", "submodule", "add", url)
+	r.MustRun("git", "commit", "-m", "added submodule")
 }
 
 // BranchHierarchyTable provides the currently configured branch hierarchy information as a DataTable.
@@ -70,14 +52,7 @@
 
 // CheckoutBranch checks out the Git branch with the given name in this repo.
 func (r *TestCommands) CheckoutBranch(name string) error {
-<<<<<<< HEAD
-	_ := r.MustRun("git", "checkout", name)
-=======
-	err := r.Run("git", "checkout", name)
->>>>>>> 6fe1087e
-	if err != nil {
-		return fmt.Errorf("cannot check out branch %q: %w", name, err)
-	}
+	r.MustRun("git", "checkout", name)
 	if name != "-" {
 		r.Config.CurrentBranchCache.Set(name)
 	} else {
