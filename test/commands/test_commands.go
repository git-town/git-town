package commands

import (
	"fmt"
	"os"
	"path/filepath"
	"strings"

	"github.com/git-town/git-town/v14/src/config"
	"github.com/git-town/git-town/v14/src/config/configdomain"
	"github.com/git-town/git-town/v14/src/config/gitconfig"
	prodgit "github.com/git-town/git-town/v14/src/git"
	"github.com/git-town/git-town/v14/src/git/gitdomain"
	. "github.com/git-town/git-town/v14/src/gohacks/prelude"
	"github.com/git-town/git-town/v14/src/gohacks/slice"
	"github.com/git-town/git-town/v14/src/gohacks/stringslice"
	"github.com/git-town/git-town/v14/test/asserts"
	"github.com/git-town/git-town/v14/test/datatable"
	"github.com/git-town/git-town/v14/test/git"
	"github.com/git-town/git-town/v14/test/subshell"
)

const ConfigFileCommitMessage = "persisted config file"

// TestCommands defines Git commands used only in test code.
type TestCommands struct {
	*subshell.TestRunner
	*prodgit.Commands
	Config config.ValidatedConfig
}

// AddRemote adds a Git remote with the given name and URL to this repository.
func (self *TestCommands) AddRemote(name gitdomain.Remote, url string) {
	self.MustRun("git", "remote", "add", name.String(), url)
	self.RemotesCache.Invalidate()
}

// AddSubmodule adds a Git submodule with the given URL to this repository.
func (self *TestCommands) AddSubmodule(url string) {
	self.MustRun("git", "submodule", "add", url)
	self.MustRun("git", "commit", "-m", "added submodule")
}

func (self *TestCommands) AddWorktree(path string, branch gitdomain.LocalBranchName) {
	self.MustRun("git", "worktree", "add", path, branch.String())
}

// .CheckoutBranch checks out the Git branch with the given name in this repo.
func (self *TestCommands) CheckoutBranch(branch gitdomain.LocalBranchName) {
	asserts.NoError(self.Commands.CheckoutBranch(self.TestRunner, branch, false))
}

func (self *TestCommands) CommitSHAs() map[string]gitdomain.SHA {
	result := map[string]gitdomain.SHA{}
	output := self.MustQuery("git", "log", "--all", "--pretty=format:%h %s")
	for _, line := range strings.Split(output, "\n") {
		parts := strings.SplitN(line, " ", 2)
		sha := parts[0]
		commitMessage := parts[1]
		result[commitMessage] = gitdomain.NewSHA(sha)
	}
	return result
}

// CommitStagedChanges commits the currently staged changes.
func (self *TestCommands) CommitStagedChanges(message string) {
	self.MustRun("git", "commit", "-m", message)
}

// Commits provides a list of the commits in this Git repository with the given fields.
func (self *TestCommands) Commits(fields []string, mainBranch gitdomain.LocalBranchName) []git.Commit {
	branches, err := self.LocalBranchesMainFirst(mainBranch)
	asserts.NoError(err)
	result := []git.Commit{}
	for _, branch := range branches {
		if strings.HasPrefix(branch.String(), "+ ") {
			continue
		}
		commits := self.CommitsInBranch(branch, fields)
		result = append(result, commits...)
	}
	return result
}

// CommitsInBranch provides all commits in the given Git branch.
func (self *TestCommands) CommitsInBranch(branch gitdomain.LocalBranchName, fields []string) []git.Commit {
	output := self.MustQuery("git", "log", branch.String(), "--format=%h|%s|%an <%ae>", "--topo-order", "--reverse")
	result := []git.Commit{}
	for _, line := range strings.Split(output, "\n") {
		parts := strings.Split(line, "|")
		commit := git.Commit{Branch: branch, SHA: gitdomain.NewSHA(parts[0]), Message: parts[1], Author: parts[2]}
		if strings.EqualFold(commit.Message, "initial commit") || strings.EqualFold(commit.Message, ConfigFileCommitMessage) {
			continue
		}
		if slice.Contains(fields, "FILE NAME") {
			filenames := self.FilesInCommit(commit.SHA)
			commit.FileName = strings.Join(filenames, ", ")
		}
		if slice.Contains(fields, "FILE CONTENT") {
			filecontent := self.FileContentInCommit(commit.SHA.Location(), commit.FileName)
			commit.FileContent = filecontent
		}
		result = append(result, commit)
	}
	return result
}

// ConnectTrackingBranch connects the branch with the given name to its counterpart at origin.
// The branch must exist.
func (self *TestCommands) ConnectTrackingBranch(name gitdomain.LocalBranchName) {
	self.MustRun("git", "branch", "--set-upstream-to=origin/"+name.String(), name.String())
}

// CreateBranch creates a new branch with the given name.
// The created branch is a normal branch.
// To create feature branches, use CreateFeatureBranch.
func (self *TestCommands) CreateBranch(name, parent gitdomain.LocalBranchName) {
	self.MustRun("git", "branch", name.String(), parent.String())
}

// CreateChildFeatureBranch creates a branch with the given name and parent in this repository.
// The parent branch must already exist.
func (self *TestCommands) CreateChildFeatureBranch(branch gitdomain.LocalBranchName, parent gitdomain.LocalBranchName) {
	self.CreateBranch(branch, parent)
	asserts.NoError(self.Config.SetParent(branch, parent))
}

// CreateCommit creates a commit with the given properties in this Git repo.
func (self *TestCommands) CreateCommit(commit git.Commit) {
	self.CheckoutBranch(commit.Branch)
	self.CreateFile(commit.FileName, commit.FileContent)
	self.MustRun("git", "add", commit.FileName)
	commands := []string{"commit", "-m", commit.Message}
	if commit.Author != "" {
		commands = append(commands, "--author="+commit.Author)
	}
	self.MustRun("git", commands...)
}

// CreateObservedBranches creates perennial branches with the given names in this repository.
func (self *TestCommands) CreateContributionBranch(name gitdomain.LocalBranchName) {
	self.CreateBranch(name, "main")
	asserts.NoError(self.Config.AddToContributionBranches(name))
}

// CreateFeatureBranch creates a feature branch with the given name in this repository.
func (self *TestCommands) CreateFeatureBranch(name, parent gitdomain.LocalBranchName) {
	self.CreateBranch(name, parent)
	self.MustRun("git", "config", "git-town-branch."+name.String()+".parent", parent.String())
}

// CreateFile creates a file with the given name and content in this repository.
func (self *TestCommands) CreateFile(name, content string) {
	filePath := filepath.Join(self.WorkingDir, name)
	folderPath := filepath.Dir(filePath)
	asserts.NoError(os.MkdirAll(folderPath, os.ModePerm))
	//nolint:gosec // need permission 700 here in order for tests to work
	asserts.NoError(os.WriteFile(filePath, []byte(content), 0o700))
}

// CreateFolder creates a folder with the given name in this repository.
func (self *TestCommands) CreateFolder(name string) {
	folderPath := filepath.Join(self.WorkingDir, name)
	asserts.NoError(os.MkdirAll(folderPath, os.ModePerm))
}

// CreateObservedBranches creates perennial branches with the given names in this repository.
func (self *TestCommands) CreateObservedBranch(name gitdomain.LocalBranchName) {
	self.CreateBranch(name, "main")
	asserts.NoError(self.Config.AddToObservedBranches(name))
}

<<<<<<< HEAD
// CreateParkedBranches creates parked branches with the given names in this repository.
func (self *TestCommands) CreateParkedBranches(names ...gitdomain.LocalBranchName) {
	for _, name := range names {
		self.CreateFeatureBranch(name)
	}
	asserts.NoError(self.Config.AddToParkedBranches(names...))
=======
// CreateParkedBranches creates perennial branches with the given names in this repository.
func (self *TestCommands) CreateParkedBranch(name, parent gitdomain.LocalBranchName) {
	self.CreateFeatureBranch(name, parent)
	asserts.NoError(self.Config.AddToParkedBranches(name))
>>>>>>> 616882e9
}

// CreatePerennialBranches creates perennial branches with the given names in this repository.
func (self *TestCommands) CreatePerennialBranch(name gitdomain.LocalBranchName) {
	self.CreateBranch(name, "main")
	asserts.NoError(self.Config.AddToPerennialBranches(name))
}

// CreateParkedBranches creates perennial branches with the given names in this repository.
func (self *TestCommands) CreatePrototypeBranches(names ...gitdomain.LocalBranchName) {
	for _, name := range names {
		self.CreateFeatureBranch(name)
	}
	asserts.NoError(self.Config.AddToPrototypeBranches(names...))
}

// CreateStandaloneTag creates a tag not on a branch.
func (self *TestCommands) CreateStandaloneTag(name string) {
	self.MustRun("git", "checkout", "-b", "temp")
	self.MustRun("touch", "a.txt")
	self.MustRun("git", "add", "-A")
	self.MustRun("git", "commit", "-m", "temp")
	self.MustRun("git", "tag", "-a", name, "-m", name)
	self.MustRun("git", "checkout", "-")
	self.MustRun("git", "branch", "-D", "temp")
}

// CreateTag creates a tag with the given name.
func (self *TestCommands) CreateTag(name string) {
	self.MustRun("git", "tag", "-a", name, "-m", name)
}

// Fetch retrieves the updates from the origin repo.
func (self *TestCommands) Fetch() {
	self.MustRun("git", "fetch")
}

// FileContent provides the current content of a file.
func (self *TestCommands) FileContent(filename string) string {
	content, err := self.FileContentErr(filename)
	asserts.NoError(err)
	return content
}

// FileContent provides the current content of a file.
func (self *TestCommands) FileContentErr(filename string) (string, error) {
	content, err := os.ReadFile(filepath.Join(self.WorkingDir, filename))
	return string(content), err
}

// FileContentInCommit provides the content of the file with the given name in the commit with the given SHA.
func (self *TestCommands) FileContentInCommit(location gitdomain.Location, filename string) string {
	output := self.MustQuery("git", "show", location.String()+":"+filename)
	if strings.HasPrefix(output, "tree ") {
		// merge commits get an empty file content instead of "tree <SHA>"
		return ""
	}
	return output
}

// FilesInBranch provides the list of the files present in the given branch.
func (self *TestCommands) FilesInBranch(branch gitdomain.LocalBranchName) []string {
	output := self.MustQuery("git", "ls-tree", "-r", "--name-only", branch.String())
	result := []string{}
	for _, line := range strings.Split(output, "\n") {
		file := strings.TrimSpace(line)
		if file != "" {
			result = append(result, file)
		}
	}
	return result
}

// FilesInBranches provides a data table of files and their content in all branches.
func (self *TestCommands) FilesInBranches(mainBranch gitdomain.LocalBranchName) datatable.DataTable {
	result := datatable.DataTable{}
	result.AddRow("BRANCH", "NAME", "CONTENT")
	branches, err := self.LocalBranchesMainFirst(mainBranch)
	asserts.NoError(err)
	var lastBranch gitdomain.LocalBranchName
	for _, branch := range branches {
		files := self.FilesInBranch(branch)
		for _, file := range files {
			content := self.FileContentInCommit(branch.Location(), file)
			if branch == lastBranch {
				result.AddRow("", file, content)
			} else {
				result.AddRow(branch.String(), file, content)
			}
			lastBranch = branch
		}
	}
	return result
}

// FilesInCommit provides the names of the files that the commit with the given SHA changes.
func (self *TestCommands) FilesInCommit(sha gitdomain.SHA) []string {
	output := self.MustQuery("git", "diff-tree", "--no-commit-id", "--name-only", "-r", sha.String())
	return strings.Split(output, "\n")
}

func (self *TestCommands) GlobalGitConfig(name gitconfig.Key) Option[string] {
	output, err := self.Query("git", "config", "--global", "--get", name.String())
	if err != nil {
		return None[string]()
	}
	return Some(output)
}

// HasBranchesOutOfSync indicates whether one or more local branches are out of sync with their tracking branch.
func (self *TestCommands) HasBranchesOutOfSync() (bool, string) {
	output := self.MustQuery("git", "for-each-ref", "--format=%(refname:short) %(upstream:track)", "refs/heads")
	return strings.Contains(output, "["), output
}

// HasFile indicates whether this repository contains a file with the given name and content.
// An empty error message means a file with the given name and content exists.
func (self *TestCommands) HasFile(name, content string) string {
	rawContent, err := os.ReadFile(filepath.Join(self.WorkingDir, name))
	if err != nil {
		return fmt.Sprintf("repo doesn't have file %q", name)
	}
	actualContent := string(rawContent)
	if actualContent != content {
		return fmt.Sprintf("file %q should have content %q but has %q", name, content, actualContent)
	}
	return ""
}

// LineageTable provides the currently configured lineage information as a DataTable.
func (self *TestCommands) LineageTable() datatable.DataTable {
	result := datatable.DataTable{}
	result.AddRow("BRANCH", "PARENT")
	_, localGitConfig, _ := self.Config.GitConfig.LoadLocal(false) // we ignore the Git cache here because reloading a config in the middle of a Git Town command doesn't change the cached initial state of the repo
	lineage := localGitConfig.Lineage
	for _, branchName := range lineage.BranchNames() {
		result.AddRow(branchName.String(), lineage.Parent(branchName).String())
	}
	result.Sort()
	return result
}

// LocalBranches provides the names of all branches in the local repository,
// ordered alphabetically.
func (self *TestCommands) LocalBranches() (gitdomain.LocalBranchNames, error) {
	output, err := self.QueryTrim("git", "branch")
	if err != nil {
		return gitdomain.LocalBranchNames{}, err
	}
	result := gitdomain.LocalBranchNames{}
	for _, line := range stringslice.Lines(output) {
		line = strings.Trim(line, "* ")
		line = strings.TrimSpace(line)
		result = append(result, gitdomain.NewLocalBranchName(line))
	}
	return result, nil
}

// LocalBranchesMainFirst provides the names of all local branches in this repo.
func (self *TestCommands) LocalBranchesMainFirst(mainBranch gitdomain.LocalBranchName) (gitdomain.LocalBranchNames, error) {
	branches, err := self.LocalBranches()
	if err != nil {
		return gitdomain.LocalBranchNames{}, err
	}
	branches = slice.Hoist(branches, mainBranch)
	return branches, nil
}

func (self *TestCommands) LocalGitConfig(name gitconfig.Key) Option[string] {
	output, err := self.Query("git", "config", "--local", "--get", name.String())
	if err != nil {
		return None[string]()
	}
	return Some(output)
}

func (self *TestCommands) MergeBranch(branch gitdomain.LocalBranchName) error {
	return self.Run("git", "merge", branch.String())
}

func (self *TestCommands) PushBranch() {
	self.MustRun("git", "push")
}

func (self *TestCommands) PushBranchToRemote(branch gitdomain.LocalBranchName, remote gitdomain.Remote) {
	self.MustRun("git", "push", "-u", remote.String(), branch.String())
}

func (self *TestCommands) RebaseAgainstBranch(branch gitdomain.LocalBranchName) error {
	return self.Run("git", "rebase", branch.String())
}

// RemoveBranch deletes the branch with the given name from this repo.
func (self *TestCommands) RemoveBranch(name gitdomain.LocalBranchName) {
	self.MustRun("git", "branch", "-D", name.String())
}

// DeleteMainBranchConfiguration removes the configuration for which branch is the main branch.
func (self *TestCommands) RemoveMainBranchConfiguration() {
	self.MustRun("git", "config", "--unset", gitconfig.KeyMainBranch.String())
}

// RemovePerennialBranchConfiguration removes the configuration entry for the perennial branches.
func (self *TestCommands) RemovePerennialBranchConfiguration() error {
	return self.Config.GitConfig.RemoveLocalConfigValue(gitconfig.KeyPerennialBranches)
}

// RemoveRemote deletes the Git remote with the given name.
func (self *TestCommands) RemoveRemote(name gitdomain.Remote) {
	self.RemotesCache.Invalidate()
	self.MustRun("git", "remote", "rm", name.String())
}

// RemoveUnnecessaryFiles trims all files that aren'self necessary in this repo.
func (self *TestCommands) RemoveUnnecessaryFiles() {
	fullPath := filepath.Join(self.WorkingDir, ".git", "hooks")
	asserts.NoError(os.RemoveAll(fullPath))
	_ = os.Remove(filepath.Join(self.WorkingDir, ".git", "COMMIT_EDITMSG"))
	_ = os.Remove(filepath.Join(self.WorkingDir, ".git", "description"))
}

// SHAForCommit provides the SHA for the commit with the given name.
func (self *TestCommands) SHAsForCommit(name string) gitdomain.SHAs {
	output := self.MustQuery("git", "reflog", "--format=%h %s")
	if output == "" {
		panic(fmt.Sprintf("cannot find the SHA of commit %q", name))
	}
	shasWithMessage := make(gitdomain.SHAs, 0, 1)
	for _, text := range strings.Split(output, "\n") {
		shaText, commitMessage, found := strings.Cut(text, " ")
		if found && commitMessage == name {
			sha := gitdomain.NewSHA(shaText)
			shasWithMessage = append(shasWithMessage, sha)
		}
	}
	return shasWithMessage
}

// SetColorUI configures whether Git output contains color codes.
func (self *TestCommands) SetColorUI(value string) error {
	return self.Run("git", "config", "color.ui", value)
}

func (self *TestCommands) SetDefaultGitBranch(value gitdomain.LocalBranchName) {
	self.MustRun("git", "config", "init.defaultbranch", value.String())
}

// SetGitAlias sets the Git alias with the given name to the given value.
func (self *TestCommands) SetGitAlias(name configdomain.AliasableCommand, value string) error {
	return self.Run("git", "config", "--global", "alias."+name.String(), value)
}

// StageFiles adds the file with the given name to the Git index.
func (self *TestCommands) StageFiles(names ...string) {
	args := append([]string{"add"}, names...)
	self.MustRun("git", args...)
}

// StashOpenFiles stashes the open files away.
func (self *TestCommands) StashOpenFiles() {
	self.MustRun("git", "add", "-A")
	self.MustRun("git", "stash")
}

// Tags provides a list of the tags in this repository.
func (self *TestCommands) Tags() []string {
	output := self.MustQuery("git", "tag")
	result := []string{}
	for _, line := range strings.Split(output, "\n") {
		result = append(result, strings.TrimSpace(line))
	}
	return result
}

// UncommittedFiles provides the names of the files not committed into Git.
func (self *TestCommands) UncommittedFiles() []string {
	output := self.MustQuery("git", "status", "--porcelain", "--untracked-files=all")
	result := []string{}
	for _, line := range stringslice.Lines(output) {
		if line == "" {
			continue
		}
		parts := strings.Split(line, " ")
		result = append(result, parts[1])
	}
	return result
}

func (self *TestCommands) UnstashOpenFiles() error {
	return self.Run("git", "stash", "pop")
}

// HasGitTownConfigNow indicates whether this repository contain Git Town specific configuration.
func (self *TestCommands) VerifyNoGitTownConfiguration() error {
	output, _ := self.Query("git", "config", "--get-regex", "git-town")
	if output != "" {
		return fmt.Errorf("unexpected Git Town configuration:\n%s", output)
	}
	output, _ = self.Query("git", "config", "--get-regex", "git-town-branch")
	if output != "" {
		return fmt.Errorf("unexpected Git Town configuration:\n%s", output)
	}
	self.Config.Reload()
	for aliasName, aliasValue := range self.Config.Config.Aliases {
		if strings.HasPrefix(aliasValue, "town ") {
			return fmt.Errorf("unexpected Git Town alias %q with value %q. All aliases: %#v", aliasName, aliasValue, self.Config.Config.Aliases)
		}
	}
	return nil
}<|MERGE_RESOLUTION|>--- conflicted
+++ resolved
@@ -170,19 +170,10 @@
 	asserts.NoError(self.Config.AddToObservedBranches(name))
 }
 
-<<<<<<< HEAD
-// CreateParkedBranches creates parked branches with the given names in this repository.
-func (self *TestCommands) CreateParkedBranches(names ...gitdomain.LocalBranchName) {
-	for _, name := range names {
-		self.CreateFeatureBranch(name)
-	}
-	asserts.NoError(self.Config.AddToParkedBranches(names...))
-=======
 // CreateParkedBranches creates perennial branches with the given names in this repository.
 func (self *TestCommands) CreateParkedBranch(name, parent gitdomain.LocalBranchName) {
 	self.CreateFeatureBranch(name, parent)
 	asserts.NoError(self.Config.AddToParkedBranches(name))
->>>>>>> 616882e9
 }
 
 // CreatePerennialBranches creates perennial branches with the given names in this repository.
