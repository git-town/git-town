package commands

import (
	"fmt"
	"log"
	"os"
	"path/filepath"
	"strings"

	"github.com/git-town/git-town/v11/src/config/configdomain"
	prodgit "github.com/git-town/git-town/v11/src/git"
	"github.com/git-town/git-town/v11/src/git/gitdomain"
	"github.com/git-town/git-town/v11/src/gohacks/slice"
	"github.com/git-town/git-town/v11/src/gohacks/stringslice"
	"github.com/git-town/git-town/v11/test/asserts"
	"github.com/git-town/git-town/v11/test/datatable"
	"github.com/git-town/git-town/v11/test/git"
	"github.com/git-town/git-town/v11/test/subshell"
)

// TestCommands defines Git commands used only in test code.
type TestCommands struct {
	*subshell.TestRunner
	*prodgit.BackendCommands // TODO: remove this dependency on BackendCommands
}

// AddRemote adds a Git remote with the given name and URL to this repository.
func (self *TestCommands) AddRemote(name gitdomain.Remote, url string) {
	self.MustRun("git", "remote", "add", name.String(), url)
	self.RemotesCache.Invalidate()
}

// AddSubmodule adds a Git submodule with the given URL to this repository.
func (self *TestCommands) AddSubmodule(url string) {
	self.MustRun("git", "submodule", "add", url)
	self.MustRun("git", "commit", "-m", "added submodule")
}

func (self *TestCommands) AddWorktree(path string, branch gitdomain.LocalBranchName) {
	self.MustRun("git", "worktree", "add", path, branch.String())
}

// .CheckoutBranch checks out the Git branch with the given name in this repo.
func (self *TestCommands) CheckoutBranch(branch gitdomain.LocalBranchName) {
	asserts.NoError(self.BackendCommands.CheckoutBranch(branch))
}

func (self *TestCommands) CommitSHAs() map[string]gitdomain.SHA {
	result := map[string]gitdomain.SHA{}
	output := self.MustQuery("git", "log", "--all", "--pretty=format:%h %s")
	for _, line := range strings.Split(output, "\n") {
		parts := strings.SplitN(line, " ", 2)
		sha := parts[0]
		commitMessage := parts[1]
		result[commitMessage] = gitdomain.NewSHA(sha)
	}
	return result
}

// CommitStagedChanges commits the currently staged changes.
func (self *TestCommands) CommitStagedChanges(message string) {
	self.MustRun("git", "commit", "-m", message)
}

// Commits provides a list of the commits in this Git repository with the given fields.
func (self *TestCommands) Commits(fields []string, mainBranch gitdomain.LocalBranchName) []git.Commit {
	branches, err := self.LocalBranchesMainFirst(mainBranch)
	asserts.NoError(err)
	result := []git.Commit{}
	for _, branch := range branches {
		if strings.HasPrefix(branch.String(), "+ ") {
			continue
		}
		commits := self.CommitsInBranch(branch, fields)
		result = append(result, commits...)
	}
	return result
}

// CommitsInBranch provides all commits in the given Git branch.
func (self *TestCommands) CommitsInBranch(branch gitdomain.LocalBranchName, fields []string) []git.Commit {
	output := self.MustQuery("git", "log", branch.String(), "--format=%h|%s|%an <%ae>", "--topo-order", "--reverse")
	result := []git.Commit{}
	for _, line := range strings.Split(output, "\n") {
		parts := strings.Split(line, "|")
		commit := git.Commit{Branch: branch, SHA: gitdomain.NewSHA(parts[0]), Message: parts[1], Author: parts[2]}
		if strings.EqualFold(commit.Message, "initial commit") {
			continue
		}
		if slice.Contains(fields, "FILE NAME") {
			filenames := self.FilesInCommit(commit.SHA)
			commit.FileName = strings.Join(filenames, ", ")
		}
		if slice.Contains(fields, "FILE CONTENT") {
			filecontent := self.FileContentInCommit(commit.SHA.Location(), commit.FileName)
			commit.FileContent = filecontent
		}
		result = append(result, commit)
	}
	return result
}

// ConnectTrackingBranch connects the branch with the given name to its counterpart at origin.
// The branch must exist.
func (self *TestCommands) ConnectTrackingBranch(name gitdomain.LocalBranchName) {
	self.MustRun("git", "branch", "--set-upstream-to=origin/"+name.String(), name.String())
}

// CreateBranch creates a new branch with the given name.
// The created branch is a normal branch.
// To create feature branches, use CreateFeatureBranch.
func (self *TestCommands) CreateBranch(name, parent gitdomain.LocalBranchName) {
	self.MustRun("git", "branch", name.String(), parent.String())
}

// CreateChildFeatureBranch creates a branch with the given name and parent in this repository.
// The parent branch must already exist.
func (self *TestCommands) CreateChildFeatureBranch(branch gitdomain.LocalBranchName, parent gitdomain.LocalBranchName) {
	self.CreateBranch(branch, parent)
	asserts.NoError(self.GitTown.SetParent(branch, parent))
}

// CreateCommit creates a commit with the given properties in this Git repo.
func (self *TestCommands) CreateCommit(commit git.Commit) {
	self.CheckoutBranch(commit.Branch)
	self.CreateFile(commit.FileName, commit.FileContent)
	self.MustRun("git", "add", commit.FileName)
	commands := []string{"commit", "-m", commit.Message}
	if commit.Author != "" {
		commands = append(commands, "--author="+commit.Author)
	}
	self.MustRun("git", commands...)
}

// CreateFile creates a file with the given name and content in this repository.
func (self *TestCommands) CreateFile(name, content string) {
	filePath := filepath.Join(self.WorkingDir, name)
	folderPath := filepath.Dir(filePath)
	asserts.NoError(os.MkdirAll(folderPath, os.ModePerm))
	//nolint:gosec // need permission 700 here in order for tests to work
	asserts.NoError(os.WriteFile(filePath, []byte(content), 0o700))
}

// CreatePerennialBranches creates perennial branches with the given names in this repository.
func (self *TestCommands) CreatePerennialBranches(names ...gitdomain.LocalBranchName) {
	for _, name := range names {
		self.CreateBranch(name, gitdomain.NewLocalBranchName("main"))
	}
	asserts.NoError(self.GitTown.AddToPerennialBranches(names...))
}

// CreateStandaloneTag creates a tag not on a branch.
func (self *TestCommands) CreateStandaloneTag(name string) {
	self.MustRun("git", "checkout", "-b", "temp")
	self.MustRun("touch", "a.txt")
	self.MustRun("git", "add", "-A")
	self.MustRun("git", "commit", "-m", "temp")
	self.MustRun("git", "tag", "-a", name, "-m", name)
	self.MustRun("git", "checkout", "-")
	self.MustRun("git", "branch", "-D", "temp")
}

// CreateTag creates a tag with the given name.
func (self *TestCommands) CreateTag(name string) {
	self.MustRun("git", "tag", "-a", name, "-m", name)
}

// Fetch retrieves the updates from the origin repo.
func (self *TestCommands) Fetch() {
	self.MustRun("git", "fetch")
}

// FileContent provides the current content of a file.
func (self *TestCommands) FileContent(filename string) string {
	content, err := os.ReadFile(filepath.Join(self.WorkingDir, filename))
	asserts.NoError(err)
	return string(content)
}

// FileContentInCommit provides the content of the file with the given name in the commit with the given SHA.
func (self *TestCommands) FileContentInCommit(location gitdomain.Location, filename string) string {
	output := self.MustQuery("git", "show", location.String()+":"+filename)
	if strings.HasPrefix(output, "tree ") {
		// merge commits get an empty file content instead of "tree <SHA>"
		return ""
	}
	return output
}

// FilesInBranch provides the list of the files present in the given branch.
func (self *TestCommands) FilesInBranch(branch gitdomain.LocalBranchName) []string {
	output := self.MustQuery("git", "ls-tree", "-r", "--name-only", branch.String())
	result := []string{}
	for _, line := range strings.Split(output, "\n") {
		file := strings.TrimSpace(line)
		if file != "" {
			result = append(result, file)
		}
	}
	return result
}

// FilesInBranches provides a data table of files and their content in all branches.
func (self *TestCommands) FilesInBranches(mainBranch gitdomain.LocalBranchName) datatable.DataTable {
	result := datatable.DataTable{}
	result.AddRow("BRANCH", "NAME", "CONTENT")
	branches, err := self.LocalBranchesMainFirst(mainBranch)
	asserts.NoError(err)
	lastBranch := gitdomain.EmptyLocalBranchName()
	for _, branch := range branches {
		files := self.FilesInBranch(branch)
		for _, file := range files {
			content := self.FileContentInCommit(branch.Location(), file)
			if branch == lastBranch {
				result.AddRow("", file, content)
			} else {
				result.AddRow(branch.String(), file, content)
			}
			lastBranch = branch
		}
	}
	return result
}

// FilesInCommit provides the names of the files that the commit with the given SHA changes.
func (self *TestCommands) FilesInCommit(sha gitdomain.SHA) []string {
	output := self.MustQuery("git", "diff-tree", "--no-commit-id", "--name-only", "-r", sha.String())
	return strings.Split(output, "\n")
}

// HasBranchesOutOfSync indicates whether one or more local branches are out of sync with their tracking branch.
func (self *TestCommands) HasBranchesOutOfSync() bool {
	output := self.MustQuery("git", "for-each-ref", "--format=%(refname:short) %(upstream:track)", "refs/heads")
	return strings.Contains(output, "[")
}

// HasFile indicates whether this repository contains a file with the given name and content.
// An empty error message means a file with the given name and content exists.
func (self *TestCommands) HasFile(name, content string) string {
	rawContent, err := os.ReadFile(filepath.Join(self.WorkingDir, name))
	if err != nil {
		return fmt.Sprintf("repo doesn't have file %q", name)
	}
	actualContent := string(rawContent)
	if actualContent != content {
		return fmt.Sprintf("file %q should have content %q but has %q", name, content, actualContent)
	}
	return ""
}

<<<<<<< HEAD
// HasGitTownConfigNow indicates whether this repository contain Git Town specific configuration.
func (self *TestCommands) HasGitTownConfigNow() bool {
	output, err := self.Query("git", "config", "--local", "--get-regex", "git-town")
	if err != nil {
		return false
	}
	if output != "" {
		fmt.Println("UNEXPECTED LOCAL CONFIGURATION")
		fmt.Println(output)
		return true
	}
	output, err = self.Query("git", "config", "--local", "--get-regex", "git-town-branch")
	if err != nil {
		return false
	}
	if output != "" {
		fmt.Println("UNEXPECTED GLOBAL CONFIGURATION")
		fmt.Println(output)
		return true
	}
	return false
}

=======
>>>>>>> e48447bf
// LineageTable provides the currently configured lineage information as a DataTable.
func (self *TestCommands) LineageTable() datatable.DataTable {
	result := datatable.DataTable{}
	self.GitTown.Reload()
	lineage := self.GitTown.Lineage
	result.AddRow("BRANCH", "PARENT")
	for _, branchName := range lineage.BranchNames() {
		result.AddRow(branchName.String(), lineage[branchName].String())
	}
	return result
}

// LocalBranches provides the names of all branches in the local repository,
// ordered alphabetically.
func (self *TestCommands) LocalBranches() (gitdomain.LocalBranchNames, error) {
	output, err := self.QueryTrim("git", "branch")
	if err != nil {
		return gitdomain.LocalBranchNames{}, err
	}
	result := gitdomain.LocalBranchNames{}
	for _, line := range stringslice.Lines(output) {
		line = strings.Trim(line, "* ")
		line = strings.TrimSpace(line)
		result = append(result, gitdomain.NewLocalBranchName(line))
	}
	return result, nil
}

// LocalBranchesMainFirst provides the names of all local branches in this repo.
func (self *TestCommands) LocalBranchesMainFirst(mainBranch gitdomain.LocalBranchName) (gitdomain.LocalBranchNames, error) {
	branches, err := self.LocalBranches()
	if err != nil {
		return gitdomain.LocalBranchNames{}, err
	}
	slice.Hoist(&branches, mainBranch)
	return branches, nil
}

func (self *TestCommands) MergeBranch(branch gitdomain.LocalBranchName) error {
	return self.Run("git", "merge", branch.String())
}

func (self *TestCommands) PushBranch() {
	self.MustRun("git", "push")
}

func (self *TestCommands) PushBranchToRemote(branch gitdomain.LocalBranchName, remote gitdomain.Remote) {
	self.MustRun("git", "push", "-u", remote.String(), branch.String())
}

func (self *TestCommands) RebaseAgainstBranch(branch gitdomain.LocalBranchName) error {
	return self.Run("git", "rebase", branch.String())
}

// RemoveBranch deletes the branch with the given name from this repo.
func (self *TestCommands) RemoveBranch(name gitdomain.LocalBranchName) {
	self.MustRun("git", "branch", "-D", name.String())
}

// DeleteMainBranchConfiguration removes the configuration for which branch is the main branch.
func (self *TestCommands) RemoveMainBranchConfiguration() {
	self.MustRun("git", "config", "--unset", configdomain.KeyMainBranch.String())
}

// RemovePerennialBranchConfiguration removes the configuration entry for the perennial branches.
func (self *TestCommands) RemovePerennialBranchConfiguration() error {
	return self.RemoveLocalConfigValue(configdomain.KeyPerennialBranches)
}

// RemoveRemote deletes the Git remote with the given name.
func (self *TestCommands) RemoveRemote(name gitdomain.Remote) {
	self.RemotesCache.Invalidate()
	self.MustRun("git", "remote", "rm", name.String())
}

// RemoveUnnecessaryFiles trims all files that aren'self necessary in this repo.
func (self *TestCommands) RemoveUnnecessaryFiles() {
	fullPath := filepath.Join(self.WorkingDir, ".git", "hooks")
	asserts.NoError(os.RemoveAll(fullPath))
	_ = os.Remove(filepath.Join(self.WorkingDir, ".git", "COMMIT_EDITMSG"))
	_ = os.Remove(filepath.Join(self.WorkingDir, ".git", "description"))
}

// SHAForCommit provides the SHA for the commit with the given name.
// TODO: return a gitdomain.SHA here.
func (self *TestCommands) SHAForCommit(name string) string {
	output := self.MustQuery("git", "log", "--reflog", "--format=%h", "--grep=^"+name+"$")
	if output == "" {
		log.Fatalf("cannot find the SHA of commit %q", name)
	}
	return strings.Split(output, "\n")[0]
}

// SetColorUI configures whether Git output contains color codes.
func (self *TestCommands) SetColorUI(value string) error {
	return self.Run("git", "config", "color.ui", value)
}

// StageFiles adds the file with the given name to the Git index.
func (self *TestCommands) StageFiles(names ...string) {
	args := append([]string{"add"}, names...)
	self.MustRun("git", args...)
}

// StashOpenFiles stashes the open files away.
func (self *TestCommands) StashOpenFiles() {
	self.MustRunMany([][]string{
		{"git", "add", "-A"},
		{"git", "stash"},
	})
}

// Tags provides a list of the tags in this repository.
func (self *TestCommands) Tags() []string {
	output := self.MustQuery("git", "tag")
	result := []string{}
	for _, line := range strings.Split(output, "\n") {
		result = append(result, strings.TrimSpace(line))
	}
	return result
}

// UncommittedFiles provides the names of the files not committed into Git.
func (self *TestCommands) UncommittedFiles() []string {
	output := self.MustQuery("git", "status", "--porcelain", "--untracked-files=all")
	result := []string{}
	for _, line := range stringslice.Lines(output) {
		if line == "" {
			continue
		}
		parts := strings.Split(line, " ")
		result = append(result, parts[1])
	}
	return result
}

func (self *TestCommands) UnstashOpenFiles() error {
	return self.Run("git", "stash", "pop")
}

// HasGitTownConfigNow indicates whether this repository contain Git Town specific configuration.
func (self *TestCommands) VerifyNoGitTownConfiguration() error {
	output, _ := self.Query("git", "config", "--local", "--get-regex", "git-town")
	if output != "" {
		return fmt.Errorf("unexpected Git Town configuration:\n%s", output)
	}
	output, _ = self.Query("git", "config", "--local", "--get-regex", "git-town-branch")
	if output != "" {
		return fmt.Errorf("unexpected Git Town configuration:\n%s", output)
	}
	return nil
}<|MERGE_RESOLUTION|>--- conflicted
+++ resolved
@@ -248,32 +248,6 @@
 	return ""
 }
 
-<<<<<<< HEAD
-// HasGitTownConfigNow indicates whether this repository contain Git Town specific configuration.
-func (self *TestCommands) HasGitTownConfigNow() bool {
-	output, err := self.Query("git", "config", "--local", "--get-regex", "git-town")
-	if err != nil {
-		return false
-	}
-	if output != "" {
-		fmt.Println("UNEXPECTED LOCAL CONFIGURATION")
-		fmt.Println(output)
-		return true
-	}
-	output, err = self.Query("git", "config", "--local", "--get-regex", "git-town-branch")
-	if err != nil {
-		return false
-	}
-	if output != "" {
-		fmt.Println("UNEXPECTED GLOBAL CONFIGURATION")
-		fmt.Println(output)
-		return true
-	}
-	return false
-}
-
-=======
->>>>>>> e48447bf
 // LineageTable provides the currently configured lineage information as a DataTable.
 func (self *TestCommands) LineageTable() datatable.DataTable {
 	result := datatable.DataTable{}
