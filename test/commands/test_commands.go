--- conflicted
+++ resolved
@@ -488,11 +488,7 @@
 	if output != "" {
 		return fmt.Errorf("unexpected Git Town configuration:\n%s", output)
 	}
-<<<<<<< HEAD
-	// self.Config.Reload()
-=======
 	self.Config.Reload()
->>>>>>> ae46c393
 	for aliasName, aliasValue := range self.Config.Config.Aliases {
 		if strings.HasPrefix(aliasValue, "town ") {
 			return fmt.Errorf("unexpected Git Town alias %q with value %q", aliasName, aliasValue)
