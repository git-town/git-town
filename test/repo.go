--- conflicted
+++ resolved
@@ -16,11 +16,7 @@
 
 // Repo is a Git Repo in test code.
 type Repo struct {
-<<<<<<< HEAD
-	git.Repo              // the git.Runner instance to use
-=======
 	git.Repo              // the git.Repo instance to use
->>>>>>> cfc59ea8
 	shell    MockingShell // a reference to the MockingShell instance used here
 }
 
@@ -57,13 +53,8 @@
 // The directory must contain an existing Git repo.
 func NewRepo(workingDir, homeDir, binDir string) Repo {
 	shell := NewMockingShell(workingDir, homeDir, binDir)
-<<<<<<< HEAD
-	runner := git.Repo{
+	repo := git.Repo{
 		Runner:             &shell,
-=======
-	repo := git.Repo{
-		Shell:              &shell,
->>>>>>> cfc59ea8
 		Config:             config.NewGitTown(&shell),
 		DryRun:             &run.DryRun{},
 		IsRepoCache:        &cache.Bool{},
@@ -72,11 +63,7 @@
 		RootDirCache:       &cache.String{},
 		CurrentBranchCache: &cache.String{},
 	}
-<<<<<<< HEAD
-	return Repo{Repo: runner, shell: shell}
-=======
 	return Repo{Repo: repo, shell: shell}
->>>>>>> cfc59ea8
 }
 
 // BranchHierarchyTable provides the currently configured branch hierarchy information as a DataTable.
