package test

import (
	"fmt"
	"os"
	"path/filepath"
	"sort"
	"testing"

	"github.com/git-town/git-town/v7/src/cache"
	"github.com/git-town/git-town/v7/src/config"
	"github.com/git-town/git-town/v7/src/git"
	"github.com/git-town/git-town/v7/src/run"
	"github.com/stretchr/testify/assert"
)

// Repo is a Git Repo in test code.
type Repo struct {
	git.Repo               // the git.Repo instance to use
	runner   MockingRunner // a reference to the MockingRunner instance used here
}

// CreateRepo creates TestRepo instances.
func CreateRepo(t *testing.T) Repo {
	t.Helper()
	dir := t.TempDir()
	workingDir := filepath.Join(dir, "repo")
	err := os.Mkdir(workingDir, 0o744)
	assert.NoError(t, err)
	homeDir := filepath.Join(dir, "home")
	err = os.Mkdir(homeDir, 0o744)
	assert.NoError(t, err)
	repo, err := InitRepo(workingDir, homeDir, homeDir)
	assert.NoError(t, err)
	_, err = repo.Run("git", "commit", "--allow-empty", "-m", "initial commit")
	assert.NoError(t, err)
	return repo
}

// InitRepo creates a fully functioning test.Repo in the given working directory,
// including necessary Git configuration to make commits. Creates missing folders as needed.
func InitRepo(workingDir, homeDir, binDir string) (Repo, error) {
	result := NewRepo(workingDir, homeDir, binDir)
	err := result.RunMany([][]string{
		{"git", "init", "--initial-branch=initial"},
		{"git", "config", "--global", "user.name", "user"},
		{"git", "config", "--global", "user.email", "email@example.com"},
	})
	return result, err
}

// NewRepo provides a new Repo instance working in the given directory.
// The directory must contain an existing Git repo.
func NewRepo(workingDir, homeDir, binDir string) Repo {
	runner := NewMockingRunner(workingDir, homeDir, binDir)
	repo := git.Repo{
		Runner:             &runner,
		Config:             config.NewGitTown(&runner),
		DryRun:             &run.DryRun{},
		IsRepoCache:        &cache.Bool{},
		RemoteBranchCache:  &cache.Strings{},
		RemotesCache:       &cache.Strings{},
		RootDirCache:       &cache.String{},
		CurrentBranchCache: &cache.String{},
	}
	return Repo{Repo: repo, runner: runner}
}

// BranchHierarchyTable provides the currently configured branch hierarchy information as a DataTable.
func (repo *Repo) BranchHierarchyTable() DataTable {
	result := DataTable{}
	repo.Config.Reload()
	parentBranchMap := repo.Config.ParentBranchMap()
	result.AddRow("BRANCH", "PARENT")
	childBranches := make([]string, 0, len(parentBranchMap))
	for child := range parentBranchMap {
		childBranches = append(childBranches, child)
	}
	sort.Strings(childBranches)
	for _, child := range childBranches {
		result.AddRow(child, parentBranchMap[child])
	}
	return result
}

// Clone creates a clone of this Repo into the given directory.
// The cloned repo uses the same homeDir and binDir as its origin.
func (repo *Repo) Clone(targetDir string) (Repo, error) {
<<<<<<< HEAD
	_, err := repo.shell.Run("git", "clone", repo.shell.workingDir, targetDir)
=======
	_, err := run.Exec("git", "clone", repo.runner.workingDir, targetDir)
>>>>>>> 1bd83e28
	if err != nil {
		return Repo{}, fmt.Errorf("cannot clone repo %q: %w", repo.runner.workingDir, err)
	}
	return NewRepo(targetDir, repo.runner.homeDir, repo.runner.binDir), nil
}

// FilesInBranches provides a data table of files and their content in all branches.
func (repo *Repo) FilesInBranches() (DataTable, error) {
	result := DataTable{}
	result.AddRow("BRANCH", "NAME", "CONTENT")
	branches, err := repo.LocalBranchesMainFirst()
	if err != nil {
		return DataTable{}, err
	}
	lastBranch := ""
	for _, branch := range branches {
		files, err := repo.FilesInBranch(branch)
		if err != nil {
			return DataTable{}, err
		}
		for _, file := range files {
			content, err := repo.FileContentInCommit(branch, file)
			if err != nil {
				return DataTable{}, err
			}
			if branch == lastBranch {
				result.AddRow("", file, content)
			} else {
				result.AddRow(branch, file, content)
			}
			lastBranch = branch
		}
	}
	return result, err
}

// CreateTestGitTownRepo creates a GitRepo for use in tests, with a main branch and
// initial git town configuration.
func CreateTestGitTownRepo(t *testing.T) Repo {
	t.Helper()
	repo := CreateRepo(t)
	err := repo.CreateBranch("main", "initial")
	assert.NoError(t, err)
	err = repo.Config.SetMainBranch("main")
	assert.NoError(t, err)
	err = repo.Config.SetPerennialBranches([]string{})
	assert.NoError(t, err)
	return repo
}<|MERGE_RESOLUTION|>--- conflicted
+++ resolved
@@ -86,11 +86,7 @@
 // Clone creates a clone of this Repo into the given directory.
 // The cloned repo uses the same homeDir and binDir as its origin.
 func (repo *Repo) Clone(targetDir string) (Repo, error) {
-<<<<<<< HEAD
 	_, err := repo.shell.Run("git", "clone", repo.shell.workingDir, targetDir)
-=======
-	_, err := run.Exec("git", "clone", repo.runner.workingDir, targetDir)
->>>>>>> 1bd83e28
 	if err != nil {
 		return Repo{}, fmt.Errorf("cannot clone repo %q: %w", repo.runner.workingDir, err)
 	}
