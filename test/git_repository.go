--- conflicted
+++ resolved
@@ -10,10 +10,6 @@
 	"strings"
 
 	"github.com/Originate/git-town/src/command"
-<<<<<<< HEAD
-
-=======
->>>>>>> 77200ea6
 	"github.com/Originate/git-town/src/git"
 	"github.com/Originate/git-town/src/util"
 )
@@ -318,18 +314,6 @@
 	return strings.Split(strings.TrimSpace(outcome.OutputSanitized()), "\n"), nil
 }
 
-<<<<<<< HEAD
-// StageFile adds the file with the given name to the Git index.
-func (repo *GitRepository) StageFile(name string) error {
-	_, err := repo.Run("git", "add", name)
-	if err != nil {
-		return fmt.Errorf("cannot stage file %q: %w", name, err)
-	}
-	return nil
-}
-
-=======
->>>>>>> 77200ea6
 // HasFile indicates whether this repository contains a file with the given name and content.
 func (repo *GitRepository) HasFile(name, content string) (result bool, err error) {
 	rawContent, err := ioutil.ReadFile(filepath.Join(repo.Dir, name))
@@ -417,7 +401,6 @@
 		{"git", "add", "."},
 		{"git", "stash"},
 	})
-<<<<<<< HEAD
 	if err != nil {
 		return fmt.Errorf("cannot stash: %w", err)
 	}
@@ -448,7 +431,6 @@
 		result = append(result, parts[1])
 	}
 	return result, nil
-=======
 }
 
 // StageFiles adds the file with the given name to the Git index.
@@ -459,5 +441,4 @@
 		return fmt.Errorf("cannot stage files %s: %w", strings.Join(names, ", "), err)
 	}
 	return nil
->>>>>>> 77200ea6
 }