--- conflicted
+++ resolved
@@ -66,11 +66,7 @@
 		RootDirCache:       &cache.String{},
 	}
 	backendCommands := git.BackendCommands{
-<<<<<<< HEAD
-		BackendRunner: cmd.NewBackendRunner(&workingDir, false, nil),
-=======
-		BackendRunner: execute.NewBackendRunner(&workingDir, false),
->>>>>>> 0882504c
+		BackendRunner: execute.NewBackendRunner(&workingDir, false, nil),
 		Config:        &config,
 	}
 	testCommands := testCommands{
