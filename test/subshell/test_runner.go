--- conflicted
+++ resolved
@@ -149,10 +149,6 @@
 
 // Run runs the given command with the given arguments.
 // Overrides will be used and removed when done.
-<<<<<<< HEAD
-func (r *TestRunner) Run(name string, arguments ...string) (string, int) {
-	return r.RunWith(&Options{}, name, arguments...)
-=======
 func (r *TestRunner) Query(name string, arguments ...string) (string, error) {
 	return r.QueryWith(&Options{}, name, arguments...)
 }
@@ -162,7 +158,6 @@
 func (r *TestRunner) Run(name string, arguments ...string) error {
 	_, err := r.QueryWith(&Options{IgnoreOutput: true}, name, arguments...)
 	return err
->>>>>>> 6fe1087e
 }
 
 // RunMany runs all given commands.
@@ -172,51 +167,31 @@
 func (r *TestRunner) RunMany(commands [][]string) {
 	for _, argv := range commands {
 		command, args := argv[0], argv[1:]
-<<<<<<< HEAD
-		_, exitcode := r.Run(command, args...)
+		exitcode := r.Run(command, args...)
 		if exitcode != 0 {
 			panic(fmt.Sprintf("process %v returned exit code %d", argv, exitcode))
-=======
-		err := r.Run(command, args...)
-		if err != nil {
-			return fmt.Errorf("error running command %q: %w", argv, err)
->>>>>>> 6fe1087e
 		}
 	}
 }
 
 // QueryString runs the given command (including possible arguments).
 // Overrides will be used and removed when done.
-<<<<<<< HEAD
-func (r *TestRunner) RunString(fullCmd string) (string, int) {
-	return r.RunStringWith(fullCmd, &Options{})
-=======
 func (r *TestRunner) QueryString(fullCmd string) (string, error) {
 	return r.QueryStringWith(fullCmd, &Options{})
->>>>>>> 6fe1087e
 }
 
 // QueryStringWith runs the given command (including possible arguments) using the given options.
 // opts.Dir is a relative path inside the working directory of this ShellRunner.
 // Overrides will be used and removed when done.
-<<<<<<< HEAD
-func (r *TestRunner) RunStringWith(fullCmd string, opts *Options) (string, int) {
-=======
 func (r *TestRunner) QueryStringWith(fullCmd string, opts *Options) (string, error) {
->>>>>>> 6fe1087e
 	parts, err := shellquote.Split(fullCmd)
 	asserts.NoError(err)
 	cmd, args := parts[0], parts[1:]
 	return r.QueryWith(opts, cmd, args...)
 }
 
-<<<<<<< HEAD
-// RunWith runs the given command with the given options in this ShellRunner's directory.
-func (r *TestRunner) RunWith(opts *Options, cmd string, args ...string) (string, int) {
-=======
 // QueryWith runs the given command with the given options in this ShellRunner's directory.
 func (r *TestRunner) QueryWith(opts *Options, cmd string, args ...string) (string, error) {
->>>>>>> 6fe1087e
 	// create an environment with the temp Overrides directory added to the PATH
 	if opts.Env == nil {
 		opts.Env = os.Environ()
@@ -274,9 +249,6 @@
 			fmt.Printf("ERROR: %v\n", err)
 		}
 	}
-<<<<<<< HEAD
-	return strings.TrimSpace(output.String()), exitCode
-=======
 	if exitCode != 0 {
 		err = fmt.Errorf("process \"%s %s\" failed with code %d, output:\n%s", cmd, strings.Join(args, " "), exitCode, output.String())
 	}
@@ -284,7 +256,6 @@
 		return "", err
 	}
 	return strings.TrimSpace(output.String()), err
->>>>>>> 6fe1087e
 }
 
 // SetTestOrigin adds the given environment variable to subsequent runs of commands.
