package subshell

import (
	"bytes"
	"errors"
	"fmt"
	"os"
	"os/exec"
	"path/filepath"
	"runtime"
	"strings"
	"time"

	"github.com/git-town/git-town/v8/src/subshell"
	"github.com/git-town/git-town/v8/test/asserts"
	"github.com/git-town/git-town/v8/test/envvars"
	"github.com/kballard/go-shellquote"
)

// TestRunner runs shell commands using a customizable environment.
// This is useful in tests. Possible customizations:
//   - overide environment variables
//   - Temporarily override certain shell commands with mock implementations.
//     Temporary mocks are only valid for the next command being run.
type TestRunner struct {
	// the directory that contains mock executables, ignored if empty
	BinDir string

	// whether to log the output of subshell commands
	Debug bool `exhaustruct:"optional"`

	// name of the binary to use as the custom editor during "git commit"
	gitEditor string `exhaustruct:"optional"`

	// the directory that contains the global Git configuration
	HomeDir string

	// optional content of the GIT_TOWN_REMOTE environment variable
	testOrigin string `exhaustruct:"optional"`

	// indicates whether the current test has created the binDir
	usesBinDir bool `exhaustruct:"optional"`

	// the directory in which this runner executes shell commands
	WorkingDir string
}

// createBinDir creates the directory that contains mock executables.
// This method is idempotent.
func (r *TestRunner) createBinDir() error {
	if r.usesBinDir {
		// binDir already created --> nothing to do here
		return nil
	}
	err := os.Mkdir(r.BinDir, 0o700)
	if err != nil {
		return fmt.Errorf("cannot create mock bin dir: %w", err)
	}
	r.usesBinDir = true
	return nil
}

// createMockBinary creates an executable with the given name and content in ms.binDir.
func (r *TestRunner) createMockBinary(name string, content string) error {
	if err := r.createBinDir(); err != nil {
		return err
	}
	err := os.WriteFile(filepath.Join(r.BinDir, name), []byte(content), 0o500)
	if err != nil {
		return fmt.Errorf("cannot write custom %q command: %w", name, err)
	}
	return nil
}

// MockBrokenCommand adds a mock for the given command that returns an error.
func (r *TestRunner) MockBrokenCommand(name string) error {
	// write custom "which" command
	content := fmt.Sprintf("#!/usr/bin/env bash\n\nif [ \"$1\" == %q ]; then\n  echo %q\nelse\n  exit 1\nfi", name, filepath.Join(r.BinDir, name))
	err := r.createMockBinary("which", content)
	if err != nil {
		return err
	}
	// write custom command
	content = "#!/usr/bin/env bash\n\nexit 1"
	return r.createMockBinary(name, content)
}

// MockCommand adds a mock for the command with the given name.
func (r *TestRunner) MockCommand(name string) error {
	// write custom "which" command
	content := fmt.Sprintf("#!/usr/bin/env bash\n\nif [ \"$1\" == %q ]; then\n  echo %q\nelse\n  exit 1\nfi", name, filepath.Join(r.BinDir, name))
	if err := r.createMockBinary("which", content); err != nil {
		return fmt.Errorf("cannot write custom which command: %w", err)
	}
	// write custom command
	content = fmt.Sprintf("#!/usr/bin/env bash\n\necho %s called with: \"$@\"\n", name)
	return r.createMockBinary(name, content)
}

// MockCommitMessage sets up this runner with an editor that enters the given commit message.
func (r *TestRunner) MockCommitMessage(message string) error {
	r.gitEditor = "git_editor"
	return r.createMockBinary(r.gitEditor, fmt.Sprintf("#!/usr/bin/env bash\n\necho %q > $1", message))
}

// MockGit pretends that this repo has Git in the given version installed.
func (r *TestRunner) MockGit(version string) error {
	if runtime.GOOS == "windows" {
		// create Windows binary
		content := fmt.Sprintf("echo git version %s\n", version)
		return r.createMockBinary("git.cmd", content)
	}
	// create Unix binary
	mockGit := `#!/usr/bin/env bash
if [ "$1" = "version" ]; then
  echo "git version %s"
else
	%s "$@"
fi`
	gitPath, err := exec.LookPath("git")
	if err != nil {
		return fmt.Errorf("cannot locate the git executable: %w", err)
	}
	content := fmt.Sprintf(mockGit, version, gitPath)
	return r.createMockBinary("git", content)
}

// MockNoCommandsInstalled pretends that no commands are installed.
func (r *TestRunner) MockNoCommandsInstalled() error {
	content := "#!/usr/bin/env bash\n\nexit 1\n"
	return r.createMockBinary("which", content)
}

func (r *TestRunner) MustQueryStringCode(fullCmd string) (string, int) {
	return r.MustQueryStringCodeWith(fullCmd, &Options{})
}

func (r *TestRunner) MustQueryStringCodeWith(fullCmd string, opts *Options) (string, int) {
	parts, err := shellquote.Split(fullCmd)
	asserts.NoError(err)
	cmd, args := parts[0], parts[1:]
	output, exitCode, err := r.QueryWithCode(opts, cmd, args...)
	asserts.NoError(err)
	return output, exitCode
}

// Run runs the given command with the given arguments.
// Overrides will be used and removed when done.
<<<<<<< HEAD
func (r *TestRunner) MustRun(name string, arguments ...string) {
	err := r.Run(name, arguments...)
	asserts.NoError(err)
}

// RunMany runs all given commands.
// Commands are provided as a list of argv-style strings.
// Overrides apply for the first command only.
// Failed commands abort immediately with the encountered error.
func (r *TestRunner) MustRunMany(commands [][]string) {
	for _, argv := range commands {
		command, args := argv[0], argv[1:]
		r.MustRun(command, args...)
	}
}

// Run runs the given command with the given arguments.
// Overrides will be used and removed when done.
=======
>>>>>>> dbb8c67e
func (r *TestRunner) Query(name string, arguments ...string) (string, error) {
	return r.QueryWith(&Options{}, name, arguments...)
}

// QueryString runs the given command (including possible arguments).
// Overrides will be used and removed when done.
func (r *TestRunner) QueryString(fullCmd string) (string, error) {
	return r.QueryStringWith(fullCmd, &Options{})
}

// QueryStringWith runs the given command (including possible arguments) using the given options.
// opts.Dir is a relative path inside the working directory of this ShellRunner.
// Overrides will be used and removed when done.
func (r *TestRunner) QueryStringWith(fullCmd string, opts *Options) (string, error) {
	parts, err := shellquote.Split(fullCmd)
	asserts.NoError(err)
	cmd, args := parts[0], parts[1:]
	return r.QueryWith(opts, cmd, args...)
}

func (r *TestRunner) QueryWith(opts *Options, cmd string, args ...string) (string, error) {
	output, exitCode, err := r.QueryWithCode(opts, cmd, args...)
	if exitCode != 0 {
		err = fmt.Errorf("process \"%s %s\" failed with code %d, output:\n%s", cmd, strings.Join(args, " "), exitCode, output)
	}
	return output, err
}

// QueryWith runs the given command with the given options in this ShellRunner's directory.
func (r *TestRunner) QueryWithCode(opts *Options, cmd string, args ...string) (string, int, error) {
	// create an environment with the temp Overrides directory added to the PATH
	if opts.Env == nil {
		opts.Env = os.Environ()
	}
	// set HOME to the given global directory so that Git puts the global configuration there.
	opts.Env = envvars.Replace(opts.Env, "HOME", r.HomeDir)
	// add the custom origin
	if r.testOrigin != "" {
		opts.Env = envvars.Replace(opts.Env, "GIT_TOWN_REMOTE", r.testOrigin)
	}
	// add the custom bin dir to the PATH
	if r.usesBinDir {
		opts.Env = envvars.PrependPath(opts.Env, r.BinDir)
	}
	// add the custom GIT_EDITOR
	if r.gitEditor != "" {
		opts.Env = envvars.Replace(opts.Env, "GIT_EDITOR", filepath.Join(r.BinDir, "git_editor"))
	}
	// set the working dir
	opts.Dir = filepath.Join(r.WorkingDir, opts.Dir)
	// run the command inside the custom environment
	subProcess := exec.Command(cmd, args...) // #nosec
	if opts.Dir != "" {
		subProcess.Dir = opts.Dir
	}
	if opts.Env != nil {
		subProcess.Env = opts.Env
	}
	var output bytes.Buffer
	subProcess.Stdout = &output
	subProcess.Stderr = &output
	input, err := subProcess.StdinPipe()
	asserts.NoError(err)
	err = subProcess.Start()
	asserts.NoError(err)
	for _, userInput := range opts.Input {
		// Here we simply wait for some time until the subProcess needs the input.
		// Capturing the output and scanning for the actual content needed
		// would introduce substantial amounts of multi-threaded complexity
		// for not enough gains.
		// https://github.com/git-town/go-execplus could help make this more robust.
		time.Sleep(500 * time.Millisecond)
		_, err := input.Write([]byte(userInput))
		asserts.NoError(err)
	}
	err = subProcess.Wait()
	var exitCode int
	if err != nil {
		var exitErr *exec.ExitError
		if errors.As(err, &exitErr) {
			exitCode = exitErr.ExitCode()
			err = nil
		} else {
			err = subshell.ErrorDetails(cmd, args, err, output.Bytes())
		}
	}
	if r.Debug {
		fmt.Println(filepath.Base(r.WorkingDir), ">", cmd, strings.Join(args, " "))
		os.Stdout.Write(output.Bytes())
		if err != nil {
			fmt.Printf("ERROR: %v\n", err)
		}
	}
	if opts.IgnoreOutput {
		return "", 0, err
	}
	return strings.TrimSpace(output.String()), exitCode, err
}

// Run runs the given command with the given arguments.
// Overrides will be used and removed when done.
func (r *TestRunner) Run(name string, arguments ...string) error {
	_, err := r.QueryWith(&Options{IgnoreOutput: true}, name, arguments...)
	return err
}

<<<<<<< HEAD
=======
// RunMany runs all given commands.
// Commands are provided as a list of argv-style strings.
// Overrides apply for the first command only.
// Failed commands abort immediately with the encountered error.
func (r *TestRunner) RunMany(commands [][]string) error {
	for _, argv := range commands {
		command, args := argv[0], argv[1:]
		err := r.Run(command, args...)
		if err != nil {
			return fmt.Errorf("error running command %q: %w", argv, err)
		}
	}
	return nil
}

>>>>>>> dbb8c67e
// SetTestOrigin adds the given environment variable to subsequent runs of commands.
func (r *TestRunner) SetTestOrigin(content string) {
	r.testOrigin = content
}

// Options defines optional arguments for ShellRunner.RunWith().
type Options struct {
	// Dir contains the directory in which to execute the command.
	// If empty, runs in the current directory.
	Dir string

	// Env allows to override the environment variables to use in the subshell, in the format provided by os.Environ()
	// If empty, uses the environment variables of this process.
	Env []string

	// Input contains the user input to enter into the running command.
	// It is written to the subprocess one element at a time, with a delay defined by command.InputDelay in between.
	Input []string // input into the subprocess

	// when set, captures the output and returns it
	IgnoreOutput bool
}<|MERGE_RESOLUTION|>--- conflicted
+++ resolved
@@ -146,7 +146,6 @@
 
 // Run runs the given command with the given arguments.
 // Overrides will be used and removed when done.
-<<<<<<< HEAD
 func (r *TestRunner) MustRun(name string, arguments ...string) {
 	err := r.Run(name, arguments...)
 	asserts.NoError(err)
@@ -165,8 +164,6 @@
 
 // Run runs the given command with the given arguments.
 // Overrides will be used and removed when done.
-=======
->>>>>>> dbb8c67e
 func (r *TestRunner) Query(name string, arguments ...string) (string, error) {
 	return r.QueryWith(&Options{}, name, arguments...)
 }
@@ -273,24 +270,6 @@
 	return err
 }
 
-<<<<<<< HEAD
-=======
-// RunMany runs all given commands.
-// Commands are provided as a list of argv-style strings.
-// Overrides apply for the first command only.
-// Failed commands abort immediately with the encountered error.
-func (r *TestRunner) RunMany(commands [][]string) error {
-	for _, argv := range commands {
-		command, args := argv[0], argv[1:]
-		err := r.Run(command, args...)
-		if err != nil {
-			return fmt.Errorf("error running command %q: %w", argv, err)
-		}
-	}
-	return nil
-}
-
->>>>>>> dbb8c67e
 // SetTestOrigin adds the given environment variable to subsequent runs of commands.
 func (r *TestRunner) SetTestOrigin(content string) {
 	r.testOrigin = content
