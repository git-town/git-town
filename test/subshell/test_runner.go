--- conflicted
+++ resolved
@@ -131,23 +131,6 @@
 	return r.createMockBinary("which", content)
 }
 
-<<<<<<< HEAD
-func (r *TestRunner) MustRun(name string, arguments ...string) string {
-	output, exitcode := r.QueryWith(&Options{}, name, arguments...)
-	if exitcode != 0 {
-		panic(fmt.Sprintf("process %v %v returned exit code %v", name, arguments, exitcode))
-	}
-	return output
-
-}
-
-func (r *TestRunner) MustRunWith(opts *Options, cmd string, args ...string) string {
-	output, exitcode := r.QueryWith(opts, cmd, args...)
-	if exitcode != 0 {
-		panic(fmt.Sprintf("process %v %v returned exit code %v", cmd, args, exitcode))
-	}
-	return output
-=======
 func (r *TestRunner) MustQueryStringCode(fullCmd string) (string, int) {
 	return r.MustQueryStringCodeWith(fullCmd, &Options{})
 }
@@ -159,7 +142,6 @@
 	output, exitCode, err := r.QueryWithCode(opts, cmd, args...)
 	asserts.NoError(err)
 	return output, exitCode
->>>>>>> 21c5dec5
 }
 
 // Run runs the given command with the given arguments.
@@ -247,19 +229,9 @@
 	subProcess.Stdout = &output
 	subProcess.Stderr = &output
 	input, err := subProcess.StdinPipe()
-<<<<<<< HEAD
 	asserts.NoError(err)
 	err = subProcess.Start()
 	asserts.NoError(err)
-=======
-	if err != nil {
-		return "", 0, err
-	}
-	err = subProcess.Start()
-	if err != nil {
-		return "", 0, fmt.Errorf("can't start subprocess '%s %s': %w", cmd, strings.Join(args, " "), err)
-	}
->>>>>>> 21c5dec5
 	for _, userInput := range opts.Input {
 		// Here we simply wait for some time until the subProcess needs the input.
 		// Capturing the output and scanning for the actual content needed
@@ -268,13 +240,7 @@
 		// https://github.com/git-town/go-execplus could help make this more robust.
 		time.Sleep(500 * time.Millisecond)
 		_, err := input.Write([]byte(userInput))
-<<<<<<< HEAD
 		asserts.NoError(err)
-=======
-		if err != nil {
-			return "", 0, fmt.Errorf("can't write %q to subprocess '%s %s': %w", userInput, cmd, strings.Join(args, " "), err)
-		}
->>>>>>> 21c5dec5
 	}
 	err = subProcess.Wait()
 	var exitCode int
