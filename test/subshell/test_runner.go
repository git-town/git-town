package subshell

import (
	"bytes"
	"fmt"
	"os"
	"os/exec"
	"path/filepath"
	"runtime"
	"strings"
	"time"

	"github.com/git-town/git-town/v8/src/subshell"
	"github.com/git-town/git-town/v8/test/asserts"
	"github.com/git-town/git-town/v8/test/envvars"
	"github.com/kballard/go-shellquote"
)

// TestRunner runs shell commands using a customizable environment.
// This is useful in tests. Possible customizations:
//   - overide environment variables
//   - Temporarily override certain shell commands with mock implementations.
//     Temporary mocks are only valid for the next command being run.
type TestRunner struct {
	// the directory that contains mock executables, ignored if empty
	BinDir string

	// whether to log the output of subshell commands
	Debug bool `exhaustruct:"optional"`

	// name of the binary to use as the custom editor during "git commit"
	gitEditor string `exhaustruct:"optional"`

	// the directory that contains the global Git configuration
	HomeDir string

	// optional content of the GIT_TOWN_REMOTE environment variable
	testOrigin string `exhaustruct:"optional"`

	// indicates whether the current test has created the binDir
	usesBinDir bool `exhaustruct:"optional"`

	// the directory in which this runner executes shell commands
	WorkingDir string
}

// createBinDir creates the directory that contains mock executables.
// This method is idempotent.
func (r *TestRunner) createBinDir() error {
	if r.usesBinDir {
		// binDir already created --> nothing to do here
		return nil
	}
	err := os.Mkdir(r.BinDir, 0o700)
	if err != nil {
		return fmt.Errorf("cannot create mock bin dir: %w", err)
	}
	r.usesBinDir = true
	return nil
}

// createMockBinary creates an executable with the given name and content in ms.binDir.
func (r *TestRunner) createMockBinary(name string, content string) error {
	if err := r.createBinDir(); err != nil {
		return err
	}
	err := os.WriteFile(filepath.Join(r.BinDir, name), []byte(content), 0o500)
	if err != nil {
		return fmt.Errorf("cannot write custom %q command: %w", name, err)
	}
	return nil
}

// MockBrokenCommand adds a mock for the given command that returns an error.
func (r *TestRunner) MockBrokenCommand(name string) error {
	// write custom "which" command
	content := fmt.Sprintf("#!/usr/bin/env bash\n\nif [ \"$1\" == %q ]; then\n  echo %q\nelse\n  exit 1\nfi", name, filepath.Join(r.BinDir, name))
	err := r.createMockBinary("which", content)
	if err != nil {
		return err
	}
	// write custom command
	content = "#!/usr/bin/env bash\n\nexit 1"
	return r.createMockBinary(name, content)
}

// MockCommand adds a mock for the command with the given name.
func (r *TestRunner) MockCommand(name string) error {
	// write custom "which" command
	content := fmt.Sprintf("#!/usr/bin/env bash\n\nif [ \"$1\" == %q ]; then\n  echo %q\nelse\n  exit 1\nfi", name, filepath.Join(r.BinDir, name))
	if err := r.createMockBinary("which", content); err != nil {
		return fmt.Errorf("cannot write custom which command: %w", err)
	}
	// write custom command
	content = fmt.Sprintf("#!/usr/bin/env bash\n\necho %s called with: \"$@\"\n", name)
	return r.createMockBinary(name, content)
}

// MockGit pretends that this repo has Git in the given version installed.
func (r *TestRunner) MockGit(version string) error {
	if runtime.GOOS == "windows" {
		// create Windows binary
		content := fmt.Sprintf("echo git version %s\n", version)
		return r.createMockBinary("git.cmd", content)
	}
	// create Unix binary
	mockGit := `#!/usr/bin/env bash
if [ "$1" = "version" ]; then
  echo "git version %s"
else
	%s "$@"
fi`
	gitPath, err := exec.LookPath("git")
	if err != nil {
		return fmt.Errorf("cannot locate the git executable: %w", err)
	}
	content := fmt.Sprintf(mockGit, version, gitPath)
	return r.createMockBinary("git", content)
}

// MockCommitMessage sets up this runner with an editor that enters the given commit message.
func (r *TestRunner) MockCommitMessage(message string) error {
	r.gitEditor = "git_editor"
	return r.createMockBinary(r.gitEditor, fmt.Sprintf("#!/usr/bin/env bash\n\necho %q > $1", message))
}

// MockNoCommandsInstalled pretends that no commands are installed.
func (r *TestRunner) MockNoCommandsInstalled() error {
	content := "#!/usr/bin/env bash\n\nexit 1\n"
	return r.createMockBinary("which", content)
}

func (r *TestRunner) MustRun(name string, arguments ...string) string {
	output, exitcode := r.RunWith(&Options{}, name, arguments...)
	if exitcode != 0 {
		panic(fmt.Sprintf("process %v %v returned exit code %v", name, arguments, exitcode))
	}
	return output

}

func (r *TestRunner) MustRunWith(opts *Options, cmd string, args ...string) string {
	output, exitcode := r.RunWith(opts, cmd, args...)
	if exitcode != 0 {
		panic(fmt.Sprintf("process %v %v returned exit code %v", cmd, args, exitcode))
	}
	return output
}

// Run runs the given command with the given arguments.
// Overrides will be used and removed when done.
func (r *TestRunner) Run(name string, arguments ...string) (string, int) {
	return r.RunWith(&Options{}, name, arguments...)
}

// RunMany runs all given commands.
// Commands are provided as a list of argv-style strings.
// Overrides apply for the first command only.
// Failed commands abort immediately with the encountered error.
func (r *TestRunner) RunMany(commands [][]string) {
	for _, argv := range commands {
		command, args := argv[0], argv[1:]
		_, exitcode := r.Run(command, args...)
		if exitcode != 0 {
			panic(fmt.Sprintf("process %v returned exit code %d", argv, exitcode))
		}
	}
}

// RunString runs the given command (including possible arguments).
// Overrides will be used and removed when done.
func (r *TestRunner) RunString(fullCmd string) (string, int) {
	return r.RunStringWith(fullCmd, &Options{})
}

// RunStringWith runs the given command (including possible arguments) using the given options.
// opts.Dir is a relative path inside the working directory of this ShellRunner.
// Overrides will be used and removed when done.
func (r *TestRunner) RunStringWith(fullCmd string, opts *Options) (string, int) {
	parts, err := shellquote.Split(fullCmd)
	asserts.NoError(err)
	cmd, args := parts[0], parts[1:]
	return r.RunWith(opts, cmd, args...)
}

// RunWith runs the given command with the given options in this ShellRunner's directory.
func (r *TestRunner) RunWith(opts *Options, cmd string, args ...string) (string, int) {
	// create an environment with the temp Overrides directory added to the PATH
	if opts.Env == nil {
		opts.Env = os.Environ()
	}
	// set HOME to the given global directory so that Git puts the global configuration there.
	opts.Env = envvars.Replace(opts.Env, "HOME", r.HomeDir)
	// add the custom origin
	if r.testOrigin != "" {
		opts.Env = envvars.Replace(opts.Env, "GIT_TOWN_REMOTE", r.testOrigin)
	}
	// add the custom bin dir to the PATH
	if r.usesBinDir {
		opts.Env = envvars.PrependPath(opts.Env, r.BinDir)
	}
	// add the custom GIT_EDITOR
	if r.gitEditor != "" {
		opts.Env = envvars.Replace(opts.Env, "GIT_EDITOR", filepath.Join(r.BinDir, "git_editor"))
	}
	// set the working dir
	opts.Dir = filepath.Join(r.WorkingDir, opts.Dir)
	// run the command inside the custom environment
	subProcess := exec.Command(cmd, args...) // #nosec
	if opts.Dir != "" {
		subProcess.Dir = opts.Dir
	}
	if opts.Env != nil {
		subProcess.Env = opts.Env
	}
	var output bytes.Buffer
	subProcess.Stdout = &output
	subProcess.Stderr = &output
	input, err := subProcess.StdinPipe()
	asserts.NoError(err)
	err = subProcess.Start()
	asserts.NoError(err)
	for _, userInput := range opts.Input {
		// Here we simply wait for some time until the subProcess needs the input.
		// Capturing the output and scanning for the actual content needed
		// would introduce substantial amounts of multi-threaded complexity
		// for not enough gains.
		// https://github.com/git-town/go-execplus could help make this more robust.
		time.Sleep(500 * time.Millisecond)
		_, err := input.Write([]byte(userInput))
		asserts.NoError(err)
	}
	err = subProcess.Wait()
	if err != nil {
		err = subshell.ErrorDetails(cmd, args, err, output.Bytes())
	}
	exitCode := subProcess.ProcessState.ExitCode()
	if r.Debug {
		fmt.Println(filepath.Base(r.WorkingDir), ">", cmd, strings.Join(args, " "))
		os.Stdout.Write(output.Bytes())
		if err != nil {
			fmt.Printf("ERROR: %v\n", err)
		}
	}
<<<<<<< HEAD
	return strings.TrimSpace(output.String()), exitCode
=======
	if exitCode != 0 {
		err = fmt.Errorf("process \"%s %s\" failed with code %d, output:\n%s", cmd, strings.Join(args, " "), exitCode, output.String())
	}
	return strings.TrimSpace(output.String()), err
>>>>>>> 589853b4
}

// SetTestOrigin adds the given environment variable to subsequent runs of commands.
func (r *TestRunner) SetTestOrigin(content string) {
	r.testOrigin = content
}

// Options defines optional arguments for ShellRunner.RunWith().
type Options struct {
	// Dir contains the directory in which to execute the command.
	// If empty, runs in the current directory.
	Dir string

	// Env allows to override the environment variables to use in the subshell, in the format provided by os.Environ()
	// If empty, uses the environment variables of this process.
	Env []string

	// Input contains the user input to enter into the running command.
	// It is written to the subprocess one element at a time, with a delay defined by command.InputDelay in between.
	Input []string // input into the subprocess
}<|MERGE_RESOLUTION|>--- conflicted
+++ resolved
@@ -242,14 +242,7 @@
 			fmt.Printf("ERROR: %v\n", err)
 		}
 	}
-<<<<<<< HEAD
 	return strings.TrimSpace(output.String()), exitCode
-=======
-	if exitCode != 0 {
-		err = fmt.Errorf("process \"%s %s\" failed with code %d, output:\n%s", cmd, strings.Join(args, " "), exitCode, output.String())
-	}
-	return strings.TrimSpace(output.String()), err
->>>>>>> 589853b4
 }
 
 // SetTestOrigin adds the given environment variable to subsequent runs of commands.
