package test

import (
	"fmt"
	"io/ioutil"
	"os"
	"path"
	"strings"

	"github.com/Originate/git-town/src/command"
	"github.com/kballard/go-shellquote"
	"github.com/pkg/errors"
)

// ShellRunner runs shell commands in the given directory, using a customizable environment.
// Possible customizations:
// - Temporarily override certain shell commands with mock implementations.
//   Temporary mocks are only valid for the next command being run.
type ShellRunner struct {

	// workingDir contains the directory path in which this runner runs.
	workingDir string

	// homeDir contains the path that contains the global Git configuration.
	homeDir string

	// tempShellOverrideDirDir contains the directory path that stores the mock shell command implementations.
	// This variable is populated when shell overrides are being set.
	// An empty string indicates that no shell overrides have been set.
	tempShellOverridesDir string
}

// NewShellRunner provides a new ShellRunner instance that executes in the given directory.
func NewShellRunner(workingDir string, homeDir string) ShellRunner {
	return ShellRunner{workingDir: workingDir, homeDir: homeDir}
}

// AddTempShellOverride temporarily mocks the shell command with the given name
// with the given Bash script.
func (runner *ShellRunner) AddTempShellOverride(name, content string) error {
	if !runner.hasTempShellOverrides() {
		err := runner.createTempShellOverridesDir()
		if err != nil {
			return errors.Wrap(err, "cannot create temp shell overrides dir")
		}
	}
	return ioutil.WriteFile(runner.tempShellOverrideFilePath(name), []byte(content), 0744)
}

// createTempShellOverridesDir creates the folder that will contain the temp shell overrides.
// It is safe to call this method multiple times.
func (runner *ShellRunner) createTempShellOverridesDir() error {
	var err error
	runner.tempShellOverridesDir, err = ioutil.TempDir("", "")
	return err
}

// hasTempShellOverrides indicates whether there are temp shell overrides for the next command.
func (runner *ShellRunner) hasTempShellOverrides() bool {
	return runner.tempShellOverridesDir != ""
}

// RemoveTempShellOverrides removes all custom shell overrides.
func (runner *ShellRunner) RemoveTempShellOverrides() {
	os.RemoveAll(runner.tempShellOverridesDir)
	runner.tempShellOverridesDir = ""
}

// Run runs the given command with the given arguments
// in this ShellRunner's directory.
// Shell overrides will be used and removed when done.
func (runner *ShellRunner) Run(name string, arguments ...string) (output string, err error) {
	// create an environment with the temp shell overrides directory added to the PATH
	customEnv := os.Environ()

	// set HOME to the given global directory so that Git puts the global configuration there.
	for i := range customEnv {
		if strings.HasPrefix(customEnv[i], "HOME=") {
			customEnv[i] = fmt.Sprintf("HOME=%s", runner.homeDir)
		}
	}

	// enable shell overrides
	if runner.hasTempShellOverrides() {
		for i := range customEnv {
			if strings.HasPrefix(customEnv[i], "PATH=") {
				parts := strings.SplitN(customEnv[i], "=", 2)
				parts[1] = runner.tempShellOverridesDir + ":" + parts[1]
				customEnv[i] = strings.Join(parts, "=")
				break
			}
		}
		defer runner.RemoveTempShellOverrides()
	}

	// run the command inside the custom environment
	outcome := command.RunDirEnv(runner.workingDir, customEnv, name, arguments...)
	if Debug {
		fmt.Println(path.Base(runner.workingDir), ">", name, strings.Join(arguments, " "))
		fmt.Println(outcome.Output())
	}
	return outcome.Output(), outcome.Err()
}

<<<<<<< HEAD
// RunString runs the given command (including possible arguments)
// in this ShellRunner's directory.
// Shell overrides will be used and removed when done.
//
// The current implementation splits the string by space
// and therefore only works for simple commands without quoted arguments.
func (runner *ShellRunner) RunString(command string) (output string, err error) {
	parts, err := shellquote.Split(command)
	if err != nil {
		return "", errors.Wrapf(err, "cannot split command %q", command)
	}
	command, args := parts[0], parts[1:]
	return runner.Run(command, args...)
}

=======
>>>>>>> 99c5e2fd
// RunMany runs all given commands in current directory.
// Commands are provided as a list of argv-style strings.
// Shell overrides apply for the first command only.
// Failed commands abort immediately with the encountered error.
func (runner *ShellRunner) RunMany(commands [][]string) error {
	for _, argv := range commands {
		command, args := argv[0], argv[1:]
		output, err := runner.Run(command, args...)
		if err != nil {
			return errors.Wrapf(err, "error running command %q: %s", argv, output)
		}
	}
	return nil
}

// RunString runs the given command (including possible arguments)
// in this ShellRunner's directory.
// Shell overrides will be used and removed when done.
func (runner *ShellRunner) RunString(command string) (output string, err error) {
	parts, err := shellquote.Split(command)
	if err != nil {
		return "", errors.Wrapf(err, "cannot split command: %q", command)
	}
	command, args := parts[0], parts[1:]
	return runner.Run(command, args...)
}

// tempShellOverrideFilePath provides the full file path where to store a temp shell command with the given name.
func (runner *ShellRunner) tempShellOverrideFilePath(shellOverrideFilename string) string {
	return path.Join(runner.tempShellOverridesDir, shellOverrideFilename)
}<|MERGE_RESOLUTION|>--- conflicted
+++ resolved
@@ -102,24 +102,6 @@
 	return outcome.Output(), outcome.Err()
 }
 
-<<<<<<< HEAD
-// RunString runs the given command (including possible arguments)
-// in this ShellRunner's directory.
-// Shell overrides will be used and removed when done.
-//
-// The current implementation splits the string by space
-// and therefore only works for simple commands without quoted arguments.
-func (runner *ShellRunner) RunString(command string) (output string, err error) {
-	parts, err := shellquote.Split(command)
-	if err != nil {
-		return "", errors.Wrapf(err, "cannot split command %q", command)
-	}
-	command, args := parts[0], parts[1:]
-	return runner.Run(command, args...)
-}
-
-=======
->>>>>>> 99c5e2fd
 // RunMany runs all given commands in current directory.
 // Commands are provided as a list of argv-style strings.
 // Shell overrides apply for the first command only.
