--- conflicted
+++ resolved
@@ -74,7 +74,6 @@
 // Run runs the given command with the given arguments
 // in this ShellRunner's directory.
 // Shell overrides will be used and removed when done.
-<<<<<<< HEAD
 func (runner *ShellRunner) Run(name string, arguments ...string) (*command.Result, error) {
 	return runner.RunWith(command.Options{}, name, arguments...)
 }
@@ -97,10 +96,10 @@
 // RunString runs the given command (including possible arguments)
 // in this ShellRunner's directory.
 // Shell overrides will be used and removed when done.
-func (runner *ShellRunner) RunString(command string) (outcome *command.Result, err error) {
+func (runner *ShellRunner) RunString(command string) (result *command.Result, err error) {
 	parts, err := shellquote.Split(command)
 	if err != nil {
-		return outcome, errors.Wrapf(err, "cannot split command: %q", command)
+		return result, errors.Wrapf(err, "cannot split command: %q", command)
 	}
 	command, args := parts[0], parts[1:]
 	return runner.Run(command, args...)
@@ -108,19 +107,16 @@
 
 // RunStringWithInput runs the given command (including possible arguments)
 // in this ShellRunner's directory and pipes the given input into it.
-func (runner *ShellRunner) RunStringWithInput(fullCmd string, input []command.Input) (outcome *command.Result, err error) {
+func (runner *ShellRunner) RunStringWithInput(fullCmd string, input []command.Input) (result *command.Result, err error) {
 	parts, err := shellquote.Split(fullCmd)
 	if err != nil {
-		return outcome, errors.Wrapf(err, "cannot split command %q", fullCmd)
+		return result, errors.Wrapf(err, "cannot split command %q", fullCmd)
 	}
 	return runner.RunWith(command.Options{Input: input}, parts[0], parts[1:]...)
 }
 
 // RunWith runs the given command with the given options in this ShellRunner's directory.
-func (runner *ShellRunner) RunWith(opts command.Options, cmd string, args ...string) (outcome *command.Result, err error) {
-=======
-func (runner *ShellRunner) Run(name string, arguments ...string) (result *command.Result, err error) {
->>>>>>> d5d357fc
+func (runner *ShellRunner) RunWith(opts command.Options, cmd string, args ...string) (result *command.Result, err error) {
 	// create an environment with the temp shell overrides directory added to the PATH
 	if opts.Env == nil {
 		opts.Env = os.Environ()
@@ -150,49 +146,10 @@
 	opts.Dir = runner.workingDir
 
 	// run the command inside the custom environment
-<<<<<<< HEAD
-	outcome, err = command.RunWith(opts, cmd, args...)
+	result, err = command.RunWith(opts, cmd, args...)
 	if Debug {
 		fmt.Println(path.Base(runner.workingDir), ">", cmd, strings.Join(args, " "))
-		fmt.Println(outcome.Output())
-	}
-	return outcome, err
-=======
-	result, err = command.RunDirEnv(runner.workingDir, customEnv, name, arguments...)
-	if Debug {
-		fmt.Println(path.Base(runner.workingDir), ">", name, strings.Join(arguments, " "))
 		fmt.Println(result.Output())
 	}
 	return result, err
-}
-
-// RunString runs the given command (including possible arguments)
-// in this ShellRunner's directory.
-// Shell overrides will be used and removed when done.
-//
-// The current implementation splits the string by space
-// and therefore only works for simple commands without quoted arguments.
-func (runner *ShellRunner) RunString(command string) (result *command.Result, err error) {
-	parts, err := shellquote.Split(command)
-	if err != nil {
-		return result, errors.Wrapf(err, "cannot split command: %q", command)
-	}
-	command, args := parts[0], parts[1:]
-	return runner.Run(command, args...)
-}
-
-// RunMany runs all given commands in current directory.
-// Commands are provided as a list of argv-style strings.
-// Shell overrides apply for the first command only.
-// Failed commands abort immediately with the encountered error.
-func (runner *ShellRunner) RunMany(commands [][]string) error {
-	for _, argv := range commands {
-		command, args := argv[0], argv[1:]
-		outcome, err := runner.Run(command, args...)
-		if err != nil {
-			return errors.Wrapf(err, "error running command %q: %v", argv, outcome)
-		}
-	}
-	return nil
->>>>>>> d5d357fc
 }