--- conflicted
+++ resolved
@@ -1,9 +1,5 @@
 Feature: Git checkout history is preserved when deleting the current branch
 
-<<<<<<< HEAD
-=======
-  (see ../same_current_branch/previous_branch_same.feature)
->>>>>>> 9cc7c0de
 
   Scenario: kill
     Given my repo has the feature branches "previous" and "current"
