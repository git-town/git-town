Feature: Git checkout history is preserved when the current and previous branch don't change

<<<<<<< HEAD
=======
  As a developer running `git checkout -` after running a Git Town command
  I want to am now on the expected previous branch
  So that Git Town supports my productive use of the Git checkout history
>>>>>>> 9cc7c0de

  Scenario: kill
    Given my repo has the feature branches "previous" and "current"
    And my repo has a feature branch named "victim"
    And I am on the "current" branch with "previous" as the previous Git branch
    When I run "git-town kill victim"
    Then I am still on the "current" branch
    And the previous Git branch is still "previous"

  Scenario: new-pull-request
    Given my repo has the feature branches "previous" and "current"
    And my computer has the "open" tool installed
    And my repo's origin is "https://github.com/git-town/git-town.git"
    And I am on the "current" branch with "previous" as the previous Git branch
    When I run "git-town new-pull-request"
    Then I am still on the "current" branch
    And the previous Git branch is still "previous"

  Scenario: prune-branches
    Given my repo has the feature branches "previous" and "current"
    And the following commits exist in my repo
      | BRANCH   | LOCATION | FILE NAME     | FILE CONTENT     |
      | previous | local    | previous_file | previous content |
      | current  | local    | current_file  | current content  |
    And I am on the "current" branch with "previous" as the previous Git branch
    When I run "git-town prune-branches"
    Then I am still on the "current" branch
    And the previous Git branch is still "previous"

  Scenario: repo
    Given my repo has the feature branches "previous" and "current"
    And my computer has the "open" tool installed
    And my repo's origin is "https://github.com/git-town/git-town.git"
    And I am on the "current" branch with "previous" as the previous Git branch
    When I run "git-town repo"
    Then I am still on the "current" branch
    And the previous Git branch is still "previous"

  Scenario: ship
    Given my repo has the feature branches "previous" and "current"
    And my repo has a feature branch named "feature"
    And the following commits exist in my repo
      | BRANCH  | LOCATION | FILE NAME    | FILE CONTENT    |
      | feature | remote   | feature_file | feature content |
    And I am on the "current" branch with "previous" as the previous Git branch
    When I run "git-town ship feature -m "feature done""
    Then I am still on the "current" branch
    And the previous Git branch is still "previous"

  Scenario: sync
    Given my repo has the feature branches "previous" and "current"
    And I am on the "current" branch with "previous" as the previous Git branch
    When I run "git-town sync"
    Then I am still on the "current" branch
    And the previous Git branch is still "previous"<|MERGE_RESOLUTION|>--- conflicted
+++ resolved
@@ -1,11 +1,5 @@
 Feature: Git checkout history is preserved when the current and previous branch don't change
 
-<<<<<<< HEAD
-=======
-  As a developer running `git checkout -` after running a Git Town command
-  I want to am now on the expected previous branch
-  So that Git Town supports my productive use of the Git checkout history
->>>>>>> 9cc7c0de
 
   Scenario: kill
     Given my repo has the feature branches "previous" and "current"
