@skipWindows
Feature: strip colors

  Scenario: colors are stripped from the output of git commands run internally
    Given Git Town is not configured
<<<<<<< HEAD
    And Git Town's local "color.ui" setting is "always"
    And I am on the "main" branch
    When I run "git-town hack new" and answer the prompts:
      | PROMPT                                     | ANSWER  |
      | Please specify the main development branch | [ENTER] |
    Then Git Town is now aware of this branch hierarchy
      | BRANCH | PARENT |
      | new    | main   |
=======
    And setting "color.ui" is "always"
    And the current branch is "main"
    When I run "git-town hack new-feature" and answer the prompts:
      | PROMPT                                     | ANSWER  |
      | Please specify the main development branch | [ENTER] |
    Then this branch hierarchy exists now
      | BRANCH      | PARENT |
      | new-feature | main   |
>>>>>>> a021291a
<|MERGE_RESOLUTION|>--- conflicted
+++ resolved
@@ -3,22 +3,11 @@
 
   Scenario: colors are stripped from the output of git commands run internally
     Given Git Town is not configured
-<<<<<<< HEAD
-    And Git Town's local "color.ui" setting is "always"
-    And I am on the "main" branch
+    And setting "color.ui" is "always"
+    And the current branch is "main"
     When I run "git-town hack new" and answer the prompts:
       | PROMPT                                     | ANSWER  |
       | Please specify the main development branch | [ENTER] |
-    Then Git Town is now aware of this branch hierarchy
+    And this branch hierarchy exists now
       | BRANCH | PARENT |
-      | new    | main   |
-=======
-    And setting "color.ui" is "always"
-    And the current branch is "main"
-    When I run "git-town hack new-feature" and answer the prompts:
-      | PROMPT                                     | ANSWER  |
-      | Please specify the main development branch | [ENTER] |
-    Then this branch hierarchy exists now
-      | BRANCH      | PARENT |
-      | new-feature | main   |
->>>>>>> a021291a
+      | new    | main   |