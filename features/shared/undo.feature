Feature: cannot double undo

<<<<<<< HEAD
=======
  As a developer accidently running undo twice in a row
  I want to be warned that there is nothing to undo
  So that it does undo something twice (most likely causing errors) or undo the undo
>>>>>>> 9cc7c0de

  Background:
    Given my repo has a feature branch named "feature"
    And I am on the "feature" branch
    And I run "git-town kill"
    And I am now on the "main" branch
    And I run "git-town undo"
    And I am now on the "feature" branch

  Scenario:
    When I run "git-town undo"
    Then it prints the error:
      """
      nothing to undo
      """<|MERGE_RESOLUTION|>--- conflicted
+++ resolved
@@ -1,11 +1,5 @@
 Feature: cannot double undo
 
-<<<<<<< HEAD
-=======
-  As a developer accidently running undo twice in a row
-  I want to be warned that there is nothing to undo
-  So that it does undo something twice (most likely causing errors) or undo the undo
->>>>>>> 9cc7c0de
 
   Background:
     Given my repo has a feature branch named "feature"
