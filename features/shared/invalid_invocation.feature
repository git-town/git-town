Feature: invalid invocation

  As a developer providing the wrong number of arguments or invalid arguments
  I should be reminded of the usage
  So that I can use it correctly without having to look at documentation


  Scenario Outline: <DESCRIPTION>
    When I run "git-town <CMD>"
    Then it runs no commands
    And it prints the error:
      """
      Usage:
      """

    Examples:
      | CMD                            |
      | alias                          |
      | alias arg1 arg2                |
<<<<<<< HEAD
      | alias invalid                  |
=======
>>>>>>> fbfad50a
      | append                         |
      | append arg1 arg2               |
      | completions arg1               |
      | config arg1                    |
      | hack                           |
      | hack arg1 arg2                 |
      | kill arg1 arg2                 |
      | main-branch arg1 arg2          |
      | new-branch-push-flag arg1 arg2 |
<<<<<<< HEAD
      | new-branch-push-flag invalid   |
      | new-pull-request arg1          |
      | offline arg1 arg2              |
      | offline invalid                |
=======
      | new-pull-request arg1          |
      | offline arg1 arg2              |
>>>>>>> fbfad50a
      | perennial-branches arg1        |
      | perennial-branches update arg1 |
      | prune-branches arg1            |
      | pull-branch-strategy arg1 arg2 |
      | pull-branch-strategy invalid   |
      | rename-branch                  |
      | rename-branch arg1 arg2 arg3   |
      | repo arg1                      |
      | set-parent-branch arg1         |
      | ship arg1 arg2                 |
      | sync arg1                      |
      | version arg1                   |<|MERGE_RESOLUTION|>--- conflicted
+++ resolved
@@ -17,10 +17,6 @@
       | CMD                            |
       | alias                          |
       | alias arg1 arg2                |
-<<<<<<< HEAD
-      | alias invalid                  |
-=======
->>>>>>> fbfad50a
       | append                         |
       | append arg1 arg2               |
       | completions arg1               |
@@ -30,15 +26,8 @@
       | kill arg1 arg2                 |
       | main-branch arg1 arg2          |
       | new-branch-push-flag arg1 arg2 |
-<<<<<<< HEAD
-      | new-branch-push-flag invalid   |
       | new-pull-request arg1          |
       | offline arg1 arg2              |
-      | offline invalid                |
-=======
-      | new-pull-request arg1          |
-      | offline arg1 arg2              |
->>>>>>> fbfad50a
       | perennial-branches arg1        |
       | perennial-branches update arg1 |
       | prune-branches arg1            |
