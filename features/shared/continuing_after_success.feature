--- conflicted
+++ resolved
@@ -1,11 +1,5 @@
 Feature: Show clear error if trying to continue after executing a successful command
 
-<<<<<<< HEAD
-=======
-  As a developer accidentally trying to continue a command after it completed successfully
-  I should see a friendly and descriptive message that the command can not be continued
-  So that I don't experience any cryptic errors.
->>>>>>> 9cc7c0de
 
   Scenario: continuing after successful git-hack
     Given I run "git-town hack new-feature"
