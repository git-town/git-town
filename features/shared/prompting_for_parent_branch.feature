--- conflicted
+++ resolved
@@ -15,23 +15,30 @@
       | local      | main     |
 
 
-<<<<<<< HEAD
-  Scenario: prompting for parent branch when running git sync --all
-=======
   Scenario: prompting for parent branch when running git sync
->>>>>>> 82a1c614
     Given I have a feature branch named "feature" with no parent
     And the following commits exist in my repository
       | BRANCH  | LOCATION         | MESSAGE        |
       | main    | local and remote | main commit    |
       | feature | local and remote | feature commit |
-<<<<<<< HEAD
+    And I am on the "feature" branch
+    When I run `git sync` and press ENTER
+    Then I have the following commits
+      | BRANCH  | LOCATION         | MESSAGE                          |
+      | main    | local and remote | main commit                      |
+      | feature | local and remote | feature commit                   |
+      |         |                  | main commit                      |
+      |         |                  | Merge branch 'main' into feature |
+
+
+  Scenario: prompting for parent branch when running git sync --all
+    Given I have a feature branch named "feature" with no parent
+    And the following commits exist in my repository
+      | BRANCH  | LOCATION         | MESSAGE        |
+      | main    | local and remote | main commit    |
+      | feature | local and remote | feature commit |
     And I am on the "main" branch
     When I run `git sync --all` and press ENTER
-=======
-    And I am on the "feature" branch
-    When I run `git sync` and press ENTER
->>>>>>> 82a1c614
     Then I have the following commits
       | BRANCH  | LOCATION         | MESSAGE                          |
       | main    | local and remote | main commit                      |
