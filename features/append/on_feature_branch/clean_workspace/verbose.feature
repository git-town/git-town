Feature: display all executed Git commands

  Background:
    Given the current branch is a feature branch "existing"
    And the commits
      | BRANCH   | LOCATION      | MESSAGE         |
      | existing | local, origin | existing commit |

  Scenario: result
    When I run "git-town append new --verbose"
    Then it runs the commands
      | BRANCH   | TYPE     | COMMAND                                              |
      |          | backend  | git version                                          |
      |          | backend  | git config -lz --global                              |
      |          | backend  | git config -lz --local                               |
      |          | backend  | git rev-parse --show-toplevel                        |
      |          | backend  | git status --long --ignore-submodules                |
<<<<<<< HEAD
      |          | backend  | git stash list                                       |
=======
>>>>>>> f9fa9c8a
      |          | backend  | git remote                                           |
      |          | backend  | git status --long --ignore-submodules                |
      |          | backend  | git rev-parse --abbrev-ref HEAD                      |
      | existing | frontend | git fetch --prune --tags                             |
      |          | backend  | git stash list                                       |
      |          | backend  | git branch -vva --sort=refname                       |
      |          | backend  | git rev-parse --verify --abbrev-ref @{-1}            |
      | existing | frontend | git checkout main                                    |
      | main     | frontend | git rebase origin/main                               |
      |          | backend  | git rev-list --left-right main...origin/main         |
      | main     | frontend | git checkout existing                                |
      | existing | frontend | git merge --no-edit --ff origin/existing             |
      |          | frontend | git merge --no-edit --ff main                        |
      |          | backend  | git rev-list --left-right existing...origin/existing |
      |          | backend  | git show-ref --verify --quiet refs/heads/existing    |
      | existing | frontend | git checkout -b new                                  |
      |          | backend  | git show-ref --verify --quiet refs/heads/existing    |
      |          | backend  | git config git-town-branch.new.parent existing       |
      |          | backend  | git show-ref --verify --quiet refs/heads/existing    |
      |          | backend  | git branch -vva --sort=refname                       |
      |          | backend  | git config -lz --global                              |
      |          | backend  | git config -lz --local                               |
      |          | backend  | git stash list                                       |
    And it prints:
      """
      Ran 28 shell commands.
      """
    And the current branch is now "new"

  Scenario: undo
    Given I ran "git-town append new"
    When I run "git-town undo --verbose"
    Then it runs the commands
      | BRANCH   | TYPE     | COMMAND                                       |
      |          | backend  | git version                                   |
      |          | backend  | git config -lz --global                       |
      |          | backend  | git config -lz --local                        |
      |          | backend  | git rev-parse --show-toplevel                 |
      |          | backend  | git status --long --ignore-submodules         |
      |          | backend  | git stash list                                |
      |          | backend  | git branch -vva --sort=refname                |
      |          | backend  | git rev-parse --verify --abbrev-ref @{-1}     |
      |          | backend  | git remote get-url origin                     |
      | new      | frontend | git checkout existing                         |
      | existing | frontend | git branch -D new                             |
      |          | backend  | git config --unset git-town-branch.new.parent |
    And it prints:
      """
      Ran 12 shell commands.
      """
    And the current branch is still "existing"
    And the initial commits exist
    And the initial branches and lineage exist<|MERGE_RESOLUTION|>--- conflicted
+++ resolved
@@ -15,10 +15,6 @@
       |          | backend  | git config -lz --local                               |
       |          | backend  | git rev-parse --show-toplevel                        |
       |          | backend  | git status --long --ignore-submodules                |
-<<<<<<< HEAD
-      |          | backend  | git stash list                                       |
-=======
->>>>>>> f9fa9c8a
       |          | backend  | git remote                                           |
       |          | backend  | git status --long --ignore-submodules                |
       |          | backend  | git rev-parse --abbrev-ref HEAD                      |
