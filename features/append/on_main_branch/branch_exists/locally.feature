--- conflicted
+++ resolved
@@ -19,8 +19,4 @@
 #
 # NOTE: Cannot test undo here.
 # The Git Town command under test has not created an undoable runstate.
-<<<<<<< HEAD
-# Executing "git town undo" would undo the Git Town command executed before the current command.
-=======
-# Executing "git town undo" would undo the Git Town command executed during setup.
->>>>>>> 3a3127a0
+# Executing "git town undo" would undo the Git Town command executed during setup.