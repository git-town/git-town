Feature: auto-push the new branch to the remote

  Background:
    Given the new-branch-push-flag configuration is true
    And my repo contains the commits
      | BRANCH | LOCATION | MESSAGE     |
      | main   | remote   | main_commit |
    And I am on the "main" branch
    When I run "git-town append new-child"

  Scenario: result
    Then it runs the commands
      | BRANCH    | COMMAND                      |
      | main      | git fetch --prune --tags     |
      |           | git rebase origin/main       |
      |           | git branch new-child main    |
      |           | git checkout new-child       |
      | new-child | git push -u origin new-child |
    And I am now on the "new-child" branch
<<<<<<< HEAD
    And my repo now has the following commits
=======
    And my workspace still contains my uncommitted file
    And my repo now has the commits
>>>>>>> 061c69f7
      | BRANCH    | LOCATION      | MESSAGE     |
      | main      | local, remote | main_commit |
      | new-child | local, remote | main_commit |
    And Git Town is now aware of this branch hierarchy
      | BRANCH    | PARENT |
      | new-child | main   |

  Scenario: undo
    When I run "git-town undo"
    Then it runs the commands
      | BRANCH    | COMMAND                    |
      | new-child | git push origin :new-child |
      |           | git checkout main          |
      | main      | git branch -d new-child    |
    And I am now on the "main" branch
<<<<<<< HEAD
    And my repo now has the following commits
=======
    And my workspace still contains my uncommitted file
    And my repo now has the commits
>>>>>>> 061c69f7
      | BRANCH | LOCATION      | MESSAGE     |
      | main   | local, remote | main_commit |
    And Git Town now has no branch hierarchy information<|MERGE_RESOLUTION|>--- conflicted
+++ resolved
@@ -17,12 +17,7 @@
       |           | git checkout new-child       |
       | new-child | git push -u origin new-child |
     And I am now on the "new-child" branch
-<<<<<<< HEAD
-    And my repo now has the following commits
-=======
-    And my workspace still contains my uncommitted file
     And my repo now has the commits
->>>>>>> 061c69f7
       | BRANCH    | LOCATION      | MESSAGE     |
       | main      | local, remote | main_commit |
       | new-child | local, remote | main_commit |
@@ -38,12 +33,7 @@
       |           | git checkout main          |
       | main      | git branch -d new-child    |
     And I am now on the "main" branch
-<<<<<<< HEAD
-    And my repo now has the following commits
-=======
-    And my workspace still contains my uncommitted file
     And my repo now has the commits
->>>>>>> 061c69f7
       | BRANCH | LOCATION      | MESSAGE     |
       | main   | local, remote | main_commit |
     And Git Town now has no branch hierarchy information