--- conflicted
+++ resolved
@@ -28,17 +28,10 @@
   Scenario: undo
     When I run "git-town undo"
     Then it runs the commands
-<<<<<<< HEAD
-      | BRANCH    | COMMAND                    |
-      | new-child | git push origin :new-child |
-      |           | git checkout main          |
-      | main      | git branch -D new-child    |
-=======
       | BRANCH | COMMAND              |
       | new    | git push origin :new |
       |        | git checkout main    |
-      | main   | git branch -d new    |
->>>>>>> 1ba77469
+      | main   | git branch -D new    |
     And I am now on the "main" branch
     And now these commits exist
       | BRANCH | LOCATION      | MESSAGE     |
