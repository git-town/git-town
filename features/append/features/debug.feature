--- conflicted
+++ resolved
@@ -27,14 +27,7 @@
       |          | backend  | git rev-list --left-right main...origin/main         |
       | main     | frontend | git checkout existing                                |
       | existing | frontend | git merge --no-edit origin/existing                  |
-<<<<<<< HEAD
-      |          | backend  | git rev-parse --short HEAD                           |
-      |          | backend  | git rev-parse --short HEAD                           |
-      | existing | frontend | git merge --no-edit main                             |
-      |          | backend  | git rev-parse HEAD                                   |
-=======
       |          | frontend | git merge --no-edit main                             |
->>>>>>> 306fd747
       |          | backend  | git rev-list --left-right existing...origin/existing |
       | existing | frontend | git branch new existing                              |
       |          | backend  | git config git-town-branch.new.parent existing       |
@@ -47,11 +40,7 @@
       |          | backend  | git stash list                                       |
     And it prints:
       """
-<<<<<<< HEAD
-      Ran 29 shell commands.
-=======
       Ran 27 shell commands.
->>>>>>> 306fd747
       """
     And the current branch is now "new"
 
