--- conflicted
+++ resolved
@@ -21,13 +21,6 @@
       |          | backend  | git rev-parse --verify --abbrev-ref @{-1}            |
       |          | backend  | git status --porcelain --ignore-submodules           |
       | existing | frontend | git checkout main                                    |
-<<<<<<< HEAD
-      | main     | frontend | git rebase origin/main                               |
-      |          | backend  | git rev-list --left-right main...origin/main         |
-      | main     | frontend | git checkout existing                                |
-      | existing | frontend | git merge --no-edit origin/existing                  |
-      |          | frontend | git merge --no-edit main                             |
-=======
       |          | backend  | git rev-parse --short HEAD                           |
       | main     | frontend | git rebase origin/main                               |
       |          | backend  | git rev-list --left-right main...origin/main         |
@@ -36,7 +29,6 @@
       | existing | frontend | git merge --no-edit origin/existing                  |
       |          | backend  | git rev-parse --short HEAD                           |
       | existing | frontend | git merge --no-edit main                             |
->>>>>>> f9246042
       |          | backend  | git rev-list --left-right existing...origin/existing |
       | existing | frontend | git branch new existing                              |
       |          | backend  | git config git-town-branch.new.parent existing       |
