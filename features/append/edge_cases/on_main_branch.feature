--- conflicted
+++ resolved
@@ -31,21 +31,12 @@
   Scenario: undo
     When I run "git-town undo"
     Then it runs the commands
-<<<<<<< HEAD
-      | BRANCH    | COMMAND                 |
-      | new-child | git add -A              |
-      |           | git stash               |
-      |           | git checkout main       |
-      | main      | git branch -D new-child |
-      |           | git stash pop           |
-=======
       | BRANCH | COMMAND           |
       | new    | git add -A        |
       |        | git stash         |
       |        | git checkout main |
-      | main   | git branch -d new |
+      | main   | git branch -D new |
       |        | git stash pop     |
->>>>>>> 1ba77469
     And I am now on the "main" branch
     And my workspace still contains my uncommitted file
     And now these commits exist
