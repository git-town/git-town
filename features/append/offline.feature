Feature: git append: offline mode

<<<<<<< HEAD
=======
  When having no internet connection
  I want that new branches are created without attempting network accesses
  So that I don't see unnecessary errors.

>>>>>>> 9cc7c0de
  Background:
    Given Git Town is in offline mode
    And my repo has a feature branch named "existing-feature"
    And the following commits exist in my repo
      | BRANCH           | LOCATION      | MESSAGE                 |
      | existing-feature | local, remote | existing feature commit |
    And I am on the "existing-feature" branch
    And my workspace has an uncommitted file

  Scenario: appending a branch in offline mode
    When I run "git-town append new-feature"
    Then it runs the commands
      | BRANCH           | COMMAND                                     |
      | existing-feature | git add -A                                  |
      |                  | git stash                                   |
      |                  | git checkout main                           |
      | main             | git rebase origin/main                      |
      |                  | git checkout existing-feature               |
      | existing-feature | git merge --no-edit origin/existing-feature |
      |                  | git merge --no-edit main                    |
      |                  | git branch new-feature existing-feature     |
      |                  | git checkout new-feature                    |
      | new-feature      | git stash pop                               |
    And I am now on the "new-feature" branch
    And my repo now has the following commits
      | BRANCH           | LOCATION      | MESSAGE                 |
      | existing-feature | local, remote | existing feature commit |
      | new-feature      | local         | existing feature commit |

  Scenario: Undo
    Given I run "git-town append new-feature"
    When I run "git-town undo"
    Then it runs the commands
      | BRANCH           | COMMAND                       |
      | new-feature      | git add -A                    |
      |                  | git stash                     |
      |                  | git checkout existing-feature |
      | existing-feature | git branch -D new-feature     |
      |                  | git checkout main             |
      | main             | git checkout existing-feature |
      | existing-feature | git stash pop                 |
    And I am now on the "existing-feature" branch
    And my workspace still contains my uncommitted file
    And my repo is left with my original commits
    And Git Town is now aware of this branch hierarchy
      | BRANCH           | PARENT |
      | existing-feature | main   |<|MERGE_RESOLUTION|>--- conflicted
+++ resolved
@@ -1,12 +1,5 @@
 Feature: git append: offline mode
 
-<<<<<<< HEAD
-=======
-  When having no internet connection
-  I want that new branches are created without attempting network accesses
-  So that I don't see unnecessary errors.
-
->>>>>>> 9cc7c0de
   Background:
     Given Git Town is in offline mode
     And my repo has a feature branch named "existing-feature"
