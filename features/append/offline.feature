--- conflicted
+++ resolved
@@ -1,12 +1,5 @@
 Feature: git append: offline mode
 
-<<<<<<< HEAD
-  To keep using Git Town without internet connection
-  When enabling offline mode for Git Town
-  I want that it creates new branches without network activity.
-
-=======
->>>>>>> 397d5b5c
   Background:
     Given Git Town is in offline mode
     And my repo has a feature branch named "existing-feature"
@@ -16,11 +9,7 @@
     And I am on the "existing-feature" branch
     And my workspace has an uncommitted file
 
-<<<<<<< HEAD
   Scenario: result
-=======
-  Scenario: appending a branch in offline mode
->>>>>>> 397d5b5c
     When I run "git-town append new-feature"
     Then it runs the commands
       | BRANCH           | COMMAND                                     |
@@ -40,11 +29,7 @@
       | existing-feature | local, remote | existing feature commit |
       | new-feature      | local         | existing feature commit |
 
-<<<<<<< HEAD
   Scenario: undo
-=======
-  Scenario: Undo
->>>>>>> 397d5b5c
     Given I run "git-town append new-feature"
     When I run "git-town undo"
     Then it runs the commands
