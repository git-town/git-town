Feature: Appending a branch to a perennial branch

<<<<<<< HEAD
=======
  As a developer working on a perennial branch and coming across a number of changes I want to commit independently
  I want to be able to create a feature branch as the direct child of the perennial branch
  So that I can review and commit the changes separately without losing access to the other changes in my feature branch.

>>>>>>> 9cc7c0de
  Background:
    Given my repo has the perennial branches "qa" and "production"
    And the following commits exist in my repo
      | BRANCH     | LOCATION | MESSAGE           |
      | production | remote   | production_commit |
    And I am on the "production" branch
    And my workspace has an uncommitted file
    When I run "git-town append new-child"

  Scenario: result
    Then it runs the commands
      | BRANCH     | COMMAND                         |
      | production | git fetch --prune --tags        |
      |            | git add -A                      |
      |            | git stash                       |
      |            | git rebase origin/production    |
      |            | git branch new-child production |
      |            | git checkout new-child          |
      | new-child  | git stash pop                   |
    And I am now on the "new-child" branch
    And my workspace still contains my uncommitted file
    And my repo now has the following commits
      | BRANCH     | LOCATION      | MESSAGE           |
      | new-child  | local         | production_commit |
      | production | local, remote | production_commit |
    And Git Town is now aware of this branch hierarchy
      | BRANCH    | PARENT     |
      | new-child | production |

  Scenario: Undo
    When I run "git-town undo"
    Then it runs the commands
      | BRANCH     | COMMAND                 |
      | new-child  | git add -A              |
      |            | git stash               |
      |            | git checkout production |
      | production | git branch -D new-child |
      |            | git stash pop           |
    And I am now on the "production" branch
    And my workspace still contains my uncommitted file
    And my repo now has the following commits
      | BRANCH     | LOCATION      | MESSAGE           |
      | production | local, remote | production_commit |<|MERGE_RESOLUTION|>--- conflicted
+++ resolved
@@ -1,12 +1,5 @@
 Feature: Appending a branch to a perennial branch
 
-<<<<<<< HEAD
-=======
-  As a developer working on a perennial branch and coming across a number of changes I want to commit independently
-  I want to be able to create a feature branch as the direct child of the perennial branch
-  So that I can review and commit the changes separately without losing access to the other changes in my feature branch.
-
->>>>>>> 9cc7c0de
   Background:
     Given my repo has the perennial branches "qa" and "production"
     And the following commits exist in my repo
