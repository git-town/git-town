--- conflicted
+++ resolved
@@ -1,10 +1,5 @@
 Feature: push branch to remote upon creation
 
-<<<<<<< HEAD
-=======
-  (see ../git-town-hack/hack_push_flag.feature)
-
->>>>>>> 9cc7c0de
   Background:
     Given the new-branch-push-flag configuration is true
     And the following commits exist in my repo
