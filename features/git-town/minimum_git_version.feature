--- conflicted
+++ resolved
@@ -1,16 +1,5 @@
 Feature: Enforce minimum Git version
 
-<<<<<<< HEAD
-  To set up Git Town correctly
-  When having an unsupported version of Git installed
-  I want to see guidance telling me the minimal required Git version.
-
-  Reasoning: Using `git remote get-url <name>` which was added in 2.7.0
-  https://github.com/git/git/blob/1eb437020a2c098a7c12da4c05082fbea10d98c9/Documentation/RelNotes/2.7.0.txt
-
-
-=======
->>>>>>> 397d5b5c
   Scenario: using an unsupported Git Version
     Given my computer has Git "2.6.2" installed
     When I run "git-town config"
