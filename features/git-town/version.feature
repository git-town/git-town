--- conflicted
+++ resolved
@@ -6,21 +6,11 @@
 
 
   Scenario: Using "version" flag
-<<<<<<< HEAD
     When I run `gt version`
-    Then I see "Git Town 2.2.0"
-=======
-    When I run `git town version`
-    Then I see "Git Town 3.0.0"
->>>>>>> a9ee50e3
+    Then I see "Git Town 4.0.0"
 
 
   Scenario: Running outside of a Git repository
     Given I'm currently not in a git repository
-<<<<<<< HEAD
     When I run `gt version`
-    Then I see "Git Town 2.2.0"
-=======
-    When I run `git town version`
-    Then I see "Git Town 3.0.0"
->>>>>>> a9ee50e3
+    Then I see "Git Town 4.0.0"