--- conflicted
+++ resolved
@@ -1,11 +1,5 @@
 Feature: set the pull branch strategy
 
-<<<<<<< HEAD
-=======
-  As a user or tool configuring Git Town
-  I want an easy way to specifically set the pull branch strategy
-  So that I can configure Git Town safely, and the tool does exactly what I want.
->>>>>>> 9cc7c0de
 
   Scenario: update to merge
     When I run "git-town pull-branch-strategy merge"
