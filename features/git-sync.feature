--- conflicted
+++ resolved
@@ -299,28 +299,27 @@
     Then tag "v1.0" has been pushed to the remote
 
 
-<<<<<<< HEAD
-  Scenario: On main branch with no pushable changes
-    Given I am on the main branch
-    And the following commits exist in my repository
-      | location         | message               |
-      | local and remote | already pushed commit |
-    When I run `git sync`
-    Then I see "Pushing 'main' not necessary"
-
-
-  Scenario: On feature branch with no pushable changes
-    Given I am on a feature branch
-    And the following commits exist in my repository
-      | location         | message               |
-      | local and remote | already pushed commit |
-    When I run `git sync`
-    Then I see "Pushing 'feature' not necessary"
-=======
   Scenario: Unpushed tags on a non-feature branch
     Given non-feature branch configuration "qa, production"
     And I am on the "production" branch
     And I add a local tag "v1.0"
     When I run `git sync`
     Then tag "v1.0" has been pushed to the remote
->>>>>>> 82d4d3e7
+
+
+  Scenario: On main branch with no pushable changes
+    Given I am on the main branch
+    And the following commits exist in my repository
+      | location         | message               |
+      | local and remote | already pushed commit |
+    When I run `git sync`
+    Then I see "Pushing 'main' not necessary"
+
+
+  Scenario: On feature branch with no pushable changes
+    Given I am on a feature branch
+    And the following commits exist in my repository
+      | location         | message               |
+      | local and remote | already pushed commit |
+    When I run `git sync`
+    Then I see "Pushing 'feature' not necessary"