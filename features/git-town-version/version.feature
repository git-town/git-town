Feature: git town: show the current Git Town version

  As a user unsure about which version of Git Town is installed on a machine
  I want to quickly get this information
  So that I can manage my Git Town deployment effectively.


  Scenario: Using "version" flag
    When I run `git-town version`
<<<<<<< HEAD
    Then Git Town prints "Git Town 4.2.1"
=======
    Then I see "Git Town 5.0.0"
>>>>>>> be645d6d


  Scenario: Running outside of a Git repository
    Given my workspace is currently not a Git repository
    When I run `git-town version`
<<<<<<< HEAD
    Then Git Town prints "Git Town 4.2.1"
=======
    Then I see "Git Town 5.0.0"
>>>>>>> be645d6d
<|MERGE_RESOLUTION|>--- conflicted
+++ resolved
@@ -7,18 +7,10 @@
 
   Scenario: Using "version" flag
     When I run `git-town version`
-<<<<<<< HEAD
-    Then Git Town prints "Git Town 4.2.1"
-=======
-    Then I see "Git Town 5.0.0"
->>>>>>> be645d6d
+    Then Git Town prints "Git Town 5.0.0"
 
 
   Scenario: Running outside of a Git repository
     Given my workspace is currently not a Git repository
     When I run `git-town version`
-<<<<<<< HEAD
-    Then Git Town prints "Git Town 4.2.1"
-=======
-    Then I see "Git Town 5.0.0"
->>>>>>> be645d6d
+    Then Git Town prints "Git Town 5.0.0"