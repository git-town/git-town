--- conflicted
+++ resolved
@@ -1,11 +1,5 @@
 Feature: enabling offline mode
 
-<<<<<<< HEAD
-=======
-  When developing on an airplane
-  I want to be able to use Git Town without interactions with remote origins
-  So that I can work on my code even without internet connection.
->>>>>>> 9cc7c0de
 
   Scenario: enabling offline mode
     When I run "git-town offline true"
