Feature: git town-hack: errors when the branch exists remotely

<<<<<<< HEAD
=======
  (see ./branch_exists_locally.feature)
>>>>>>> 9cc7c0de

  Background:
    Given my coworker has a feature branch named "existing-feature"
    And I am on the "main" branch
    And my workspace has an uncommitted file
    When I run "git-town hack existing-feature"

  Scenario: result
    Then it runs the commands
      | BRANCH | COMMAND                  |
      | main   | git fetch --prune --tags |
    And it prints the error:
      """
      a branch named "existing-feature" already exists
      """
    And I am still on the "main" branch
    And my workspace still contains my uncommitted file<|MERGE_RESOLUTION|>--- conflicted
+++ resolved
@@ -1,9 +1,5 @@
 Feature: git town-hack: errors when the branch exists remotely
 
-<<<<<<< HEAD
-=======
-  (see ./branch_exists_locally.feature)
->>>>>>> 9cc7c0de
 
   Background:
     Given my coworker has a feature branch named "existing-feature"
