Feature: conflicts between uncommitted changes and the main branch

  Background:
    Given my repo has a feature branch "existing"
    And the commits
      | BRANCH | LOCATION      | MESSAGE            | FILE NAME        | FILE CONTENT |
      | main   | local, origin | conflicting commit | conflicting_file | main content |
    And I am on the "existing" branch
    And my workspace has an uncommitted file with name "conflicting_file" and content "conflicting content"
    When I run "git-town hack new"

  Scenario: result
    Then it runs the commands
      | BRANCH   | COMMAND                  |
      | existing | git fetch --prune --tags |
      |          | git add -A               |
      |          | git stash                |
      |          | git checkout main        |
      | main     | git rebase origin/main   |
      |          | git branch new main      |
      |          | git checkout new         |
      | new      | git stash pop            |
    And it prints the error:
      """
      conflicts between your uncommmitted changes and the main branch
      """
    And the file "conflicting_file" contains unresolved conflicts

  Scenario: abort with unresolved conflict fails due to unresolved merge conflicts
    When I run "git-town abort"
    Then it runs the commands
      | BRANCH | COMMAND           |
      | new    | git checkout main |
    And it prints the error:
      """
      cannot check out branch "main"
      """
    And I am still on the "new" branch

  Scenario: resolve and abort
    Given I resolve the conflict in "conflicting_file"
    When I run "git-town abort"
    Then it runs the commands
<<<<<<< HEAD
      | BRANCH      | COMMAND                       |
      | new-feature | git checkout main             |
      | main        | git branch -D new-feature     |
      |             | git checkout existing-feature |
=======
      | BRANCH | COMMAND               |
      | new    | git checkout main     |
      | main   | git branch -d new     |
      |        | git checkout existing |
>>>>>>> 1ba77469
    And it prints the error:
      """
      cannot check out branch "existing"
      """
    And I am now on the "main" branch
    And now the initial commits exist
    And my workspace now contains the file "conflicting_file" with content "resolved content"

  Scenario: continue with unresolved conflict
    When I run "git-town continue"
    Then it prints the error:
      """
      you must resolve the conflicts before continuing
      """

  Scenario: resolve and continue
    When I resolve the conflict in "conflicting_file"
    And I run "git-town continue" and close the editor
    Then it runs no commands
    And I am now on the "new" branch
    And now these commits exist
      | BRANCH | LOCATION      | MESSAGE            | FILE NAME        | FILE CONTENT |
      | main   | local, origin | conflicting commit | conflicting_file | main content |
      | new    | local         | conflicting commit | conflicting_file | main content |
    And my workspace now contains the file "conflicting_file" with content "resolved content"

  Scenario: resolve and undo undoes the hack but cannot get back to the original branch due to merge conflicts
    Given I resolve the conflict in "conflicting_file"
    And I run "git-town continue" and close the editor
    When I run "git-town undo"
    Then it runs the commands
<<<<<<< HEAD
      | BRANCH      | COMMAND                       |
      | new-feature | git checkout main             |
      | main        | git branch -D new-feature     |
      |             | git checkout existing-feature |
=======
      | BRANCH | COMMAND               |
      | new    | git checkout main     |
      | main   | git branch -d new     |
      |        | git checkout existing |
>>>>>>> 1ba77469
    And it prints the error:
      """
      cannot check out branch "existing"
      """
    And I am now on the "main" branch
    And now the initial commits exist
    And my workspace now contains the file "conflicting_file" with content "resolved content"<|MERGE_RESOLUTION|>--- conflicted
+++ resolved
@@ -41,17 +41,10 @@
     Given I resolve the conflict in "conflicting_file"
     When I run "git-town abort"
     Then it runs the commands
-<<<<<<< HEAD
-      | BRANCH      | COMMAND                       |
-      | new-feature | git checkout main             |
-      | main        | git branch -D new-feature     |
-      |             | git checkout existing-feature |
-=======
       | BRANCH | COMMAND               |
       | new    | git checkout main     |
-      | main   | git branch -d new     |
+      | main   | git branch -D new     |
       |        | git checkout existing |
->>>>>>> 1ba77469
     And it prints the error:
       """
       cannot check out branch "existing"
@@ -83,17 +76,10 @@
     And I run "git-town continue" and close the editor
     When I run "git-town undo"
     Then it runs the commands
-<<<<<<< HEAD
-      | BRANCH      | COMMAND                       |
-      | new-feature | git checkout main             |
-      | main        | git branch -D new-feature     |
-      |             | git checkout existing-feature |
-=======
       | BRANCH | COMMAND               |
       | new    | git checkout main     |
-      | main   | git branch -d new     |
+      | main   | git branch -D new     |
       |        | git checkout existing |
->>>>>>> 1ba77469
     And it prints the error:
       """
       cannot check out branch "existing"
