@skipWindows
Feature: missing configuration

  Background: running unconfigured
    Given Git Town is not configured
    When I run "git-town hack feature" and answer the prompts:
      | PROMPT                                     | ANSWER  |
      | Please specify the main development branch | [ENTER] |

  Scenario: result
    And it runs the commands
      | BRANCH | COMMAND                  |
      | main   | git fetch --prune --tags |
      |        | git rebase origin/main   |
      |        | git branch feature main  |
      |        | git checkout feature     |
    And the main branch is now "main"
    And the current branch is now "feature"
    And this branch hierarchy exists now
      | BRANCH  | PARENT |
      | feature | main   |

  Scenario: undo
    When I run "git town undo"
    Then it runs the commands
      | BRANCH  | COMMAND               |
      | feature | git checkout main     |
<<<<<<< HEAD
      | main    | git branch -D feature |
    And I am now on the "main" branch
    And Git Town is now aware of no branch hierarchy
=======
      | main    | git branch -d feature |
    And the current branch is now "main"
    And no branch hierarchy exists now
>>>>>>> a021291a
<|MERGE_RESOLUTION|>--- conflicted
+++ resolved
@@ -25,12 +25,6 @@
     Then it runs the commands
       | BRANCH  | COMMAND               |
       | feature | git checkout main     |
-<<<<<<< HEAD
       | main    | git branch -D feature |
-    And I am now on the "main" branch
-    And Git Town is now aware of no branch hierarchy
-=======
-      | main    | git branch -d feature |
     And the current branch is now "main"
-    And no branch hierarchy exists now
->>>>>>> a021291a
+    And no branch hierarchy exists now