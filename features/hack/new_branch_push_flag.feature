Feature: git town-hack: push branch to remote upon creation

<<<<<<< HEAD
=======
  When creating a new feature branch and having enough CI server bandwidth for an extra CI run
  I want it to be pushed to the CI server right away
  So that I can push and pull from the remote branch right away without having to run "git sync" first
>>>>>>> 9cc7c0de

  Background:
    Given the new-branch-push-flag configuration is true
    And the following commits exist in my repo
      | BRANCH | LOCATION | MESSAGE       |
      | main   | remote   | remote commit |
    And I am on the "main" branch
    When I run "git-town hack feature"

  Scenario: result
    Then it runs the commands
      | BRANCH  | COMMAND                    |
      | main    | git fetch --prune --tags   |
      |         | git rebase origin/main     |
      |         | git branch feature main    |
      |         | git checkout feature       |
      | feature | git push -u origin feature |
    And I am now on the "feature" branch
    And my repo now has the following commits
      | BRANCH  | LOCATION      | MESSAGE       |
      | main    | local, remote | remote commit |
      | feature | local, remote | remote commit |<|MERGE_RESOLUTION|>--- conflicted
+++ resolved
@@ -1,11 +1,5 @@
 Feature: git town-hack: push branch to remote upon creation
 
-<<<<<<< HEAD
-=======
-  When creating a new feature branch and having enough CI server bandwidth for an extra CI run
-  I want it to be pushed to the CI server right away
-  So that I can push and pull from the remote branch right away without having to run "git sync" first
->>>>>>> 9cc7c0de
 
   Background:
     Given the new-branch-push-flag configuration is true
