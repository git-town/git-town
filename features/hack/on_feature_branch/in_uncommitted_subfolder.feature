--- conflicted
+++ resolved
@@ -1,12 +1,4 @@
-<<<<<<< HEAD
 Feature: git town-hack: creating a feature branch from an uncommitted subfolder
-
-  To ensure robustness
-  When creating a feature branch from an uncommitted subfolder
-  I want that Git Town changes to the root directory before changing branches.
-=======
-Feature: git town-hack: starting a new feature from a new subfolder on the main branch
->>>>>>> 397d5b5c
 
   Background:
     Given my repo has a feature branch named "existing-feature"
