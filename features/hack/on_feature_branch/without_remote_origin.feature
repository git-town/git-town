Feature: git town-hack: starting a new feature from a feature branch (without remote repo)

<<<<<<< HEAD
=======
  As a developer working on something unrelated to my current feature branch and without a remote repository
  I want to be able to create a new up-to-date feature branch and continue my work there
  So that my work can exist on its own branch, code reviews remain effective, and my team productive.

>>>>>>> 9cc7c0de
  Background:
    Given my repo has a feature branch named "existing-feature"
    And my repo does not have a remote origin
    And the following commits exist in my repo
      | BRANCH           | LOCATION | MESSAGE                 |
      | main             | local    | main commit             |
      | existing-feature | local    | existing feature commit |
    And I am on the "existing-feature" branch
    And my workspace has an uncommitted file
    When I run "git-town hack new-feature"

  Scenario: result
    Then it runs the commands
      | BRANCH           | COMMAND                     |
      | existing-feature | git add -A                  |
      |                  | git stash                   |
      |                  | git branch new-feature main |
      |                  | git checkout new-feature    |
      | new-feature      | git stash pop               |
    And I am now on the "new-feature" branch
    And my workspace still contains my uncommitted file
    And my repo now has the following commits
      | BRANCH           | LOCATION | MESSAGE                 |
      | main             | local    | main commit             |
      | existing-feature | local    | existing feature commit |
      | new-feature      | local    | main commit             |<|MERGE_RESOLUTION|>--- conflicted
+++ resolved
@@ -1,12 +1,5 @@
 Feature: git town-hack: starting a new feature from a feature branch (without remote repo)
 
-<<<<<<< HEAD
-=======
-  As a developer working on something unrelated to my current feature branch and without a remote repository
-  I want to be able to create a new up-to-date feature branch and continue my work there
-  So that my work can exist on its own branch, code reviews remain effective, and my team productive.
-
->>>>>>> 9cc7c0de
   Background:
     Given my repo has a feature branch named "existing-feature"
     And my repo does not have a remote origin
