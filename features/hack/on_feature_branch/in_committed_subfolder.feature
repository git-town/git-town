--- conflicted
+++ resolved
@@ -1,12 +1,5 @@
 Feature: git town-hack: starting a new feature from a new subfolder on the main branch
 
-<<<<<<< HEAD
-=======
-  As a developer working on a feature branch that contains a subfolder that doesn't exist on the main branch
-  I want to be able to extract my open changes into a new feature branch
-  So that I can get them reviewed separately from the changes on this branch.
-
->>>>>>> 9cc7c0de
   Background:
     Given my repo has a feature branch named "feature"
     And the following commits exist in my repo
