--- conflicted
+++ resolved
@@ -1,12 +1,5 @@
 Feature: git town-hack: starting a new feature from the main branch (with remote repo)
 
-<<<<<<< HEAD
-=======
-  As a developer working on a new feature on the main branch
-  I want to be able to create a new up-to-date feature branch and continue my work there
-  So that my work can exist on its own branch, code reviews remain effective, and my team productive.
-
->>>>>>> 9cc7c0de
   Background:
     Given the following commits exist in my repo
       | BRANCH | LOCATION | MESSAGE     |
