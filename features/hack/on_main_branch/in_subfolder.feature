Feature: git town-hack: starting a new feature from a subfolder on the main branch (with remote repo)

<<<<<<< HEAD
=======
  As a developer working in a subfolder on the main branch
  I want to be able to extract my open changes into a feature branch
  So that I can get them reviewed.

>>>>>>> 9cc7c0de
  Background:
    Given the following commits exist in my repo
      | BRANCH | LOCATION | MESSAGE       | FILE NAME        |
      | main   | local    | folder commit | new_folder/file1 |
    And I am on the "main" branch
    And my workspace has an uncommitted file
    When I run "git-town hack new-feature" in the "new_folder" folder

  Scenario: result
    Then it runs the commands
      | BRANCH      | COMMAND                      |
      | main        | git fetch --prune --tags     |
      |             | git add -A                   |
      |             | git stash                    |
      |             | git rebase origin/main       |
      |             | git push                     |
      |             | git branch new-feature main  |
      |             | git checkout new-feature     |
      | new-feature | git stash pop                |
    And I am now on the "new-feature" branch
    And my workspace still contains my uncommitted file
    And my repo now has the following commits
      | BRANCH      | LOCATION      | MESSAGE       |
      | main        | local, remote | folder commit |
      | new-feature | local         | folder commit |<|MERGE_RESOLUTION|>--- conflicted
+++ resolved
@@ -1,12 +1,5 @@
 Feature: git town-hack: starting a new feature from a subfolder on the main branch (with remote repo)
 
-<<<<<<< HEAD
-=======
-  As a developer working in a subfolder on the main branch
-  I want to be able to extract my open changes into a feature branch
-  So that I can get them reviewed.
-
->>>>>>> 9cc7c0de
   Background:
     Given the following commits exist in my repo
       | BRANCH | LOCATION | MESSAGE       | FILE NAME        |
