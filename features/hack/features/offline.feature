Feature: offline mode

  Background:
    Given Git Town is in offline mode
    And the commits
      | BRANCH | LOCATION      | MESSAGE     |
      | main   | local, origin | main commit |
    And my workspace has an uncommitted file
    When I run "git-town hack new"

  Scenario: result
    Then it runs the commands
      | BRANCH | COMMAND                |
      | main   | git add -A             |
      |        | git stash              |
      |        | git rebase origin/main |
      |        | git branch new main    |
      |        | git checkout new       |
      | new    | git stash pop          |
    And I am now on the "new" branch
    And my workspace still contains my uncommitted file
    And now these commits exist
      | BRANCH | LOCATION      | MESSAGE     |
      | main   | local, origin | main commit |
      | new    | local         | main commit |
    And Git Town is now aware of this branch hierarchy
      | BRANCH | PARENT |
      | new    | main   |

  Scenario: undo
    When I run "git-town undo"
    Then it runs the commands
<<<<<<< HEAD
      | BRANCH  | COMMAND               |
      | feature | git add -A            |
      |         | git stash             |
      |         | git checkout main     |
      | main    | git branch -D feature |
      |         | git stash pop         |
=======
      | BRANCH | COMMAND           |
      | new    | git add -A        |
      |        | git stash         |
      |        | git checkout main |
      | main   | git branch -d new |
      |        | git stash pop     |
>>>>>>> 1ba77469
    And I am now on the "main" branch
    And my workspace still contains my uncommitted file
    And now the initial commits exist
    And Git Town is now aware of no branch hierarchy<|MERGE_RESOLUTION|>--- conflicted
+++ resolved
@@ -30,21 +30,12 @@
   Scenario: undo
     When I run "git-town undo"
     Then it runs the commands
-<<<<<<< HEAD
-      | BRANCH  | COMMAND               |
-      | feature | git add -A            |
-      |         | git stash             |
-      |         | git checkout main     |
-      | main    | git branch -D feature |
-      |         | git stash pop         |
-=======
       | BRANCH | COMMAND           |
       | new    | git add -A        |
       |        | git stash         |
       |        | git checkout main |
-      | main   | git branch -d new |
+      | main   | git branch -D new |
       |        | git stash pop     |
->>>>>>> 1ba77469
     And I am now on the "main" branch
     And my workspace still contains my uncommitted file
     And now the initial commits exist
