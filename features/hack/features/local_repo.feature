Feature: local repo

  Background:
    Given my repo has a feature branch "existing"
    And my repo does not have an origin
    And the commits
      | BRANCH | LOCATION | MESSAGE     |
      | main   | local    | main commit |
    And I am on the "existing" branch
    And my workspace has an uncommitted file
    When I run "git-town hack new"

  Scenario: result
    Then it runs the commands
      | BRANCH   | COMMAND             |
      | existing | git add -A          |
      |          | git stash           |
      |          | git branch new main |
      |          | git checkout new    |
      | new      | git stash pop       |
    And I am now on the "new" branch
    And my workspace still contains my uncommitted file
    And now these commits exist
      | BRANCH | LOCATION | MESSAGE     |
      | main   | local    | main commit |
      | new    | local    | main commit |
    And Git Town is now aware of this branch hierarchy
<<<<<<< HEAD
      | BRANCH           | PARENT |
      | existing-feature | main   |
      | new-feature      | main   |

  Scenario: undo
    When I run "git-town undo"
    Then it runs the commands
      | BRANCH           | COMMAND                       |
      | new-feature      | git add -A                    |
      |                  | git stash                     |
      |                  | git checkout existing-feature |
      | existing-feature | git branch -D new-feature     |
      |                  | git stash pop                 |
    And I am now on the "existing-feature" branch
    And my workspace still contains my uncommitted file
    And my repo is left with my original commits
    And Git Town is now aware of this branch hierarchy
      | BRANCH           | PARENT |
      | existing-feature | main   |
=======
      | BRANCH   | PARENT |
      | existing | main   |
      | new      | main   |
>>>>>>> 1ba77469
<|MERGE_RESOLUTION|>--- conflicted
+++ resolved
@@ -25,10 +25,9 @@
       | main   | local    | main commit |
       | new    | local    | main commit |
     And Git Town is now aware of this branch hierarchy
-<<<<<<< HEAD
-      | BRANCH           | PARENT |
-      | existing-feature | main   |
-      | new-feature      | main   |
+      | BRANCH   | PARENT |
+      | existing | main   |
+      | new      | main   |
 
   Scenario: undo
     When I run "git-town undo"
@@ -44,9 +43,4 @@
     And my repo is left with my original commits
     And Git Town is now aware of this branch hierarchy
       | BRANCH           | PARENT |
-      | existing-feature | main   |
-=======
-      | BRANCH   | PARENT |
-      | existing | main   |
-      | new      | main   |
->>>>>>> 1ba77469
+      | existing-feature | main   |