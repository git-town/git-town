--- conflicted
+++ resolved
@@ -8,12 +8,6 @@
 
   Scenario: result
     When I run "git-town hack new --debug"
-<<<<<<< HEAD
-    Then it prints:
-      """
-      Ran 22 shell commands.
-      """
-=======
     Then it runs the commands
       | BRANCH | TYPE     | COMMAND                                      |
       |        | backend  | git config -lz --local                       |
@@ -39,7 +33,10 @@
       |        | backend  | git branch                                   |
       |        | backend  | git branch                                   |
       |        | backend  | git rev-parse --verify --abbrev-ref @{-1}    |
->>>>>>> 4e0435fc
+    And it prints:
+      """
+      Ran 22 shell commands.
+      """
     And the current branch is now "new"
 
   Scenario: undo
