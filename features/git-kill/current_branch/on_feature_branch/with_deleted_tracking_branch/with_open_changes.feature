--- conflicted
+++ resolved
@@ -19,21 +19,12 @@
 
   Scenario: result
     Then it runs the Git commands
-<<<<<<< HEAD
       | BRANCH          | COMMAND                                |
       | current-feature | git fetch --prune                      |
-      | current-feature | git add -A                             |
-      | current-feature | git commit -m 'WIP on current-feature' |
-      | current-feature | git checkout main                      |
+      |                 | git add -A                             |
+      |                 | git commit -m 'WIP on current-feature' |
+      |                 | git checkout main                      |
       | main            | git branch -D current-feature          |
-=======
-      | BRANCH           | COMMAND                                 |
-      | orphaned-feature | git fetch --prune                       |
-      |                  | git add -A                              |
-      |                  | git commit -m 'WIP on orphaned-feature' |
-      |                  | git checkout main                       |
-      | main             | git branch -D orphaned-feature          |
->>>>>>> 0d02f99e
     And I end up on the "main" branch
     And I don't have any uncommitted files
     And the existing branches are
@@ -48,19 +39,11 @@
   Scenario: undoing the kill
     When I run `git kill --undo`
     Then it runs the Git commands
-<<<<<<< HEAD
       | BRANCH          | COMMAND                                                        |
       | main            | git branch current-feature <%= sha 'WIP on current-feature' %> |
-      | main            | git checkout current-feature                                   |
+      |                 | git checkout current-feature                                   |
       | current-feature | git reset <%= sha 'current feature commit' %>                  |
     And I end up on the "current-feature" branch
-=======
-      | BRANCH           | COMMAND                                                          |
-      | main             | git branch orphaned-feature <%= sha 'WIP on orphaned-feature' %> |
-      |                  | git checkout orphaned-feature                                    |
-      | orphaned-feature | git reset <%= sha 'orphaned commit' %>                           |
-    And I end up on the "orphaned-feature" branch
->>>>>>> 0d02f99e
     And I again have an uncommitted file with name: "uncommitted" and content: "stuff"
     And the existing branches are
       | REPOSITORY | BRANCHES                             |
