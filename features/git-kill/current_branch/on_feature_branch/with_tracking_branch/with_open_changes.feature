--- conflicted
+++ resolved
@@ -7,40 +7,23 @@
   Background:
     Given I have feature branches named "current-feature" and "other-feature"
     And the following commits exist in my repository
-<<<<<<< HEAD
       | BRANCH          | LOCATION         | MESSAGE                | FILE NAME            |
       | current-feature | local and remote | current feature commit | current_feature_file |
       | other-feature   | local and remote | other feature commit   | other_feature_file   |
     And I am on the "current-feature" branch
-=======
-      | BRANCH       | LOCATION         | MESSAGE         | FILE NAME        |
-      | dead-feature | local and remote | dead-end commit | unfortunate_file |
-      | feature      | local and remote | good commit     | good_file        |
-    And I am on the "dead-feature" branch
->>>>>>> 0d02f99e
     And I have an uncommitted file with name: "uncommitted" and content: "stuff"
     When I run `git kill`
 
 
   Scenario: result
     Then it runs the Git commands
-<<<<<<< HEAD
       | BRANCH          | COMMAND                                |
       | current-feature | git fetch --prune                      |
-      | current-feature | git add -A                             |
-      | current-feature | git commit -m 'WIP on current-feature' |
-      | current-feature | git checkout main                      |
+      |                 | git add -A                             |
+      |                 | git commit -m 'WIP on current-feature' |
+      |                 | git checkout main                      |
       | main            | git push origin :current-feature       |
-      | main            | git branch -D current-feature          |
-=======
-      | BRANCH       | COMMAND                             |
-      | dead-feature | git fetch --prune                   |
-      |              | git add -A                          |
-      |              | git commit -m 'WIP on dead-feature' |
-      |              | git checkout main                   |
-      | main         | git push origin :dead-feature       |
-      |              | git branch -D dead-feature          |
->>>>>>> 0d02f99e
+      |                 | git branch -D current-feature          |
     And I end up on the "main" branch
     And I don't have any uncommitted files
     And the existing branches are
@@ -55,35 +38,19 @@
   Scenario: undoing the kill
     When I run `git kill --undo`
     Then it runs the Git commands
-<<<<<<< HEAD
       | BRANCH          | COMMAND                                                        |
       | main            | git branch current-feature <%= sha 'WIP on current-feature' %> |
-      | main            | git push -u origin current-feature                             |
-      | main            | git checkout current-feature                                   |
+      |                 | git push -u origin current-feature                             |
+      |                 | git checkout current-feature                                   |
       | current-feature | git reset <%= sha 'current feature commit' %>                  |
-      | current-feature | git push -f origin current-feature                             |
+      |                 | git push -f origin current-feature                             |
     And I end up on the "current-feature" branch
-=======
-      | BRANCH       | COMMAND                                                  |
-      | main         | git branch dead-feature <%= sha 'WIP on dead-feature' %> |
-      |              | git push -u origin dead-feature                          |
-      |              | git checkout dead-feature                                |
-      | dead-feature | git reset <%= sha 'dead-end commit' %>                   |
-      |              | git push -f origin dead-feature                          |
-    And I end up on the "dead-feature" branch
->>>>>>> 0d02f99e
     And I again have an uncommitted file with name: "uncommitted" and content: "stuff"
     And the existing branches are
       | REPOSITORY | BRANCHES                             |
       | local      | main, current-feature, other-feature |
       | remote     | main, current-feature, other-feature |
     And I have the following commits
-<<<<<<< HEAD
       | BRANCH          | LOCATION         | MESSAGE                | FILE NAME            |
       | other-feature   | local and remote | other feature commit   | other_feature_file   |
-      | current-feature | local and remote | current feature commit | current_feature_file |
-=======
-      | BRANCH       | LOCATION         | MESSAGE         | FILE NAME        |
-      | dead-feature | local and remote | dead-end commit | unfortunate_file |
-      | feature      | local and remote | good commit     | good_file        |
->>>>>>> 0d02f99e
+      | current-feature | local and remote | current feature commit | current_feature_file |