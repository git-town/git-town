Feature: git kill: killing the current feature branch without a tracking branch (with open changes)

  As a developer currently working on a local feature branch that leads nowhere
  I want to be able to remove the current branch including all open changes
  So that my workspace doesn't contain irrelevant branches and my productivity remains high.


  Background:
    Given I have a feature branch named "other-feature"
    And I have a local feature branch named "current-feature"
    And the following commits exist in my repository
<<<<<<< HEAD
      | BRANCH          | LOCATION         | MESSAGE                | FILE NAME          |
      | other-feature   | local and remote | other feature commit   | other_feature_file |
      | current-feature | local            | current feature commit | unfortunate_file   |
    And I am on the "current-feature" branch
=======
      | BRANCH       | LOCATION         | MESSAGE         | FILE NAME        |
      | dead-feature | local            | dead-end commit | unfortunate_file |
      | feature      | local and remote | good commit     | good_file        |
    And I am on the "dead-feature" branch
>>>>>>> 0d02f99e
    And I have an uncommitted file with name: "uncommitted" and content: "stuff"
    When I run `git kill`


  Scenario: result
    Then it runs the Git commands
<<<<<<< HEAD
      | BRANCH          | COMMAND                                |
      | current-feature | git fetch --prune                      |
      | current-feature | git add -A                             |
      | current-feature | git commit -m 'WIP on current-feature' |
      | current-feature | git checkout main                      |
      | main            | git branch -D current-feature          |
=======
      | BRANCH       | COMMAND                             |
      | dead-feature | git fetch --prune                   |
      |              | git add -A                          |
      |              | git commit -m 'WIP on dead-feature' |
      |              | git checkout main                   |
      | main         | git branch -D dead-feature          |
>>>>>>> 0d02f99e
    And I end up on the "main" branch
    And the existing branches are
      | REPOSITORY | BRANCHES            |
      | local      | main, other-feature |
      | remote     | main, other-feature |
    And I have the following commits
      | BRANCH        | LOCATION         | MESSAGE              | FILE NAME          |
      | other-feature | local and remote | other feature commit | other_feature_file |


  Scenario: Undoing a kill of a local feature branch
    When I run `git kill --undo`
    Then it runs the Git commands
<<<<<<< HEAD
      | BRANCH          | COMMAND                                                        |
      | main            | git branch current-feature <%= sha 'WIP on current-feature' %> |
      | main            | git checkout current-feature                                   |
      | current-feature | git reset <%= sha 'current feature commit' %>                  |
    And I end up on the "current-feature" branch
=======
      | BRANCH       | COMMAND                                                  |
      | main         | git branch dead-feature <%= sha 'WIP on dead-feature' %> |
      |              | git checkout dead-feature                                |
      | dead-feature | git reset <%= sha 'dead-end commit' %>                   |
    And I end up on the "dead-feature" branch
>>>>>>> 0d02f99e
    And I still have an uncommitted file with name: "uncommitted" and content: "stuff"
    And the existing branches are
      | REPOSITORY | BRANCHES                             |
      | local      | main, current-feature, other-feature |
      | remote     | main, other-feature                  |
    And I have the following commits
<<<<<<< HEAD
      | BRANCH          | LOCATION         | MESSAGE                | FILE NAME          |
      | other-feature   | local and remote | other feature commit   | other_feature_file |
      | current-feature | local            | current feature commit | unfortunate_file   |
=======
      | BRANCH       | LOCATION         | MESSAGE         | FILE NAME        |
      | dead-feature | local            | dead-end commit | unfortunate_file |
      | feature      | local and remote | good commit     | good_file        |
>>>>>>> 0d02f99e
<|MERGE_RESOLUTION|>--- conflicted
+++ resolved
@@ -9,38 +9,22 @@
     Given I have a feature branch named "other-feature"
     And I have a local feature branch named "current-feature"
     And the following commits exist in my repository
-<<<<<<< HEAD
       | BRANCH          | LOCATION         | MESSAGE                | FILE NAME          |
       | other-feature   | local and remote | other feature commit   | other_feature_file |
       | current-feature | local            | current feature commit | unfortunate_file   |
     And I am on the "current-feature" branch
-=======
-      | BRANCH       | LOCATION         | MESSAGE         | FILE NAME        |
-      | dead-feature | local            | dead-end commit | unfortunate_file |
-      | feature      | local and remote | good commit     | good_file        |
-    And I am on the "dead-feature" branch
->>>>>>> 0d02f99e
     And I have an uncommitted file with name: "uncommitted" and content: "stuff"
     When I run `git kill`
 
 
   Scenario: result
     Then it runs the Git commands
-<<<<<<< HEAD
       | BRANCH          | COMMAND                                |
       | current-feature | git fetch --prune                      |
-      | current-feature | git add -A                             |
-      | current-feature | git commit -m 'WIP on current-feature' |
-      | current-feature | git checkout main                      |
+      |                 | git add -A                             |
+      |                 | git commit -m 'WIP on current-feature' |
+      |                 | git checkout main                      |
       | main            | git branch -D current-feature          |
-=======
-      | BRANCH       | COMMAND                             |
-      | dead-feature | git fetch --prune                   |
-      |              | git add -A                          |
-      |              | git commit -m 'WIP on dead-feature' |
-      |              | git checkout main                   |
-      | main         | git branch -D dead-feature          |
->>>>>>> 0d02f99e
     And I end up on the "main" branch
     And the existing branches are
       | REPOSITORY | BRANCHES            |
@@ -54,31 +38,17 @@
   Scenario: Undoing a kill of a local feature branch
     When I run `git kill --undo`
     Then it runs the Git commands
-<<<<<<< HEAD
       | BRANCH          | COMMAND                                                        |
       | main            | git branch current-feature <%= sha 'WIP on current-feature' %> |
-      | main            | git checkout current-feature                                   |
+      |                 | git checkout current-feature                                   |
       | current-feature | git reset <%= sha 'current feature commit' %>                  |
     And I end up on the "current-feature" branch
-=======
-      | BRANCH       | COMMAND                                                  |
-      | main         | git branch dead-feature <%= sha 'WIP on dead-feature' %> |
-      |              | git checkout dead-feature                                |
-      | dead-feature | git reset <%= sha 'dead-end commit' %>                   |
-    And I end up on the "dead-feature" branch
->>>>>>> 0d02f99e
     And I still have an uncommitted file with name: "uncommitted" and content: "stuff"
     And the existing branches are
       | REPOSITORY | BRANCHES                             |
       | local      | main, current-feature, other-feature |
       | remote     | main, other-feature                  |
     And I have the following commits
-<<<<<<< HEAD
       | BRANCH          | LOCATION         | MESSAGE                | FILE NAME          |
       | other-feature   | local and remote | other feature commit   | other_feature_file |
-      | current-feature | local            | current feature commit | unfortunate_file   |
-=======
-      | BRANCH       | LOCATION         | MESSAGE         | FILE NAME        |
-      | dead-feature | local            | dead-end commit | unfortunate_file |
-      | feature      | local and remote | good commit     | good_file        |
->>>>>>> 0d02f99e
+      | current-feature | local            | current feature commit | unfortunate_file   |