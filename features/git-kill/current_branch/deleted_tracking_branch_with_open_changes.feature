Feature: git kill: killing the current feature branch with a deleted tracking branch (with open changes)

  As a user killing the current feature branch whose remote branch has been deleted
  I want the command to succeed anyways
  So that killing branches is robust and reliable.


  Background:
<<<<<<< HEAD
    Given I have feature branches named "good-feature" and "orphaned-feature"
    And the following commits exist in my repository
      | BRANCH           | LOCATION         | MESSAGE         | FILE NAME        |
      | good-feature     | local and remote | good commit     | good_file        |
      | orphaned-feature | local and remote | orphaned commit | unfortunate_file |
    And the "orphaned-feature" branch gets deleted on the remote
    And I am on the "orphaned-feature" branch
=======
    Given I have feature branches named "feature" and "dead-feature"
    And the following commits exist in my repository
      | BRANCH       | LOCATION         | MESSAGE         | FILE NAME        |
      | feature      | local and remote | good commit     | good_file        |
      | dead-feature | local and remote | dead-end commit | unfortunate_file |
    And the "dead-feature" branch gets deleted on the remote
    And I am on the "dead-feature" branch
>>>>>>> e5f5ade3
    And I have an uncommitted file with name: "uncommitted" and content: "stuff"
    When I run `git kill`


  Scenario: result
    Then it runs the Git commands
      | BRANCH       | COMMAND                             |
      | dead-feature | git fetch --prune                   |
      | dead-feature | git add -A                          |
      | dead-feature | git commit -m 'WIP on dead-feature' |
      | dead-feature | git checkout main                   |
      | main         | git branch -D dead-feature          |
    And I end up on the "main" branch
    And I don't have any uncommitted files
    And the existing branches are
      | REPOSITORY | BRANCHES      |
      | local      | main, feature |
      | remote     | main, feature |
    And I have the following commits
      | branch  | location         | message     | files     |
      | feature | local and remote | good commit | good_file |


  Scenario: undoing the kill
    When I run `git kill --undo`
<<<<<<< HEAD
    Then I end up on the "orphaned-feature" branch
    And I again have an uncommitted file with name: "uncommitted" and content: "stuff"
    And the existing branches are
      | REPOSITORY | BRANCHES                             |
      | local      | main, orphaned-feature, good-feature |
      | remote     | main, good-feature                   |
    And I have the following commits
      | BRANCH           | LOCATION         | MESSAGE         | FILES            |
      | good-feature     | local and remote | good commit     | good_file        |
      | orphaned-feature | local            | orphaned commit | unfortunate_file |
=======
    Then it runs the Git commands
      | BRANCH       | COMMAND                                           |
      | main         | git branch dead-feature [SHA:WIP on dead-feature] |
      | main         | git checkout dead-feature                         |
      | dead-feature | git reset [SHA:dead-end commit]                   |
    And I end up on the "dead-feature" branch
    And I again have an uncommitted file with name: "uncommitted" and content: "stuff"
    And the existing branches are
      | REPOSITORY | BRANCHES                    |
      | local      | main, dead-feature, feature |
      | remote     | main, feature               |
    And I have the following commits
      | BRANCH       | LOCATION         | MESSAGE         | FILES            |
      | feature      | local and remote | good commit     | good_file        |
      | dead-feature | local            | dead-end commit | unfortunate_file |
>>>>>>> e5f5ade3
<|MERGE_RESOLUTION|>--- conflicted
+++ resolved
@@ -6,7 +6,6 @@
 
 
   Background:
-<<<<<<< HEAD
     Given I have feature branches named "good-feature" and "orphaned-feature"
     And the following commits exist in my repository
       | BRANCH           | LOCATION         | MESSAGE         | FILE NAME        |
@@ -14,15 +13,6 @@
       | orphaned-feature | local and remote | orphaned commit | unfortunate_file |
     And the "orphaned-feature" branch gets deleted on the remote
     And I am on the "orphaned-feature" branch
-=======
-    Given I have feature branches named "feature" and "dead-feature"
-    And the following commits exist in my repository
-      | BRANCH       | LOCATION         | MESSAGE         | FILE NAME        |
-      | feature      | local and remote | good commit     | good_file        |
-      | dead-feature | local and remote | dead-end commit | unfortunate_file |
-    And the "dead-feature" branch gets deleted on the remote
-    And I am on the "dead-feature" branch
->>>>>>> e5f5ade3
     And I have an uncommitted file with name: "uncommitted" and content: "stuff"
     When I run `git kill`
 
@@ -48,31 +38,18 @@
 
   Scenario: undoing the kill
     When I run `git kill --undo`
-<<<<<<< HEAD
-    Then I end up on the "orphaned-feature" branch
-    And I again have an uncommitted file with name: "uncommitted" and content: "stuff"
-    And the existing branches are
-      | REPOSITORY | BRANCHES                             |
-      | local      | main, orphaned-feature, good-feature |
-      | remote     | main, good-feature                   |
-    And I have the following commits
-      | BRANCH           | LOCATION         | MESSAGE         | FILES            |
-      | good-feature     | local and remote | good commit     | good_file        |
-      | orphaned-feature | local            | orphaned commit | unfortunate_file |
-=======
     Then it runs the Git commands
       | BRANCH       | COMMAND                                           |
       | main         | git branch dead-feature [SHA:WIP on dead-feature] |
       | main         | git checkout dead-feature                         |
       | dead-feature | git reset [SHA:dead-end commit]                   |
-    And I end up on the "dead-feature" branch
+    Then I end up on the "orphaned-feature" branch
     And I again have an uncommitted file with name: "uncommitted" and content: "stuff"
     And the existing branches are
       | REPOSITORY | BRANCHES                    |
-      | local      | main, dead-feature, feature |
-      | remote     | main, feature               |
+      | local      | main, orphaned-feature, good-feature |
+      | remote     | main, good-feature                   |
     And I have the following commits
       | BRANCH       | LOCATION         | MESSAGE         | FILES            |
-      | feature      | local and remote | good commit     | good_file        |
-      | dead-feature | local            | dead-end commit | unfortunate_file |
->>>>>>> e5f5ade3
+      | good-feature     | local and remote | good commit     | good_file        |
+      | orphaned-feature | local            | orphaned commit | unfortunate_file |