Feature: git sync: resolving conflicts between the main branch and its tracking branch when syncing the current feature branch (with open changes)

  As a developer syncing a feature branch when there are conflicts between the local and remote main branches
  I want to be given the choice to resolve the conflicts or abort
  So that I can finish the operation as planned or postpone it to a better time.


  Background:
    Given I have a feature branch named "feature"
    And the following commits exist in my repository
      | BRANCH | LOCATION | MESSAGE                   | FILE NAME        | FILE CONTENT               |
      | main   | local    | conflicting local commit  | conflicting_file | local conflicting content  |
      |        | remote   | conflicting remote commit | conflicting_file | remote conflicting content |
    And I am on the "feature" branch
    And I have an uncommitted file
    When I run `git sync`


  Scenario: result
    Then it runs the Git commands
      | BRANCH  | COMMAND                |
      | feature | git fetch --prune      |
      |         | git stash -u           |
      |         | git checkout main      |
      | main    | git rebase origin/main |
    And I get the error
      """
      To abort, run "git sync --abort".
      To continue after you have resolved the conflicts, run "git sync --continue".
      """
    And my repo has a rebase in progress
<<<<<<< HEAD
    And my uncommitted file "uncommitted" is still stashed away
=======
    And I don't have my uncommitted file
>>>>>>> 06c218eb


  Scenario: aborting
    When I run `git sync --abort`
    Then it runs the Git commands
      | BRANCH  | COMMAND              |
      | main    | git rebase --abort   |
      |         | git checkout feature |
      | feature | git stash pop        |
    And I am still on the "feature" branch
    And I still have my uncommitted file
    And there is no rebase in progress
    And I am left with my original commits


  Scenario: continuing without resolving the conflicts
    When I run `git sync --continue`
    Then I get the error "You must resolve the conflicts before continuing the git sync"
    And my repo still has a rebase in progress
<<<<<<< HEAD
    And my uncommitted file "uncommitted" is still stashed away
=======
    And I don't have my uncommitted file
>>>>>>> 06c218eb


  Scenario: continuing after resolving the conflicts
    Given I resolve the conflict in "conflicting_file"
    When I run `git sync --continue`
    Then it runs the Git commands
      | BRANCH  | COMMAND                            |
      | main    | git rebase --continue              |
      |         | git push                           |
      |         | git checkout feature               |
      | feature | git merge --no-edit origin/feature |
      |         | git merge --no-edit main           |
      |         | git push                           |
      |         | git stash pop                      |
    And I am still on the "feature" branch
    And I still have my uncommitted file
    And now I have the following commits
      | BRANCH  | LOCATION         | MESSAGE                   | FILE NAME        |
      | main    | local and remote | conflicting remote commit | conflicting_file |
      |         |                  | conflicting local commit  | conflicting_file |
      | feature | local and remote | conflicting remote commit | conflicting_file |
      |         |                  | conflicting local commit  | conflicting_file |
    And now I have the following committed files
      | BRANCH  | NAME             | CONTENT          |
      | main    | conflicting_file | resolved content |
      | feature | conflicting_file | resolved content |


  Scenario: continuing after resolving the conflicts and continuing the rebase
    Given I resolve the conflict in "conflicting_file"
    When I run `git rebase --continue; git sync --continue`
    Then it runs the Git commands
      | BRANCH  | COMMAND                            |
      | main    | git push                           |
      |         | git checkout feature               |
      | feature | git merge --no-edit origin/feature |
      |         | git merge --no-edit main           |
      |         | git push                           |
      |         | git stash pop                      |
    And I am still on the "feature" branch
    And I still have my uncommitted file
    And now I have the following commits
      | BRANCH  | LOCATION         | MESSAGE                   | FILE NAME        |
      | main    | local and remote | conflicting remote commit | conflicting_file |
      |         |                  | conflicting local commit  | conflicting_file |
      | feature | local and remote | conflicting remote commit | conflicting_file |
      |         |                  | conflicting local commit  | conflicting_file |
    And now I have the following committed files
      | BRANCH  | NAME             | CONTENT          |
      | main    | conflicting_file | resolved content |
      | feature | conflicting_file | resolved content |<|MERGE_RESOLUTION|>--- conflicted
+++ resolved
@@ -29,11 +29,7 @@
       To continue after you have resolved the conflicts, run "git sync --continue".
       """
     And my repo has a rebase in progress
-<<<<<<< HEAD
-    And my uncommitted file "uncommitted" is still stashed away
-=======
-    And I don't have my uncommitted file
->>>>>>> 06c218eb
+    And my uncommitted file is still stashed away
 
 
   Scenario: aborting
@@ -53,11 +49,7 @@
     When I run `git sync --continue`
     Then I get the error "You must resolve the conflicts before continuing the git sync"
     And my repo still has a rebase in progress
-<<<<<<< HEAD
-    And my uncommitted file "uncommitted" is still stashed away
-=======
-    And I don't have my uncommitted file
->>>>>>> 06c218eb
+    And my uncommitted file is still stashed away
 
 
   Scenario: continuing after resolving the conflicts
