Feature: Git Sync: handling merge conflicts between feature and main branch when syncing a feature branch without open changes


  Background:
    Given I am on the "feature" branch
    And the following commits exist in my repository
      | BRANCH  | LOCATION | MESSAGE                   | FILE NAME        | FILE CONTENT    |
      | main    | local    | conflicting main commit   | conflicting_file | main content    |
      | feature | local    | conflicting local commit  | conflicting_file | feature content |
    And I run `git sync` while allowing errors


  Scenario: result
    Then I am still on the "feature" branch
    And my repo has a merge in progress


  Scenario: aborting
    When I run `git sync --abort`
    Then I am still on the "feature" branch
    And there is no merge in progress
    And there are no abort and continue scripts for "git sync"
    And I still have the following commits
      | BRANCH  | LOCATION         | MESSAGE                  | FILES            |
      | main    | local and remote | conflicting main commit  | conflicting_file |
      | feature | local            | conflicting local commit | conflicting_file |
    And I still have the following committed files
      | BRANCH  | FILES            | CONTENT         |
      | main    | conflicting_file | main content    |
      | feature | conflicting_file | feature content |


  Scenario: continuing without resolving conflicts
    When I run `git sync --continue` while allowing errors
    Then I get the error "You must resolve the conflicts before continuing the git sync"
    And I am still on the "feature" branch
    And my repo still has a merge in progress


  Scenario Outline: continuing after resolving conflicts
    Given I resolve the conflict in "conflicting_file"
    When I run `<command>`
    Then I am still on the "feature" branch
    And there are no abort and continue scripts for "git sync"
    And I still have the following commits
      | BRANCH  | LOCATION         | MESSAGE                          | FILES            |
      | main    | local and remote | conflicting main commit          | conflicting_file |
      | feature | local and remote | Merge branch 'main' into feature |                  |
      |         |                  | conflicting main commit          | conflicting_file |
      |         |                  | conflicting local commit         | conflicting_file |
    And I still have the following committed files
      | BRANCH  | FILES            | CONTENT          |
      | main    | conflicting_file | main content     |
      | feature | conflicting_file | resolved content |

<<<<<<< HEAD

  Scenario: continuing after resolving conflicts and committing
    Given I resolve the conflict in "conflicting_file"
    And I run `git commit --no-edit`
    And I run `git sync --continue`
    Then I am still on the "feature" branch
    And there are no abort and continue scripts for "git sync"
    And I still have the following commits
      | BRANCH  | LOCATION         | MESSAGE                          | FILES            |
      | main    | local and remote | conflicting main commit          | conflicting_file |
      | feature | local and remote | Merge branch 'main' into feature |                  |
      |         |                  | conflicting main commit          | conflicting_file |
      |         |                  | conflicting local commit         | conflicting_file |
    And I still have the following committed files
      | BRANCH  | FILES            | CONTENT          |
      | main    | conflicting_file | main content     |
      | feature | conflicting_file | resolved content |
=======
    Examples:
      | command                                   |
      | git sync --continue                       |
      | git commit --no-edit; git sync --continue |
>>>>>>> 1293de79
<|MERGE_RESOLUTION|>--- conflicted
+++ resolved
@@ -13,13 +13,14 @@
   Scenario: result
     Then I am still on the "feature" branch
     And my repo has a merge in progress
+    And there are abort and continue scripts for "git sync"
 
 
   Scenario: aborting
     When I run `git sync --abort`
     Then I am still on the "feature" branch
     And there is no merge in progress
-    And there are no abort and continue scripts for "git sync"
+    And there are no abort and continue scripts for "git sync" anymore
     And I still have the following commits
       | BRANCH  | LOCATION         | MESSAGE                  | FILES            |
       | main    | local and remote | conflicting main commit  | conflicting_file |
@@ -41,7 +42,7 @@
     Given I resolve the conflict in "conflicting_file"
     When I run `<command>`
     Then I am still on the "feature" branch
-    And there are no abort and continue scripts for "git sync"
+    And there are no abort and continue scripts for "git sync" anymore
     And I still have the following commits
       | BRANCH  | LOCATION         | MESSAGE                          | FILES            |
       | main    | local and remote | conflicting main commit          | conflicting_file |
@@ -53,27 +54,7 @@
       | main    | conflicting_file | main content     |
       | feature | conflicting_file | resolved content |
 
-<<<<<<< HEAD
-
-  Scenario: continuing after resolving conflicts and committing
-    Given I resolve the conflict in "conflicting_file"
-    And I run `git commit --no-edit`
-    And I run `git sync --continue`
-    Then I am still on the "feature" branch
-    And there are no abort and continue scripts for "git sync"
-    And I still have the following commits
-      | BRANCH  | LOCATION         | MESSAGE                          | FILES            |
-      | main    | local and remote | conflicting main commit          | conflicting_file |
-      | feature | local and remote | Merge branch 'main' into feature |                  |
-      |         |                  | conflicting main commit          | conflicting_file |
-      |         |                  | conflicting local commit         | conflicting_file |
-    And I still have the following committed files
-      | BRANCH  | FILES            | CONTENT          |
-      | main    | conflicting_file | main content     |
-      | feature | conflicting_file | resolved content |
-=======
     Examples:
       | command                                   |
       | git sync --continue                       |
-      | git commit --no-edit; git sync --continue |
->>>>>>> 1293de79
+      | git commit --no-edit; git sync --continue |