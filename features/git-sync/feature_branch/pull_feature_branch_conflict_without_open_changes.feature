--- conflicted
+++ resolved
@@ -50,24 +50,7 @@
       | BRANCH  | FILES              | CONTENT          |
       | feature | conflicting_file   | resolved content |
 
-<<<<<<< HEAD
-  Scenario: continuing after resolving conflicts and committing
-    Given I resolve the conflict in "conflicting_file"
-    And I run `git commit --no-edit`
-    When I run `git sync --continue`
-    Then I am still on the "feature" branch
-    And there are no abort and continue scripts for "git sync"
-    And now I have the following commits
-      | BRANCH  | LOCATION         | MESSAGE                                                    | FILES            |
-      | feature | local and remote | Merge remote-tracking branch 'origin/feature' into feature |                  |
-      |         |                  | remote conflicting commit                                  | conflicting_file |
-      |         |                  | local conflicting commit                                   | conflicting_file |
-    And now I have the following committed files
-      | BRANCH  | FILES              | CONTENT            |
-      | feature | conflicting_file   | resolved content   |
-=======
     Examples:
       | command                                   |
       | git sync --continue                       |
-      | git commit --no-edit; git sync --continue |
->>>>>>> 1293de79
+      | git commit --no-edit; git sync --continue |