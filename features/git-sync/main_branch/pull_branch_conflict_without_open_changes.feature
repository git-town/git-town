--- conflicted
+++ resolved
@@ -47,24 +47,7 @@
       | BRANCH | FILES            | CONTENT          |
       | main   | conflicting_file | resolved content |
 
-<<<<<<< HEAD
-
-  Scenario: continuing after resolving conflicts and continuing the rebase
-    Given I resolve the conflict in "conflicting_file"
-    And I run `git rebase --continue`
-    When I run `git sync --continue`
-    Then I am still on the "main" branch
-    And there are no abort and continue scripts for "git sync"
-    And now I have the following commits
-      | BRANCH | LOCATION         | MESSAGE                   | FILES            |
-      | main   | local and remote | conflicting remote commit | conflicting_file |
-      |        |                  | conflicting local commit  | conflicting_file |
-    And now I have the following committed files
-      | BRANCH | FILES            | CONTENT          |
-      | main   | conflicting_file | resolved content |
-=======
     Examples:
       | command                                    |
       | git sync --continue                        |
-      | git rebase --continue; git sync --continue |
->>>>>>> 1293de79
+      | git rebase --continue; git sync --continue |