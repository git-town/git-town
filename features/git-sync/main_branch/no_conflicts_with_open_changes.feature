Feature: git sync: syncing the main branch (with open changes)

<<<<<<< HEAD
  As a developer syncing the main branch
  I want to be able update my ongoing work to include the latest finished features from the rest of the team
  So that our collaboration remains effective.


=======
>>>>>>> 494c1dab
  Background:
    Given I am on the "main" branch
    And the following commits exist in my repository
      | LOCATION | MESSAGE       | FILE NAME   |
      | local    | local commit  | local_file  |
      | remote   | remote commit | remote_file |
    And I have an uncommitted file with name: "uncommitted" and content: "stuff"
    When I run `git sync`


  Scenario: result
    Then it runs the Git commands
      | BRANCH | COMMAND                |
      | main   | git stash -u           |
      | main   | git fetch --prune      |
      | main   | git rebase origin/main |
      | main   | git push               |
      | main   | git push --tags        |
      | main   | git stash pop          |
    And I am still on the "main" branch
    And I still have an uncommitted file with name: "uncommitted" and content: "stuff"
    And all branches are now synchronized
    And I have the following commits
      | BRANCH | LOCATION         | MESSAGE       | FILES       |
      | main   | local and remote | local commit  | local_file  |
      |        |                  | remote commit | remote_file |
    And now I have the following committed files
      | BRANCH | FILES       |
      | main   | local_file  |
      | main   | remote_file |<|MERGE_RESOLUTION|>--- conflicted
+++ resolved
@@ -1,13 +1,10 @@
 Feature: git sync: syncing the main branch (with open changes)
 
-<<<<<<< HEAD
   As a developer syncing the main branch
   I want to be able update my ongoing work to include the latest finished features from the rest of the team
   So that our collaboration remains effective.
 
 
-=======
->>>>>>> 494c1dab
   Background:
     Given I am on the "main" branch
     And the following commits exist in my repository
