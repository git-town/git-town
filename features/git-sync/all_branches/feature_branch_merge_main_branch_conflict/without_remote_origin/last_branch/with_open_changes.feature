Feature: git sync --all: handling merge conflicts between feature branch and main branch (with open changes and without remote repo)

  Background:
    Given my repo does not have a remote origin
    And I have local feature branches named "feature1" and "feature2"
    And the following commits exist in my repository
      | BRANCH   | LOCATION | MESSAGE         | FILE NAME        | FILE CONTENT     |
      | main     | local    | main commit     | conflicting_file | main content     |
      | feature1 | local    | feature1 commit | feature1_file    | feature1 content |
      | feature2 | local    | feature2 commit | conflicting_file | feature2 content |
    And I am on the "main" branch
    And I have an uncommitted file
    When I run `git sync --all`


  Scenario: result
    Then it runs the Git commands
      | BRANCH   | COMMAND                  |
      | main     | git stash -u             |
      |          | git checkout feature1    |
      | feature1 | git merge --no-edit main |
      |          | git checkout feature2    |
      | feature2 | git merge --no-edit main |
    And I get the error
      """
      To abort, run "git sync --abort".
      To continue after you have resolved the conflicts, run "git sync --continue".
      To skip the sync of the 'feature2' branch, run "git sync --skip".
      """
    And I end up on the "feature2" branch
<<<<<<< HEAD
    And my uncommitted file "uncommitted" is still stashed away
=======
    And I don't have my uncommitted file
>>>>>>> 06c218eb
    And my repo has a merge in progress


  Scenario: aborting
    When I run `git sync --abort`
    Then it runs the Git commands
      | BRANCH   | COMMAND                                       |
      | feature2 | git merge --abort                             |
      |          | git checkout feature1                         |
      | feature1 | git reset --hard <%= sha 'feature1 commit' %> |
      |          | git checkout main                             |
      | main     | git stash pop                                 |
    And I end up on the "main" branch
    And I again have my uncommitted file
    And I am left with my original commits


  Scenario: skipping
    When I run `git sync --skip`
    Then it runs the Git commands
      | BRANCH   | COMMAND           |
      | feature2 | git merge --abort |
      |          | git checkout main |
      | main     | git stash pop     |
    And I end up on the "main" branch
    And I again have my uncommitted file
    And I have the following commits
      | BRANCH   | LOCATION | MESSAGE                           | FILE NAME        |
      | main     | local    | main commit                       | conflicting_file |
      | feature1 | local    | feature1 commit                   | feature1_file    |
      |          |          | main commit                       | conflicting_file |
      |          |          | Merge branch 'main' into feature1 |                  |
      | feature2 | local    | feature2 commit                   | conflicting_file |
    And now I have the following committed files
      | BRANCH   | NAME             | CONTENT          |
      | main     | conflicting_file | main content     |
      | feature1 | conflicting_file | main content     |
      | feature1 | feature1_file    | feature1 content |
      | feature2 | conflicting_file | feature2 content |


  Scenario: continuing without resolving the conflicts
    When I run `git sync --continue`
    Then it runs no Git commands
    And I get the error "You must resolve the conflicts before continuing the git sync"
    And I am still on the "feature2" branch
<<<<<<< HEAD
    And my uncommitted file "uncommitted" is still stashed away
=======
    And I don't have my uncommitted file
>>>>>>> 06c218eb
    And my repo still has a merge in progress


  Scenario: continuing after resolving the conflicts
    Given I resolve the conflict in "conflicting_file"
    And I run `git sync --continue`
    Then it runs the Git commands
      | BRANCH   | COMMAND              |
      | feature2 | git commit --no-edit |
      |          | git checkout main    |
      | main     | git stash pop        |
    And I end up on the "main" branch
    And I again have my uncommitted file
    And I have the following commits
      | BRANCH   | LOCATION | MESSAGE                           | FILE NAME        |
      | main     | local    | main commit                       | conflicting_file |
      | feature1 | local    | feature1 commit                   | feature1_file    |
      |          |          | main commit                       | conflicting_file |
      |          |          | Merge branch 'main' into feature1 |                  |
      | feature2 | local    | feature2 commit                   | conflicting_file |
      |          |          | main commit                       | conflicting_file |
      |          |          | Merge branch 'main' into feature2 |                  |
    And now I have the following committed files
      | BRANCH   | NAME             | CONTENT          |
      | main     | conflicting_file | main content     |
      | feature1 | conflicting_file | main content     |
      | feature1 | feature1_file    | feature1 content |
      | feature2 | conflicting_file | resolved content |



  Scenario: continuing after resolving the conflicts and committing
    Given I resolve the conflict in "conflicting_file"
    And I run `git commit --no-edit; git sync --continue`
    Then it runs the Git commands
      | BRANCH   | COMMAND           |
      | feature2 | git checkout main |
      | main     | git stash pop     |
    And I end up on the "main" branch
    And I again have my uncommitted file
    And I have the following commits
      | BRANCH   | LOCATION | MESSAGE                           | FILE NAME        |
      | main     | local    | main commit                       | conflicting_file |
      | feature1 | local    | feature1 commit                   | feature1_file    |
      |          |          | main commit                       | conflicting_file |
      |          |          | Merge branch 'main' into feature1 |                  |
      | feature2 | local    | feature2 commit                   | conflicting_file |
      |          |          | main commit                       | conflicting_file |
      |          |          | Merge branch 'main' into feature2 |                  |
    And now I have the following committed files
      | BRANCH   | NAME             | CONTENT          |
      | main     | conflicting_file | main content     |
      | feature1 | conflicting_file | main content     |
      | feature1 | feature1_file    | feature1 content |
      | feature2 | conflicting_file | resolved content |<|MERGE_RESOLUTION|>--- conflicted
+++ resolved
@@ -28,11 +28,7 @@
       To skip the sync of the 'feature2' branch, run "git sync --skip".
       """
     And I end up on the "feature2" branch
-<<<<<<< HEAD
-    And my uncommitted file "uncommitted" is still stashed away
-=======
-    And I don't have my uncommitted file
->>>>>>> 06c218eb
+    And my uncommitted file is still stashed away
     And my repo has a merge in progress
 
 
@@ -79,11 +75,7 @@
     Then it runs no Git commands
     And I get the error "You must resolve the conflicts before continuing the git sync"
     And I am still on the "feature2" branch
-<<<<<<< HEAD
-    And my uncommitted file "uncommitted" is still stashed away
-=======
-    And I don't have my uncommitted file
->>>>>>> 06c218eb
+    And my uncommitted file is still stashed away
     And my repo still has a merge in progress
 
 
