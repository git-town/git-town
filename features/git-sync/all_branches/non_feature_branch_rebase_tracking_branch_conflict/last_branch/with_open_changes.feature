Feature: git sync --all: handling rebase conflicts between non-feature branch and its tracking branch with open changes

  Background:
    Given I have branches named "production" and "qa"
    And my non-feature branches are configured as "production" and "qa"
    And the following commits exist in my repository
      | BRANCH     | LOCATION         | MESSAGE           | FILE NAME        | FILE CONTENT       |
      | main       | remote           | main commit       | main_file        | main content       |
      | production | local and remote | production commit | production_file  | production content |
      | qa         | local            | qa local commit   | conflicting_file | qa local content   |
      |            | remote           | qa remote commit  | conflicting_file | qa remote content  |
    And I am on the "main" branch
    And I have an uncommitted file
    When I run `git sync --all`


  Scenario: result
    Then it runs the Git commands
      | BRANCH     | COMMAND                      |
      | main       | git fetch --prune            |
      |            | git stash -u                 |
      |            | git rebase origin/main       |
      |            | git checkout production      |
      | production | git rebase origin/production |
      |            | git checkout qa              |
      | qa         | git rebase origin/qa         |
    And I get the error
      """
      To abort, run "git sync --abort".
      To continue after you have resolved the conflicts, run "git sync --continue".
      To skip the sync of the 'qa' branch, run "git sync --skip".
      """
<<<<<<< HEAD
    And my uncommitted file "uncommitted" is still stashed away
=======
    And I don't have my uncommitted file
>>>>>>> 06c218eb
    And my repo has a rebase in progress


  Scenario: aborting
    When I run `git sync --abort`
    Then it runs the Git commands
      | BRANCH     | COMMAND                 |
      | qa         | git rebase --abort      |
      |            | git checkout production |
      | production | git checkout main       |
      | main       | git stash pop           |
    And I end up on the "main" branch
    And I again have my uncommitted file
    And I have the following commits
      | BRANCH     | LOCATION         | MESSAGE           | FILE NAME        |
      | main       | local and remote | main commit       | main_file        |
      | production | local and remote | production commit | production_file  |
      | qa         | local            | qa local commit   | conflicting_file |
      |            | remote           | qa remote commit  | conflicting_file |


  Scenario: skipping
    When I run `git sync --skip`
    Then it runs the Git commands
      | BRANCH | COMMAND            |
      | qa     | git rebase --abort |
      |        | git checkout main  |
      | main   | git stash pop      |
    And I end up on the "main" branch
    And I again have my uncommitted file
    And I have the following commits
      | BRANCH     | LOCATION         | MESSAGE           | FILE NAME        |
      | main       | local and remote | main commit       | main_file        |
      | production | local and remote | production commit | production_file  |
      | qa         | local            | qa local commit   | conflicting_file |
      |            | remote           | qa remote commit  | conflicting_file |


  Scenario: continuing without resolving the conflicts
    When I run `git sync --continue`
    Then it runs no Git commands
    And I get the error "You must resolve the conflicts before continuing the git sync"
<<<<<<< HEAD
    And my uncommitted file "uncommitted" is still stashed away
=======
    And I don't have my uncommitted file
>>>>>>> 06c218eb
    And my repo still has a rebase in progress


  Scenario: continuing after resolving the conflicts
    Given I resolve the conflict in "conflicting_file"
    And I run `git sync --continue`
    Then it runs the Git commands
      | BRANCH | COMMAND               |
      | qa     | git rebase --continue |
      |        | git push              |
      |        | git checkout main     |
      | main   | git stash pop         |
    And I end up on the "main" branch
    And I again have my uncommitted file
    And I have the following commits
      | BRANCH     | LOCATION         | MESSAGE           | FILE NAME        |
      | main       | local and remote | main commit       | main_file        |
      | production | local and remote | production commit | production_file  |
      | qa         | local and remote | qa remote commit  | conflicting_file |
      |            |                  | qa local commit   | conflicting_file |


  Scenario: continuing after resolving the conflicts and continuing the rebase
    Given I resolve the conflict in "conflicting_file"
    And I run `git rebase --continue; git sync --continue`
    Then it runs the Git commands
      | BRANCH | COMMAND           |
      | qa     | git push          |
      |        | git checkout main |
      | main   | git stash pop     |
    And I end up on the "main" branch
    And I again have my uncommitted file
    And I have the following commits
      | BRANCH     | LOCATION         | MESSAGE           | FILE NAME        |
      | main       | local and remote | main commit       | main_file        |
      | production | local and remote | production commit | production_file  |
      | qa         | local and remote | qa remote commit  | conflicting_file |
      |            |                  | qa local commit   | conflicting_file |<|MERGE_RESOLUTION|>--- conflicted
+++ resolved
@@ -30,11 +30,7 @@
       To continue after you have resolved the conflicts, run "git sync --continue".
       To skip the sync of the 'qa' branch, run "git sync --skip".
       """
-<<<<<<< HEAD
-    And my uncommitted file "uncommitted" is still stashed away
-=======
-    And I don't have my uncommitted file
->>>>>>> 06c218eb
+    And my uncommitted file is still stashed away
     And my repo has a rebase in progress
 
 
@@ -77,11 +73,7 @@
     When I run `git sync --continue`
     Then it runs no Git commands
     And I get the error "You must resolve the conflicts before continuing the git sync"
-<<<<<<< HEAD
-    And my uncommitted file "uncommitted" is still stashed away
-=======
-    And I don't have my uncommitted file
->>>>>>> 06c218eb
+    And my uncommitted file is still stashed away
     And my repo still has a rebase in progress
 
 
