@skipWindows
Feature: merge conflict

  Background:
    Given a Git repo with origin
    And the branches
      | NAME    | TYPE    | PARENT | LOCATIONS |
      | feature | feature | main   | local     |
    And the current branch is "feature"
    And the commits
      | BRANCH  | LOCATION      | MESSAGE        | FILE NAME        | FILE CONTENT    |
      | main    | local, origin | main commit    | conflicting_file | main content    |
      | feature | local         | feature commit | conflicting_file | feature content |
    And tool "open" is installed
    And the origin is "git@github.com:git-town/git-town.git"
    And a proposal for this branch does not exists
    When I run "git-town propose"

  Scenario: result
    Then Git Town runs the commands
      | BRANCH  | COMMAND                            |
      | feature | git fetch --prune --tags           |
      | (none)  | Looking for proposal online ... ok |
      | feature | git merge --no-edit --ff main      |
    And Git Town prints the error:
      """
      CONFLICT (add/add): Merge conflict in conflicting_file
      """
    And Git Town prints the error:
      """
      To continue after having resolved conflicts, run "git town continue".
      To go back to where you started, run "git town undo".
      """
    And the current branch is still "feature"
    And a merge is now in progress

  Scenario: undo
    When I run "git-town undo"
    Then Git Town runs the commands
      | BRANCH  | COMMAND           |
      | feature | git merge --abort |
    And the current branch is still "feature"
    And no merge is in progress
    And the initial commits exist now

  Scenario: continue with unresolved conflict
    When I run "git-town continue"
    Then Git Town runs no commands
    And Git Town prints the error:
      """
      you must resolve the conflicts before continuing
      """
    And the current branch is still "feature"
    And a merge is now in progress

  Scenario: resolve and continue
    Given I resolve the conflict in "conflicting_file"
    When I run "git-town continue"
    Then Git Town runs the commands
      | BRANCH  | COMMAND                                                            |
      | feature | git commit --no-edit                                               |
      |         | git push -u origin feature                                         |
<<<<<<< HEAD
      | <none>  | open https://github.com/git-town/git-town/compare/feature?expand=1 |
=======
      | (none)  | open https://github.com/git-town/git-town/compare/feature?expand=1 |
    And "open" launches a new proposal with this url in my browser:
      """
      https://github.com/git-town/git-town/compare/feature?expand=1
      """
>>>>>>> 0cf885e7
    And the current branch is still "feature"
    And these commits exist now
      | BRANCH  | LOCATION      | MESSAGE                          |
      | main    | local, origin | main commit                      |
      | feature | local, origin | feature commit                   |
      |         |               | Merge branch 'main' into feature |
    And these committed files exist now
      | BRANCH  | NAME             | CONTENT          |
      | main    | conflicting_file | main content     |
      | feature | conflicting_file | resolved content |

  Scenario: resolve, commit, and continue
    Given I resolve the conflict in "conflicting_file"
    When I run "git commit --no-edit"
    And I run "git-town continue"
    Then Git Town runs the commands
      | BRANCH  | COMMAND                                                            |
      | feature | git push -u origin feature                                         |
<<<<<<< HEAD
      | <none>  | open https://github.com/git-town/git-town/compare/feature?expand=1 |
=======
      | (none)  | open https://github.com/git-town/git-town/compare/feature?expand=1 |
    And "open" launches a new proposal with this url in my browser:
      """
      https://github.com/git-town/git-town/compare/feature?expand=1
      """
>>>>>>> 0cf885e7
    And the current branch is still "feature"<|MERGE_RESOLUTION|>--- conflicted
+++ resolved
@@ -60,15 +60,7 @@
       | BRANCH  | COMMAND                                                            |
       | feature | git commit --no-edit                                               |
       |         | git push -u origin feature                                         |
-<<<<<<< HEAD
-      | <none>  | open https://github.com/git-town/git-town/compare/feature?expand=1 |
-=======
       | (none)  | open https://github.com/git-town/git-town/compare/feature?expand=1 |
-    And "open" launches a new proposal with this url in my browser:
-      """
-      https://github.com/git-town/git-town/compare/feature?expand=1
-      """
->>>>>>> 0cf885e7
     And the current branch is still "feature"
     And these commits exist now
       | BRANCH  | LOCATION      | MESSAGE                          |
@@ -87,13 +79,5 @@
     Then Git Town runs the commands
       | BRANCH  | COMMAND                                                            |
       | feature | git push -u origin feature                                         |
-<<<<<<< HEAD
-      | <none>  | open https://github.com/git-town/git-town/compare/feature?expand=1 |
-=======
       | (none)  | open https://github.com/git-town/git-town/compare/feature?expand=1 |
-    And "open" launches a new proposal with this url in my browser:
-      """
-      https://github.com/git-town/git-town/compare/feature?expand=1
-      """
->>>>>>> 0cf885e7
     And the current branch is still "feature"