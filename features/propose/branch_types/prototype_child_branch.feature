@skipWindows
Feature: Create proposals for prototype branches

  Background:
    Given a Git repo with origin
    And the branches
      | NAME      | TYPE      | PARENT | LOCATIONS |
      | parent    | feature   | main   | local     |
      | prototype | prototype | parent | local     |
    And the current branch is "prototype"
    And tool "open" is installed
    And the origin is "git@github.com:git-town/git-town.git"
    And a proposal for this branch does not exist
    When I run "git-town propose"

  Scenario: result
    Then Git Town runs the commands
      | BRANCH    | COMMAND                                                                       |
      | prototype | git fetch --prune --tags                                                      |
      | (none)    | Looking for proposal online ... ok                                            |
      | prototype | git checkout parent                                                           |
      | parent    | git merge --no-edit --ff main                                                 |
      |           | git push -u origin parent                                                     |
      |           | git checkout prototype                                                        |
      | prototype | git merge --no-edit --ff parent                                               |
      |           | git push -u origin prototype                                                  |
<<<<<<< HEAD
      | <none>    | open https://github.com/git-town/git-town/compare/parent...prototype?expand=1 |
=======
      | (none)    | open https://github.com/git-town/git-town/compare/parent...prototype?expand=1 |
    And "open" launches a new proposal with this url in my browser:
      """
      https://github.com/git-town/git-town/compare/parent...prototype?expand=1
      """
>>>>>>> 0cf885e7
    And Git Town prints:
      """
      branch "prototype" is no longer a prototype branch
      """
    And there are now no prototype branches<|MERGE_RESOLUTION|>--- conflicted
+++ resolved
@@ -24,15 +24,7 @@
       |           | git checkout prototype                                                        |
       | prototype | git merge --no-edit --ff parent                                               |
       |           | git push -u origin prototype                                                  |
-<<<<<<< HEAD
-      | <none>    | open https://github.com/git-town/git-town/compare/parent...prototype?expand=1 |
-=======
       | (none)    | open https://github.com/git-town/git-town/compare/parent...prototype?expand=1 |
-    And "open" launches a new proposal with this url in my browser:
-      """
-      https://github.com/git-town/git-town/compare/parent...prototype?expand=1
-      """
->>>>>>> 0cf885e7
     And Git Town prints:
       """
       branch "prototype" is no longer a prototype branch
