Feature: git town-ship: errors when trying to ship a perennial branch

<<<<<<< HEAD
=======
  (see ../current_branch/on_perennial_branch.feature)
>>>>>>> 9cc7c0de

  Background:
    Given my repo has the perennial branches "qa" and "production"
    And I am on the "main" branch
    And my workspace has an uncommitted file
    When I run "git-town ship production"

  Scenario: result
    Then it runs the commands
      | BRANCH | COMMAND                  |
      | main   | git fetch --prune --tags |
    And it prints the error:
      """
      the branch "production" is not a feature branch. Only feature branches can be shipped
      """
    And I am still on the "main" branch
    And my workspace still contains my uncommitted file<|MERGE_RESOLUTION|>--- conflicted
+++ resolved
@@ -1,9 +1,5 @@
 Feature: git town-ship: errors when trying to ship a perennial branch
 
-<<<<<<< HEAD
-=======
-  (see ../current_branch/on_perennial_branch.feature)
->>>>>>> 9cc7c0de
 
   Background:
     Given my repo has the perennial branches "qa" and "production"
