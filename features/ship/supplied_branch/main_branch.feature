--- conflicted
+++ resolved
@@ -1,9 +1,5 @@
 Feature: git town-ship: errors when trying to ship the main branch
 
-<<<<<<< HEAD
-=======
-  (see ../current_branch/on_main_branch.feature)
->>>>>>> 9cc7c0de
 
   Background:
     Given my repo has a feature branch named "feature"
