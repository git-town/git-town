Feature: git town-ship: shipping the supplied feature branch without a remote origin

<<<<<<< HEAD
=======
  (see ../../current_branch/on_feature_branch/without_open_changes/without_remote_origin.feature)
>>>>>>> 9cc7c0de

  Background:
    Given my repo has the feature branches "feature" and "other-feature"
    And my repo does not have a remote origin
    And the following commits exist in my repo
      | BRANCH  | LOCATION | MESSAGE        | FILE NAME    | FILE CONTENT    |
      | feature | local    | feature commit | feature_file | feature content |
    And I am on the "other-feature" branch
    And my workspace has an uncommitted file with name "feature_file" and content "conflicting content"
    When I run "git-town ship feature -m 'feature done'"

  Scenario: result
    Then it runs the commands
      | BRANCH        | COMMAND                      |
      | other-feature | git add -A                   |
      |               | git stash                    |
      |               | git checkout feature         |
      | feature       | git merge --no-edit main     |
      |               | git checkout main            |
      | main          | git merge --squash feature   |
      |               | git commit -m "feature done" |
      |               | git branch -D feature        |
      |               | git checkout other-feature   |
      | other-feature | git stash pop                |
    And I am now on the "other-feature" branch
    And my workspace still contains my uncommitted file
    And the existing branches are
      | REPOSITORY | BRANCHES            |
      | local      | main, other-feature |
    And my repo now has the following commits
      | BRANCH | LOCATION | MESSAGE      | FILE NAME    |
      | main   | local    | feature done | feature_file |<|MERGE_RESOLUTION|>--- conflicted
+++ resolved
@@ -1,9 +1,5 @@
 Feature: git town-ship: shipping the supplied feature branch without a remote origin
 
-<<<<<<< HEAD
-=======
-  (see ../../current_branch/on_feature_branch/without_open_changes/without_remote_origin.feature)
->>>>>>> 9cc7c0de
 
   Background:
     Given my repo has the feature branches "feature" and "other-feature"
