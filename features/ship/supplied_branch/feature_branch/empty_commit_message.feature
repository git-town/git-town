Feature: git town-ship: aborting the ship of the supplied feature branch by entering an empty commit message

<<<<<<< HEAD
=======
  (see ../../current_branch/on_feature_branch/without_open_changes/empty_commit_message.feature)
>>>>>>> 9cc7c0de

  Background:
    Given my repo has the feature branches "feature" and "other-feature"
    And the following commits exist in my repo
      | BRANCH  | LOCATION      | MESSAGE        | FILE NAME    | FILE CONTENT    |
      | main    | local, remote | main commit    | main_file    | main content    |
      | feature | local         | feature commit | feature_file | feature content |
    And I am on the "other-feature" branch
    And my workspace has an uncommitted file with name "feature_file" and content "conflicting content"
    When I run "git-town ship feature" and enter an empty commit message

  @skipWindows
  Scenario: result
    Then it runs the commands
      | BRANCH        | COMMAND                                     |
      | other-feature | git fetch --prune --tags                    |
      |               | git add -A                                  |
      |               | git stash                                   |
      |               | git checkout main                           |
      | main          | git rebase origin/main                      |
      |               | git checkout feature                        |
      | feature       | git merge --no-edit origin/feature          |
      |               | git merge --no-edit main                    |
      |               | git checkout main                           |
      | main          | git merge --squash feature                  |
      |               | git commit                                  |
      |               | git reset --hard                            |
      |               | git checkout feature                        |
      | feature       | git reset --hard {{ sha 'feature commit' }} |
      |               | git checkout main                           |
      | main          | git checkout other-feature                  |
      | other-feature | git stash pop                               |
    And it prints the error:
      """
      aborted because commit exited with error
      """
    And I am still on the "other-feature" branch
    And my workspace still contains my uncommitted file
    And my repo is left with my original commits<|MERGE_RESOLUTION|>--- conflicted
+++ resolved
@@ -1,9 +1,5 @@
 Feature: git town-ship: aborting the ship of the supplied feature branch by entering an empty commit message
 
-<<<<<<< HEAD
-=======
-  (see ../../current_branch/on_feature_branch/without_open_changes/empty_commit_message.feature)
->>>>>>> 9cc7c0de
 
   Background:
     Given my repo has the feature branches "feature" and "other-feature"
