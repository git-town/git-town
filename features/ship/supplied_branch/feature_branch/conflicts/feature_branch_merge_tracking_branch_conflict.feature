--- conflicted
+++ resolved
@@ -1,9 +1,5 @@
 Feature: git town-ship: resolving conflicts between the supplied feature branch and its tracking branch
 
-<<<<<<< HEAD
-=======
-  (see ../../../current_branch/on_feature_branch/without_open_changes/feature_branch_merge_tracking_branch_conflict.feature)
->>>>>>> 9cc7c0de
 
   Background:
     Given my repo has the feature branches "feature" and "other-feature"
