--- conflicted
+++ resolved
@@ -1,9 +1,5 @@
 Feature: git town-ship: errors if on supplied branch and there are open changes
 
-<<<<<<< HEAD
-=======
-  (see ../../../current_branch/on_feature_branch/with_open_changes.feature)
->>>>>>> 9cc7c0de
 
   Background:
     Given my repo has a feature branch named "feature"
