Feature: git town-ship: shipping a parent branch

<<<<<<< HEAD
=======
  (see ../../current_branch/on_feature_branch/on_parent_branch.feature)
>>>>>>> 9cc7c0de

  Background:
    Given my repo has a feature branch named "parent-feature"
    And my repo has a feature branch named "child-feature" as a child of "parent-feature"
    And the following commits exist in my repo
      | BRANCH         | LOCATION      | MESSAGE               | FILE NAME           | FILE CONTENT           |
      | parent-feature | local, remote | parent feature commit | parent_feature_file | parent feature content |
      | child-feature  | local, remote | child feature commit  | child_feature_file  | child feature content  |
    And I am on the "child-feature" branch
    When I run "git-town ship parent-feature -m 'parent feature done'"

  Scenario: result
    Then it runs the commands
      | BRANCH         | COMMAND                                   |
      | child-feature  | git fetch --prune --tags                  |
      |                | git checkout main                         |
      | main           | git rebase origin/main                    |
      |                | git checkout parent-feature               |
      | parent-feature | git merge --no-edit origin/parent-feature |
      |                | git merge --no-edit main                  |
      |                | git checkout main                         |
      | main           | git merge --squash parent-feature         |
      |                | git commit -m "parent feature done"       |
      |                | git push                                  |
      |                | git branch -D parent-feature              |
      |                | git checkout child-feature                |
    And I am now on the "child-feature" branch
    And my repo now has the following commits
      | BRANCH         | LOCATION      | MESSAGE               | FILE NAME           | FILE CONTENT           |
      | main           | local, remote | parent feature done   | parent_feature_file | parent feature content |
      | child-feature  | local, remote | child feature commit  | child_feature_file  | child feature content  |
      | parent-feature | remote        | parent feature commit | parent_feature_file | parent feature content |
    And Git Town is now aware of this branch hierarchy
      | BRANCH        | PARENT |
      | child-feature | main   |<|MERGE_RESOLUTION|>--- conflicted
+++ resolved
@@ -1,9 +1,5 @@
 Feature: git town-ship: shipping a parent branch
 
-<<<<<<< HEAD
-=======
-  (see ../../current_branch/on_feature_branch/on_parent_branch.feature)
->>>>>>> 9cc7c0de
 
   Background:
     Given my repo has a feature branch named "parent-feature"
