--- conflicted
+++ resolved
@@ -101,34 +101,6 @@
     And I run "git-town continue"
     And I run "git-town undo"
     Then it runs the commands
-<<<<<<< HEAD
-      | BRANCH | COMMAND                                                         |
-      | other  | git add -A                                                      |
-      |        | git stash                                                       |
-      |        | git checkout main                                               |
-      | main   | git branch feature {{ sha 'Merge branch 'main' into feature' }} |
-      |        | git push -u origin feature                                      |
-      |        | git revert {{ sha 'feature done' }}                             |
-      |        | git push                                                        |
-      |        | git checkout feature                                            |
-    And it prints the error:
-      """
-      cannot reset branch "feature"
-      """
-    And it prints the error:
-      """
-      it received additional commits in the meantime
-      """
-    And the current branch is now "feature"
-    And now these commits exist
-      | BRANCH  | LOCATION      | MESSAGE                          |
-      | main    | local, origin | conflicting main commit          |
-      |         |               | feature done                     |
-      |         |               | Revert "feature done"            |
-      | feature | local, origin | conflicting feature commit       |
-      |         |               | conflicting main commit          |
-      |         |               | Merge branch 'main' into feature |
-=======
       | BRANCH | COMMAND                                                       |
       | other  | git add -A                                                    |
       |        | git stash                                                     |
@@ -146,5 +118,4 @@
       |         |               | feature done               |
       |         |               | Revert "feature done"      |
       | feature | local         | conflicting feature commit |
->>>>>>> 306fd747
     And the initial branches and hierarchy exist