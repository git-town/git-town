--- conflicted
+++ resolved
@@ -1,11 +1,5 @@
 Feature: git town-ship: errors when trying to ship the main branch
 
-<<<<<<< HEAD
-=======
-  As a developer accidentally trying to ship the main branch
-  I should see an error that this is not possible
-  So that I know how to ship things correctly without having to read the manual.
->>>>>>> 9cc7c0de
 
   Background:
     Given I am on the "main" branch
