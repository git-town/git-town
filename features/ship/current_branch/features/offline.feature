Feature: offline mode

  Background:
    Given offline mode is enabled
    And the current branch is a feature branch "feature"
    And the commits
      | BRANCH  | LOCATION      | MESSAGE        |
      | feature | local, origin | feature commit |
    When I run "git-town ship -m 'feature done'"

  Scenario: result
    Then it runs the commands
      | BRANCH  | COMMAND                            |
      | feature | git checkout main                  |
      | main    | git rebase origin/main             |
      |         | git checkout feature               |
      | feature | git merge --no-edit origin/feature |
      |         | git merge --no-edit main           |
      |         | git checkout main                  |
      | main    | git merge --squash feature         |
      |         | git commit -m "feature done"       |
      |         | git branch -D feature              |
    And the current branch is now "main"
    And now these commits exist
      | BRANCH  | LOCATION | MESSAGE        |
      | main    | local    | feature done   |
      | feature | origin   | feature commit |
    And no branch hierarchy exists now

  @broken
  Scenario: undo
    When I run "git-town undo"
    Then it runs the commands
<<<<<<< HEAD
      | BRANCH  | COMMAND                                       |
      | main    | git branch feature {{ sha 'feature commit' }} |
      |         | git revert {{ sha 'feature done' }}           |
      |         | git checkout feature                          |
      | feature | git checkout main                             |
    # | main    | git reset --hard {{ sha 'Initial commit' }}   |
    # |         | git checkout feature                          |
    And it prints the error:
      """
      cannot reset branch "main"
      """
    And it prints the error:
      """
      it received additional commits in the meantime
      """
    And the current branch is now "main"
    And now these commits exist
      | BRANCH  | LOCATION      | MESSAGE               |
      | main    | local         | feature done          |
      |         |               | Revert "feature done" |
      | feature | local, origin | feature commit        |
=======
      | BRANCH | COMMAND                                       |
      | main   | git reset --hard {{ sha 'Initial commit' }}   |
      |        | git branch feature {{ sha 'feature commit' }} |
      |        | git checkout feature                          |
    And the current branch is now "feature"
    And now the initial commits exist
>>>>>>> 306fd747
    And the initial branches and hierarchy exist<|MERGE_RESOLUTION|>--- conflicted
+++ resolved
@@ -31,34 +31,10 @@
   Scenario: undo
     When I run "git-town undo"
     Then it runs the commands
-<<<<<<< HEAD
-      | BRANCH  | COMMAND                                       |
-      | main    | git branch feature {{ sha 'feature commit' }} |
-      |         | git revert {{ sha 'feature done' }}           |
-      |         | git checkout feature                          |
-      | feature | git checkout main                             |
-    # | main    | git reset --hard {{ sha 'Initial commit' }}   |
-    # |         | git checkout feature                          |
-    And it prints the error:
-      """
-      cannot reset branch "main"
-      """
-    And it prints the error:
-      """
-      it received additional commits in the meantime
-      """
-    And the current branch is now "main"
-    And now these commits exist
-      | BRANCH  | LOCATION      | MESSAGE               |
-      | main    | local         | feature done          |
-      |         |               | Revert "feature done" |
-      | feature | local, origin | feature commit        |
-=======
       | BRANCH | COMMAND                                       |
       | main   | git reset --hard {{ sha 'Initial commit' }}   |
       |        | git branch feature {{ sha 'feature commit' }} |
       |        | git checkout feature                          |
     And the current branch is now "feature"
     And now the initial commits exist
->>>>>>> 306fd747
     And the initial branches and hierarchy exist