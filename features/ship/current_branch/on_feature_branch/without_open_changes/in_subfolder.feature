--- conflicted
+++ resolved
@@ -1,11 +1,5 @@
 Feature: git town-ship: shipping the current feature branch from a subfolder
 
-<<<<<<< HEAD
-=======
-  As a developer shipping a feature branch from a subfolder
-  I want the command to finish properly
-  So that my repo is left in a consistent state and I don't lose any data
->>>>>>> 9cc7c0de
 
   Background:
     Given my repo has a feature branch named "feature"
