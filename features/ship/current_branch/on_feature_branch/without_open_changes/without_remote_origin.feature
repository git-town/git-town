--- conflicted
+++ resolved
@@ -1,11 +1,5 @@
 Feature: git town-ship: shipping the current feature branch without a remote origin
 
-<<<<<<< HEAD
-=======
-  As a developer having finished a feature and on repo without a remote origin
-  I want to be able to ship it safely in one easy step
-  So that I can quickly move on to the next feature and remain productive.
->>>>>>> 9cc7c0de
 
   Background:
     Given my repo has a feature branch named "feature"
