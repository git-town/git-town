--- conflicted
+++ resolved
@@ -1,11 +1,5 @@
 Feature: git town-ship: trying the ship of the current feature branch without editing the default commit message
 
-<<<<<<< HEAD
-=======
-  As a developer shipping a branch
-  I want the ship to abort if I don't edit the default commit message
-  So that I don't have ugly commits merged into my main branch
->>>>>>> 9cc7c0de
 
   Background:
     Given my repo has a feature branch named "feature"
