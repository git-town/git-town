--- conflicted
+++ resolved
@@ -1,11 +1,5 @@
 Feature: git town-ship: resolving conflicts between the main branch and its tracking branch
 
-<<<<<<< HEAD
-=======
-  As a developer shipping a branch while there are conflicts between the local and remote main branches
-  I want to be given the choice to resolve the conflicts or abort
-  So that I can finish the operation as planned or postpone it to a better time.
->>>>>>> 9cc7c0de
 
   Background:
     Given my repo has a feature branch named "feature"
