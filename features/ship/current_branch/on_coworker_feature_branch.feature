Feature: git town-ship: shipping a coworker's feature branch

<<<<<<< HEAD
=======
  As a developer shipping a coworker's feature branch
  I want my coworker to be the author of the commit added to the main branch
  So that my coworker is given credit for their work
>>>>>>> 9cc7c0de

  Background:
    Given my repo has a feature branch named "feature"
    And the following commits exist in my repo
      | BRANCH  | LOCATION      | MESSAGE         | FILE NAME     | AUTHOR                          |
      | feature | local, remote | coworker commit | coworker_file | coworker <coworker@example.com> |
    And I am on the "feature" branch

  Scenario: result (commit message via CLI)
    When I run "git-town ship -m 'feature done'"
    Then it runs the commands
      | BRANCH  | COMMAND                                                                 |
      | feature | git fetch --prune --tags                                                |
      |         | git checkout main                                                       |
      | main    | git rebase origin/main                                                  |
      |         | git checkout feature                                                    |
      | feature | git merge --no-edit origin/feature                                      |
      |         | git merge --no-edit main                                                |
      |         | git checkout main                                                       |
      | main    | git merge --squash feature                                              |
      |         | git commit -m "feature done" --author "coworker <coworker@example.com>" |
      |         | git push                                                                |
      |         | git push origin :feature                                                |
      |         | git branch -D feature                                                   |
    And my repo now has the following commits
      | BRANCH | LOCATION      | MESSAGE      | FILE NAME     | AUTHOR                          |
      | main   | local, remote | feature done | coworker_file | coworker <coworker@example.com> |

  Scenario: result (commit message via editor)
    When I run "git-town ship" and enter "feature done" for the commit message
    Then it runs the commands
      | BRANCH  | COMMAND                                               |
      | feature | git fetch --prune --tags                              |
      |         | git checkout main                                     |
      | main    | git rebase origin/main                                |
      |         | git checkout feature                                  |
      | feature | git merge --no-edit origin/feature                    |
      |         | git merge --no-edit main                              |
      |         | git checkout main                                     |
      | main    | git merge --squash feature                            |
      |         | git commit --author "coworker <coworker@example.com>" |
      |         | git push                                              |
      |         | git push origin :feature                              |
      |         | git branch -D feature                                 |
    And my repo now has the following commits
      | BRANCH | LOCATION      | MESSAGE      | FILE NAME     | AUTHOR                          |
      | main   | local, remote | feature done | coworker_file | coworker <coworker@example.com> |<|MERGE_RESOLUTION|>--- conflicted
+++ resolved
@@ -1,11 +1,5 @@
 Feature: git town-ship: shipping a coworker's feature branch
 
-<<<<<<< HEAD
-=======
-  As a developer shipping a coworker's feature branch
-  I want my coworker to be the author of the commit added to the main branch
-  So that my coworker is given credit for their work
->>>>>>> 9cc7c0de
 
   Background:
     Given my repo has a feature branch named "feature"
