Feature: display debug statistics

  Background:
    Given the current branch is a feature branch "old"
    And the commits
      | BRANCH | LOCATION      | MESSAGE    |
      | old    | local, origin | old commit |

  # TODO: eliminate redundant "git rev-parse --short HEAD"
  Scenario: result
    When I run "git-town prepend parent --debug"
    Then it runs the commands
      | BRANCH | TYPE     | COMMAND                                       |
      |        | backend  | git version                                   |
      |        | backend  | git config -lz --global                       |
      |        | backend  | git config -lz --local                        |
      |        | backend  | git rev-parse --show-toplevel                 |
      |        | backend  | git stash list                                |
      |        | backend  | git branch -vva                               |
      |        | backend  | git remote                                    |
      | old    | frontend | git fetch --prune --tags                      |
      |        | backend  | git branch -vva                               |
      |        | backend  | git rev-parse --verify --abbrev-ref @{-1}     |
      |        | backend  | git status --ignore-submodules                |
      | old    | frontend | git checkout main                             |
      | main   | frontend | git rebase origin/main                        |
      |        | backend  | git rev-parse HEAD                            |
      |        | backend  | git rev-list --left-right main...origin/main  |
      | main   | frontend | git checkout old                              |
      | old    | frontend | git merge --no-edit origin/old                |
<<<<<<< HEAD
      |        | backend  | git rev-parse --short HEAD                    |
      |        | backend  | git rev-parse --short HEAD                    |
      | old    | frontend | git merge --no-edit main                      |
      |        | backend  | git rev-parse HEAD                            |
=======
      |        | frontend | git merge --no-edit main                      |
>>>>>>> 306fd747
      |        | backend  | git rev-list --left-right old...origin/old    |
      | old    | frontend | git branch parent main                        |
      |        | backend  | git config git-town-branch.parent.parent main |
      |        | backend  | git config git-town-branch.old.parent parent  |
      | old    | frontend | git checkout parent                           |
      |        | backend  | git show-ref --quiet refs/heads/old           |
      |        | backend  | git rev-parse --verify --abbrev-ref @{-1}     |
      |        | backend  | git config -lz --global                       |
      |        | backend  | git config -lz --local                        |
      |        | backend  | git branch -vva                               |
      |        | backend  | git stash list                                |
    And it prints:
      """
<<<<<<< HEAD
      Ran 30 shell commands.
=======
      Ran 28 shell commands.
>>>>>>> 306fd747
      """
    And the current branch is now "parent"

  Scenario: undo
    Given I ran "git-town prepend parent"
    When I run "git-town undo --debug"
    Then it runs the commands
      | BRANCH | TYPE     | COMMAND                                          |
      |        | backend  | git version                                      |
      |        | backend  | git config -lz --global                          |
      |        | backend  | git config -lz --local                           |
      |        | backend  | git rev-parse --show-toplevel                    |
      |        | backend  | git stash list                                   |
      |        | backend  | git branch -vva                                  |
      |        | backend  | git rev-parse --verify --abbrev-ref @{-1}        |
      |        | backend  | git status --ignore-submodules                   |
      |        | backend  | git config --unset git-town-branch.parent.parent |
      |        | backend  | git config git-town-branch.old.parent main       |
      | parent | frontend | git checkout old                                 |
      |        | backend  | git log main..parent                             |
      | old    | frontend | git branch -D parent                             |
      |        | backend  | git show-ref --quiet refs/heads/old              |
      |        | backend  | git show-ref --quiet refs/heads/parent           |
      |        | backend  | git rev-parse --verify --abbrev-ref @{-1}        |
      |        | backend  | git checkout old                                 |
      |        | backend  | git checkout old                                 |
      |        | backend  | git config -lz --global                          |
      |        | backend  | git config -lz --local                           |
      |        | backend  | git branch -vva                                  |
      |        | backend  | git stash list                                   |
    And it prints:
      """
      Ran 22 shell commands.
      """
    And the current branch is now "old"<|MERGE_RESOLUTION|>--- conflicted
+++ resolved
@@ -28,14 +28,7 @@
       |        | backend  | git rev-list --left-right main...origin/main  |
       | main   | frontend | git checkout old                              |
       | old    | frontend | git merge --no-edit origin/old                |
-<<<<<<< HEAD
-      |        | backend  | git rev-parse --short HEAD                    |
-      |        | backend  | git rev-parse --short HEAD                    |
-      | old    | frontend | git merge --no-edit main                      |
-      |        | backend  | git rev-parse HEAD                            |
-=======
       |        | frontend | git merge --no-edit main                      |
->>>>>>> 306fd747
       |        | backend  | git rev-list --left-right old...origin/old    |
       | old    | frontend | git branch parent main                        |
       |        | backend  | git config git-town-branch.parent.parent main |
@@ -49,11 +42,7 @@
       |        | backend  | git stash list                                |
     And it prints:
       """
-<<<<<<< HEAD
-      Ran 30 shell commands.
-=======
       Ran 28 shell commands.
->>>>>>> 306fd747
       """
     And the current branch is now "parent"
 
