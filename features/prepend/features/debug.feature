--- conflicted
+++ resolved
@@ -8,12 +8,6 @@
 
   Scenario: result
     When I run "git-town prepend parent --debug"
-<<<<<<< HEAD
-    Then it prints:
-      """
-      Ran 26 shell commands.
-      """
-=======
     Then it runs the commands
       | BRANCH | TYPE     | COMMAND                                       |
       |        | backend  | git config -lz --local                        |
@@ -43,7 +37,10 @@
       |        | backend  | git rev-parse --verify --abbrev-ref @{-1}     |
       |        | backend  | git checkout old                              |
       |        | backend  | git checkout parent                           |
->>>>>>> 4e0435fc
+    And it prints:
+      """
+      Ran 26 shell commands.
+      """
     And the current branch is now "parent"
 
   Scenario: undo
@@ -66,4 +63,8 @@
       |        | backend  | git log main..parent                             |
       | main   | frontend | git branch -D parent                             |
       |        | frontend | git checkout old                                 |
+    And it prints:
+      """
+      Ran 15 shell commands.
+      """
     And the current branch is now "old"