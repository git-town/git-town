--- conflicted
+++ resolved
@@ -77,7 +77,6 @@
       |        |               | commit 4                       |
       |        |               | Merge branch 'parent' into old |
 
-<<<<<<< HEAD
   Scenario: undo
     When I run "git-town undo"
     Then Git Town runs the commands
@@ -89,10 +88,7 @@
     And the initial lineage exists now
     And the initial commits exist now
 
-  Scenario: amend the beamed commit
-=======
   Scenario: sync after amending the beamed commit
->>>>>>> eb83e6bb
     And I amend this commit
       | BRANCH | LOCATION | MESSAGE   | FILE NAME | FILE CONTENT    |
       | parent | local    | commit 4b | file_4    | amended content |
