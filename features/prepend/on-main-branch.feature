--- conflicted
+++ resolved
@@ -1,11 +1,5 @@
 Feature: git town-prepend: errors when trying to prepend something in front of the main branch
 
-<<<<<<< HEAD
-=======
-  As a developer accidentally trying to prepend someting in front of the main branch
-  I should see an error that the main branch has no parents
-  So that I know about my mistake and run "git hack" instead.
->>>>>>> 9cc7c0de
 
   Background:
     Given my repo has a feature branch named "feature"
