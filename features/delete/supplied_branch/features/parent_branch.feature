Feature: delete a parent branch

  Background:
    Given a Git repo with origin
    And the branches
<<<<<<< HEAD
      | NAME  | TYPE    | PARENT | LOCATIONS     |
      | alpha | feature | main   | local, origin |
    And the commits
      | BRANCH | LOCATION      | MESSAGE      |
      | alpha  | local, origin | alpha commit |
    And the branches
      | NAME | TYPE    | PARENT | LOCATIONS     |
      | beta | feature | alpha  | local, origin |
    And the commits
      | BRANCH | LOCATION      | MESSAGE     |
      | beta   | local, origin | beta commit |
    And the branches
      | NAME  | TYPE    | PARENT | LOCATIONS     |
      | gamma | feature | beta   | local, origin |
    And the commits
      | BRANCH | LOCATION      | MESSAGE      |
      | gamma  | local, origin | gamma commit |
    And the current branch is "gamma"
=======
      | NAME      | TYPE    | PARENT | LOCATIONS     |
      | feature-1 | feature | main   | local, origin |
    And the commits
      | BRANCH    | LOCATION      | MESSAGE          |
      | feature-1 | local, origin | feature-1 commit |
    And the branches
      | NAME      | TYPE    | PARENT    | LOCATIONS     |
      | feature-2 | feature | feature-1 | local, origin |
    And the commits
      | BRANCH    | LOCATION      | MESSAGE          |
      | feature-2 | local, origin | feature-2 commit |
    And the branches
      | NAME      | TYPE    | PARENT    | LOCATIONS     |
      | feature-3 | feature | feature-2 | local, origin |
    And the commits
      | BRANCH    | LOCATION      | MESSAGE          |
      | feature-3 | local, origin | feature-3 commit |
    And the current branch is "feature-3"
>>>>>>> c2e0ee23
    And an uncommitted file
    When I run "git-town delete feature-2"

  Scenario: result
    Then Git Town runs the commands
      | BRANCH    | COMMAND                    |
      | feature-3 | git fetch --prune --tags   |
      |           | git add -A                 |
      |           | git stash                  |
      |           | git push origin :feature-2 |
      |           | git branch -D feature-2    |
      |           | git stash pop              |
    And the current branch is now "feature-3"
    And the uncommitted file still exists
    And the branches are now
      | REPOSITORY    | BRANCHES                   |
      | local, origin | main, feature-1, feature-3 |
    And these commits exist now
<<<<<<< HEAD
      | BRANCH | LOCATION      | MESSAGE      |
      | alpha  | local, origin | alpha commit |
      | gamma  | local, origin | beta commit  |
      |        |               | gamma commit |
=======
      | BRANCH    | LOCATION      | MESSAGE          |
      | feature-1 | local, origin | feature-1 commit |
      | feature-3 | local, origin | feature-2 commit |
      |           |               | feature-3 commit |
>>>>>>> c2e0ee23
    And this lineage exists now
      | BRANCH    | PARENT    |
      | feature-1 | main      |
      | feature-3 | feature-1 |

  Scenario: undo
    When I run "git-town undo"
    Then Git Town runs the commands
      | BRANCH    | COMMAND                                           |
      | feature-3 | git add -A                                        |
      |           | git stash                                         |
      |           | git branch feature-2 {{ sha 'feature-2 commit' }} |
      |           | git push -u origin feature-2                      |
      |           | git stash pop                                     |
    And the current branch is now "feature-3"
    And the uncommitted file still exists
    And the initial commits exist now
    And the initial branches and lineage exist now<|MERGE_RESOLUTION|>--- conflicted
+++ resolved
@@ -3,26 +3,6 @@
   Background:
     Given a Git repo with origin
     And the branches
-<<<<<<< HEAD
-      | NAME  | TYPE    | PARENT | LOCATIONS     |
-      | alpha | feature | main   | local, origin |
-    And the commits
-      | BRANCH | LOCATION      | MESSAGE      |
-      | alpha  | local, origin | alpha commit |
-    And the branches
-      | NAME | TYPE    | PARENT | LOCATIONS     |
-      | beta | feature | alpha  | local, origin |
-    And the commits
-      | BRANCH | LOCATION      | MESSAGE     |
-      | beta   | local, origin | beta commit |
-    And the branches
-      | NAME  | TYPE    | PARENT | LOCATIONS     |
-      | gamma | feature | beta   | local, origin |
-    And the commits
-      | BRANCH | LOCATION      | MESSAGE      |
-      | gamma  | local, origin | gamma commit |
-    And the current branch is "gamma"
-=======
       | NAME      | TYPE    | PARENT | LOCATIONS     |
       | feature-1 | feature | main   | local, origin |
     And the commits
@@ -41,7 +21,6 @@
       | BRANCH    | LOCATION      | MESSAGE          |
       | feature-3 | local, origin | feature-3 commit |
     And the current branch is "feature-3"
->>>>>>> c2e0ee23
     And an uncommitted file
     When I run "git-town delete feature-2"
 
@@ -60,17 +39,10 @@
       | REPOSITORY    | BRANCHES                   |
       | local, origin | main, feature-1, feature-3 |
     And these commits exist now
-<<<<<<< HEAD
-      | BRANCH | LOCATION      | MESSAGE      |
-      | alpha  | local, origin | alpha commit |
-      | gamma  | local, origin | beta commit  |
-      |        |               | gamma commit |
-=======
       | BRANCH    | LOCATION      | MESSAGE          |
       | feature-1 | local, origin | feature-1 commit |
       | feature-3 | local, origin | feature-2 commit |
       |           |               | feature-3 commit |
->>>>>>> c2e0ee23
     And this lineage exists now
       | BRANCH    | PARENT    |
       | feature-1 | main      |
