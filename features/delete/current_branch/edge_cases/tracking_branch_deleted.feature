--- conflicted
+++ resolved
@@ -18,22 +18,13 @@
 
   Scenario: result
     Then Git Town runs the commands
-<<<<<<< HEAD
-      | BRANCH | COMMAND                                          |
-      | old    | git fetch --prune --tags                         |
-      |        | git add -A                                       |
-      |        | git commit -m "Committing WIP for git town undo" |
-      |        | git checkout other                               |
-      | other  | git rebase --onto main old                       |
-      |        | git branch -D old                                |
-=======
       | BRANCH | COMMAND                                                   |
       | old    | git fetch --prune --tags                                  |
       |        | git add -A                                                |
       |        | git commit -m "Committing open changes on deleted branch" |
       |        | git checkout other                                        |
-      | other  | git branch -D old                                         |
->>>>>>> be0c7f25
+      | other  | git rebase --onto main old                                |
+      |        | git branch -D old                                         |
     And the current branch is now "other"
     And no uncommitted files exist now
     And these commits exist now
