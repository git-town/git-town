Feature: delete the current parked branch

  Background:
    Given a Git repo with origin
    And the branches
      | NAME    | TYPE    | PARENT | LOCATIONS     |
      | parked  | parked  | main   | local, origin |
      | feature | feature | main   | local, origin |
    And the current branch is "parked"
    And the commits
      | BRANCH  | LOCATION      | MESSAGE        |
      | feature | local, origin | feature commit |
      | parked  | local, origin | parked commit  |
    And an uncommitted file
    And the current branch is "parked" and the previous branch is "feature"
    When I run "git-town delete"

  Scenario: result
    Then Git Town runs the commands
<<<<<<< HEAD
      | BRANCH  | COMMAND                                          |
      | parked  | git fetch --prune --tags                         |
      |         | git push origin :parked                          |
      |         | git add -A                                       |
      |         | git commit -m "Committing WIP for git town undo" |
      |         | git checkout feature                             |
      | feature | git rebase --onto main parked                    |
      |         | git branch -D parked                             |
=======
      | BRANCH  | COMMAND                                                   |
      | parked  | git fetch --prune --tags                                  |
      |         | git push origin :parked                                   |
      |         | git add -A                                                |
      |         | git commit -m "Committing open changes on deleted branch" |
      |         | git checkout feature                                      |
      | feature | git branch -D parked                                      |
>>>>>>> be0c7f25
    And the current branch is now "feature"
    And no uncommitted files exist now
    And the branches are now
      | REPOSITORY    | BRANCHES      |
      | local, origin | main, feature |
    And these commits exist now
      | BRANCH  | LOCATION      | MESSAGE        |
      | feature | local, origin | feature commit |
    And this lineage exists now
      | BRANCH  | PARENT |
      | feature | main   |

  Scenario: undo
    When I run "git-town undo"
    Then Git Town runs the commands
      | BRANCH  | COMMAND                                                                 |
      | feature | git push origin {{ sha 'parked commit' }}:refs/heads/parked             |
      |         | git branch parked {{ sha 'Committing open changes on deleted branch' }} |
      |         | git checkout parked                                                     |
      | parked  | git reset --soft HEAD~1                                                 |
    And the current branch is now "parked"
    And the uncommitted file still exists
    And the initial commits exist now
    And the initial branches and lineage exist now
    And branch "parked" is now parked<|MERGE_RESOLUTION|>--- conflicted
+++ resolved
@@ -17,24 +17,14 @@
 
   Scenario: result
     Then Git Town runs the commands
-<<<<<<< HEAD
-      | BRANCH  | COMMAND                                          |
-      | parked  | git fetch --prune --tags                         |
-      |         | git push origin :parked                          |
-      |         | git add -A                                       |
-      |         | git commit -m "Committing WIP for git town undo" |
-      |         | git checkout feature                             |
-      | feature | git rebase --onto main parked                    |
-      |         | git branch -D parked                             |
-=======
       | BRANCH  | COMMAND                                                   |
       | parked  | git fetch --prune --tags                                  |
       |         | git push origin :parked                                   |
       |         | git add -A                                                |
       |         | git commit -m "Committing open changes on deleted branch" |
       |         | git checkout feature                                      |
-      | feature | git branch -D parked                                      |
->>>>>>> be0c7f25
+      | feature | git rebase --onto main parked                             |
+      |         | git branch -D parked                                      |
     And the current branch is now "feature"
     And no uncommitted files exist now
     And the branches are now
