--- conflicted
+++ resolved
@@ -17,20 +17,12 @@
 
   Scenario: result
     Then Git Town runs the commands
-<<<<<<< HEAD
-      | BRANCH  | COMMAND                                          |
-      | feature | git add -A                                       |
-      |         | git commit -m "Committing WIP for git town undo" |
-      |         | git checkout main                                |
-      | main    | git rebase --onto main feature                   |
-      |         | git branch -D feature                            |
-=======
       | BRANCH  | COMMAND                                                   |
       | feature | git add -A                                                |
       |         | git commit -m "Committing open changes on deleted branch" |
       |         | git checkout main                                         |
-      | main    | git branch -D feature                                     |
->>>>>>> be0c7f25
+      | main    | git rebase --onto main feature                            |
+      |         | git branch -D feature                                     |
     And the current branch is now "main"
     And no uncommitted files exist now
     And the branches are now
