Feature: delete a local branch

  Background:
    Given a Git repo with origin
    And the branches
      | NAME    | TYPE    | PARENT | LOCATIONS |
      | current | feature | main   | local     |
      | other   | feature | main   | local     |
    And the commits
      | BRANCH  | LOCATION | MESSAGE      |
      | current | local    | local commit |
    And an uncommitted file
    And the current branch is "current" and the previous branch is "other"
    When I run "git-town delete"

  Scenario: result
    Then Git Town runs the commands
<<<<<<< HEAD
      | BRANCH  | COMMAND                                          |
      | current | git fetch --prune --tags                         |
      |         | git add -A                                       |
      |         | git commit -m "Committing WIP for git town undo" |
      |         | git checkout other                               |
      | other   | git rebase --onto main current                   |
      |         | git branch -D current                            |
=======
      | BRANCH  | COMMAND                                                   |
      | current | git fetch --prune --tags                                  |
      |         | git add -A                                                |
      |         | git commit -m "Committing open changes on deleted branch" |
      |         | git checkout other                                        |
      | other   | git branch -D current                                     |
>>>>>>> be0c7f25
    And the current branch is now "other"
    And the branches are now
      | REPOSITORY | BRANCHES    |
      | local      | main, other |
      | origin     | main        |
    And this lineage exists now
      | BRANCH | PARENT |
      | other  | main   |

  Scenario: undo
    When I run "git-town undo"
    Then Git Town runs the commands
      | BRANCH  | COMMAND                                                                  |
      | other   | git branch current {{ sha 'Committing open changes on deleted branch' }} |
      |         | git checkout current                                                     |
      | current | git reset --soft HEAD~1                                                  |
    And the current branch is now "current"
    And the uncommitted file still exists
    And the initial commits exist now
    And the initial branches and lineage exist now<|MERGE_RESOLUTION|>--- conflicted
+++ resolved
@@ -15,22 +15,13 @@
 
   Scenario: result
     Then Git Town runs the commands
-<<<<<<< HEAD
-      | BRANCH  | COMMAND                                          |
-      | current | git fetch --prune --tags                         |
-      |         | git add -A                                       |
-      |         | git commit -m "Committing WIP for git town undo" |
-      |         | git checkout other                               |
-      | other   | git rebase --onto main current                   |
-      |         | git branch -D current                            |
-=======
       | BRANCH  | COMMAND                                                   |
       | current | git fetch --prune --tags                                  |
       |         | git add -A                                                |
       |         | git commit -m "Committing open changes on deleted branch" |
       |         | git checkout other                                        |
-      | other   | git branch -D current                                     |
->>>>>>> be0c7f25
+      | other   | git rebase --onto main current                            |
+      |         | git branch -D current                                     |
     And the current branch is now "other"
     And the branches are now
       | REPOSITORY | BRANCHES    |
