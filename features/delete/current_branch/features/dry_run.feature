--- conflicted
+++ resolved
@@ -17,24 +17,14 @@
 
   Scenario: result
     Then Git Town runs the commands
-<<<<<<< HEAD
-      | BRANCH  | COMMAND                                          |
-      | current | git fetch --prune --tags                         |
-      |         | git push origin :current                         |
-      |         | git add -A                                       |
-      |         | git commit -m "Committing WIP for git town undo" |
-      |         | git checkout other                               |
-      | other   | git rebase --onto main current                   |
-      |         | git branch -D current                            |
-=======
       | BRANCH  | COMMAND                                                   |
       | current | git fetch --prune --tags                                  |
       |         | git push origin :current                                  |
       |         | git add -A                                                |
       |         | git commit -m "Committing open changes on deleted branch" |
       |         | git checkout other                                        |
-      | other   | git branch -D current                                     |
->>>>>>> be0c7f25
+      | other   | git rebase --onto main current                            |
+      |         | git branch -D current                                     |
     And the current branch is still "current"
     And the uncommitted file still exists
     And the initial commits exist now
