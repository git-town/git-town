--- conflicted
+++ resolved
@@ -1,15 +1,5 @@
 Feature: git town-prune-branches: delete branches that were shipped or removed on another machine
 
-<<<<<<< HEAD
-=======
-  As a developer checking out branches that are also developed on another machine
-  I want to remove all branches that have been shipped or deleted on another machine
-  So that I keep my local repository free from obsolete branches and remain efficient.
-
-  Rules:
-  - branches with a deleted tracking branch are removed
-  - "git branch -vv" shows these branches with the remote branch name as "[origin/<branch name>: gone]"
->>>>>>> 9cc7c0de
 
   Background:
     Given my repo has the feature branches "active-feature" and "deleted-feature"
