Feature: git town-prune-branches: delete branches that were shipped or removed on another machine

<<<<<<< HEAD
=======
  As a developer pruning branches with child branches
  I want that the pruned branches get removed from the branch hierarchy metadata
  So that my workspace is in a consistent state after pruning.

  Rules:
  - pruned branches are completely removed from the branch hierarchy
>>>>>>> 9cc7c0de

  Background:
    Given my repo has a feature branch named "feature"
    And my repo has a feature branch named "feature-child" as a child of "feature"
    And the following commits exist in my repo
      | BRANCH        | LOCATION      | MESSAGE              |
      | feature       | local, remote | feature commit       |
      | feature-child | local, remote | feature-child commit |
    And the "feature" branch gets deleted on the remote
    And I am on the "main" branch
    And my workspace has an uncommitted file
    When I run "git-town prune-branches"

  Scenario: result
    Then it runs the commands
      | BRANCH | COMMAND                  |
      | main   | git fetch --prune --tags |
      |        | git branch -D feature    |
    And I am now on the "main" branch
    And my workspace still contains my uncommitted file
    And the existing branches are
      | REPOSITORY | BRANCHES            |
      | local      | main, feature-child |
      | remote     | main, feature-child |
    And Git Town is now aware of this branch hierarchy
      | BRANCH        | PARENT |
      | feature-child | main   |

  Scenario: undo
    When I run "git-town undo"
    Then it runs the commands
      | BRANCH | COMMAND                                       |
      | main   | git branch feature {{ sha 'feature commit' }} |
    And I am now on the "main" branch
    And my workspace still contains my uncommitted file
    And the existing branches are
      | REPOSITORY | BRANCHES                     |
      | local      | main, feature, feature-child |
      | remote     | main, feature-child          |
    And Git Town is now aware of this branch hierarchy
      | BRANCH        | PARENT  |
      | feature       | main    |
      | feature-child | feature |<|MERGE_RESOLUTION|>--- conflicted
+++ resolved
@@ -1,14 +1,5 @@
 Feature: git town-prune-branches: delete branches that were shipped or removed on another machine
 
-<<<<<<< HEAD
-=======
-  As a developer pruning branches with child branches
-  I want that the pruned branches get removed from the branch hierarchy metadata
-  So that my workspace is in a consistent state after pruning.
-
-  Rules:
-  - pruned branches are completely removed from the branch hierarchy
->>>>>>> 9cc7c0de
 
   Background:
     Given my repo has a feature branch named "feature"
