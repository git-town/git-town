--- conflicted
+++ resolved
@@ -18,27 +18,15 @@
 
   Scenario: result
     Then it runs the Git commands
-<<<<<<< HEAD
       | BRANCH                | COMMAND                             |
       | stale_feature_initial | git fetch --prune                   |
-      | stale_feature_initial | git stash -u                        |
-      | stale_feature_initial | git checkout main                   |
+      |                       | git stash -u                        |
+      |                       | git checkout main                   |
       | main                  | git push origin :stale_feature_main |
-      | main                  | git branch -d stale_feature_main    |
-      | main                  | git checkout stale_feature_initial  |
+      |                       | git branch -d stale_feature_main    |
+      |                       | git checkout stale_feature_initial  |
       | stale_feature_initial | git stash pop                       |
     And I end up on the "stale_feature_initial" branch
-=======
-      | BRANCH  | COMMAND                        |
-      | feature | git fetch --prune              |
-      |         | git stash -u                   |
-      |         | git checkout main              |
-      | main    | git push origin :stale_feature |
-      |         | git branch -d stale_feature    |
-      |         | git checkout feature           |
-      | feature | git stash pop                  |
-    And I end up on the "feature" branch
->>>>>>> 5bb92f2b
     And I still have an uncommitted file with name: "uncommitted" and content: "stuff"
     And the existing branches are
       | REPOSITORY | BRANCHES                    |
