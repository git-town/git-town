--- conflicted
+++ resolved
@@ -28,16 +28,9 @@
 
   Scenario: undoing the operation
     When I run `git prune-branches --undo`
-<<<<<<< HEAD
-    Then it runs the Git commands
+    Then it runs the commands
       | BRANCH | COMMAND                                                              |
       | main   | git push origin <%= sha 'Initial commit' %>:refs/heads/stale-feature |
-=======
-    Then it runs the commands
-      | BRANCH | COMMAND                                              |
-      | main   | git branch stale-feature <%= sha 'Initial commit' %> |
-      |        | git push -u origin stale-feature                     |
->>>>>>> c40d7cfe
     And I end up on the "main" branch
     Then the existing branches are
       | REPOSITORY | BRANCHES            |
