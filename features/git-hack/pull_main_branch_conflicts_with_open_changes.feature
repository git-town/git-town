--- conflicted
+++ resolved
@@ -13,9 +13,6 @@
 
   @finishes-with-non-empty-stash
   Scenario: result
-<<<<<<< HEAD
-    Then my repo has a rebase in progress
-=======
     Then it runs the Git commands
       | BRANCH  | COMMAND                |
       | feature | git stash -u           |
@@ -23,8 +20,6 @@
       | main    | git fetch --prune      |
       | main    | git rebase origin/main |
     And my repo has a rebase in progress
-    And there is an abort script for "git hack"
->>>>>>> 1293de79
     And I don't have an uncommitted file with name: "uncommitted"
 
 
