Feature: git-hack handling conflicting remote main branch updates with open changes

  Background:
<<<<<<< HEAD
    Given I have a feature branch named "feature"
    And the following commits exist in my repository
      | BRANCH | LOCATION | MESSAGE                   | FILE NAME        | FILE CONTENT   |
      | main   | remote   | conflicting remote commit | conflicting_file | remote content |
      |        | local    | conflicting local commit  | conflicting_file | local content  |
    And I am on the "feature" branch
    When I run `git hack other_feature` while allowing errors
=======
    Given I have a feature branch named "existing_feature"
    Given the following commit exists in my repository
      | BRANCH | LOCATION | MESSAGE                   | FILE NAME        | FILE CONTENT   |
      | main   | remote   | remote_conflicting_commit | conflicting_file | remote content |
      |        | local    | local_conflicting_commit  | conflicting_file | local content  |
    And I am on the "existing_feature" branch
    When I run `git hack new_feature` while allowing errors
>>>>>>> b8ea5a71


  Scenario: result
    Then it runs the Git commands
      | BRANCH           | COMMAND                |
      | existing_feature | git checkout main      |
      | main             | git fetch --prune      |
      | main             | git rebase origin/main |
    And my repo has a rebase in progress


  Scenario: aborting
    When I run `git hack --abort`
    Then it runs the Git commands
      | BRANCH  | COMMAND                       |
      | HEAD    | git rebase --abort            |
      | main    | git checkout existing_feature |
    And I end up on the "existing_feature" branch
    And there is no rebase in progress
    And I have the following commits
      | BRANCH | LOCATION | MESSAGE                   | FILES            |
      | main   | remote   | conflicting remote commit | conflicting_file |
      |        | local    | conflicting local commit  | conflicting_file |


  Scenario: continuing without resolving conflicts
    When I run `git hack --continue` while allowing errors
    Then I get the error "You must resolve the conflicts before continuing the git hack"
    And my repo still has a rebase in progress


  Scenario: continuing after resolving conflicts
    Given I resolve the conflict in "conflicting_file"
    When I run `git hack --continue `
    Then it runs the Git commands
      | BRANCH        | COMMAND                            |
      | HEAD          | git rebase --continue              |
      | main          | git push                           |
      | main          | git checkout -b other_feature main |
    And I end up on the "other_feature" branch
    And now I have the following commits
      | BRANCH        | LOCATION         | MESSAGE                   | FILES            |
      | main          | local and remote | conflicting remote commit | conflicting_file |
      |               |                  | conflicting local commit  | conflicting_file |
      | other_feature | local            | conflicting remote commit | conflicting_file |
      |               |                  | conflicting local commit  | conflicting_file |
    And now I have the following committed files
      | BRANCH        | FILES            | CONTENT          |
      | main          | conflicting_file | resolved content |
      | other_feature | conflicting_file | resolved content |


  Scenario: continuing after resolving conflicts and continuing the rebase
    Given I resolve the conflict in "conflicting_file"
    When I run `git rebase --continue; git hack --continue `
    Then it runs the Git commands
      | BRANCH        | COMMAND                            |
      | main          | git push                           |
      | main          | git checkout -b other_feature main |
    And I end up on the "other_feature" branch
    And now I have the following commits
      | BRANCH        | LOCATION         | MESSAGE                   | FILES            |
      | main          | local and remote | conflicting remote commit | conflicting_file |
      |               |                  | conflicting local commit  | conflicting_file |
      | other_feature | local            | conflicting remote commit | conflicting_file |
      |               |                  | conflicting local commit  | conflicting_file |
    And now I have the following committed files
      | BRANCH        | FILES            | CONTENT          |
      | main          | conflicting_file | resolved content |
      | other_feature | conflicting_file | resolved content |<|MERGE_RESOLUTION|>--- conflicted
+++ resolved
@@ -1,23 +1,13 @@
 Feature: git-hack handling conflicting remote main branch updates with open changes
 
   Background:
-<<<<<<< HEAD
-    Given I have a feature branch named "feature"
+    Given I have a feature branch named "existing_feature"
     And the following commits exist in my repository
       | BRANCH | LOCATION | MESSAGE                   | FILE NAME        | FILE CONTENT   |
       | main   | remote   | conflicting remote commit | conflicting_file | remote content |
       |        | local    | conflicting local commit  | conflicting_file | local content  |
-    And I am on the "feature" branch
-    When I run `git hack other_feature` while allowing errors
-=======
-    Given I have a feature branch named "existing_feature"
-    Given the following commit exists in my repository
-      | BRANCH | LOCATION | MESSAGE                   | FILE NAME        | FILE CONTENT   |
-      | main   | remote   | remote_conflicting_commit | conflicting_file | remote content |
-      |        | local    | local_conflicting_commit  | conflicting_file | local content  |
     And I am on the "existing_feature" branch
     When I run `git hack new_feature` while allowing errors
->>>>>>> b8ea5a71
 
 
   Scenario: result
@@ -53,38 +43,38 @@
     Given I resolve the conflict in "conflicting_file"
     When I run `git hack --continue `
     Then it runs the Git commands
-      | BRANCH        | COMMAND                            |
-      | HEAD          | git rebase --continue              |
-      | main          | git push                           |
-      | main          | git checkout -b other_feature main |
-    And I end up on the "other_feature" branch
+      | BRANCH  | COMMAND                          |
+      | HEAD    | git rebase --continue            |
+      | main    | git push                         |
+      | main    | git checkout -b new_feature main |
+    And I end up on the "new_feature" branch
     And now I have the following commits
-      | BRANCH        | LOCATION         | MESSAGE                   | FILES            |
-      | main          | local and remote | conflicting remote commit | conflicting_file |
-      |               |                  | conflicting local commit  | conflicting_file |
-      | other_feature | local            | conflicting remote commit | conflicting_file |
-      |               |                  | conflicting local commit  | conflicting_file |
+      | BRANCH      | LOCATION         | MESSAGE                   | FILES            |
+      | main        | local and remote | conflicting remote commit | conflicting_file |
+      |             |                  | conflicting local commit  | conflicting_file |
+      | new_feature | local            | conflicting remote commit | conflicting_file |
+      |             |                  | conflicting local commit  | conflicting_file |
     And now I have the following committed files
-      | BRANCH        | FILES            | CONTENT          |
-      | main          | conflicting_file | resolved content |
-      | other_feature | conflicting_file | resolved content |
+      | BRANCH      | FILES            | CONTENT          |
+      | main        | conflicting_file | resolved content |
+      | new_feature | conflicting_file | resolved content |
 
 
   Scenario: continuing after resolving conflicts and continuing the rebase
     Given I resolve the conflict in "conflicting_file"
     When I run `git rebase --continue; git hack --continue `
     Then it runs the Git commands
-      | BRANCH        | COMMAND                            |
-      | main          | git push                           |
-      | main          | git checkout -b other_feature main |
-    And I end up on the "other_feature" branch
+      | BRANCH | COMMAND                          |
+      | main   | git push                         |
+      | main   | git checkout -b new_feature main |
+    And I end up on the "new_feature" branch
     And now I have the following commits
-      | BRANCH        | LOCATION         | MESSAGE                   | FILES            |
-      | main          | local and remote | conflicting remote commit | conflicting_file |
-      |               |                  | conflicting local commit  | conflicting_file |
-      | other_feature | local            | conflicting remote commit | conflicting_file |
-      |               |                  | conflicting local commit  | conflicting_file |
+      | BRANCH      | LOCATION         | MESSAGE                   | FILES            |
+      | main        | local and remote | conflicting remote commit | conflicting_file |
+      |             |                  | conflicting local commit  | conflicting_file |
+      | new_feature | local            | conflicting remote commit | conflicting_file |
+      |             |                  | conflicting local commit  | conflicting_file |
     And now I have the following committed files
-      | BRANCH        | FILES            | CONTENT          |
-      | main          | conflicting_file | resolved content |
-      | other_feature | conflicting_file | resolved content |+      | BRANCH      | FILES            | CONTENT          |
+      | main        | conflicting_file | resolved content |
+      | new_feature | conflicting_file | resolved content |