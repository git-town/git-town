Feature: display the new-branch-push-flag setting

<<<<<<< HEAD
  Scenario: default setting is false
=======
  Scenario: display the default local setting
>>>>>>> 7cf5a19d
    When I run "git-town new-branch-push-flag"
    Then it prints:
      """
      false
      """

  Scenario Outline: display the local setting
    Given the new-branch-push-flag configuration is <VALUE>
    When I run "git-town new-branch-push-flag"
    Then it prints:
      """
      <VALUE>
      """
    Examples:
      | VALUE |
      | true  |
      | false |

  Scenario: globally set to "true", local unset
    Given the global new-branch-push-flag configuration is true
    When I run "git-town new-branch-push-flag"
    Then it prints:
      """
      true
      """

  Scenario: globally set to "true", local set to "false"
    Given the global new-branch-push-flag configuration is true
    And the new-branch-push-flag configuration is false
    When I run "git-town new-branch-push-flag"
    Then it prints:
      """
      false
      """

<<<<<<< HEAD
  Scenario: configured to an invalid value
=======
  Scenario: invalid configuration setting
>>>>>>> 7cf5a19d
    Given the new-branch-push-flag configuration is "zonk"
    When I run "git-town new-branch-push-flag"
    Then it prints:
      """
      Invalid value for git-town.new-branch-push-flag: "zonk". Please provide either true or false. Considering false for now.
      """

  Scenario: display the default global value
    When I run "git-town new-branch-push-flag --global"
    Then it prints:
      """
      false
      """

  Scenario Outline: display global value
    Given the global new-branch-push-flag configuration is <VALUE>
    When I run "git-town new-branch-push-flag --global"
    Then it prints:
      """
      <VALUE>
      """

    Examples:
      | VALUE |
      | true  |
      | false |<|MERGE_RESOLUTION|>--- conflicted
+++ resolved
@@ -1,10 +1,6 @@
 Feature: display the new-branch-push-flag setting
 
-<<<<<<< HEAD
-  Scenario: default setting is false
-=======
   Scenario: display the default local setting
->>>>>>> 7cf5a19d
     When I run "git-town new-branch-push-flag"
     Then it prints:
       """
@@ -40,11 +36,7 @@
       false
       """
 
-<<<<<<< HEAD
-  Scenario: configured to an invalid value
-=======
   Scenario: invalid configuration setting
->>>>>>> 7cf5a19d
     Given the new-branch-push-flag configuration is "zonk"
     When I run "git-town new-branch-push-flag"
     Then it prints:
