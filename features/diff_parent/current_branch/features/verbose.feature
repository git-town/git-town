--- conflicted
+++ resolved
@@ -9,13 +9,8 @@
       |         | backend  | git config -lz --global               |
       |         | backend  | git config -lz --local                |
       |         | backend  | git rev-parse --show-toplevel         |
-<<<<<<< HEAD
-      |         | backend  | git status --long --ignore-submodules |
-      |         | backend  | git stash list                        |
-=======
       |         | backend  | git stash list                        |
       |         | backend  | git status --long --ignore-submodules |
->>>>>>> 7dcbd4e0
       |         | backend  | git branch -vva                       |
       | feature | frontend | git diff main..feature                |
     And it prints:
