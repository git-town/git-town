Feature: show the configuration when using an alternative config file

  Scenario: all configured in config file with alternative filename
    Given a Git repo with origin
    And file ".git-town.toml" with content
      """
      [branches]
      main = "main"
      perennials = [ "public", "staging" ]
      """
    When I run "git-town config"
    Then Git Town prints:
      """
      Branches:
        contribution branches: (none)
        contribution regex: (not set)
        default branch type: feature
        feature regex: (not set)
        main branch: main
        observed branches: (none)
        observed regex: (not set)
        parked branches: (none)
        perennial branches: public, staging
        perennial regex: (not set)
        prototype branches: (none)

      Configuration:
        offline: no

      Create:
        new branch type: (not set)
        push new branches: no

      Hosting:
        development remote: origin
        hosting platform: (not set)
<<<<<<< HEAD
        hostname: (not set)
        Bitbucket username: (not set)
        Bitbucket app password: (not set)
        Gitea token: (not set)
=======
        origin hostname: (not set)
>>>>>>> 960ba612
        GitHub token: (not set)
        GitLab token: (not set)

      Ship:
        delete tracking branch: yes
        ship strategy: api

      Sync:
        run pre-push hook: yes
        feature sync strategy: merge
        perennial sync strategy: rebase
        prototype sync strategy: merge
        sync tags: yes
        sync with upstream: yes
      """<|MERGE_RESOLUTION|>--- conflicted
+++ resolved
@@ -34,14 +34,10 @@
       Hosting:
         development remote: origin
         hosting platform: (not set)
-<<<<<<< HEAD
-        hostname: (not set)
+        origin hostname: (not set)
         Bitbucket username: (not set)
         Bitbucket app password: (not set)
         Gitea token: (not set)
-=======
-        origin hostname: (not set)
->>>>>>> 960ba612
         GitHub token: (not set)
         GitLab token: (not set)
 
