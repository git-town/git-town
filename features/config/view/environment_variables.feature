--- conflicted
+++ resolved
@@ -10,11 +10,7 @@
       | observed-2     | observed     |        | local, origin |
     And Git Town is not configured
 
-<<<<<<< HEAD
   Scenario: all configured in env vars, no stacked changes
-=======
-  Scenario: all configured env vars, no stacked changes
->>>>>>> a0620297
     When I run "git-town config" with these environment variables
       | GIT_TOWN_AUTO_RESOLVE                | false              |
       | GIT_TOWN_AUTO_SYNC                   | false              |
@@ -41,13 +37,13 @@
       | GIT_TOWN_ORDER                       | desc               |
       | GIT_TOWN_PROPOSALS_SHOW_LINEAGE      | cli                |
       | GIT_TOWN_ORIGIN_HOSTNAME             | codeforge          |
-      | GIT_TOWN_OFFLINE                     | 1                  |
+      | GIT_TOWN_OFFLINE                     |                  1 |
       | GIT_TOWN_PERENNIAL_BRANCHES          | qa staging         |
       | GIT_TOWN_PERENNIAL_REGEX             | ^release-          |
       | GIT_TOWN_PUSH_BRANCHES               | no                 |
       | GIT_TOWN_PUSH_HOOK                   | no                 |
       | GIT_TOWN_SHARE_NEW_BRANCHES          | push               |
-      | GIT_TOWN_SHIP_DELETE_TRACKING_BRANCH | 0                  |
+      | GIT_TOWN_SHIP_DELETE_TRACKING_BRANCH |                  0 |
       | GIT_TOWN_SHIP_STRATEGY               | fast-forward       |
       | GIT_TOWN_STASH                       | false              |
       | GIT_TOWN_SYNC_FEATURE_STRATEGY       | rebase             |
@@ -72,18 +68,18 @@
         unknown branch type: observed
         order: desc
         display types: all branch types
-
+      
       Configuration:
         offline: yes
         git user name: user
         git user email: email@example.com
-
+      
       Create:
         branch prefix: acme-
         new branch type: prototype
         share new branches: push
         stash uncommitted changes: no
-
+      
       Hosting:
         browser: firefox
         development remote: my-fork
@@ -97,15 +93,15 @@
         GitHub token: github-token
         GitLab connector type: glab
         GitLab token: gitlab-token
-
+      
       Propose:
         lineage: cli
-
+      
       Ship:
         delete tracking branch: no
         ignore uncommitted changes: yes
         ship strategy: fast-forward
-
+      
       Sync:
         auto-resolve phantom conflicts: no
         auto-sync: no
