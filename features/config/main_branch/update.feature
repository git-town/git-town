--- conflicted
+++ resolved
@@ -1,15 +1,12 @@
 Feature: configure the main branch
 
   Scenario: not configured
-<<<<<<< HEAD
-=======
     When I run "git-town config main-branch main"
     Then it prints no output
     And local Git Town setting "main-branch" is now "main"
 
   Scenario: empty setting
     Given local Git Town setting "main-branch" is ""
->>>>>>> 88003543
     When I run "git-town config main-branch main"
     Then it prints no output
     And local Git Town setting "main-branch" is now "main"
