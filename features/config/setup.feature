Feature: enter Git Town configuration

  Scenario: unconfigured, accept all default values --> working setup
    Given the branches "dev" and "production"
    And local Git setting "init.defaultbranch" is "main"
    And Git Town is not configured
    When I run "git-town config setup" and enter into the dialogs:
<<<<<<< HEAD
      | DIALOG                            | KEYS  |
      | main development branch           | enter |
      | perennial branches                | enter |
      | enter push-new-branches           | enter |
      | enter push-hook                   | enter |
      | enter ship-delete-tracking-branch | enter |
    Then the main branch is now "dev"
=======
      | DIALOG                  | KEYS  |
      | main development branch | enter |
      | perennial branches      | enter |
      | enter push-new-branches | enter |
      | enter push-hook         | enter |
    Then the main branch is now "main"
>>>>>>> dfbbd973
    And there are still no perennial branches
    And local Git Town setting "push-new-branches" is now "false"
    And local Git Town setting "push-hook" is now "true"

  Scenario: change existing configuration
    Given a perennial branch "qa"
    And a branch "production"
    And the main branch is "main"
    And local Git Town setting "push-new-branches" is "false"
    And local Git Town setting "push-hook" is "false"
    When I run "git-town config setup" and enter into the dialogs:
      | DESCRIPTION                               | KEYS                   |
      | accept the already configured main branch | enter                  |
      | configure the perennial branches          | space down space enter |
      | enable push-new-branches                  | down enter             |
      | disable the push hook                     | down enter             |
    Then the main branch is now "main"
    And the perennial branches are now "production"
    And local Git Town setting "push-new-branches" is now "true"
    And local Git Town setting "push-hook" is now "true"

  Scenario: don't ask for perennial branches if no branches that could be perennial exist
    Given Git Town is not configured
    When I run "git-town config setup" and enter into the dialog:
      | DIALOG                  | KEYS       | DESCRIPTION                                 |
      | main development branch | down enter |                                             |
      | perennial branches      |            | no input here since the dialog doesn't show |
      | enter push-new-branches | enter      |                                             |
      | enter push-hook         | enter      |                                             |
    Then the main branch is now "main"
    And there are still no perennial branches<|MERGE_RESOLUTION|>--- conflicted
+++ resolved
@@ -5,22 +5,13 @@
     And local Git setting "init.defaultbranch" is "main"
     And Git Town is not configured
     When I run "git-town config setup" and enter into the dialogs:
-<<<<<<< HEAD
       | DIALOG                            | KEYS  |
       | main development branch           | enter |
       | perennial branches                | enter |
       | enter push-new-branches           | enter |
       | enter push-hook                   | enter |
       | enter ship-delete-tracking-branch | enter |
-    Then the main branch is now "dev"
-=======
-      | DIALOG                  | KEYS  |
-      | main development branch | enter |
-      | perennial branches      | enter |
-      | enter push-new-branches | enter |
-      | enter push-hook         | enter |
     Then the main branch is now "main"
->>>>>>> dfbbd973
     And there are still no perennial branches
     And local Git Town setting "push-new-branches" is now "false"
     And local Git Town setting "push-hook" is now "true"
