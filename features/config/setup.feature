--- conflicted
+++ resolved
@@ -13,10 +13,7 @@
     And the perennial branches are now configured as "production"
 
   Scenario: unconfigured
-<<<<<<< HEAD
-=======
     Given my repo has the branches "dev" and "production"
->>>>>>> e1099017
     And I haven't configured Git Town yet
     When I run "git-town config setup" and answer the prompts:
       | PROMPT                                     | ANSWER                      |
