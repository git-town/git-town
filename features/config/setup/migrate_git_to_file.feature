--- conflicted
+++ resolved
@@ -92,28 +92,24 @@
     And the configuration file is now:
       """
       # More info around this file at https://www.git-town.com/configuration-file
-      
+
       [branches]
       main = "main"
       perennials = ["qa"]
       perennial-regex = "release-.*"
-      
+
       [create]
       new-branch-type = "prototype"
       share-new-branches = "no"
       stash = false
-<<<<<<< HEAD
-      
-=======
 
->>>>>>> 84caaf4a
       [hosting]
       dev-remote = "fork"
-      
+
       [ship]
       delete-tracking-branch = false
       strategy = "squash-merge"
-      
+
       [sync]
       feature-strategy = "merge"
       perennial-strategy = "rebase"
