@messyoutput
Feature: migrate existing configuration in Git metadata to a config file

  Background:
    Given a Git repo with origin
    And the main branch is "main"
    And local Git setting "git-town.perennial-regex" is "release-.*"
    And local Git setting "git-town.perennial-branches" is "qa"
    And local Git setting "git-town.feature-regex" is "user-.*"
    And local Git setting "git-town.contribution-regex" is "coworker-.*"
    And local Git setting "git-town.observed-regex" is "other-.*"
    And local Git setting "git-town.dev-remote" is "fork"
    And local Git setting "git-town.share-new-branches" is "no"
    And local Git setting "git-town.push-hook" is "true"
    And local Git setting "git-town.new-branch-type" is "prototype"
    And local Git setting "git-town.ship-strategy" is "squash-merge"
    And local Git setting "git-town.ship-delete-tracking-branch" is "false"
    And local Git setting "git-town.sync-feature-strategy" is "merge"
    And local Git setting "git-town.sync-perennial-strategy" is "rebase"
    And local Git setting "git-town.sync-upstream" is "true"
    And local Git setting "git-town.sync-tags" is "false"
    And local Git setting "git-town.unknown-branch-type" is "observed"
    When I run "git-town config setup" and enter into the dialogs:
<<<<<<< HEAD
      | DESCRIPTION                 | KEYS       |
      | welcome                     | enter      |
      | add all aliases             | enter      |
      | main branch                 | enter      |
      | perennial branches          |            |
      | perennial regex             | enter      |
      | feature regex               | enter      |
      | contribution regex          | enter      |
      | observed regex              | enter      |
      | unknown branch type         | enter      |
      | dev-remote                  | enter      |
      | origin hostname             | enter      |
      | forge type                  | enter      |
      | sync-feature-strategy       | enter      |
      | sync-perennial-strategy     | enter      |
      | sync-prototype-strategy     | enter      |
      | sync-upstream               | enter      |
      | sync-tags                   | enter      |
      | share-new-branches          | enter      |
      | disable the push hook       | enter      |
      | new-branch-type             | enter      |
      | ship-strategy               | enter      |
      | ship-delete-tracking-branch | enter      |
      | save config to config file  | down enter |
=======
      | DIALOG                      | KEYS  |
      | welcome                     | enter |
      | aliases                     | enter |
      | main branch                 | enter |
      | perennial branches          | enter |
      | perennial regex             | enter |
      | feature regex               | enter |
      | contribution regex          | enter |
      | observed regex              | enter |
      | unknown branch type         | enter |
      | dev-remote                  |       |
      | origin hostname             | enter |
      | forge type                  | enter |
      | sync feature strategy       | enter |
      | sync perennial strategy     | enter |
      | sync prototype strategy     | enter |
      | sync upstream               | enter |
      | sync tags                   | enter |
      | share new branches          | enter |
      | push hook                   | enter |
      | new branch type             | enter |
      | ship strategy               | enter |
      | ship delete tracking branch | enter |
      | config storage              | enter |
>>>>>>> 4029075c

  Scenario: result
    Then Git Town runs the commands
      | COMMAND                                                 |
      | git config --unset git-town.dev-remote                  |
      | git config --unset git-town.main-branch                 |
      | git config --unset git-town.new-branch-type             |
      | git config --unset git-town.perennial-branches          |
      | git config --unset git-town.perennial-regex             |
      | git config --unset git-town.share-new-branches          |
      | git config --unset git-town.push-hook                   |
      | git config --unset git-town.ship-strategy               |
      | git config --unset git-town.ship-delete-tracking-branch |
      | git config --unset git-town.sync-feature-strategy       |
      | git config --unset git-town.sync-perennial-strategy     |
      | git config --unset git-town.sync-upstream               |
      | git config --unset git-town.sync-tags                   |
    And the main branch is now not set
    And there are now no perennial branches
    And local Git setting "git-town.forge-type" now doesn't exist
    And local Git setting "git-town.hosting-origin-hostname" now doesn't exist
    And local Git setting "git-town.sync-feature-strategy" now doesn't exist
    And local Git setting "git-town.sync-perennial-strategy" now doesn't exist
    And local Git setting "git-town.sync-upstream" now doesn't exist
    And local Git setting "git-town.sync-tags" now doesn't exist
    And local Git setting "git-town.perennial-regex" now doesn't exist
    And local Git setting "git-town.feature-regex" is still "user-.*"
    And local Git setting "git-town.contribution-regex" is still "coworker-.*"
    And local Git setting "git-town.observed-regex" is still "other-.*"
    And local Git setting "git-town.unknown-branch-type" is still "observed"
    And local Git setting "git-town.share-new-branches" now doesn't exist
    And local Git setting "git-town.push-hook" now doesn't exist
    And local Git setting "git-town.new-branch-type" now doesn't exist
    And local Git setting "git-town.ship-strategy" now doesn't exist
    And local Git setting "git-town.ship-delete-tracking-branch" now doesn't exist
    And the configuration file is now:
      """
      # More info around this file at https://www.git-town.com/configuration-file
      
      [branches]
      main = "main"
      perennials = ["qa"]
      perennial-regex = "release-.*"
      
      [create]
      new-branch-type = "prototype"
      share-new-branches = "no"
      
      [hosting]
      dev-remote = "fork"
      
      [ship]
      delete-tracking-branch = false
      strategy = "squash-merge"
      
      [sync]
      feature-strategy = "merge"
      perennial-strategy = "rebase"
      prototype-strategy = "merge"
      push-hook = true
      tags = false
      upstream = true
      """

  Scenario: undo
    When I run "git-town undo"
    Then the main branch is now "main"
    And local Git setting "git-town.dev-remote" is now "fork"
    And local Git setting "git-town.new-branch-type" is now "prototype"
    And local Git setting "git-town.perennial-regex" is now "release-.*"
    And local Git setting "git-town.feature-regex" is now "user-.*"
    And local Git setting "git-town.contribution-regex" is now "coworker-.*"
    And local Git setting "git-town.observed-regex" is now "other-.*"
    And local Git setting "git-town.unknown-branch-type" is now "observed"
    And local Git setting "git-town.share-new-branches" is now "no"
    And local Git setting "git-town.push-hook" is now "true"
    And local Git setting "git-town.ship-strategy" is now "squash-merge"
    And local Git setting "git-town.ship-delete-tracking-branch" is now "false"
    And local Git setting "git-town.sync-feature-strategy" is now "merge"
    And local Git setting "git-town.sync-perennial-strategy" is now "rebase"
    And local Git setting "git-town.sync-upstream" is now "true"
    And local Git setting "git-town.sync-tags" is now "false"<|MERGE_RESOLUTION|>--- conflicted
+++ resolved
@@ -21,32 +21,6 @@
     And local Git setting "git-town.sync-tags" is "false"
     And local Git setting "git-town.unknown-branch-type" is "observed"
     When I run "git-town config setup" and enter into the dialogs:
-<<<<<<< HEAD
-      | DESCRIPTION                 | KEYS       |
-      | welcome                     | enter      |
-      | add all aliases             | enter      |
-      | main branch                 | enter      |
-      | perennial branches          |            |
-      | perennial regex             | enter      |
-      | feature regex               | enter      |
-      | contribution regex          | enter      |
-      | observed regex              | enter      |
-      | unknown branch type         | enter      |
-      | dev-remote                  | enter      |
-      | origin hostname             | enter      |
-      | forge type                  | enter      |
-      | sync-feature-strategy       | enter      |
-      | sync-perennial-strategy     | enter      |
-      | sync-prototype-strategy     | enter      |
-      | sync-upstream               | enter      |
-      | sync-tags                   | enter      |
-      | share-new-branches          | enter      |
-      | disable the push hook       | enter      |
-      | new-branch-type             | enter      |
-      | ship-strategy               | enter      |
-      | ship-delete-tracking-branch | enter      |
-      | save config to config file  | down enter |
-=======
       | DIALOG                      | KEYS  |
       | welcome                     | enter |
       | aliases                     | enter |
@@ -71,7 +45,6 @@
       | ship strategy               | enter |
       | ship delete tracking branch | enter |
       | config storage              | enter |
->>>>>>> 4029075c
 
   Scenario: result
     Then Git Town runs the commands
