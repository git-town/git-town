--- conflicted
+++ resolved
@@ -21,57 +21,30 @@
     And local Git setting "git-town.sync-tags" is "false"
     And local Git setting "git-town.unknown-branch-type" is "observed"
     When I run "git-town config setup" and enter into the dialogs:
-<<<<<<< HEAD
-      | DESCRIPTION                               | KEYS       |
-      | welcome                                   | enter      |
-      | add all aliases                           | enter      |
-      | accept the already configured main branch | enter      |
-      | perennial branches                        |            |
-      | perennial regex                           | enter      |
-      | feature regex                             | enter      |
-      | contribution regex                        | enter      |
-      | observed regex                            | enter      |
-      | unknown branch type                       | enter      |
-      | dev-remote                                | enter      |
-      | origin hostname                           | enter      |
-      | forge type                                | enter      |
-      | sync-feature-strategy                     | enter      |
-      | sync-perennial-strategy                   | enter      |
-      | sync-prototype-strategy                   | enter      |
-      | sync-upstream                             | enter      |
-      | sync-tags                                 | enter      |
-      | share-new-branches                        | enter      |
-      | disable the push hook                     | enter      |
-      | new-branch-type                           | enter      |
-      | ship-strategy                             | enter      |
-      | ship-delete-tracking-branch               | enter      |
-      | save config to config file                | down enter |
-=======
-      | DESCRIPTION                 | KEYS  |
-      | welcome                     | enter |
-      | add all aliases             | enter |
-      | main branch                 | enter |
-      | perennial branches          |       |
-      | perennial regex             | enter |
-      | feature regex               | enter |
-      | contribution regex          | enter |
-      | observed regex              | enter |
-      | unknown branch type         | enter |
-      | dev-remote                  | enter |
-      | origin hostname             | enter |
-      | forge type                  | enter |
-      | sync-feature-strategy       | enter |
-      | sync-perennial-strategy     | enter |
-      | sync-prototype-strategy     | enter |
-      | sync-upstream               | enter |
-      | sync-tags                   | enter |
-      | share-new-branches          | enter |
-      | disable the push hook       | enter |
-      | new-branch-type             | enter |
-      | ship-strategy               | enter |
-      | ship-delete-tracking-branch | enter |
-      | save config to config file  | enter |
->>>>>>> 1ca11762
+      | DESCRIPTION                 | KEYS       |
+      | welcome                     | enter      |
+      | add all aliases             | enter      |
+      | main branch                 | enter      |
+      | perennial branches          |            |
+      | perennial regex             | enter      |
+      | feature regex               | enter      |
+      | contribution regex          | enter      |
+      | observed regex              | enter      |
+      | unknown branch type         | enter      |
+      | dev-remote                  | enter      |
+      | origin hostname             | enter      |
+      | forge type                  | enter      |
+      | sync-feature-strategy       | enter      |
+      | sync-perennial-strategy     | enter      |
+      | sync-prototype-strategy     | enter      |
+      | sync-upstream               | enter      |
+      | sync-tags                   | enter      |
+      | share-new-branches          | enter      |
+      | disable the push hook       | enter      |
+      | new-branch-type             | enter      |
+      | ship-strategy               | enter      |
+      | ship-delete-tracking-branch | enter      |
+      | save config to config file  | down enter |
 
   Scenario: result
     Then Git Town runs the commands
