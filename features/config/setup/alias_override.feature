@messyoutput
Feature: override an existing Git alias

  Background:
    Given a Git repo with origin
    And I ran "git config --global alias.append checkout"
    And local Git setting "git-town.unknown-branch-type" is "feature"
    When I run "git-town config setup" and enter into the dialogs:
<<<<<<< HEAD
      | DIALOG                      | KEYS    | DESCRIPTION                     |
      | welcome                     | enter   |                                 |
      | aliases                     | o enter |                                 |
      | main branch                 | enter   |                                 |
      | perennial branches          |         | skipped because only one branch |
      | perennial regex             | enter   |                                 |
      | feature regex               | enter   |                                 |
      | contribution regex          | enter   |                                 |
      | observed regex              | enter   |                                 |
      | unknown branch type         | enter   |                                 |
      | dev remote                  |         | skipped because only one remote |
      | origin hostname             | enter   |                                 |
      | forge type                  | enter   |                                 |
      | sync-feature-strategy       | enter   |                                 |
      | sync-perennial-strategy     | enter   |                                 |
      | sync-prototype-strategy     | enter   |                                 |
      | sync-upstream               | enter   |                                 |
      | sync-tags                   | enter   |                                 |
      | share-new-branches          | enter   |                                 |
      | push-hook                   | enter   |                                 |
      | new-branch-type             | enter   |                                 |
      | ship-strategy               | enter   |                                 |
      | ship-delete-tracking-branch | enter   |                                 |
      | save config to config file  | enter   |                                 |
=======
      | DIALOG                      | KEYS    |
      | welcome                     | enter   |
      | aliases                     | o enter |
      | main branch                 | enter   |
      | perennial branches          |         |
      | perennial regex             | enter   |
      | feature regex               | enter   |
      | contribution regex          | enter   |
      | observed regex              | enter   |
      | unknown branch type         | enter   |
      | origin hostname             | enter   |
      | forge type                  | enter   |
      | sync feature strategy       | enter   |
      | sync perennial strategy     | enter   |
      | sync prototype strategy     | enter   |
      | sync upstream               | enter   |
      | sync tags                   | enter   |
      | share new branches          | enter   |
      | push hook                   | enter   |
      | new branch type             | enter   |
      | ship strategy               | enter   |
      | ship delete tracking branch | enter   |
      | config storage              | enter   |
>>>>>>> 4029075c

  Scenario: result
    Then Git Town runs the commands
      | COMMAND                                         |
      | git config --global alias.append "town append"  |
      | git config --unset git-town.main-branch         |
      | git config git-town.unknown-branch-type feature |
    And global Git setting "alias.append" is now "town append"
    And the configuration file is now:
      """
      # More info around this file at https://www.git-town.com/configuration-file
      
      [branches]
      main = "main"
      
      [create]
      new-branch-type = "feature"
      share-new-branches = "no"
      
      [ship]
      delete-tracking-branch = true
      strategy = "api"
      
      [sync]
      feature-strategy = "merge"
      perennial-strategy = "rebase"
      tags = true
      upstream = true
      """

  Scenario: undo
    When I run "git-town undo"
    Then global Git setting "alias.append" is now "checkout"
    And local Git setting "git-town.main-branch" is now "main"<|MERGE_RESOLUTION|>--- conflicted
+++ resolved
@@ -6,32 +6,6 @@
     And I ran "git config --global alias.append checkout"
     And local Git setting "git-town.unknown-branch-type" is "feature"
     When I run "git-town config setup" and enter into the dialogs:
-<<<<<<< HEAD
-      | DIALOG                      | KEYS    | DESCRIPTION                     |
-      | welcome                     | enter   |                                 |
-      | aliases                     | o enter |                                 |
-      | main branch                 | enter   |                                 |
-      | perennial branches          |         | skipped because only one branch |
-      | perennial regex             | enter   |                                 |
-      | feature regex               | enter   |                                 |
-      | contribution regex          | enter   |                                 |
-      | observed regex              | enter   |                                 |
-      | unknown branch type         | enter   |                                 |
-      | dev remote                  |         | skipped because only one remote |
-      | origin hostname             | enter   |                                 |
-      | forge type                  | enter   |                                 |
-      | sync-feature-strategy       | enter   |                                 |
-      | sync-perennial-strategy     | enter   |                                 |
-      | sync-prototype-strategy     | enter   |                                 |
-      | sync-upstream               | enter   |                                 |
-      | sync-tags                   | enter   |                                 |
-      | share-new-branches          | enter   |                                 |
-      | push-hook                   | enter   |                                 |
-      | new-branch-type             | enter   |                                 |
-      | ship-strategy               | enter   |                                 |
-      | ship-delete-tracking-branch | enter   |                                 |
-      | save config to config file  | enter   |                                 |
-=======
       | DIALOG                      | KEYS    |
       | welcome                     | enter   |
       | aliases                     | o enter |
@@ -55,7 +29,6 @@
       | ship strategy               | enter   |
       | ship delete tracking branch | enter   |
       | config storage              | enter   |
->>>>>>> 4029075c
 
   Scenario: result
     Then Git Town runs the commands
