@messyoutput
Feature: enter the GitLab API token

  Scenario: auto-detected GitLab platform
    Given my repo's "origin" remote is "git@gitlab.com:git-town/git-town.git"
    When I run "git-town config setup" and enter into the dialog:
<<<<<<< HEAD
      | DIALOG                      | KEYS              | DESCRIPTION                                 |
      | welcome                     | enter             |                                             |
      | aliases                     | enter             |                                             |
      | main branch                 | enter             |                                             |
      | perennial branches          |                   | no input here since the dialog doesn't show |
      | perennial regex             | enter             |                                             |
      | hosting platform            | enter             |                                             |
      | gitlab token                | 1 2 3 4 5 6 enter |                                             |
      | origin hostname             | enter             |                                             |
      | sync-feature-strategy       | enter             |                                             |
      | sync-perennial-strategy     | enter             |                                             |
      | sync-upstream               | enter             |                                             |
      | push-new-branches           | enter             |                                             |
      | push-hook                   | enter             |                                             |
      | ship-delete-tracking-branch | enter             |                                             |
      | save config to Git metadata | down enter        |                                             |
=======
      | DIALOG                        | KEYS              | DESCRIPTION                                 |
      | welcome                       | enter             |                                             |
      | aliases                       | enter             |                                             |
      | main branch                   | enter             |                                             |
      | perennial branches            |                   | no input here since the dialog doesn't show |
      | perennial regex               | enter             |                                             |
      | hosting platform: auto-detect | enter             |                                             |
      | gitlab token                  | 1 2 3 4 5 6 enter |                                             |
      | origin hostname               | enter             |                                             |
      | sync-feature-strategy         | enter             |                                             |
      | sync-perennial-strategy       | enter             |                                             |
      | sync-upstream                 | enter             |                                             |
      | push-new-branches             | enter             |                                             |
      | push-hook                     | enter             |                                             |
      | ship-delete-tracking-branch   | enter             |                                             |
      | sync-before-ship              | enter             |                                             |
      | save config to Git metadata   | down enter        |                                             |
>>>>>>> bc46899c
    Then it runs the commands
      | COMMAND                                 |
      | git config git-town.gitlab-token 123456 |
    And local Git Town setting "hosting-platform" still doesn't exist
    And local Git Town setting "gitlab-token" is now "123456"

  Scenario: select GitLab manually
    When I run "git-town config setup" and enter into the dialog:
      | DIALOG                      | KEYS              | DESCRIPTION                                 |
      | welcome                     | enter             |                                             |
      | aliases                     | enter             |                                             |
      | main branch                 | enter             |                                             |
      | perennial branches          |                   | no input here since the dialog doesn't show |
      | perennial regex             | enter             |                                             |
      | hosting platform            | up enter          |                                             |
      | gitlab token                | 1 2 3 4 5 6 enter |                                             |
      | origin hostname             | enter             |                                             |
      | sync-feature-strategy       | enter             |                                             |
      | sync-perennial-strategy     | enter             |                                             |
      | sync-upstream               | enter             |                                             |
      | push-new-branches           | enter             |                                             |
      | push-hook                   | enter             |                                             |
      | ship-delete-tracking-branch | enter             |                                             |
      | save config to Git metadata | down enter        |                                             |
    Then it runs the commands
      | COMMAND                                     |
      | git config git-town.gitlab-token 123456     |
      | git config git-town.hosting-platform gitlab |
    And local Git Town setting "hosting-platform" is now "gitlab"
    And local Git Town setting "gitlab-token" is now "123456"

  Scenario: undo
    When I run "git-town undo"
    And local Git Town setting "hosting-platform" now doesn't exist
    And local Git Town setting "gitlab-token" now doesn't exist<|MERGE_RESOLUTION|>--- conflicted
+++ resolved
@@ -4,24 +4,6 @@
   Scenario: auto-detected GitLab platform
     Given my repo's "origin" remote is "git@gitlab.com:git-town/git-town.git"
     When I run "git-town config setup" and enter into the dialog:
-<<<<<<< HEAD
-      | DIALOG                      | KEYS              | DESCRIPTION                                 |
-      | welcome                     | enter             |                                             |
-      | aliases                     | enter             |                                             |
-      | main branch                 | enter             |                                             |
-      | perennial branches          |                   | no input here since the dialog doesn't show |
-      | perennial regex             | enter             |                                             |
-      | hosting platform            | enter             |                                             |
-      | gitlab token                | 1 2 3 4 5 6 enter |                                             |
-      | origin hostname             | enter             |                                             |
-      | sync-feature-strategy       | enter             |                                             |
-      | sync-perennial-strategy     | enter             |                                             |
-      | sync-upstream               | enter             |                                             |
-      | push-new-branches           | enter             |                                             |
-      | push-hook                   | enter             |                                             |
-      | ship-delete-tracking-branch | enter             |                                             |
-      | save config to Git metadata | down enter        |                                             |
-=======
       | DIALOG                        | KEYS              | DESCRIPTION                                 |
       | welcome                       | enter             |                                             |
       | aliases                       | enter             |                                             |
@@ -37,9 +19,7 @@
       | push-new-branches             | enter             |                                             |
       | push-hook                     | enter             |                                             |
       | ship-delete-tracking-branch   | enter             |                                             |
-      | sync-before-ship              | enter             |                                             |
       | save config to Git metadata   | down enter        |                                             |
->>>>>>> bc46899c
     Then it runs the commands
       | COMMAND                                 |
       | git config git-town.gitlab-token 123456 |
