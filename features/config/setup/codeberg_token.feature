@messyoutput
Feature: enter the Codeberg API token

  Background:
    Given a Git repo with origin

  Scenario: auto-detected Codeberg platform
    Given my repo's "origin" remote is "git@codeberg.org:git-town/docs.git"
    When I run "git-town config setup" and enter into the dialog:
      | DIALOG                      | KEYS              | DESCRIPTION                                 |
      | welcome                     | enter             |                                             |
      | aliases                     | enter             |                                             |
      | main branch                 | enter             |                                             |
      | perennial branches          |                   | no input here since the dialog doesn't show |
      | perennial regex             | enter             |                                             |
      | feature regex               | enter             |                                             |
      | contribution regex          | enter             |                                             |
      | observed regex              | enter             |                                             |
      | unknown branch type         | enter             |                                             |
      | origin hostname             | enter             |                                             |
      | forge type                  | enter             |                                             |
      | codeberg token              | 1 2 3 4 5 6 enter |                                             |
      | token scope                 | enter             |                                             |
<<<<<<< HEAD
      | sync-feature-strategy       | enter             |                                             |
      | sync-perennial-strategy     | enter             |                                             |
      | sync-prototype-strategy     | enter             |                                             |
      | sync-upstream               | enter             |                                             |
      | sync-tags                   | enter             |                                             |
      | share-new-branches          | enter             |                                             |
      | push-hook                   | enter             |                                             |
      | new-branch-type             | enter             |                                             |
      | ship-strategy               | enter             |                                             |
      | ship-delete-tracking-branch | enter             |                                             |
      | save config to Git metadata | enter             |                                             |
=======
      | sync feature strategy       | enter             |                                             |
      | sync perennial strategy     | enter             |                                             |
      | sync prototype strategy     | enter             |                                             |
      | sync upstream               | enter             |                                             |
      | sync tags                   | enter             |                                             |
      | share new branches          | enter             |                                             |
      | push hook                   | enter             |                                             |
      | new branch type             | enter             |                                             |
      | ship strategy               | enter             |                                             |
      | ship delete tracking branch | enter             |                                             |
      | config storage              | down enter        |                                             |
>>>>>>> 4029075c
    Then Git Town runs the commands
      | COMMAND                                              |
      | git config git-town.codeberg-token 123456            |
      | git config git-town.new-branch-type feature          |
      | git config git-town.unknown-branch-type feature      |
      | git config git-town.push-hook true                   |
      | git config git-town.share-new-branches no            |
      | git config git-town.ship-strategy api                |
      | git config git-town.ship-delete-tracking-branch true |
      | git config git-town.sync-feature-strategy merge      |
      | git config git-town.sync-perennial-strategy rebase   |
      | git config git-town.sync-prototype-strategy merge    |
      | git config git-town.sync-upstream true               |
      | git config git-town.sync-tags true                   |
    And local Git setting "git-town.forge-type" still doesn't exist
    And local Git setting "git-town.codeberg-token" is now "123456"

  @debug @this
  Scenario: select Codeberg manually
    When I run "git-town config setup" and enter into the dialog:
      | DIALOG                      | KEYS                 | DESCRIPTION                                 |
      | welcome                     | enter                |                                             |
      | aliases                     | enter                |                                             |
      | main branch                 | enter                |                                             |
      | perennial branches          |                      | no input here since the dialog doesn't show |
      | perennial regex             | enter                |                                             |
      | feature regex               | enter                |                                             |
      | contribution regex          | enter                |                                             |
      | observed regex              | enter                |                                             |
      | unknown branch type         | enter                |                                             |
      | origin hostname             | enter                |                                             |
      | forge type                  | down down down enter |                                             |
      | codeberg token              |    1 2 3 4 5 6 enter |                                             |
      | token scope                 | enter                |                                             |
      | sync feature strategy       | enter                |                                             |
      | sync perennial strategy     | enter                |                                             |
      | sync prototype strategy     | enter                |                                             |
      | sync upstream               | enter                |                                             |
      | sync tags                   | enter                |                                             |
      | share new branches          | enter                |                                             |
      | push hook                   | enter                |                                             |
      | new branch type             | enter                |                                             |
      | ship strategy               | enter                |                                             |
      | ship delete tracking branch | enter                |                                             |
      | config storage              | down enter           |                                             |
    Then Git Town runs the commands
      | COMMAND                                              |
      | git config git-town.codeberg-token 123456            |
      | git config git-town.new-branch-type feature          |
      | git config git-town.forge-type codeberg              |
      | git config git-town.unknown-branch-type feature      |
      | git config git-town.push-hook true                   |
      | git config git-town.share-new-branches no            |
      | git config git-town.ship-strategy api                |
      | git config git-town.ship-delete-tracking-branch true |
      | git config git-town.sync-feature-strategy merge      |
      | git config git-town.sync-perennial-strategy rebase   |
      | git config git-town.sync-prototype-strategy merge    |
      | git config git-town.sync-upstream true               |
      | git config git-town.sync-tags true                   |
    And local Git setting "git-town.forge-type" is now "codeberg"
    And local Git setting "git-town.codeberg-token" is now "123456"

  Scenario: store Codeberge API token globally
    And my repo's "origin" remote is "git@codeberg.org:git-town/docs.git"
    When I run "git-town config setup" and enter into the dialog:
      | DIALOG                      | KEYS              | DESCRIPTION                                 |
      | welcome                     | enter             |                                             |
      | aliases                     | enter             |                                             |
      | main-branch                 | enter             |                                             |
      | perennial branches          |                   | no input here since the dialog doesn't show |
      | perennial regex             | enter             |                                             |
      | feature regex               | enter             |                                             |
      | contribution regex          | enter             |                                             |
      | observed regex              | enter             |                                             |
      | unknown branch type         | enter             |                                             |
      | origin hostname             | enter             |                                             |
      | forge type                  | enter             |                                             |
      | codeberg token              | 1 2 3 4 5 6 enter |                                             |
      | token scope                 | down enter        |                                             |
      | sync feature strategy       | enter             |                                             |
      | sync perennial strategy     | enter             |                                             |
      | sync prototype strategy     | enter             |                                             |
      | sync upstream               | enter             |                                             |
      | sync tags                   | enter             |                                             |
      | share new branches          | enter             |                                             |
      | push hook                   | enter             |                                             |
      | new branch type             | enter             |                                             |
      | ship strategy               | enter             |                                             |
      | ship delete tracking branch | enter             |                                             |
      | config storage              | down enter        |                                             |
    Then Git Town runs the commands
      | COMMAND                                              |
      | git config --global git-town.codeberg-token 123456   |
      | git config git-town.new-branch-type feature          |
      | git config git-town.unknown-branch-type feature      |
      | git config git-town.push-hook true                   |
      | git config git-town.share-new-branches no            |
      | git config git-town.ship-strategy api                |
      | git config git-town.ship-delete-tracking-branch true |
      | git config git-town.sync-feature-strategy merge      |
      | git config git-town.sync-perennial-strategy rebase   |
      | git config git-town.sync-prototype-strategy merge    |
      | git config git-town.sync-upstream true               |
      | git config git-town.sync-tags true                   |
    And global Git setting "git-town.codeberg-token" is now "123456"

  Scenario: edit global Codeberge API token
    And my repo's "origin" remote is "git@codeberg.org:git-town/docs.git"
    Given global Git setting "git-town.codeberg-token" is "123"
    When I run "git-town config setup" and enter into the dialog:
      | DIALOG                      | KEYS                                      | DESCRIPTION                                 |
      | welcome                     | enter                                     |                                             |
      | aliases                     | enter                                     |                                             |
      | main branch                 | enter                                     |                                             |
      | perennial branches          |                                           | no input here since the dialog doesn't show |
      | perennial regex             | enter                                     |                                             |
      | feature regex               | enter                                     |                                             |
      | contribution regex          | enter                                     |                                             |
      | observed regex              | enter                                     |                                             |
      | unknown branch type         | enter                                     |                                             |
      | origin hostname             | enter                                     |                                             |
      | forge type                  | enter                                     |                                             |
      | codeberg token              | backspace backspace backspace 4 5 6 enter |                                             |
      | token scope                 | enter                                     |                                             |
      | sync feature strategy       | enter                                     |                                             |
      | sync perennial strategy     | enter                                     |                                             |
      | sync prototype strategy     | enter                                     |                                             |
      | sync upstream               | enter                                     |                                             |
      | sync tags                   | enter                                     |                                             |
      | share new branches          | enter                                     |                                             |
      | push hook                   | enter                                     |                                             |
      | new branch type             | enter                                     |                                             |
      | ship strategy               | enter                                     |                                             |
      | ship delete tracking branch | enter                                     |                                             |
      | config storage              | down enter                                |                                             |
    Then Git Town runs the commands
      | COMMAND                                              |
      | git config --global git-town.codeberg-token 456      |
      | git config git-town.new-branch-type feature          |
      | git config git-town.unknown-branch-type feature      |
      | git config git-town.push-hook true                   |
      | git config git-town.share-new-branches no            |
      | git config git-town.ship-strategy api                |
      | git config git-town.ship-delete-tracking-branch true |
      | git config git-town.sync-feature-strategy merge      |
      | git config git-town.sync-perennial-strategy rebase   |
      | git config git-town.sync-prototype-strategy merge    |
      | git config git-town.sync-upstream true               |
      | git config git-town.sync-tags true                   |
    And global Git setting "git-town.codeberg-token" is now "456"<|MERGE_RESOLUTION|>--- conflicted
+++ resolved
@@ -21,19 +21,6 @@
       | forge type                  | enter             |                                             |
       | codeberg token              | 1 2 3 4 5 6 enter |                                             |
       | token scope                 | enter             |                                             |
-<<<<<<< HEAD
-      | sync-feature-strategy       | enter             |                                             |
-      | sync-perennial-strategy     | enter             |                                             |
-      | sync-prototype-strategy     | enter             |                                             |
-      | sync-upstream               | enter             |                                             |
-      | sync-tags                   | enter             |                                             |
-      | share-new-branches          | enter             |                                             |
-      | push-hook                   | enter             |                                             |
-      | new-branch-type             | enter             |                                             |
-      | ship-strategy               | enter             |                                             |
-      | ship-delete-tracking-branch | enter             |                                             |
-      | save config to Git metadata | enter             |                                             |
-=======
       | sync feature strategy       | enter             |                                             |
       | sync perennial strategy     | enter             |                                             |
       | sync prototype strategy     | enter             |                                             |
@@ -45,7 +32,6 @@
       | ship strategy               | enter             |                                             |
       | ship delete tracking branch | enter             |                                             |
       | config storage              | down enter        |                                             |
->>>>>>> 4029075c
     Then Git Town runs the commands
       | COMMAND                                              |
       | git config git-town.codeberg-token 123456            |
