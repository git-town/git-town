@messyoutput
Feature: remove an existing forge type override

  Background:
    Given a Git repo with origin
    And local Git setting "git-town.forge-type" is "github"
    When I run "git-town config setup" and enter into the dialog:
      | DIALOG                      | KEYS                 | DESCRIPTION                                 |
      | welcome                     | enter                |                                             |
      | aliases                     | enter                |                                             |
      | main branch                 | down enter           |                                             |
      | perennial branches          |                      | no input here since the dialog doesn't show |
      | perennial regex             | enter                |                                             |
      | feature regex               | enter                |                                             |
      | contribution regex          | enter                |                                             |
      | observed regex              | enter                |                                             |
      | unknown branch type         | enter                |                                             |
      | origin hostname             | enter                |                                             |
      | forge type                  | up up up up up enter |                                             |
<<<<<<< HEAD
      | sync-feature-strategy       | enter                |                                             |
      | sync-perennial-strategy     | enter                |                                             |
      | sync-prototype-strategy     | enter                |                                             |
      | sync-upstream               | enter                |                                             |
      | sync-tags                   | enter                |                                             |
      | share-new-branches          | enter                |                                             |
      | push-hook                   | enter                |                                             |
      | new-branch-type             | enter                |                                             |
      | ship-strategy               | enter                |                                             |
      | ship-delete-tracking-branch | enter                |                                             |
      | save config to Git metadata | enter                |                                             |
=======
      | sync feature strategy       | enter                |                                             |
      | sync perennial strategy     | enter                |                                             |
      | sync prototype strategy     | enter                |                                             |
      | sync upstream               | enter                |                                             |
      | sync tags                   | enter                |                                             |
      | share new branches          | enter                |                                             |
      | push hook                   | enter                |                                             |
      | new branch type             | enter                |                                             |
      | ship strategy               | enter                |                                             |
      | ship delete tracking branch | enter                |                                             |
      | config storage              | down enter           |                                             |
>>>>>>> 4029075c

  Scenario: result
    Then Git Town runs the commands
      | COMMAND                                              |
      | git config git-town.new-branch-type feature          |
      | git config --unset git-town.forge-type               |
      | git config git-town.unknown-branch-type feature      |
      | git config git-town.push-hook true                   |
      | git config git-town.share-new-branches no            |
      | git config git-town.ship-strategy api                |
      | git config git-town.ship-delete-tracking-branch true |
      | git config git-town.sync-feature-strategy merge      |
      | git config git-town.sync-perennial-strategy rebase   |
      | git config git-town.sync-prototype-strategy merge    |
      | git config git-town.sync-upstream true               |
      | git config git-town.sync-tags true                   |
    And local Git setting "git-town.forge-type" now doesn't exist

  Scenario: undo
    When I run "git-town undo"
    And local Git setting "git-town.forge-type" is now "github"<|MERGE_RESOLUTION|>--- conflicted
+++ resolved
@@ -17,19 +17,6 @@
       | unknown branch type         | enter                |                                             |
       | origin hostname             | enter                |                                             |
       | forge type                  | up up up up up enter |                                             |
-<<<<<<< HEAD
-      | sync-feature-strategy       | enter                |                                             |
-      | sync-perennial-strategy     | enter                |                                             |
-      | sync-prototype-strategy     | enter                |                                             |
-      | sync-upstream               | enter                |                                             |
-      | sync-tags                   | enter                |                                             |
-      | share-new-branches          | enter                |                                             |
-      | push-hook                   | enter                |                                             |
-      | new-branch-type             | enter                |                                             |
-      | ship-strategy               | enter                |                                             |
-      | ship-delete-tracking-branch | enter                |                                             |
-      | save config to Git metadata | enter                |                                             |
-=======
       | sync feature strategy       | enter                |                                             |
       | sync perennial strategy     | enter                |                                             |
       | sync prototype strategy     | enter                |                                             |
@@ -41,7 +28,6 @@
       | ship strategy               | enter                |                                             |
       | ship delete tracking branch | enter                |                                             |
       | config storage              | down enter           |                                             |
->>>>>>> 4029075c
 
   Scenario: result
     Then Git Town runs the commands
