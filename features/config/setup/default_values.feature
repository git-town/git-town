Feature: Accepting all default values leads to a working setup

  Background:
    Given the branches "dev" and "production"
    And local Git setting "init.defaultbranch" is "main"
    And Git Town is not configured
    When I run "git-town config setup" and enter into the dialogs:
      | DIALOG                      | KEYS  |
      | welcome                     | enter |
      | aliases                     | enter |
      | main branch                 | enter |
      | perennial branches          | enter |
      | perennial regex             | enter |
      | hosting platform            | enter |
      | origin hostname             | enter |
      | sync-feature-strategy       | enter |
      | sync-perennial-strategy     | enter |
      | sync-upstream               | enter |
      | push-new-branches           | enter |
      | push-hook                   | enter |
      | ship-delete-tracking-branch | enter |
      | save config to config file  | enter |

  Scenario: result
    Then it runs no commands
    And the main branch is still not set
    And there are still no perennial branches
    And local Git Town setting "main-branch" still doesn't exist
    And local Git Town setting "perennial-branches" still doesn't exist
    And local Git Town setting "hosting-platform" still doesn't exist
    And local Git Town setting "push-new-branches" is still not set
    And local Git Town setting "push-hook" is still not set
    And local Git Town setting "sync-feature-strategy" is still not set
    And local Git Town setting "sync-perennial-strategy" is still not set
    And local Git Town setting "sync-upstream" is still not set
    And local Git Town setting "ship-delete-tracking-branch" is still not set
    And the configuration file is now:
      """
      # Git Town configuration file
      #
      # Run "git town config setup" to add additional entries
      # to this file after updating Git Town.
      #
      # The "push-hook" setting determines whether Git Town
      # permits or prevents Git hooks while pushing branches.
      # Hooks are enabled by default. If your Git hooks are slow,
      # you can disable them to speed up branch syncing.
      #
      # When disabled, Git Town pushes using the "--no-verify" switch.
      # More info at https://www.git-town.com/preferences/push-hook.
      push-hook = true

      # Should Git Town push the new branches it creates
      # immediately to origin even if they are empty?
      #
      # When enabled, you can run "git push" right away
      # but creating new branches is slower and
      # it triggers an unnecessary CI run on the empty branch.
      #
      # When disabled, many Git Town commands execute faster
      # and Git Town will create the missing tracking branch
      # on the first run of "git sync".
      push-new-branches = false

      # Should "git ship" delete the tracking branch?
      # You want to disable this if your code hosting platform
      # (GitHub, GitLab, etc) deletes head branches when
      # merging pull requests through its UI.
      ship-delete-tracking-branch = true

<<<<<<< HEAD
=======
      # Should "git ship" sync branches before shipping them?
      #
      # Guidance: enable when shipping branches locally on your machine
      # and disable when shipping feature branches via the code hosting
      # API or web UI.
      #
      # When enabled, branches are always fully up to date when shipped
      # and you get a chance to resolve merge conflicts
      # between the feature branch to ship and the main branch
      # on the feature branch. This helps keep the main branch green.
      # But this also triggers another CI run and delays shipping.
      sync-before-ship = false

>>>>>>> 8410728f
      # Should "git sync" also fetch updates from the upstream remote?
      #
      # If an "upstream" remote exists, and this setting is enabled,
      # "git sync" will also update the local main branch
      # with commits from the main branch at the upstream remote.
      #
      # This is useful if the repository you work on is a fork,
      # and you want to keep it in sync with the repo it was forked from.
      sync-upstream = true

      [branches]

      # The main branch is the branch from which you cut new feature branches,
      # and into which you ship feature branches when they are done.
      # This branch is often called "main", "master", or "development".
      main = "main"

      # Perennial branches are long-lived branches.
      # They are never shipped and have no ancestors.
      # Typically, perennial branches have names like
      # "development", "staging", "qa", "production", etc.
      #
      # See also the "perennial-regex" setting.
      perennials = []

      # All branches whose names match this regular expression
      # are also considered perennial branches.
      #
      # If you are not sure, leave this empty.
      perennial-regex = ""

      [hosting]

      # Knowing the type of code hosting platform allows Git Town
      # to open browser URLs and talk to the code hosting API.
      # Most people can leave this on "auto-detect".
      # Only change this if your code hosting server uses as custom URL.
      # platform = ""

      # When using SSH identities, define the hostname
      # of your source code repository. Only change this
      # if the auto-detection does not work for you.
      # origin-hostname = ""

      [sync-strategy]

      # How should Git Town synchronize feature branches?
      # Feature branches are short-lived branches cut from
      # the main branch and shipped back into the main branch.
      # Typically you develop features and bug fixes on them,
      # hence their name.
      feature-branches = "merge"

      # How should Git Town synchronize perennial branches?
      # Perennial branches have no parent branch.
      # The only updates they receive are additional commits
      # made to their tracking branch somewhere else.
      perennial-branches = "rebase"
      """

  Scenario: undo
    When I run "git-town undo"
    Then global Git setting "alias.append" still doesn't exist
    And global Git setting "alias.diff-parent" still doesn't exist
    And global Git setting "alias.hack" still doesn't exist
    And global Git setting "alias.kill" still doesn't exist
    And global Git setting "alias.prepend" still doesn't exist
    And global Git setting "alias.propose" still doesn't exist
    And global Git setting "alias.rename-branch" still doesn't exist
    And global Git setting "alias.repo" still doesn't exist
    And global Git setting "alias.set-parent" still doesn't exist
    And global Git setting "alias.ship" still doesn't exist
    And global Git setting "alias.sync" still doesn't exist
    And local Git Town setting "main-branch" still doesn't exist
    And local Git Town setting "perennial-branches" still doesn't exist
    And local Git Town setting "hosting-platform" still doesn't exist
    And local Git Town setting "github-token" still doesn't exist
    And local Git Town setting "hosting-origin-hostname" still doesn't exist
    And local Git Town setting "sync-feature-strategy" still doesn't exist
    And local Git Town setting "sync-perennial-strategy" still doesn't exist
    And local Git Town setting "sync-upstream" still doesn't exist
    And local Git Town setting "perennial-regex" still doesn't exist
    And local Git Town setting "push-new-branches" still doesn't exist
    And local Git Town setting "push-hook" still doesn't exist
    And local Git Town setting "ship-delete-tracking-branch" still doesn't exist<|MERGE_RESOLUTION|>--- conflicted
+++ resolved
@@ -68,22 +68,6 @@
       # merging pull requests through its UI.
       ship-delete-tracking-branch = true
 
-<<<<<<< HEAD
-=======
-      # Should "git ship" sync branches before shipping them?
-      #
-      # Guidance: enable when shipping branches locally on your machine
-      # and disable when shipping feature branches via the code hosting
-      # API or web UI.
-      #
-      # When enabled, branches are always fully up to date when shipped
-      # and you get a chance to resolve merge conflicts
-      # between the feature branch to ship and the main branch
-      # on the feature branch. This helps keep the main branch green.
-      # But this also triggers another CI run and delays shipping.
-      sync-before-ship = false
-
->>>>>>> 8410728f
       # Should "git sync" also fetch updates from the upstream remote?
       #
       # If an "upstream" remote exists, and this setting is enabled,
