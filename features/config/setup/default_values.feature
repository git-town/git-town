@messyoutput
Feature: Accepting all default values leads to a working setup

  Background:
    Given a Git repo with origin
    And the branches
      | NAME       | TYPE   | LOCATIONS     |
      | dev        | (none) | local, origin |
      | production | (none) | local, origin |
    And local Git setting "init.defaultbranch" is "main"
    And Git Town is not configured
    When I run "git-town config setup" and enter into the dialogs:
<<<<<<< HEAD
      | DIALOG                      | KEYS       |
      | welcome                     | enter      |
      | aliases                     | enter      |
      | main branch                 | enter      |
      | perennial branches          | enter      |
      | perennial regex             | enter      |
      | feature regex               | enter      |
      | contribution regex          | enter      |
      | observed regex              | enter      |
      | unknown branch type         | enter      |
      | origin hostname             | enter      |
      | forge type                  | enter      |
      | sync-feature-strategy       | enter      |
      | sync-perennial-strategy     | enter      |
      | sync-prototype-strategy     | enter      |
      | sync-upstream               | enter      |
      | sync-tags                   | enter      |
      | share-new-branches          | enter      |
      | push-hook                   | enter      |
      | new-branch-type             | enter      |
      | ship-strategy               | enter      |
      | ship-delete-tracking-branch | enter      |
      | save config to config file  | down enter |
=======
      | DIALOG                      | KEYS  |
      | welcome                     | enter |
      | aliases                     | enter |
      | main branch                 | enter |
      | perennial branches          | enter |
      | perennial regex             | enter |
      | feature regex               | enter |
      | contribution regex          | enter |
      | observed regex              | enter |
      | unknown branch type         | enter |
      | origin hostname             | enter |
      | forge type                  | enter |
      | sync feature strategy       | enter |
      | sync perennial strategy     | enter |
      | sync prototype strategy     | enter |
      | sync upstream               | enter |
      | sync tags                   | enter |
      | share new branches          | enter |
      | push hook                   | enter |
      | new branch type             | enter |
      | ship strategy               | enter |
      | ship delete tracking branch | enter |
      | config storage              | enter |
>>>>>>> 4029075c

  Scenario: result
    Then Git Town runs the commands
      | COMMAND                                         |
      | git config git-town.unknown-branch-type feature |
    And the main branch is still not set
    And there are still no perennial branches
    And local Git setting "git-town.dev-remote" still doesn't exist
    And local Git setting "git-town.new-branch-type" still doesn't exist
    And local Git setting "git-town.main-branch" still doesn't exist
    And local Git setting "git-town.perennial-branches" still doesn't exist
    And local Git setting "git-town.unknown-branch-type" is now "feature"
    And local Git setting "git-town.feature-regex" still doesn't exist
    And local Git setting "git-town.contribution-regex" still doesn't exist
    And local Git setting "git-town.observed-regex" still doesn't exist
    And local Git setting "git-town.forge-type" still doesn't exist
    And local Git setting "git-town.share-new-branches" still doesn't exist
    And local Git setting "git-town.push-hook" still doesn't exist
    And local Git setting "git-town.sync-feature-strategy" still doesn't exist
    And local Git setting "git-town.sync-perennial-strategy" still doesn't exist
    And local Git setting "git-town.sync-upstream" still doesn't exist
    And local Git setting "git-town.sync-tags" still doesn't exist
    And local Git setting "git-town.ship-strategy" still doesn't exist
    And local Git setting "git-town.ship-delete-tracking-branch" still doesn't exist
    And the configuration file is now:
      """
      # More info around this file at https://www.git-town.com/configuration-file

      [branches]
      main = "main"

      [create]
      new-branch-type = "feature"
      share-new-branches = "no"

      [hosting]
      dev-remote = "origin"

      [ship]
      delete-tracking-branch = true
      strategy = "api"

      [sync]
      feature-strategy = "merge"
      perennial-strategy = "rebase"
      prototype-strategy = "merge"
      push-hook = true
      tags = true
      upstream = true
      """

  Scenario: undo
    When I run "git-town undo"
    Then global Git setting "alias.append" still doesn't exist
    And global Git setting "alias.diff-parent" still doesn't exist
    And global Git setting "alias.hack" still doesn't exist
    And global Git setting "alias.delete" still doesn't exist
    And global Git setting "alias.prepend" still doesn't exist
    And global Git setting "alias.propose" still doesn't exist
    And global Git setting "alias.rename" still doesn't exist
    And global Git setting "alias.repo" still doesn't exist
    And global Git setting "alias.set-parent" still doesn't exist
    And global Git setting "alias.ship" still doesn't exist
    And global Git setting "alias.sync" still doesn't exist
    And local Git setting "git-town.dev-remote" still doesn't exist
    And local Git setting "git-town.new-branch-type" still doesn't exist
    And local Git setting "git-town.main-branch" still doesn't exist
    And local Git setting "git-town.perennial-branches" still doesn't exist
    And local Git setting "git-town.forge-type" still doesn't exist
    And local Git setting "git-town.github-token" still doesn't exist
    And local Git setting "git-town.hosting-origin-hostname" still doesn't exist
    And local Git setting "git-town.feature-regex" now doesn't exist
    And local Git setting "git-town.contribution-regex" now doesn't exist
    And local Git setting "git-town.observed-regex" now doesn't exist
    And local Git setting "git-town.sync-feature-strategy" still doesn't exist
    And local Git setting "git-town.sync-perennial-strategy" still doesn't exist
    And local Git setting "git-town.sync-upstream" still doesn't exist
    And local Git setting "git-town.sync-tags" still doesn't exist
    And local Git setting "git-town.perennial-regex" still doesn't exist
    And local Git setting "git-town.share-new-branches" still doesn't exist
    And local Git setting "git-town.push-hook" still doesn't exist
    And local Git setting "git-town.ship-strategy" still doesn't exist
    And local Git setting "git-town.ship-delete-tracking-branch" still doesn't exist<|MERGE_RESOLUTION|>--- conflicted
+++ resolved
@@ -10,31 +10,6 @@
     And local Git setting "init.defaultbranch" is "main"
     And Git Town is not configured
     When I run "git-town config setup" and enter into the dialogs:
-<<<<<<< HEAD
-      | DIALOG                      | KEYS       |
-      | welcome                     | enter      |
-      | aliases                     | enter      |
-      | main branch                 | enter      |
-      | perennial branches          | enter      |
-      | perennial regex             | enter      |
-      | feature regex               | enter      |
-      | contribution regex          | enter      |
-      | observed regex              | enter      |
-      | unknown branch type         | enter      |
-      | origin hostname             | enter      |
-      | forge type                  | enter      |
-      | sync-feature-strategy       | enter      |
-      | sync-perennial-strategy     | enter      |
-      | sync-prototype-strategy     | enter      |
-      | sync-upstream               | enter      |
-      | sync-tags                   | enter      |
-      | share-new-branches          | enter      |
-      | push-hook                   | enter      |
-      | new-branch-type             | enter      |
-      | ship-strategy               | enter      |
-      | ship-delete-tracking-branch | enter      |
-      | save config to config file  | down enter |
-=======
       | DIALOG                      | KEYS  |
       | welcome                     | enter |
       | aliases                     | enter |
@@ -58,7 +33,6 @@
       | ship strategy               | enter |
       | ship delete tracking branch | enter |
       | config storage              | enter |
->>>>>>> 4029075c
 
   Scenario: result
     Then Git Town runs the commands
@@ -86,21 +60,21 @@
     And the configuration file is now:
       """
       # More info around this file at https://www.git-town.com/configuration-file
-
+      
       [branches]
       main = "main"
-
+      
       [create]
       new-branch-type = "feature"
       share-new-branches = "no"
-
+      
       [hosting]
       dev-remote = "origin"
-
+      
       [ship]
       delete-tracking-branch = true
       strategy = "api"
-
+      
       [sync]
       feature-strategy = "merge"
       perennial-strategy = "rebase"
