@messyoutput
Feature: Accepting all default values in a brand-new Git repo leads to a working setup

  Background:
    Given a brand-new Git repo
    When I run "git-town config setup" and enter into the dialogs:
<<<<<<< HEAD
      | DIALOG                      | KEYS       |
      | welcome                     | enter      |
      | aliases                     | enter      |
      | main branch                 | enter      |
      | perennial branches          |            |
      | perennial regex             | enter      |
      | feature regex               | enter      |
      | contribution regex          | enter      |
      | observed regex              | enter      |
      | unknown branch type         | enter      |
      | origin hostname             | enter      |
      | forge type                  | enter      |
      | sync-feature-strategy       | enter      |
      | sync-perennial-strategy     | enter      |
      | sync-prototype-strategy     | enter      |
      | sync-upstream               | enter      |
      | sync-tags                   | enter      |
      | share-new-branches          | enter      |
      | push-hook                   | enter      |
      | new-branch-type             | enter      |
      | ship-strategy               | enter      |
      | ship-delete-tracking-branch | enter      |
      | save config to config file  | down enter |
=======
      | DIALOG                      | KEYS  |
      | welcome                     | enter |
      | aliases                     | enter |
      | main branch                 | enter |
      | perennial branches          |       |
      | perennial regex             | enter |
      | feature regex               | enter |
      | contribution regex          | enter |
      | observed regex              | enter |
      | unknown branch type         | enter |
      | origin hostname             | enter |
      | forge type                  | enter |
      | sync feature strategy       | enter |
      | sync perennial strategy     | enter |
      | sync prototype strategy     | enter |
      | sync upstream               | enter |
      | sync tags                   | enter |
      | share new branches          | enter |
      | push hook                   | enter |
      | new branch type             | enter |
      | ship strategy               | enter |
      | ship delete tracking branch | enter |
      | config storage              | enter |
>>>>>>> 4029075c

  Scenario: result
    Then Git Town runs the commands
      | COMMAND                                         |
      | git config git-town.unknown-branch-type feature |
    And the main branch is still not set
    And there are still no perennial branches
    And local Git setting "git-town.dev-remote" still doesn't exist
    And local Git setting "git-town.new-branch-type" still doesn't exist
    And local Git setting "git-town.main-branch" still doesn't exist
    And local Git setting "git-town.perennial-branches" still doesn't exist
    And local Git setting "git-town.unknown-branch-type" is now "feature"
    And local Git setting "git-town.feature-regex" still doesn't exist
    And local Git setting "git-town.contribution-regex" still doesn't exist
    And local Git setting "git-town.observed-regex" still doesn't exist
    And local Git setting "git-town.forge-type" still doesn't exist
    And local Git setting "git-town.share-new-branches" still doesn't exist
    And local Git setting "git-town.push-hook" still doesn't exist
    And local Git setting "git-town.sync-feature-strategy" still doesn't exist
    And local Git setting "git-town.sync-perennial-strategy" still doesn't exist
    And local Git setting "git-town.sync-upstream" still doesn't exist
    And local Git setting "git-town.sync-tags" still doesn't exist
    And local Git setting "git-town.ship-strategy" still doesn't exist
    And local Git setting "git-town.ship-delete-tracking-branch" still doesn't exist
    And the configuration file is now:
      """
      # More info around this file at https://www.git-town.com/configuration-file
      
      [branches]
      main = "initial"
      
      [create]
      new-branch-type = "feature"
      share-new-branches = "no"
      
      [hosting]
      dev-remote = "origin"
      
      [ship]
      delete-tracking-branch = true
      strategy = "api"
      
      [sync]
      feature-strategy = "merge"
      perennial-strategy = "rebase"
      prototype-strategy = "merge"
      push-hook = true
      tags = true
      upstream = true
      """

  Scenario: undo
    When I run "git-town undo"
    Then global Git setting "alias.append" still doesn't exist
    And global Git setting "alias.diff-parent" still doesn't exist
    And global Git setting "alias.hack" still doesn't exist
    And global Git setting "alias.delete" still doesn't exist
    And global Git setting "alias.prepend" still doesn't exist
    And global Git setting "alias.propose" still doesn't exist
    And global Git setting "alias.rename" still doesn't exist
    And global Git setting "alias.repo" still doesn't exist
    And global Git setting "alias.set-parent" still doesn't exist
    And global Git setting "alias.ship" still doesn't exist
    And global Git setting "alias.sync" still doesn't exist
    And local Git setting "git-town.dev-remote" still doesn't exist
    And local Git setting "git-town.new-branch-type" still doesn't exist
    And local Git setting "git-town.main-branch" still doesn't exist
    And local Git setting "git-town.perennial-branches" still doesn't exist
    And local Git setting "git-town.forge-type" still doesn't exist
    And local Git setting "git-town.github-token" still doesn't exist
    And local Git setting "git-town.hosting-origin-hostname" still doesn't exist
    And local Git setting "git-town.feature-regex" now doesn't exist
    And local Git setting "git-town.contribution-regex" now doesn't exist
    And local Git setting "git-town.observed-regex" now doesn't exist
    And local Git setting "git-town.sync-feature-strategy" still doesn't exist
    And local Git setting "git-town.sync-perennial-strategy" still doesn't exist
    And local Git setting "git-town.sync-upstream" still doesn't exist
    And local Git setting "git-town.sync-tags" still doesn't exist
    And local Git setting "git-town.perennial-regex" still doesn't exist
    And local Git setting "git-town.share-new-branches" still doesn't exist
    And local Git setting "git-town.push-hook" still doesn't exist
    And local Git setting "git-town.ship-strategy" still doesn't exist
    And local Git setting "git-town.ship-delete-tracking-branch" still doesn't exist<|MERGE_RESOLUTION|>--- conflicted
+++ resolved
@@ -4,31 +4,6 @@
   Background:
     Given a brand-new Git repo
     When I run "git-town config setup" and enter into the dialogs:
-<<<<<<< HEAD
-      | DIALOG                      | KEYS       |
-      | welcome                     | enter      |
-      | aliases                     | enter      |
-      | main branch                 | enter      |
-      | perennial branches          |            |
-      | perennial regex             | enter      |
-      | feature regex               | enter      |
-      | contribution regex          | enter      |
-      | observed regex              | enter      |
-      | unknown branch type         | enter      |
-      | origin hostname             | enter      |
-      | forge type                  | enter      |
-      | sync-feature-strategy       | enter      |
-      | sync-perennial-strategy     | enter      |
-      | sync-prototype-strategy     | enter      |
-      | sync-upstream               | enter      |
-      | sync-tags                   | enter      |
-      | share-new-branches          | enter      |
-      | push-hook                   | enter      |
-      | new-branch-type             | enter      |
-      | ship-strategy               | enter      |
-      | ship-delete-tracking-branch | enter      |
-      | save config to config file  | down enter |
-=======
       | DIALOG                      | KEYS  |
       | welcome                     | enter |
       | aliases                     | enter |
@@ -52,7 +27,6 @@
       | ship strategy               | enter |
       | ship delete tracking branch | enter |
       | config storage              | enter |
->>>>>>> 4029075c
 
   Scenario: result
     Then Git Town runs the commands
