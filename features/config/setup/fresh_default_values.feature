--- conflicted
+++ resolved
@@ -57,13 +57,7 @@
       
       [branches]
       main = "initial"
-<<<<<<< HEAD
-      perennials = []
-      perennial-regex = ""
       
-=======
-
->>>>>>> 117967c9
       [create]
       new-branch-type = "feature"
       share-new-branches = "no"
