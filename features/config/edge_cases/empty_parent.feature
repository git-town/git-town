--- conflicted
+++ resolved
@@ -5,9 +5,5 @@
     When I run "git-town config"
     Then it prints:
       """
-<<<<<<< HEAD
-      NOTICE: deleted empty configuration entry "git-town-branch.foo.parent"
-=======
-      NOTICE: cleaned up empty configuration entry "foo"
->>>>>>> f17b3e06
+      NOTICE: cleaned up empty configuration entry "git-town-branch.foo.parent"
       """