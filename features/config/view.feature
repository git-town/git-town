Feature: listing the configuration

<<<<<<< HEAD
  To manage Git Town's configuration efficiently
  I want to see the complete Git Town configuration including missing entries.

  Scenario: complete without nested branches
=======
  Scenario: everything is configured
>>>>>>> 397d5b5c
    Given the main branch is configured as "main"
    And the perennial branches are configured as "qa" and "staging"
    When I run "git-town config"
    Then it prints:
      """
      Main branch:
        main

      Perennial branches:
        qa
        staging
      """

<<<<<<< HEAD
  Scenario: complete with nested branches
=======
  Scenario: everything is configured and there are nested branches
>>>>>>> 397d5b5c
    Given the main branch is configured as "main"
    And my repo has the perennial branches "qa" and "staging"
    And my repo has the feature branches "parent-feature" and "stand-alone-feature"
    And my repo has a feature branch named "child-feature" as a child of "parent-feature"
    And my repo has a feature branch named "qa-hotfix" as a child of "qa"
    When I run "git-town config"
    Then it prints:
      """
      Main branch:
        main

      Perennial branches:
        qa
        staging

      Branch Ancestry:
        main
          parent-feature
            child-feature
          stand-alone-feature

        qa
          qa-hotfix
      """

  Scenario: the main branch is configured but the perennial branches are not
    Given the main branch is configured as "main"
    And the perennial branches are not configured
    When I run "git-town config"
    Then it prints:
      """
      Main branch:
        main

      Perennial branches:
        [none]
      """

<<<<<<< HEAD
  Scenario: the perennial branches are configured but the main branch is not
=======
  Scenario: the main branch is not configured but the perennial branches are
>>>>>>> 397d5b5c
    Given the main branch name is not configured
    And the perennial branches are configured as "qa" and "staging"
    When I run "git-town config"
    Then it prints:
      """
      Main branch:
        [none]

      Perennial branches:
        qa
        staging
      """

  Scenario: nothing is configured yet
    Given I haven't configured Git Town yet
    When I run "git-town config"
    Then it prints:
      """
      Main branch:
        [none]

      Perennial branches:
        [none]
      """<|MERGE_RESOLUTION|>--- conflicted
+++ resolved
@@ -1,13 +1,6 @@
 Feature: listing the configuration
 
-<<<<<<< HEAD
-  To manage Git Town's configuration efficiently
-  I want to see the complete Git Town configuration including missing entries.
-
   Scenario: complete without nested branches
-=======
-  Scenario: everything is configured
->>>>>>> 397d5b5c
     Given the main branch is configured as "main"
     And the perennial branches are configured as "qa" and "staging"
     When I run "git-town config"
@@ -21,11 +14,7 @@
         staging
       """
 
-<<<<<<< HEAD
   Scenario: complete with nested branches
-=======
-  Scenario: everything is configured and there are nested branches
->>>>>>> 397d5b5c
     Given the main branch is configured as "main"
     And my repo has the perennial branches "qa" and "staging"
     And my repo has the feature branches "parent-feature" and "stand-alone-feature"
@@ -64,11 +53,7 @@
         [none]
       """
 
-<<<<<<< HEAD
   Scenario: the perennial branches are configured but the main branch is not
-=======
-  Scenario: the main branch is not configured but the perennial branches are
->>>>>>> 397d5b5c
     Given the main branch name is not configured
     And the perennial branches are configured as "qa" and "staging"
     When I run "git-town config"
