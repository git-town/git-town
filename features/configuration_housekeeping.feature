Feature: Configuration housekeeping

<<<<<<< HEAD
=======
  Scenario: Without a configured main branch name
    Given I don't have a main branch name configured
    When I run `git hack new-feature` and enter "main"
    Then the main branch name is now configured as "main"


>>>>>>> d10bdb3a
  Scenario: Automatic update of old configuration files
    Given I have an old configuration file with main branch: "main"
    When I run `git hack new-feature`
    Then the main branch name is now configured as "main"
    And I don't have an old configuration file anymore<|MERGE_RESOLUTION|>--- conflicted
+++ resolved
@@ -1,14 +1,5 @@
 Feature: Configuration housekeeping
 
-<<<<<<< HEAD
-=======
-  Scenario: Without a configured main branch name
-    Given I don't have a main branch name configured
-    When I run `git hack new-feature` and enter "main"
-    Then the main branch name is now configured as "main"
-
-
->>>>>>> d10bdb3a
   Scenario: Automatic update of old configuration files
     Given I have an old configuration file with main branch: "main"
     When I run `git hack new-feature`
