@messyoutput
Feature: change existing information in Git metadata

  Background:
    Given a Git repo with origin
    And the branches
      | NAME       | TYPE      | LOCATIONS     |
      | qa         | perennial | local, origin |
      | production | (none)    | local, origin |
    And the main branch is "main"
    And local Git setting "git-town.ignore-uncommitted" is "true"
    And local Git setting "git-town.new-branch-type" is "parked"
    And local Git setting "git-town.share-new-branches" is "no"
    And local Git setting "git-town.order" is "desc"
    And local Git setting "git-town.push-branches" is "false"
    And local Git setting "git-town.push-hook" is "false"
    And local Git setting "git-town.auto-sync" is "false"
    And local Git setting "git-town.sync-tags" is "false"
    And local Git setting "git-town.detached" is "false"
    And local Git setting "git-town.ship-delete-tracking-branch" is "false"
    When I run "git-town init" and enter into the dialogs:
      | DIALOG                      | KEYS                   |
      | welcome                     | enter                  |
      | aliases                     | a enter                |
      | main branch                 | enter                  |
      | perennial branches          | space down space enter |
      | origin hostname             | c o d e enter          |
      | forge type                  | up up enter            |
      | github connector type       | enter                  |
      | github token                | g h - t o k enter      |
      | token scope                 | enter                  |
      | enter all                   | down enter             |
      | perennial regex             | p e r enter            |
      | feature regex               | f e a t enter          |
      | contribution regex          | c o n t enter          |
      | observed regex              | o b s enter            |
      | branch prefix               | k g - enter            |
      | new branch type             | down enter             |
      | unknown branch type         | down enter             |
      | sync feature strategy       | down enter             |
      | sync perennial strategy     | down enter             |
      | sync prototype strategy     | down enter             |
      | sync upstream               | down enter             |
      | auto sync                   | down enter             |
      | sync tags                   | down enter             |
      | detached                    | up enter               |
      | stash                       | down enter             |
      | share-new-branches          | down enter             |
      | push branches               | down enter             |
      | push hook                   | down enter             |
      | ship strategy               | down down enter        |
      | ship delete tracking branch | down enter             |
      | ignore-uncommitted          | up enter               |
      | order                       | up enter               |
      | proposals show lineage      | down enter             |
      | config storage              | enter                  |

  Scenario: result
    Then Git Town runs the commands
      | COMMAND                                                  |
      | git config --global alias.append "town append"           |
      | git config --global alias.compress "town compress"       |
      | git config --global alias.contribute "town contribute"   |
      | git config --global alias.diff-parent "town diff-parent" |
      | git config --global alias.down "town down"               |
      | git config --global alias.hack "town hack"               |
      | git config --global alias.delete "town delete"           |
      | git config --global alias.observe "town observe"         |
      | git config --global alias.park "town park"               |
      | git config --global alias.prepend "town prepend"         |
      | git config --global alias.propose "town propose"         |
      | git config --global alias.rename "town rename"           |
      | git config --global alias.repo "town repo"               |
      | git config --global alias.set-parent "town set-parent"   |
      | git config --global alias.ship "town ship"               |
      | git config --global alias.sync "town sync"               |
      | git config --global alias.up "town up"                   |
      | git config git-town.github-token gh-tok                  |
      | git config git-town.perennial-branches "production qa"   |
      | git config git-town.hosting-origin-hostname code         |
      | git config git-town.forge-type github                    |
      | git config git-town.github-connector api                 |
      | git config git-town.auto-sync true                       |
      | git config git-town.branch-prefix kg-                    |
      | git config git-town.detached true                        |
      | git config git-town.new-branch-type prototype            |
      | git config git-town.perennial-regex per                  |
      | git config git-town.unknown-branch-type observed         |
      | git config git-town.feature-regex feat                   |
      | git config git-town.contribution-regex cont              |
      | git config git-town.observed-regex obs                   |
      | git config git-town.order asc                            |
      | git config git-town.proposals-show-lineage cli           |
      | git config git-town.push-branches true                   |
      | git config git-town.push-hook true                       |
      | git config git-town.share-new-branches push              |
      | git config git-town.ship-strategy fast-forward           |
      | git config git-town.ship-delete-tracking-branch true     |
      | git config git-town.ignore-uncommitted false             |
      | git config git-town.stash false                          |
      | git config git-town.sync-feature-strategy rebase         |
      | git config git-town.sync-perennial-strategy rebase       |
      | git config git-town.sync-prototype-strategy rebase       |
      | git config git-town.sync-upstream false                  |
      | git config git-town.sync-tags true                       |
    # keep-sorted start
    And global Git setting "alias.append" is now "town append"
    And global Git setting "alias.diff-parent" is now "town diff-parent"
    And global Git setting "alias.hack" is now "town hack"
    And global Git setting "alias.delete" is now "town delete"
    And global Git setting "alias.prepend" is now "town prepend"
    And global Git setting "alias.propose" is now "town propose"
    And global Git setting "alias.rename" is now "town rename"
    And global Git setting "alias.repo" is now "town repo"
    And global Git setting "alias.set-parent" is now "town set-parent"
    And global Git setting "alias.ship" is now "town ship"
    And global Git setting "alias.sync" is now "town sync"
<<<<<<< HEAD
    # keep-sorted end
    # keep-sorted start
=======
>>>>>>> 0975a103
    And local Git setting "git-town.ignore-uncommitted" is now "false"
    And local Git setting "git-town.perennial-branches" is now "production qa"
    And local Git setting "git-town.new-branch-type" is now "prototype"
    And local Git setting "git-town.forge-type" is now "github"
    And local Git setting "git-town.github-token" is now "gh-tok"
    And local Git setting "git-town.hosting-origin-hostname" is now "code"
    And local Git setting "git-town.stash" is now "false"
    And local Git setting "git-town.sync-feature-strategy" is now "rebase"
    And local Git setting "git-town.sync-perennial-strategy" is now "rebase"
    And local Git setting "git-town.sync-prototype-strategy" is now "rebase"
    And local Git setting "git-town.sync-upstream" is now "false"
    And local Git setting "git-town.sync-tags" is now "true"
    And local Git setting "git-town.perennial-regex" is now "per"
    And local Git setting "git-town.feature-regex" is now "feat"
    And local Git setting "git-town.contribution-regex" is now "cont"
    And local Git setting "git-town.observed-regex" is now "obs"
    And local Git setting "git-town.unknown-branch-type" is now "observed"
    And local Git setting "git-town.share-new-branches" is now "push"
    And local Git setting "git-town.push-branches" is now "true"
    And local Git setting "git-town.push-hook" is now "true"
    And local Git setting "git-town.ship-strategy" is now "fast-forward"
    And local Git setting "git-town.ship-delete-tracking-branch" is now "true"
    And local Git setting "git-town.proposals-show-lineage" is now "cli"
    And local Git setting "git-town.dev-remote" still doesn't exist
    # keep-sorted end
    And the main branch is now "main"

  Scenario: undo
    When I run "git-town undo"
    Then Git Town runs no commands
    # keep-sorted start
    And global Git setting "alias.append" now doesn't exist
    And global Git setting "alias.diff-parent" now doesn't exist
    And global Git setting "alias.hack" now doesn't exist
    And global Git setting "alias.delete" now doesn't exist
    And global Git setting "alias.prepend" now doesn't exist
    And global Git setting "alias.propose" now doesn't exist
    And global Git setting "alias.rename" now doesn't exist
    And global Git setting "alias.repo" now doesn't exist
    And global Git setting "alias.set-parent" now doesn't exist
    And global Git setting "alias.ship" now doesn't exist
    And global Git setting "alias.sync" now doesn't exist
    # keep-sorted end
    # keep-sorted start
    And local Git setting "git-town.auto-sync" is now "false"
    And local Git setting "git-town.ignore-uncommitted" is now "true"
    And local Git setting "git-town.new-branch-type" is now "parked"
    And local Git setting "git-town.share-new-branches" is now "no"
    And local Git setting "git-town.push-branches" is now "false"
    And local Git setting "git-town.push-hook" is now "false"
    And local Git setting "git-town.ship-delete-tracking-branch" is now "false"
    And local Git setting "git-town.forge-type" now doesn't exist
    And local Git setting "git-town.github-token" now doesn't exist
    And local Git setting "git-town.hosting-origin-hostname" now doesn't exist
    And local Git setting "git-town.stash" now doesn't exist
    And local Git setting "git-town.sync-feature-strategy" now doesn't exist
    And local Git setting "git-town.sync-perennial-strategy" now doesn't exist
    And local Git setting "git-town.sync-prototype-strategy" now doesn't exist
    And local Git setting "git-town.sync-upstream" now doesn't exist
    And local Git setting "git-town.perennial-regex" now doesn't exist
    And local Git setting "git-town.feature-regex" now doesn't exist
    And local Git setting "git-town.contribution-regex" now doesn't exist
    And local Git setting "git-town.observed-regex" now doesn't exist
    And local Git setting "git-town.unknown-branch-type" now doesn't exist
    And local Git setting "git-town.ship-strategy" now doesn't exist
    And local Git setting "git-town.proposals-show-lineage" now doesn't exist
    # keep-sorted end
    And the main branch is now "main"
    And the perennial branches are now "qa"<|MERGE_RESOLUTION|>--- conflicted
+++ resolved
@@ -115,11 +115,8 @@
     And global Git setting "alias.set-parent" is now "town set-parent"
     And global Git setting "alias.ship" is now "town ship"
     And global Git setting "alias.sync" is now "town sync"
-<<<<<<< HEAD
     # keep-sorted end
     # keep-sorted start
-=======
->>>>>>> 0975a103
     And local Git setting "git-town.ignore-uncommitted" is now "false"
     And local Git setting "git-town.perennial-branches" is now "production qa"
     And local Git setting "git-town.new-branch-type" is now "prototype"
