@messyoutput
Feature: remove a branch from a stack

  Background:
    Given a Git repo with origin
    And the branches
      | NAME     | TYPE    | PARENT | LOCATIONS     |
      | branch-1 | feature | main   | local, origin |
    And the commits
      | BRANCH   | LOCATION      | MESSAGE  | FILE NAME |
      | branch-1 | local, origin | commit 1 | file_1    |
    And the branches
      | NAME     | TYPE    | PARENT   | LOCATIONS     |
      | branch-2 | feature | branch-1 | local, origin |
    And the commits
      | BRANCH   | LOCATION      | MESSAGE  | FILE NAME |
      | branch-2 | local, origin | commit 2 | file_2    |
    And the branches
      | NAME     | TYPE    | PARENT   | LOCATIONS     |
      | branch-3 | feature | branch-2 | local, origin |
    And the commits
      | BRANCH   | LOCATION      | MESSAGE  | FILE NAME |
      | branch-3 | local, origin | commit 3 | file_3    |
    And the current branch is "branch-2"
    And local Git Town setting "sync-feature-strategy" is "rebase"
    When I run "git-town set-parent" and enter into the dialog:
      | DIALOG                 | KEYS     |
      | parent branch of child | up enter |

  @this
  Scenario: result
    Then Git Town prints:
      """
      Selected parent branch for "branch-2": main
      """
    And Git Town runs the commands
      | BRANCH   | COMMAND                                      |
      | branch-2 | git pull                                     |
<<<<<<< HEAD
      |          | git rebase --onto main branch-2              |
      |          | git push --force-with-lease                  |
      |          | git checkout branch-3                        |
      | branch-3 | git pull                                     |
      |          | git rebase --onto branch-1 branch-2 branch-3 |
      |          | git push --force-with-lease                  |
      |          | git checkout branch-2                        |
    And inspect the repo
=======
      |          | git rebase --onto main branch-1 branch-2     |
      |          | git push --force-with-lease                  |
      |          | git checkout branch-3                        |
      | branch-3 | git pull                                     |
      |          | git rebase --onto branch-2 branch-2 branch-3 |
      |          | git push --force-with-lease                  |
      |          | git checkout branch-2                        |
>>>>>>> e5178792
    And the current branch is still "branch-2"
    And these commits exist now
      | BRANCH   | LOCATION      | MESSAGE  |
      | branch-1 | local, origin | commit 1 |
      | branch-2 | local, origin | commit 2 |
<<<<<<< HEAD
      | branch-3 | local, origin | commit 3 |
=======
      | branch-3 | local, origin | commit 1 |
      |          |               | commit 3 |
>>>>>>> e5178792
    And this lineage exists now
      | BRANCH   | PARENT   |
      | branch-1 | main     |
      | branch-2 | main     |
      | branch-3 | branch-2 |
    And the branches contain these files:
      | BRANCH   | NAME   |
      | branch-1 | file_1 |
      | branch-2 | file_2 |
      | branch-3 | file_1 |
      |          | file_2 |
      |          | file_3 |

  Scenario: undo
    When I run "git-town undo"
    And Git Town runs the commands
      | BRANCH   | COMMAND                                         |
      | branch-2 | git reset --hard {{ sha 'commit 2' }}           |
      |          | git push --force-with-lease --force-if-includes |
      |          | git checkout branch-3                           |
      | branch-3 | git reset --hard {{ sha 'commit 3' }}           |
      |          | git push --force-with-lease --force-if-includes |
      |          | git checkout branch-2                           |
    And the current branch is still "branch-2"
    And the initial commits exist now
    And the initial branches and lineage exist now<|MERGE_RESOLUTION|>--- conflicted
+++ resolved
@@ -27,7 +27,6 @@
       | DIALOG                 | KEYS     |
       | parent branch of child | up enter |
 
-  @this
   Scenario: result
     Then Git Town prints:
       """
@@ -36,16 +35,6 @@
     And Git Town runs the commands
       | BRANCH   | COMMAND                                      |
       | branch-2 | git pull                                     |
-<<<<<<< HEAD
-      |          | git rebase --onto main branch-2              |
-      |          | git push --force-with-lease                  |
-      |          | git checkout branch-3                        |
-      | branch-3 | git pull                                     |
-      |          | git rebase --onto branch-1 branch-2 branch-3 |
-      |          | git push --force-with-lease                  |
-      |          | git checkout branch-2                        |
-    And inspect the repo
-=======
       |          | git rebase --onto main branch-1 branch-2     |
       |          | git push --force-with-lease                  |
       |          | git checkout branch-3                        |
@@ -53,18 +42,13 @@
       |          | git rebase --onto branch-2 branch-2 branch-3 |
       |          | git push --force-with-lease                  |
       |          | git checkout branch-2                        |
->>>>>>> e5178792
     And the current branch is still "branch-2"
     And these commits exist now
       | BRANCH   | LOCATION      | MESSAGE  |
       | branch-1 | local, origin | commit 1 |
       | branch-2 | local, origin | commit 2 |
-<<<<<<< HEAD
-      | branch-3 | local, origin | commit 3 |
-=======
       | branch-3 | local, origin | commit 1 |
       |          |               | commit 3 |
->>>>>>> e5178792
     And this lineage exists now
       | BRANCH   | PARENT   |
       | branch-1 | main     |
