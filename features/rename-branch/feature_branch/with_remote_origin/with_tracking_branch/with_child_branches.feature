Feature: git town-rename-branch: renaming a feature branch with child branches

<<<<<<< HEAD
=======
  As a developer renaming a feature branch that has child branches
  I want that the branch hierarchy information is updated to the new branch name
  So that my workspace is in a consistent and fully functional state after the rename.
>>>>>>> 9cc7c0de

  Background:
    Given my repo has a feature branch named "parent-feature"
    And my repo has a feature branch named "child-feature" as a child of "parent-feature"
    And the following commits exist in my repo
      | BRANCH         | LOCATION      | MESSAGE               | FILE NAME           | FILE CONTENT           |
      | child-feature  | local, remote | child feature commit  | child_feature_file  | child feature content  |
      | parent-feature | local, remote | parent feature commit | parent_feature_file | parent feature content |
    And I am on the "parent-feature" branch
    When I run "git-town rename-branch parent-feature renamed-parent-feature"

  Scenario: result
    Then it runs the commands
      | BRANCH                 | COMMAND                                          |
      | parent-feature         | git fetch --prune --tags                         |
      |                        | git branch renamed-parent-feature parent-feature |
      |                        | git checkout renamed-parent-feature              |
      | renamed-parent-feature | git push -u origin renamed-parent-feature        |
      |                        | git push origin :parent-feature                  |
      |                        | git branch -D parent-feature                     |
    And I am now on the "renamed-parent-feature" branch
    And my repo now has the following commits
      | BRANCH                 | LOCATION      | MESSAGE               | FILE NAME           | FILE CONTENT           |
      | child-feature          | local, remote | child feature commit  | child_feature_file  | child feature content  |
      | renamed-parent-feature | local, remote | parent feature commit | parent_feature_file | parent feature content |
    And Git Town is now aware of this branch hierarchy
      | BRANCH                 | PARENT                 |
      | child-feature          | renamed-parent-feature |
      | renamed-parent-feature | main                   |

  Scenario: undo
    When I run "git-town undo"
    Then it runs the commands
      | BRANCH                 | COMMAND                                                     |
      | renamed-parent-feature | git branch parent-feature {{ sha 'parent feature commit' }} |
      |                        | git push -u origin parent-feature                           |
      |                        | git push origin :renamed-parent-feature                     |
      |                        | git checkout parent-feature                                 |
      | parent-feature         | git branch -D renamed-parent-feature                        |
    And I am now on the "parent-feature" branch
    And my repo now has the following commits
      | BRANCH         | LOCATION      | MESSAGE               | FILE NAME           | FILE CONTENT           |
      | child-feature  | local, remote | child feature commit  | child_feature_file  | child feature content  |
      | parent-feature | local, remote | parent feature commit | parent_feature_file | parent feature content |
    And Git Town is now aware of this branch hierarchy
      | BRANCH         | PARENT         |
      | child-feature  | parent-feature |
      | parent-feature | main           |<|MERGE_RESOLUTION|>--- conflicted
+++ resolved
@@ -1,11 +1,5 @@
 Feature: git town-rename-branch: renaming a feature branch with child branches
 
-<<<<<<< HEAD
-=======
-  As a developer renaming a feature branch that has child branches
-  I want that the branch hierarchy information is updated to the new branch name
-  So that my workspace is in a consistent and fully functional state after the rename.
->>>>>>> 9cc7c0de
 
   Background:
     Given my repo has a feature branch named "parent-feature"
