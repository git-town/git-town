Feature: git town-rename-branch: offline mode

<<<<<<< HEAD
=======
    When offline
  I still want to be able to rename branches
  So that I can use Git Town despite no internet connection.
>>>>>>> 9cc7c0de

  Background:
    Given Git Town is in offline mode
    And my repo has a feature branch named "feature"
    And the following commits exist in my repo
      | BRANCH  | LOCATION      | MESSAGE     |
      | main    | local, remote | main commit |
      | feature | local, remote | feat commit |
    And I am on the "feature" branch
    When I run "git-town rename-branch renamed-feature"

  Scenario: result
    Then it runs the commands
      | BRANCH          | COMMAND                            |
      | feature         | git branch renamed-feature feature |
      |                 | git checkout renamed-feature       |
      | renamed-feature | git branch -D feature              |
    And I am now on the "renamed-feature" branch
    And my repo now has the following commits
      | BRANCH          | LOCATION      | MESSAGE     |
      | main            | local, remote | main commit |
      | feature         | remote        | feat commit |
      | renamed-feature | local         | feat commit |

  Scenario: undo rename branch
    When I run "git-town undo"
    Then it runs the commands
      | BRANCH          | COMMAND                                    |
      | renamed-feature | git branch feature {{ sha 'feat commit' }} |
      |                 | git checkout feature                       |
      | feature         | git branch -D renamed-feature              |
    And I am now on the "feature" branch
    And my repo now has the following commits
      | BRANCH  | LOCATION      | MESSAGE     |
      | main    | local, remote | main commit |
      | feature | local, remote | feat commit |<|MERGE_RESOLUTION|>--- conflicted
+++ resolved
@@ -1,11 +1,5 @@
 Feature: git town-rename-branch: offline mode
 
-<<<<<<< HEAD
-=======
-    When offline
-  I still want to be able to rename branches
-  So that I can use Git Town despite no internet connection.
->>>>>>> 9cc7c0de
 
   Background:
     Given Git Town is in offline mode
