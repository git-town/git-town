--- conflicted
+++ resolved
@@ -1,16 +1,15 @@
 # frozen_string_literal: true
 
-<<<<<<< HEAD
 Given(/^Git Town is in offline mode$/) do
   set_global_configuration 'offline', true
 end
+
 
 Given(/^Git Town is not in offline mode$/) do
   set_global_configuration 'offline', false
 end
 
-=======
->>>>>>> 2ed6ed89
+
 Given(/^I don't have a main branch name configured$/) do
   delete_main_branch_configuration
 end
