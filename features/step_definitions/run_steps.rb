When(/^(I|my coworker) runs? `([^`]+)`$/) do |who, commands|
  user = (who == 'I') ? :developer : :coworker
  in_repository user do
    commands.split(';').each { |command| run command.strip }
  end
end


When(/^I run `([^`]+)` with the last( two)? commit shas?$/) do |command, two|
  count = two ? 2 : 1
  shas = recent_commit_shas(count).join(' ')
  step "I run `#{command} #{shas}`"
end


When(/^I run `(.+?)` and enter "(.+?)"$/) do |command, input|
  inputs = Kappamaki.from_sentence(input)
  @result = run command, inputs: inputs
end


When(/^I run `(.+?)` and enter an empty commit message$/) do |command|
  # In vim "dG" removes all lines and "ZZ" saves and exits
  step "I run `#{command}` and enter \"dGZZ\""
end


When(/^I run `(.+?)` and enter main branch name "(.+?)"(?: and non\-feature branch names "(.+)")?/) do |cmd, main, non_feature|
  @result = run cmd, inputs: [main, non_feature].compact
end


Then(/^I get the error$/) do |error_message|
  @error_expected = true
  expect(@last_run_result.error).to be_truthy
  expect(unformatted_last_run_output.strip).to include(error_message.strip), %(
    ACTUAL
    ***************************************************
    #{@last_run_result.out.gsub '\n', "\n"}
    ***************************************************
    EXPECTED TO INCLUDE
    ***************************************************
    #{error_message.gsub '\n', "\n"}
    ***************************************************
  ).gsub(/^ {4}/, '')
end


<<<<<<< HEAD
Then(/^I get the error$/) do |str|
  verify_error str
=======
Then(/^I get the error "(.+?)"$/) do |error_message|
  step 'I get the error', error_message
>>>>>>> 374ff84b
end


Then(/^it runs no Git commands$/) do
  expect(commands_of_last_run).to be_empty
end


Then(/^it runs the Git commands$/) do |expected_steps|
  sha_regex = /\[SHA:(.+?)\]/

  # Replace SHA placeholders with the real SHAs
  expected_steps.map_column! 'COMMAND' do |command|
    command.gsub(sha_regex) do |sha_expression|
      commit_message = sha_expression.match(sha_regex).captures[0].strip
      output_of "git reflog --grep-reflog='commit: #{commit_message.strip}' --format='%H'"
    end
  end

  expected_steps.diff! commands_of_last_run.unshift(expected_steps.headers)
end


Then(/^I see no output$/) do
  expect(@last_run_result.out).to eql ''
end


Then(/^I don't see "(.*)"$/) do |string|
  expect(@last_run_result.out).not_to include(string)
end


Then(/^I see "(.*)"$/) do |string|
  step 'I see', string
end


Then(/^I see$/) do |string|
  expect(unformatted_last_run_output).to include(string)
end


Then(/^the output begins with "(.*)"$/) do |output|
  expect(unformatted_last_run_output).to start_with output
end


Then(/^the output contains "(.*)"$/) do |output|
  expect(unformatted_last_run_output).to include output
end


Then(/^I see the "(.+?)" man page$/) do |manpage|
  expect(@last_run_result.out).to eql "man called with: #{manpage}\n"
end<|MERGE_RESOLUTION|>--- conflicted
+++ resolved
@@ -33,26 +33,21 @@
 Then(/^I get the error$/) do |error_message|
   @error_expected = true
   expect(@last_run_result.error).to be_truthy
-  expect(unformatted_last_run_output.strip).to include(error_message.strip), %(
+  expect(unformatted_last_run_output).to include(error_message), %(
     ACTUAL
     ***************************************************
-    #{@last_run_result.out.gsub '\n', "\n"}
+    #{unformatted_last_run_output.dump}
     ***************************************************
     EXPECTED TO INCLUDE
     ***************************************************
-    #{error_message.gsub '\n', "\n"}
+    #{message.dump}
     ***************************************************
   ).gsub(/^ {4}/, '')
 end
 
 
-<<<<<<< HEAD
-Then(/^I get the error$/) do |str|
-  verify_error str
-=======
 Then(/^I get the error "(.+?)"$/) do |error_message|
   step 'I get the error', error_message
->>>>>>> 374ff84b
 end
 
 
