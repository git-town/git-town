When(/^(I|my coworker) runs? `([^`]+)`$/) do |who, commands|
  user = (who == 'I') ? :developer : :coworker
  in_repository user do
    commands.split(';').each { |command| run command.strip }
  end
end


When(/^I run `([^`]+)` with the last( two)? commit shas?$/) do |command, two|
  count = two ? 2 : 1
  shas = recent_commit_shas(count).join(' ')
  step "I run `#{command} #{shas}`"
end


When(/^I run `(.+?)` and enter "(.+?)"$/) do |command, input|
  inputs = Kappamaki.from_sentence(input)
  @result = run command, inputs: inputs
end


When(/^I run `(.+?)` and enter an empty commit message$/) do |command|
  # In vim "dG" removes all lines and "ZZ" saves and exits
  step "I run `#{command}` and enter \"dGZZ\""
end


When(/^I run `(.+?)` and enter main branch name "(.+?)"(?: and non\-feature branch names "(.+)")?/) do |cmd, main, non_feature|
  @result = run cmd, inputs: [main, non_feature].compact
end


Then(/^I get the error "(.+?)"$/) do |str|
  verify_error str
end


Then(/^I get the error$/) do |str|
  verify_error str
end


Then(/^it runs no Git commands$/) do
  expect(commands_of_last_run).to be_empty
end


Then(/^it runs the Git commands$/) do |expected_steps|
  sha_regex = /\[SHA:(.+?)\]/

  # Replace SHA placeholders with the real SHAs
  expected_steps.map_column! 'COMMAND' do |command|
    command.gsub(sha_regex) do |sha_expression|
      commit_message = sha_expression.match(sha_regex).captures[0].strip
      output_of "git reflog --grep-reflog='commit: #{commit_message.strip}' --format='%H'"
    end
  end

  expected_steps.diff! commands_of_last_run.unshift(expected_steps.headers)
end


Then(/^I see no output$/) do
  expect(@last_run_result.out).to eql ''
end


Then(/^I don't see "(.*)"$/) do |string|
  expect(@last_run_result.out).not_to include(string)
end


Then(/^I see "(.*)"$/) do |string|
  step 'I see', string
end


<<<<<<< HEAD
Then(/^I see$/) do |string|
  expect(unformatted_last_run_output).to include(string)
=======
Then(/^I see$/) do |output|
  actual = unformatted_last_run_output.strip
  expect(actual).to eql output
end


Then(/^the output begins with "(.*)"$/) do |output|
  actual = unformatted_last_run_output
  expect(actual).to start_with output
end


Then(/^the output contains "(.*)"$/) do |output|
  actual = unformatted_last_run_output
  expect(actual).to include output
>>>>>>> 73c323a0
end


Then(/^I see the "(.+?)" man page$/) do |manpage|
  expect(@last_run_result.out).to eql "man called with: #{manpage}\n"
end<|MERGE_RESOLUTION|>--- conflicted
+++ resolved
@@ -75,26 +75,18 @@
 end
 
 
-<<<<<<< HEAD
 Then(/^I see$/) do |string|
   expect(unformatted_last_run_output).to include(string)
-=======
-Then(/^I see$/) do |output|
-  actual = unformatted_last_run_output.strip
-  expect(actual).to eql output
 end
 
 
 Then(/^the output begins with "(.*)"$/) do |output|
-  actual = unformatted_last_run_output
-  expect(actual).to start_with output
+  expect(unformatted_last_run_output).to start_with output
 end
 
 
 Then(/^the output contains "(.*)"$/) do |output|
-  actual = unformatted_last_run_output
-  expect(actual).to include output
->>>>>>> 73c323a0
+  expect(unformatted_last_run_output).to include output
 end
 
 
