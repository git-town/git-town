Given(/^the following commits? exists? in my repository$/) do |commits_table|
  at_path local_repository_path do
    create_commits commits_table.hashes
  end
end


Given(/^the following commits? exists? in Charlie's repository$/) do |commits_table|
  at_path coworker_repository_path do
    create_commits commits_table.hashes
  end
end




<<<<<<< HEAD
Then /^my branch and its remote still have (\d+) and (\d+) different commits$/ do |local_count, remote_count|
  matches = /have (\d+) and (\d+) different commit each/.match(run("git status").out)
  expect(matches[1]).to eql local_count
  expect(matches[2]).to eql remote_count
end


Then /^(?:now )?(?:(?:I (?:still )?(?:have|see))) the following commits$/ do |commits_table|
  without_open_changes do
    verify_commits commits_table: commits_table, repository_path: local_repository_path
  end
=======
Then(/^(?:now )?(?:(?:I (?:still )?(?:have|see))) the following commits$/) do |commits_table|
  verify_commits commits_table: commits_table, repository_path: local_repository_path
>>>>>>> c5ba617b
end


Then(/^(?:now )?Charlie(?: still)? sees the following commits$/) do |commits_table|
  verify_commits commits_table: commits_table, repository_path: coworker_repository_path
end


Then(/^there are no commits$/) do
  expect(commits_in_repo).to eql []
end<|MERGE_RESOLUTION|>--- conflicted
+++ resolved
@@ -14,22 +14,17 @@
 
 
 
-<<<<<<< HEAD
-Then /^my branch and its remote still have (\d+) and (\d+) different commits$/ do |local_count, remote_count|
+Then(/^my branch and its remote still have (\d+) and (\d+) different commits$/) do |local_count, remote_count|
   matches = /have (\d+) and (\d+) different commit each/.match(run("git status").out)
   expect(matches[1]).to eql local_count
   expect(matches[2]).to eql remote_count
 end
 
 
-Then /^(?:now )?(?:(?:I (?:still )?(?:have|see))) the following commits$/ do |commits_table|
+Then(/^(?:now )?(?:(?:I (?:still )?(?:have|see))) the following commits$/) do |commits_table|
   without_open_changes do
     verify_commits commits_table: commits_table, repository_path: local_repository_path
   end
-=======
-Then(/^(?:now )?(?:(?:I (?:still )?(?:have|see))) the following commits$/) do |commits_table|
-  verify_commits commits_table: commits_table, repository_path: local_repository_path
->>>>>>> c5ba617b
 end
 
 
