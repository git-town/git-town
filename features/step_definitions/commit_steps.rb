--- conflicted
+++ resolved
@@ -1,12 +1,8 @@
 Given(/^the following commits? exists? in (my|my coworker's) repository$/) do |who, commits_table|
   user = (who == 'my') ? :developer : :coworker
   commits_table.map_headers!(&:downcase)
-<<<<<<< HEAD
+  @initial_commits_table = commits_table.clone
   in_repository user do
-=======
-  @initial_commits_table = commits_table.clone
-  at_path(path) do
->>>>>>> d092c5ff
     create_commits commits_table.hashes
   end
 end
@@ -24,9 +20,7 @@
 
 
 Then(/^I am left with my original commits$/) do
-  at_path(local_repository_path) do
-    verify_commits @initial_commits_table.hashes
-  end
+  verify_commits @initial_commits_table.hashes
 end
 
 
