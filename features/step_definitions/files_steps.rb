--- conflicted
+++ resolved
@@ -26,38 +26,19 @@
 end
 
 
-<<<<<<< HEAD
-=======
-Then(/^I don't have my uncommitted file$/) do
-  expect(uncommitted_files).to_not include @uncommitted_file_name
-end
-
-
-Then(/^I don't have an uncommitted file with name: "(.+?)"$/) do |file_name|
-  expect(uncommitted_files).to_not include file_name
-end
-
-
->>>>>>> 06c218eb
 Then(/^I don't have any uncommitted files$/) do
   expect(uncommitted_files).to be_empty
 end
 
 
-<<<<<<< HEAD
-Then(/^I (?:still|again) have an uncommitted file with name: "([^"]+)" and content: "([^"]+)"$/) do |file_name, content|
-  expect(uncommitted_files).to eql [file_name]
-  expect(IO.read file_name).to eql content
+Then(/^my workspace (?:still|again) has an uncommitted file with name: "([^"]+)" and content: "([^"]+)"$/) \
+    do |name, content|
+  verify_uncommitted_file name: name, content: content
 end
 
 
-Then(/^my uncommitted file "(.+?)" is still stashed away$/) do |file_name|
-  expect(uncommitted_files).to_not include file_name
+Then(/^my uncommitted file is still stashed away$/) do
+  expect(uncommitted_files).to_not include @uncommitted_file_name
   expect(stash_size).to eql 1
   @finishes_with_non_empty_stash = true
-=======
-Then(/^my workspace (?:still|again) has an uncommitted file with name: "([^"]+)" and content: "([^"]+)"$/) \
-    do |name, content|
-  verify_uncommitted_file name: name, content: content
->>>>>>> 06c218eb
 end