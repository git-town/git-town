--- conflicted
+++ resolved
@@ -38,16 +38,12 @@
 end
 
 
-<<<<<<< HEAD
 Given(/^I have a local feature branch named "(.+?)"$/) do |branch_name|
   create_branch branch_name, remote: false
 end
 
 
-Given /^I have a feature branch named "(.+?)"(?: (behind|ahead of) main)?$/ do |branch_name, relation|
-=======
 Given(/^I have a feature branch named "(.+?)"(?: (behind|ahead of) main)?$/) do |branch_name, relation|
->>>>>>> c5ba617b
   create_branch branch_name
   if relation
     commit_to_branch = relation == 'behind' ? 'main' : branch_name
