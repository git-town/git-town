--- conflicted
+++ resolved
@@ -1,19 +1,7 @@
 Given(/^my repo has an upstream repo$/) do
-<<<<<<< HEAD
-  clone_repository remote_repository_path, upstream_remote_repository_path, bare: true
-  clone_repository upstream_remote_repository_path, upstream_local_repository_path
-
-  at_path upstream_local_repository_path do
-    configure_git 'upstream'
-    run 'git checkout main'
-  end
-
-  run "git remote add upstream #{upstream_remote_repository_path}"
-=======
   clone_repository :origin, :upstream, bare: true
   clone_repository :upstream, :upstream_developer
   run "git remote add upstream #{repository_path :upstream}"
->>>>>>> 009e2259
 end
 
 
