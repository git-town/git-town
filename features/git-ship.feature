Feature: Git Ship

  Scenario: local feature branch
    Given I am on a local feature branch
    And the following commit exists in my repository
      | location | file name    | file content    |
      | local    | feature_file | feature content |
    When I run `git ship -m 'feature done'`
    Then I end up on the "main" branch
    And there are no more feature branches
    And there are no open changes
    And I have the following commits
      | branch  | location         | message      | files        |
      | main    | local and remote | feature done | feature_file |
    And now I have the following committed files
      | branch | files        |
      | main   | feature_file |


  Scenario: feature branch with non-pulled updates in the repo
    Given I am on a feature branch
    And the following commit exists in my repository
      | location | file name    | file content    |
      | remote   | feature_file | feature content |
    When I run `git ship -m 'feature done'`
    Then I end up on the "main" branch
    And there are no more feature branches
    And there are no open changes
    And I have the following commits
      | branch  | location         | message      | files        |
      | main    | local and remote | feature done | feature_file |
    And now I have the following committed files
      | branch | files        |
      | main   | feature_file |


  Scenario: on the main branch
    Given I am on the main branch
    When I run `git ship -m 'feature done'` while allowing errors
    Then I get the error "The current branch 'main' is not a feature branch. Please checkout a feature branch to ship"
    And I am still on the "main" branch
    And there are no commits
    And there are no open changes


  Scenario: on non feature branch
    Given non-feature branch configuration "qa, production"
    And I am on the "production" branch
    When I run `git ship -m 'feature done'` while allowing errors
    Then I get the error "The current branch 'production' is not a feature branch. Please checkout a feature branch to ship"
    And I am still on the "production" branch
    And there are no commits
    And there are no open changes


  Scenario: with uncommitted changes
    Given I am on a feature branch
    And I have an uncommitted file with name: "uncommitted" and content: "stuff"
    When I run `git ship -m 'feature done'` while allowing errors
    Then I get the error "You should not ship while having open files in Git"
    And I am still on the feature branch
    And there are no commits
    And I still have an uncommitted file with name: "uncommitted" and content: "stuff"


  Scenario: user aborts after conflict while pulling the feature branch
    Given I am on a feature branch
    And the following commits exist in my repository
      | location | message                   | file name        | file content   |
      | remote   | conflicting remote commit | conflicting_file | remote content |
      | local    | conflicting local commit  | conflicting_file | local content  |
    When I run `git ship -m 'feature done'` while allowing errors
    Then my repo has a merge in progress
    And there is an abort script for "git ship"
    When I run `git ship --abort`
    Then I end up on my feature branch
    And there is no merge in progress
    And there is no abort script for "git ship" anymore
    And there are no open changes
    And my branch and its remote still have 1 and 1 different commits


  Scenario: user aborts after conflict while pulling the main branch
    Given I am on a feature branch
    And the following commits exist in my repository
      | branch | location | message                   | file name        | file content   |
      | main   | remote   | conflicting remote commit | conflicting_file | remote content |
      | main   | local    | conflicting local commit  | conflicting_file | local content  |
    When I run `git ship -m 'feature done'` while allowing errors
    Then my repo has a rebase in progress
    And there is an abort script for "git ship"
    When I run `git ship --abort`
    Then I end up on my feature branch
    And there is no rebase in progress
    And there is no abort script for "git ship" anymore
    And there are no open changes
    And the "main" branch and its remote still have 1 and 1 different commits


  Scenario: user aborts after conflict while merging the main branch into the feature
    Given I am on a feature branch
    And the following commits exist in my repository
      | branch  | location | message                    | file name        | file content    |
      | feature | local    | conflicting feature commit | conflicting_file | feature content |
      | main    | local    | conflicting main commit    | conflicting_file | main content    |
    When I run `git ship -m 'feature done'` while allowing errors
<<<<<<< HEAD
    Then I end up on the "main" branch
=======
    Then I get the error "ERROR WHILE MERGING THE MAIN BRANCH INTO THE FEATURE BRANCH"
    And I end up on the "feature" branch
>>>>>>> 82d4d3e7
    And file "conflicting_file" has a merge conflict
    And there is an abort script for "git ship"
    When I run `git ship --abort`
    Then I end up on the feature branch
    And there are no merge conflicts anymore
    And there is no abort script for "git ship" anymore
    And now I have the following commits
      | branch  | location | message                     | files            |
      | main    | local    | conflicting main commit     | conflicting_file |
      | feature | local    | conflicting feature commit  | conflicting_file |
<|MERGE_RESOLUTION|>--- conflicted
+++ resolved
@@ -104,12 +104,7 @@
       | feature | local    | conflicting feature commit | conflicting_file | feature content |
       | main    | local    | conflicting main commit    | conflicting_file | main content    |
     When I run `git ship -m 'feature done'` while allowing errors
-<<<<<<< HEAD
-    Then I end up on the "main" branch
-=======
-    Then I get the error "ERROR WHILE MERGING THE MAIN BRANCH INTO THE FEATURE BRANCH"
-    And I end up on the "feature" branch
->>>>>>> 82d4d3e7
+    Then I end up on the "feature" branch
     And file "conflicting_file" has a merge conflict
     And there is an abort script for "git ship"
     When I run `git ship --abort`
