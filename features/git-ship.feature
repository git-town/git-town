--- conflicted
+++ resolved
@@ -11,11 +11,7 @@
     And there are no open changes
     And I have the following commits
       | branch  | location         | message      | files        |
-<<<<<<< HEAD
       | main    | local and remote | feature_done | feature_file |
-=======
-      | main    | local and remote | feature done | feature_file |
->>>>>>> 86100f08
     And now I have the following committed files
       | branch | files        |
       | main   | feature_file |
@@ -32,11 +28,7 @@
     And there are no open changes
     And I have the following commits
       | branch  | location         | message      | files        |
-<<<<<<< HEAD
-      | main    | local and remote | feature_done | feature_file |
-=======
       | main    | local and remote | feature done | feature_file |
->>>>>>> 86100f08
     And now I have the following committed files
       | branch | files        |
       | main   | feature_file |
