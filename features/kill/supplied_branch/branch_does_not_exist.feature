Feature: git town-kill: errors if supplied branch does not exist

<<<<<<< HEAD
=======
  As a developer mistyping the branch name to remove
  I should get an error that the given branch does not exist
  So that I can delete the correct branch
>>>>>>> 9cc7c0de

  Background:
    Given I am on the "main" branch

  Scenario: result
    When I run "git-town kill non-existing-feature"
    Given my workspace has an uncommitted file
    Then it runs the commands
      | BRANCH | COMMAND                  |
      | main   | git fetch --prune --tags |
    And it prints the error:
      """
      there is no branch named "non-existing-feature"
      """
    And I am now on the "main" branch
    And my workspace still contains my uncommitted file<|MERGE_RESOLUTION|>--- conflicted
+++ resolved
@@ -1,11 +1,5 @@
 Feature: git town-kill: errors if supplied branch does not exist
 
-<<<<<<< HEAD
-=======
-  As a developer mistyping the branch name to remove
-  I should get an error that the given branch does not exist
-  So that I can delete the correct branch
->>>>>>> 9cc7c0de
 
   Background:
     Given I am on the "main" branch
