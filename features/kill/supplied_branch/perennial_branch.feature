--- conflicted
+++ resolved
@@ -1,9 +1,5 @@
 Feature: git town-kill: errors when trying to kill a perennial branch
 
-<<<<<<< HEAD
-=======
-  (see ../current_branch/on_perennial_branch.feature)
->>>>>>> 9cc7c0de
 
   Background:
     Given my repo has a feature branch named "feature"
