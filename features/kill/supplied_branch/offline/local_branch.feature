Feature: git town-kill: killing a local branch in offline mode

<<<<<<< HEAD
=======
  When offline
  I want to be able to still delete the current branch including all open changes
  So that I can work as much as possible despite no internet connection.
>>>>>>> 9cc7c0de

  Background:
    Given Git Town is in offline mode
    And my repo has the feature branches "current-feature" and "other-feature"
    And the following commits exist in my repo
      | BRANCH          | LOCATION      | MESSAGE                |
      | current-feature | local, remote | current feature commit |
      | other-feature   | local, remote | other feature commit   |
    And I am on the "current-feature" branch
    And my workspace has an uncommitted file
    When I run "git-town kill"

  Scenario: result
    Then it runs the commands
      | BRANCH          | COMMAND                                |
      | current-feature | git add -A                             |
      |                 | git commit -m "WIP on current-feature" |
      |                 | git checkout main                      |
      | main            | git branch -D current-feature          |
    And I am now on the "main" branch
    And my repo doesn't have any uncommitted files
    And the existing branches are
      | REPOSITORY | BRANCHES                             |
      | local      | main, other-feature                  |
      | remote     | main, current-feature, other-feature |
    And my repo now has the following commits
      | BRANCH          | LOCATION      | MESSAGE                |
      | current-feature | remote        | current feature commit |
      | other-feature   | local, remote | other feature commit   |

  Scenario: undoing the kill
    When I run "git-town undo"
    Then it runs the commands
      | BRANCH          | COMMAND                                                       |
      | main            | git branch current-feature {{ sha 'WIP on current-feature' }} |
      |                 | git checkout current-feature                                  |
      | current-feature | git reset {{ sha 'current feature commit' }}                  |
    And I am now on the "current-feature" branch
    And my workspace has the uncommitted file again
    And the existing branches are
      | REPOSITORY | BRANCHES                             |
      | local      | main, current-feature, other-feature |
      | remote     | main, current-feature, other-feature |
    And my repo is left with my original commits<|MERGE_RESOLUTION|>--- conflicted
+++ resolved
@@ -1,11 +1,5 @@
 Feature: git town-kill: killing a local branch in offline mode
 
-<<<<<<< HEAD
-=======
-  When offline
-  I want to be able to still delete the current branch including all open changes
-  So that I can work as much as possible despite no internet connection.
->>>>>>> 9cc7c0de
 
   Background:
     Given Git Town is in offline mode
