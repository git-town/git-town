--- conflicted
+++ resolved
@@ -17,15 +17,7 @@
 
   Scenario: perennial branch
     Given my repo has a feature branch "feature"
-<<<<<<< HEAD
-    And my repo has the perennial branch "qa"
-=======
     And my repo has a perennial branch "qa"
-    And my repo contains the commits
-      | BRANCH  | LOCATION      | MESSAGE     |
-      | feature | local, remote | good commit |
-      | qa      | local, remote | qa commit   |
->>>>>>> 061c69f7
     And I am on the "feature" branch
     And my workspace has an uncommitted file
     When I run "git-town kill qa"
@@ -36,10 +28,4 @@
       """
     And I am still on the "feature" branch
     And my workspace still contains my uncommitted file
-<<<<<<< HEAD
-    And my repo now has the initial branches
-    And Git Town still has the original branch hierarchy
-=======
-    And my repo is left with my original commits
-    And my repo now has its initial branches and branch hierarchy
->>>>>>> 061c69f7
+    And my repo now has its initial branches and branch hierarchy