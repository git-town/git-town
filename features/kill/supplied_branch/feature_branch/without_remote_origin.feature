--- conflicted
+++ resolved
@@ -1,9 +1,5 @@
 Feature: git town-kill: killing the given feature branch (without remote repo)
 
-<<<<<<< HEAD
-=======
-  (see ../with_tracking_branch/with_open_changes.feature)
->>>>>>> 9cc7c0de
 
   Background:
     Given my repo does not have a remote origin
