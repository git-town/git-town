Feature: git town-kill: killing the given branch with child branches

<<<<<<< HEAD
=======
  (see ../../current_branch/on_feature_branch/with_child_branches.feature)
>>>>>>> 9cc7c0de

  Background:
    Given my repo has a feature branch named "feature-1"
    And my repo has a feature branch named "feature-2" as a child of "feature-1"
    And my repo has a feature branch named "feature-3" as a child of "feature-2"
    And the following commits exist in my repo
      | BRANCH    | LOCATION      | MESSAGE          |
      | feature-1 | local, remote | feature 1 commit |
      | feature-2 | local, remote | feature 2 commit |
      | feature-3 | local, remote | feature 3 commit |
    And I am on the "feature-3" branch
    And my workspace has an uncommitted file
    When I run "git-town kill feature-2"

  Scenario: result
    Then it runs the commands
      | BRANCH    | COMMAND                    |
      | feature-3 | git fetch --prune --tags   |
      |           | git push origin :feature-2 |
      |           | git branch -D feature-2    |
    And I am now on the "feature-3" branch
    And my workspace still contains my uncommitted file
    And the existing branches are
      | REPOSITORY | BRANCHES                   |
      | local      | main, feature-1, feature-3 |
      | remote     | main, feature-1, feature-3 |
    And my repo now has the following commits
      | BRANCH    | LOCATION      | MESSAGE          |
      | feature-1 | local, remote | feature 1 commit |
      | feature-3 | local, remote | feature 3 commit |
    And Git Town is now aware of this branch hierarchy
      | BRANCH    | PARENT    |
      | feature-1 | main      |
      | feature-3 | feature-1 |

  Scenario: undoing the kill
    When I run "git-town undo"
    Then it runs the commands
      | BRANCH    | COMMAND                                           |
      | feature-3 | git branch feature-2 {{ sha 'feature 2 commit' }} |
      |           | git push -u origin feature-2                      |
    And I am now on the "feature-3" branch
    And my workspace has the uncommitted file again
    And the existing branches are
      | REPOSITORY | BRANCHES                              |
      | local      | main, feature-1, feature-2, feature-3 |
      | remote     | main, feature-1, feature-2, feature-3 |
    And my repo is left with my original commits
    And Git Town is now aware of this branch hierarchy
      | BRANCH    | PARENT    |
      | feature-1 | main      |
      | feature-2 | feature-1 |
      | feature-3 | feature-2 |<|MERGE_RESOLUTION|>--- conflicted
+++ resolved
@@ -1,9 +1,5 @@
 Feature: git town-kill: killing the given branch with child branches
 
-<<<<<<< HEAD
-=======
-  (see ../../current_branch/on_feature_branch/with_child_branches.feature)
->>>>>>> 9cc7c0de
 
   Background:
     Given my repo has a feature branch named "feature-1"
