Feature: git town-kill: killing the given feature branch when on it

<<<<<<< HEAD
=======
  As a developer currently on a feature branch that leads nowhere
  I want to be able to kill it by name
  So that cleaning out branches is easy and robust.
>>>>>>> 9cc7c0de

  Background:
    Given my repo has the feature branches "other-feature" and "current-feature"
    And the following commits exist in my repo
      | BRANCH          | LOCATION      | MESSAGE                |
      | current-feature | local, remote | current feature commit |
      | other-feature   | local, remote | other feature commit   |
    And I am on the "current-feature" branch
    And my workspace has an uncommitted file
    When I run "git-town kill current-feature"

  Scenario: result
    Then it runs the commands
      | BRANCH          | COMMAND                                |
      | current-feature | git fetch --prune --tags               |
      |                 | git push origin :current-feature       |
      |                 | git add -A                             |
      |                 | git commit -m "WIP on current-feature" |
      |                 | git checkout main                      |
      | main            | git branch -D current-feature          |
    And I am now on the "main" branch
    And my repo doesn't have any uncommitted files
    And the existing branches are
      | REPOSITORY | BRANCHES            |
      | local      | main, other-feature |
      | remote     | main, other-feature |
    And my repo now has the following commits
      | BRANCH        | LOCATION      | MESSAGE              |
      | other-feature | local, remote | other feature commit |

  Scenario: undoing the kill
    When I run "git-town undo"
    Then it runs the commands
      | BRANCH          | COMMAND                                                       |
      | main            | git branch current-feature {{ sha 'WIP on current-feature' }} |
      |                 | git checkout current-feature                                  |
      | current-feature | git reset {{ sha 'current feature commit' }}                  |
      |                 | git push -u origin current-feature                            |
    And I am now on the "current-feature" branch
    And my workspace has the uncommitted file again
    And the existing branches are
      | REPOSITORY | BRANCHES                             |
      | local      | main, current-feature, other-feature |
      | remote     | main, current-feature, other-feature |
    And my repo is left with my original commits<|MERGE_RESOLUTION|>--- conflicted
+++ resolved
@@ -1,11 +1,5 @@
 Feature: git town-kill: killing the given feature branch when on it
 
-<<<<<<< HEAD
-=======
-  As a developer currently on a feature branch that leads nowhere
-  I want to be able to kill it by name
-  So that cleaning out branches is easy and robust.
->>>>>>> 9cc7c0de
 
   Background:
     Given my repo has the feature branches "other-feature" and "current-feature"
