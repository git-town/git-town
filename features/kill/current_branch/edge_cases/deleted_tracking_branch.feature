Feature: the branch to kill has a deleted tracking branch

  Background:
    Given my repo has the feature branches "feature" and "other-feature"
    And my repo contains the commits
      | BRANCH        | LOCATION      | MESSAGE              |
      | feature       | local, remote | feature commit       |
      | other-feature | local, remote | other feature commit |
    And the "feature" branch gets deleted on the remote
    And I am on the "feature" branch
    And my workspace has an uncommitted file
    When I run "git-town kill"

  Scenario: result
    Then it runs the commands
      | BRANCH  | COMMAND                        |
      | feature | git fetch --prune --tags       |
      |         | git add -A                     |
      |         | git commit -m "WIP on feature" |
      |         | git checkout main              |
      | main    | git branch -D feature          |
    And I am now on the "main" branch
    And my repo doesn't have any uncommitted files
    And the existing branches are
      | REPOSITORY    | BRANCHES            |
      | local, remote | main, other-feature |
    And Git Town is now aware of this branch hierarchy
      | BRANCH        | PARENT |
      | other-feature | main   |

  Scenario: undo
    When I run "git-town undo"
    Then it runs the commands
      | BRANCH  | COMMAND                                       |
      | main    | git branch feature {{ sha 'WIP on feature' }} |
      |         | git checkout feature                          |
      | feature | git reset {{ sha 'feature commit' }}          |
    And I am now on the "feature" branch
    And my workspace has the uncommitted file again
<<<<<<< HEAD
    And the existing branches are
      | REPOSITORY | BRANCHES                     |
      | local      | main, feature, other-feature |
      | remote     | main, other-feature          |
=======
    And my repo now has the initial branches
>>>>>>> 1638a550
    And Git Town now has the original branch hierarchy<|MERGE_RESOLUTION|>--- conflicted
+++ resolved
@@ -37,12 +37,5 @@
       | feature | git reset {{ sha 'feature commit' }}          |
     And I am now on the "feature" branch
     And my workspace has the uncommitted file again
-<<<<<<< HEAD
-    And the existing branches are
-      | REPOSITORY | BRANCHES                     |
-      | local      | main, feature, other-feature |
-      | remote     | main, other-feature          |
-=======
     And my repo now has the initial branches
->>>>>>> 1638a550
     And Git Town now has the original branch hierarchy