Feature: does not kill perennial branches

  Scenario: main branch
    Given I am on the "main" branch
    When I run "git-town kill"
    Then it runs no commands
    And it prints the error:
      """
      you can only kill feature branches
      """
    And I am still on the "main" branch

<<<<<<< HEAD
  Scenario: perennial branch
    Given my repo has the perennial branch "qa"
=======
  Scenario: try to delete a perennial branch
    Given my repo has a perennial branch "qa"
    And my repo contains the commits
      | BRANCH | LOCATION      | MESSAGE   |
      | qa     | local, remote | qa commit |
>>>>>>> 061c69f7
    And I am on the "qa" branch
    When I run "git-town kill"
    Then it runs no commands
    And it prints the error:
      """
      you can only kill feature branches
      """
    And I am still on the "qa" branch<|MERGE_RESOLUTION|>--- conflicted
+++ resolved
@@ -10,16 +10,8 @@
       """
     And I am still on the "main" branch
 
-<<<<<<< HEAD
   Scenario: perennial branch
-    Given my repo has the perennial branch "qa"
-=======
-  Scenario: try to delete a perennial branch
     Given my repo has a perennial branch "qa"
-    And my repo contains the commits
-      | BRANCH | LOCATION      | MESSAGE   |
-      | qa     | local, remote | qa commit |
->>>>>>> 061c69f7
     And I am on the "qa" branch
     When I run "git-town kill"
     Then it runs no commands
