Feature: git town-kill: killing the current feature branch with child branches

<<<<<<< HEAD
=======
  As a user killing the current feature branch that has child branches
  I want that the current branch is cleanly removed from the branch hierarchy metadata
  So that killing branches is robust and reliable.
>>>>>>> 9cc7c0de

  Background:
    Given my repo has a feature branch named "feature-1"
    And my repo has a feature branch named "feature-2" as a child of "feature-1"
    And my repo has a feature branch named "feature-3" as a child of "feature-2"
    And the following commits exist in my repo
      | BRANCH    | LOCATION      | MESSAGE          |
      | feature-1 | local, remote | feature 1 commit |
      | feature-2 | local, remote | feature 2 commit |
      | feature-3 | local, remote | feature 3 commit |
    And I am on the "feature-2" branch
    And my workspace has an uncommitted file
    When I run "git-town kill"

  Scenario: result
    Then it runs the commands
      | BRANCH    | COMMAND                          |
      | feature-2 | git fetch --prune --tags         |
      |           | git push origin :feature-2       |
      |           | git add -A                       |
      |           | git commit -m "WIP on feature-2" |
      |           | git checkout feature-1           |
      | feature-1 | git branch -D feature-2          |
    And I am now on the "feature-1" branch
    And my repo doesn't have any uncommitted files
    And the existing branches are
      | REPOSITORY | BRANCHES                   |
      | local      | main, feature-1, feature-3 |
      | remote     | main, feature-1, feature-3 |
    And my repo now has the following commits
      | BRANCH    | LOCATION      | MESSAGE          |
      | feature-1 | local, remote | feature 1 commit |
      | feature-3 | local, remote | feature 3 commit |
    And Git Town is now aware of this branch hierarchy
      | BRANCH    | PARENT    |
      | feature-1 | main      |
      | feature-3 | feature-1 |

  Scenario: undoing the kill
    When I run "git-town undo"
    Then it runs the commands
      | BRANCH    | COMMAND                                           |
      | feature-1 | git branch feature-2 {{ sha 'WIP on feature-2' }} |
      |           | git checkout feature-2                            |
      | feature-2 | git reset {{ sha 'feature 2 commit' }}            |
      |           | git push -u origin feature-2                      |
    And I am now on the "feature-2" branch
    And my workspace has the uncommitted file again
    And the existing branches are
      | REPOSITORY | BRANCHES                              |
      | local      | main, feature-1, feature-2, feature-3 |
      | remote     | main, feature-1, feature-2, feature-3 |
    And my repo is left with my original commits
    And Git Town is now aware of this branch hierarchy
      | BRANCH    | PARENT    |
      | feature-1 | main      |
      | feature-2 | feature-1 |
      | feature-3 | feature-2 |<|MERGE_RESOLUTION|>--- conflicted
+++ resolved
@@ -1,11 +1,5 @@
 Feature: git town-kill: killing the current feature branch with child branches
 
-<<<<<<< HEAD
-=======
-  As a user killing the current feature branch that has child branches
-  I want that the current branch is cleanly removed from the branch hierarchy metadata
-  So that killing branches is robust and reliable.
->>>>>>> 9cc7c0de
 
   Background:
     Given my repo has a feature branch named "feature-1"
