Feature: in a local repo

  Background:
    Given my repo does not have a remote origin
    And my repo has the local feature branches "feature" and "other-feature"
    And my repo contains the commits
      | BRANCH        | LOCATION | MESSAGE              |
      | feature       | local    | feature commit       |
      | other-feature | local    | other feature commit |
    And I am on the "feature" branch
    And my workspace has an uncommitted file
    When I run "git-town kill"

  Scenario: result
    Then it runs the commands
      | BRANCH  | COMMAND                        |
      | feature | git add -A                     |
      |         | git commit -m "WIP on feature" |
      |         | git checkout main              |
      | main    | git branch -D feature          |
    And I am now on the "main" branch
    And the existing branches are
      | REPOSITORY | BRANCHES            |
      | local      | main, other-feature |
    And my repo now has the following commits
      | BRANCH        | LOCATION | MESSAGE              |
      | other-feature | local    | other feature commit |
    And Git Town is now aware of this branch hierarchy
      | BRANCH        | PARENT |
      | other-feature | main   |

  Scenario: undo
    When I run "git-town undo"
    Then it runs the commands
      | BRANCH  | COMMAND                                       |
      | main    | git branch feature {{ sha 'WIP on feature' }} |
      |         | git checkout feature                          |
      | feature | git reset {{ sha 'feature commit' }}          |
    And I am now on the "feature" branch
    And my workspace still contains my uncommitted file
<<<<<<< HEAD
    And the existing branches are
      | REPOSITORY | BRANCHES                     |
      | local      | main, feature, other-feature |
=======
    And my repo now has the initial branches
>>>>>>> 1638a550
    And my repo is left with my original commits
    And Git Town now has the original branch hierarchy<|MERGE_RESOLUTION|>--- conflicted
+++ resolved
@@ -38,12 +38,6 @@
       | feature | git reset {{ sha 'feature commit' }}          |
     And I am now on the "feature" branch
     And my workspace still contains my uncommitted file
-<<<<<<< HEAD
-    And the existing branches are
-      | REPOSITORY | BRANCHES                     |
-      | local      | main, feature, other-feature |
-=======
     And my repo now has the initial branches
->>>>>>> 1638a550
     And my repo is left with my original commits
     And Git Town now has the original branch hierarchy