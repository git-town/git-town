--- conflicted
+++ resolved
@@ -1,11 +1,5 @@
 Feature: git town-kill: errors when trying to kill a perennial branch
 
-<<<<<<< HEAD
-=======
-  As a developer accidentally trying to kill a perennial branch
-  I should see an error that I cannot delete perennial branches
-  So that my release infrastructure remains intact and my project stays shippable.
->>>>>>> 9cc7c0de
 
   Background:
     Given my repo has the perennial branch "qa"
