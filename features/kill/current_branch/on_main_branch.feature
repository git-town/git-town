Feature: git town-kill: errors when trying to kill the main branch

<<<<<<< HEAD
=======
  As a developer accidentally trying to kill the main branch
  I should see an error that I cannot delete the main branch
  So that my main development line remains intact and my project stays shippable.
>>>>>>> 9cc7c0de

  Background:
    Given my repo has a feature branch named "feature"
    And the following commits exist in my repo
      | BRANCH  | LOCATION      | MESSAGE     |
      | feature | local, remote | good commit |
    And I am on the "main" branch

  Scenario: result
    Given my workspace has an uncommitted file
    When I run "git-town kill"
    Then it runs no commands
    And it prints the error:
      """
      you can only kill feature branches
      """
    And I am still on the "main" branch
    And my workspace still contains my uncommitted file
    And the existing branches are
      | REPOSITORY | BRANCHES      |
      | local      | main, feature |
      | remote     | main, feature |
    And my repo is left with my original commits<|MERGE_RESOLUTION|>--- conflicted
+++ resolved
@@ -1,11 +1,5 @@
 Feature: git town-kill: errors when trying to kill the main branch
 
-<<<<<<< HEAD
-=======
-  As a developer accidentally trying to kill the main branch
-  I should see an error that I cannot delete the main branch
-  So that my main development line remains intact and my project stays shippable.
->>>>>>> 9cc7c0de
 
   Background:
     Given my repo has a feature branch named "feature"
