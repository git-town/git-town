Feature: Git Ship: shipping the supplied feature branch with open changes


  Scenario: local feature branch
    Given I have feature branches named "feature" and "other_feature"
    And the following commit exists in my repository
<<<<<<< HEAD
      | branch  | location | file name    | file content    |
      | main    | local    | main_file    | main content    |
=======
      | BRANCH  | LOCATION | FILE NAME    | FILE CONTENT    |
>>>>>>> a0ff7ed1
      | feature | local    | feature_file | feature content |
    And I am on the "other_feature" branch
    And I have an uncommitted file with name: "main_file" and content: "conflicting content"
    When I run `git ship feature -m 'feature done'`
    Then I end up on the "other_feature" branch
    And I still have an uncommitted file with name: "main_file" and content: "conflicting content"
    And there is no "feature" branch
    And I have the following commits
      | BRANCH  | LOCATION         | MESSAGE      | FILES        |
      | main    | local and remote | feature done | feature_file |
    And now I have the following committed files
<<<<<<< HEAD
      | branch | files                   |
      | main   | feature_file, main_file |
=======
      | BRANCH | FILES        |
      | main   | feature_file |
>>>>>>> a0ff7ed1


  Scenario: feature branch with non-pulled updates in the repo
    Given I have feature branches named "feature" and "other_feature"
    And the following commit exists in my repository
<<<<<<< HEAD
      | branch  | location | file name    | file content    |
=======
      | BRANCH  | LOCATION | FILE NAME    | FILE CONTENT    |
>>>>>>> a0ff7ed1
      | feature | remote   | feature_file | feature content |
    And I am on the "other_feature" branch
    And I have an uncommitted file with name: "feature_file" and content: "conflicting content"
    When I run `git ship feature -m 'feature done'`
    Then I end up on the "other_feature" branch
    And I still have an uncommitted file with name: "feature_file" and content: "conflicting content"
    And there is no "feature" branch
    And I have the following commits
      | BRANCH  | LOCATION         | MESSAGE      | FILES        |
      | main    | local and remote | feature done | feature_file |
    And now I have the following committed files
      | BRANCH | FILES        |
      | main   | feature_file |<|MERGE_RESOLUTION|>--- conflicted
+++ resolved
@@ -4,12 +4,8 @@
   Scenario: local feature branch
     Given I have feature branches named "feature" and "other_feature"
     And the following commit exists in my repository
-<<<<<<< HEAD
-      | branch  | location | file name    | file content    |
+      | BRANCH  | LOCATION | FILE NAME    | FILE CONTENT    |
       | main    | local    | main_file    | main content    |
-=======
-      | BRANCH  | LOCATION | FILE NAME    | FILE CONTENT    |
->>>>>>> a0ff7ed1
       | feature | local    | feature_file | feature content |
     And I am on the "other_feature" branch
     And I have an uncommitted file with name: "main_file" and content: "conflicting content"
@@ -21,23 +17,14 @@
       | BRANCH  | LOCATION         | MESSAGE      | FILES        |
       | main    | local and remote | feature done | feature_file |
     And now I have the following committed files
-<<<<<<< HEAD
-      | branch | files                   |
+      | BRANCH | FILES        |
       | main   | feature_file, main_file |
-=======
-      | BRANCH | FILES        |
-      | main   | feature_file |
->>>>>>> a0ff7ed1
 
 
   Scenario: feature branch with non-pulled updates in the repo
     Given I have feature branches named "feature" and "other_feature"
     And the following commit exists in my repository
-<<<<<<< HEAD
-      | branch  | location | file name    | file content    |
-=======
       | BRANCH  | LOCATION | FILE NAME    | FILE CONTENT    |
->>>>>>> a0ff7ed1
       | feature | remote   | feature_file | feature content |
     And I am on the "other_feature" branch
     And I have an uncommitted file with name: "feature_file" and content: "conflicting content"
