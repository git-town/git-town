--- conflicted
+++ resolved
@@ -2,19 +2,19 @@
 
 
   Background:
-    Given I have feature branches named "feature-with-remote-conflicts" and "other_feature"
+    Given I have feature branches named "feature" and "other_feature"
     And the following commits exist in my repository
-      | BRANCH                        | LOCATION | MESSAGE                   | FILE NAME        | FILE CONTENT               |
-      | feature-with-remote-conflicts | remote   | remote conflicting commit | conflicting_file | remote conflicting content |
-      |                               | local    | local conflicting commit  | conflicting_file | local conflicting content  |
+      | BRANCH  | LOCATION | MESSAGE                   | FILE NAME        | FILE CONTENT               |
+      | feature | remote   | remote conflicting commit | conflicting_file | remote conflicting content |
+      |         | local    | local conflicting commit  | conflicting_file | local conflicting content  |
     And I am on the "other_feature" branch
     And I have an uncommitted file with name: "uncommitted" and content: "stuff"
-    And I run `git ship feature-with-remote-conflicts -m 'feature done'` while allowing errors
+    And I run `git ship feature -m 'feature done'` while allowing errors
 
 
   @finishes-with-non-empty-stash
   Scenario: result
-    Then I end up on the "feature-with-remote-conflicts" branch
+    Then I end up on the "feature" branch
     And I don't have an uncommitted file with name: "uncommitted"
     And my repo has a merge in progress
 
@@ -25,14 +25,10 @@
     And I still have an uncommitted file with name: "uncommitted" and content: "stuff"
     And there is no merge in progress
     And I still have the following commits
-      | BRANCH                        | LOCATION | MESSAGE                   | FILES            |
-      | feature-with-remote-conflicts | local    | local conflicting commit  | conflicting_file |
-      |                               | remote   | remote conflicting commit | conflicting_file |
+      | BRANCH  | LOCATION | MESSAGE                   | FILES            |
+      | feature | local    | local conflicting commit  | conflicting_file |
+      |         | remote   | remote conflicting commit | conflicting_file |
     And I still have the following committed files
-<<<<<<< HEAD
-      | BRANCH                        | FILES            | CONTENT                   |
-      | feature-with-remote-conflicts | conflicting_file | local conflicting content |
-=======
       | BRANCH  | FILES            | CONTENT                   |
       | feature | conflicting_file | local conflicting content |
 
@@ -85,5 +81,4 @@
       | main    | local and remote | feature done | conflicting_file |
     And now I have the following committed files
       | BRANCH  | FILES            |
-      | main    | conflicting_file |
->>>>>>> 2a0a8bc5
+      | main    | conflicting_file |