Feature: git ship: errors when trying to ship the supplied feature branch that has no differences with the main branch

  (see ../../current_branch/on_feature_branch/without_open_changes/no_diff.feature)


  Background:
    Given I have feature branches named "empty-feature" and "other-feature"
    And the following commit exists in my repository
      | BRANCH        | LOCATION | MESSAGE        | FILE NAME   | FILE CONTENT   |
      | main          | remote   | main commit    | common_file | common content |
      | empty-feature | local    | feature commit | common_file | common content |
<<<<<<< HEAD
    And I am on the "other-feature" branch
=======
    And I am on the "other_feature" branch
    And I have an uncommitted file
    When I run `git ship empty-feature`
>>>>>>> e137de96


  Scenario: result
    Then it runs the Git commands
      | BRANCH        | COMMAND                                      |
<<<<<<< HEAD
      | other-feature | git stash -u                                 |
=======
      | other_feature | git stash -u                                 |
      |               | git fetch --prune                            |
>>>>>>> e137de96
      |               | git checkout main                            |
      | main          | git rebase origin/main                       |
      |               | git checkout empty-feature                   |
      | empty-feature | git merge --no-edit origin/empty-feature     |
      |               | git merge --no-edit main                     |
      |               | git reset --hard <%= sha 'feature commit' %> |
      |               | git checkout main                            |
      | main          | git checkout other-feature                   |
      | other-feature | git stash pop                                |
    And I get the error "The branch 'empty-feature' has no shippable changes"
<<<<<<< HEAD
    And I am still on the "other-feature" branch
    And I still have my uncommitted file


  Scenario: without open changes
    When I run `git ship empty-feature`
    Then it runs the Git commands
      | BRANCH        | COMMAND                                      |
      | other-feature | git checkout main                            |
      | main          | git fetch --prune                            |
      |               | git rebase origin/main                       |
      |               | git checkout empty-feature                   |
      | empty-feature | git merge --no-edit origin/empty-feature     |
      |               | git merge --no-edit main                     |
      |               | git reset --hard <%= sha 'feature commit' %> |
      |               | git checkout main                            |
      | main          | git checkout other-feature                   |
    And I get the error "The branch 'empty-feature' has no shippable changes"
    And I am still on the "other-feature" branch
=======
    And I am still on the "other_feature" branch
    And I still have my uncommitted file
>>>>>>> e137de96
<|MERGE_RESOLUTION|>--- conflicted
+++ resolved
@@ -9,24 +9,16 @@
       | BRANCH        | LOCATION | MESSAGE        | FILE NAME   | FILE CONTENT   |
       | main          | remote   | main commit    | common_file | common content |
       | empty-feature | local    | feature commit | common_file | common content |
-<<<<<<< HEAD
-    And I am on the "other-feature" branch
-=======
     And I am on the "other_feature" branch
     And I have an uncommitted file
     When I run `git ship empty-feature`
->>>>>>> e137de96
 
 
   Scenario: result
     Then it runs the Git commands
       | BRANCH        | COMMAND                                      |
-<<<<<<< HEAD
-      | other-feature | git stash -u                                 |
-=======
       | other_feature | git stash -u                                 |
       |               | git fetch --prune                            |
->>>>>>> e137de96
       |               | git checkout main                            |
       | main          | git rebase origin/main                       |
       |               | git checkout empty-feature                   |
@@ -37,27 +29,5 @@
       | main          | git checkout other-feature                   |
       | other-feature | git stash pop                                |
     And I get the error "The branch 'empty-feature' has no shippable changes"
-<<<<<<< HEAD
     And I am still on the "other-feature" branch
-    And I still have my uncommitted file
-
-
-  Scenario: without open changes
-    When I run `git ship empty-feature`
-    Then it runs the Git commands
-      | BRANCH        | COMMAND                                      |
-      | other-feature | git checkout main                            |
-      | main          | git fetch --prune                            |
-      |               | git rebase origin/main                       |
-      |               | git checkout empty-feature                   |
-      | empty-feature | git merge --no-edit origin/empty-feature     |
-      |               | git merge --no-edit main                     |
-      |               | git reset --hard <%= sha 'feature commit' %> |
-      |               | git checkout main                            |
-      | main          | git checkout other-feature                   |
-    And I get the error "The branch 'empty-feature' has no shippable changes"
-    And I am still on the "other-feature" branch
-=======
-    And I am still on the "other_feature" branch
-    And I still have my uncommitted file
->>>>>>> e137de96
+    And I still have my uncommitted file