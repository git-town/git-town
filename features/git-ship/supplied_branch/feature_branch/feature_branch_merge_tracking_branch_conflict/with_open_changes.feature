Feature: git ship: resolving conflicts between the supplied feature branch and its tracking branch (with open changes)

  (see ../../../current_branch/on_feature_branch/without_open_changes/feature_branch_merge_tracking_branch_conflict.feature)


  Background:
    Given I have feature branches named "feature" and "other_feature"
    And the following commits exist in my repository
      | BRANCH  | LOCATION | MESSAGE                   | FILE NAME        | FILE CONTENT               |
      | feature | local    | local conflicting commit  | conflicting_file | local conflicting content  |
      |         | remote   | remote conflicting commit | conflicting_file | remote conflicting content |
    And I am on the "other_feature" branch
    And I have an uncommitted file
    And I run `git ship feature -m "feature done"`


  Scenario: result
    Then it runs the Git commands
      | BRANCH        | COMMAND                            |
      | other_feature | git stash -u                       |
      |               | git checkout main                  |
      | main          | git fetch --prune                  |
      |               | git rebase origin/main             |
      |               | git checkout feature               |
      | feature       | git merge --no-edit origin/feature |
    And I get the error
      """
      To abort, run "git ship --abort".
      To continue after you have resolved the conflicts, run "git ship --continue".
      """
    And I end up on the "feature" branch
<<<<<<< HEAD
    And my uncommitted file "uncommitted" is still stashed away
=======
    And I don't have my uncommitted file
>>>>>>> 06c218eb
    And my repo has a merge in progress


  Scenario: aborting
    When I run `git ship --abort`
    Then it runs the Git commands
      | BRANCH        | COMMAND                    |
      | feature       | git merge --abort          |
      |               | git checkout main          |
      | main          | git checkout other_feature |
      | other_feature | git stash pop              |
    And I end up on the "other_feature" branch
    And I still have my uncommitted file
    And there is no merge in progress
    And I am left with my original commits


  Scenario: continuing after resolving the conflicts
    Given I resolve the conflict in "conflicting_file"
    When I run `git ship --continue`
    Then it runs the Git commands
      | BRANCH        | COMMAND                      |
      | feature       | git commit --no-edit         |
      |               | git merge --no-edit main     |
      |               | git checkout main            |
      | main          | git merge --squash feature   |
      |               | git commit -m "feature done" |
      |               | git push                     |
      |               | git push origin :feature     |
      |               | git branch -D feature        |
      |               | git checkout other_feature   |
      | other_feature | git stash pop                |
    And I end up on the "other_feature" branch
    And I still have my uncommitted file
    And there is no "feature" branch
    And I still have the following commits
      | BRANCH | LOCATION         | MESSAGE      | FILE NAME        |
      | main   | local and remote | feature done | conflicting_file |


  Scenario: continuing after resolving the conflicts and comitting
    Given I resolve the conflict in "conflicting_file"
    When I run `git commit --no-edit; git ship --continue`
    Then it runs the Git commands
      | BRANCH        | COMMAND                      |
      | feature       | git merge --no-edit main     |
      |               | git checkout main            |
      | main          | git merge --squash feature   |
      |               | git commit -m "feature done" |
      |               | git push                     |
      |               | git push origin :feature     |
      |               | git branch -D feature        |
      |               | git checkout other_feature   |
      | other_feature | git stash pop                |
    And I end up on the "other_feature" branch
    And I still have my uncommitted file
    And there is no "feature" branch
    And I still have the following commits
      | BRANCH | LOCATION         | MESSAGE      | FILE NAME        |
      | main   | local and remote | feature done | conflicting_file |<|MERGE_RESOLUTION|>--- conflicted
+++ resolved
@@ -29,11 +29,7 @@
       To continue after you have resolved the conflicts, run "git ship --continue".
       """
     And I end up on the "feature" branch
-<<<<<<< HEAD
-    And my uncommitted file "uncommitted" is still stashed away
-=======
-    And I don't have my uncommitted file
->>>>>>> 06c218eb
+    And my uncommitted file is still stashed away
     And my repo has a merge in progress
 
 
