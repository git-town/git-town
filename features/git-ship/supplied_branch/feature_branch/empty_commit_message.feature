Feature: git ship: aborting the ship of the supplied feature branch by entering an empty commit message

  (see ../../current_branch/on_feature_branch/without_open_changes/empty_commit_message.feature)


  Background:
    Given I have feature branches named "feature" and "other-feature"
    And the following commit exists in my repository
      | BRANCH  | LOCATION         | MESSAGE        | FILE NAME    | FILE CONTENT    |
      | main    | local and remote | main commit    | main_file    | main content    |
      | feature | local            | feature commit | feature_file | feature content |
<<<<<<< HEAD
    And I am on the "other-feature" branch
=======
    And I am on the "other_feature" branch
    And I have an uncommitted file with name: "feature_file" and content: "conflicting content"
    When I run `git ship feature` and enter an empty commit message
>>>>>>> e137de96


  Scenario: result
    Then it runs the Git commands
      | BRANCH        | COMMAND                                      |
<<<<<<< HEAD
      | other-feature | git stash -u                                 |
=======
      | other_feature | git stash -u                                 |
      |               | git fetch --prune                            |
>>>>>>> e137de96
      |               | git checkout main                            |
      | main          | git rebase origin/main                       |
      |               | git checkout feature                         |
      | feature       | git merge --no-edit origin/feature           |
      |               | git merge --no-edit main                     |
      |               | git checkout main                            |
      | main          | git merge --squash feature                   |
      |               | git commit                                   |
      |               | git reset --hard                             |
      |               | git checkout feature                         |
      | feature       | git reset --hard <%= sha 'feature commit' %> |
      |               | git checkout main                            |
      | main          | git checkout other-feature                   |
      | other-feature | git stash pop                                |
    And I get the error "Aborting ship due to empty commit message"
    And I am still on the "other-feature" branch
    And my workspace still has an uncommitted file with name: "feature_file" and content: "conflicting content"
<<<<<<< HEAD
    And I am left with my original commits


  Scenario: without open changes
    When I run `git ship feature` and enter an empty commit message
    Then it runs the Git commands
      | BRANCH        | COMMAND                                      |
      | other-feature | git checkout main                            |
      | main          | git fetch --prune                            |
      |               | git rebase origin/main                       |
      |               | git checkout feature                         |
      | feature       | git merge --no-edit origin/feature           |
      |               | git merge --no-edit main                     |
      |               | git checkout main                            |
      | main          | git merge --squash feature                   |
      |               | git commit                                   |
      |               | git reset --hard                             |
      |               | git checkout feature                         |
      | feature       | git reset --hard <%= sha 'feature commit' %> |
      |               | git checkout main                            |
      | main          | git checkout other-feature                   |
    And I get the error "Aborting ship due to empty commit message"
    And I am still on the "other-feature" branch
=======
>>>>>>> e137de96
    And I am left with my original commits<|MERGE_RESOLUTION|>--- conflicted
+++ resolved
@@ -9,24 +9,16 @@
       | BRANCH  | LOCATION         | MESSAGE        | FILE NAME    | FILE CONTENT    |
       | main    | local and remote | main commit    | main_file    | main content    |
       | feature | local            | feature commit | feature_file | feature content |
-<<<<<<< HEAD
     And I am on the "other-feature" branch
-=======
-    And I am on the "other_feature" branch
     And I have an uncommitted file with name: "feature_file" and content: "conflicting content"
     When I run `git ship feature` and enter an empty commit message
->>>>>>> e137de96
 
 
   Scenario: result
     Then it runs the Git commands
       | BRANCH        | COMMAND                                      |
-<<<<<<< HEAD
       | other-feature | git stash -u                                 |
-=======
-      | other_feature | git stash -u                                 |
       |               | git fetch --prune                            |
->>>>>>> e137de96
       |               | git checkout main                            |
       | main          | git rebase origin/main                       |
       |               | git checkout feature                         |
@@ -44,30 +36,4 @@
     And I get the error "Aborting ship due to empty commit message"
     And I am still on the "other-feature" branch
     And my workspace still has an uncommitted file with name: "feature_file" and content: "conflicting content"
-<<<<<<< HEAD
-    And I am left with my original commits
-
-
-  Scenario: without open changes
-    When I run `git ship feature` and enter an empty commit message
-    Then it runs the Git commands
-      | BRANCH        | COMMAND                                      |
-      | other-feature | git checkout main                            |
-      | main          | git fetch --prune                            |
-      |               | git rebase origin/main                       |
-      |               | git checkout feature                         |
-      | feature       | git merge --no-edit origin/feature           |
-      |               | git merge --no-edit main                     |
-      |               | git checkout main                            |
-      | main          | git merge --squash feature                   |
-      |               | git commit                                   |
-      |               | git reset --hard                             |
-      |               | git checkout feature                         |
-      | feature       | git reset --hard <%= sha 'feature commit' %> |
-      |               | git checkout main                            |
-      | main          | git checkout other-feature                   |
-    And I get the error "Aborting ship due to empty commit message"
-    And I am still on the "other-feature" branch
-=======
->>>>>>> e137de96
     And I am left with my original commits