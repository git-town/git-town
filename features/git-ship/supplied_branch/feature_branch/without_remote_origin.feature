--- conflicted
+++ resolved
@@ -9,13 +9,9 @@
     And the following commit exists in my repository
       | BRANCH  | LOCATION | MESSAGE        | FILE NAME    | FILE CONTENT    |
       | feature | local    | feature commit | feature_file | feature content |
-<<<<<<< HEAD
-    And I am on the "other-feature" branch
-=======
     And I am on the "other_feature" branch
     And I have an uncommitted file with name: "feature_file" and content: "conflicting content"
     When I run `git ship feature -m "feature done"`
->>>>>>> e137de96
 
 
   Scenario: result
@@ -35,25 +31,4 @@
     And there is no "feature" branch
     And I have the following commits
       | BRANCH | LOCATION | MESSAGE      | FILE NAME    |
-<<<<<<< HEAD
-      | main   | local    | feature done | feature_file |
-
-
-  Scenario: without open changes
-    When I run `git ship feature -m "feature done"`
-    Then it runs the Git commands
-      | BRANCH        | COMMAND                      |
-      | other-feature | git checkout feature         |
-      | feature       | git merge --no-edit main     |
-      |               | git checkout main            |
-      | main          | git merge --squash feature   |
-      |               | git commit -m "feature done" |
-      |               | git branch -D feature        |
-      |               | git checkout other-feature   |
-    And I end up on the "other-feature" branch
-    And there is no "feature" branch
-    And I have the following commits
-      | BRANCH | LOCATION | MESSAGE      | FILE NAME    |
-=======
->>>>>>> e137de96
       | main   | local    | feature done | feature_file |