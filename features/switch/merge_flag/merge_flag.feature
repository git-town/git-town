--- conflicted
+++ resolved
@@ -1,8 +1,4 @@
-<<<<<<< HEAD
-Feature: switch branches using the "merge" strategy
-=======
 Feature: switch branches using the "merge" flag
->>>>>>> 1783bd39
 
   Scenario Outline: switching to another branch while merging open changes
     Given a Git repo with origin
