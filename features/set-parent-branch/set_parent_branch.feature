--- conflicted
+++ resolved
@@ -1,12 +1,6 @@
 @skipWindows
 Feature: update the parent of a nested feature branch
 
-<<<<<<< HEAD
-=======
-  As a user with a nested feature branch whose parent was shipped from another machine
-  I want to be able to update the parent branch for my nested feature branch
-  So that I can use it without messing with the git configuration directly
->>>>>>> 9cc7c0de
 
   Background:
     Given my repo has a feature branch named "parent-feature"
