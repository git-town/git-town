--- conflicted
+++ resolved
@@ -34,21 +34,12 @@
       |         |               | local main commit                                          |
       |         |               | Merge branch 'main' into feature                           |
 
-<<<<<<< HEAD
-  @this
-=======
->>>>>>> 76b99735
   Scenario: undo
     When I run "git-town undo"
     Then it runs the commands
       | BRANCH  | COMMAND              |
       | feature | git checkout main    |
       | main    | git checkout feature |
-<<<<<<< HEAD
-    And the current branch is now "feature"
-    # And now the initial commits exist
-    And the initial branch hierarchy exists
-=======
     And the current branch is still "feature"
     And now these commits exist
       | BRANCH  | LOCATION      | MESSAGE                                                    |
@@ -60,5 +51,4 @@
       |         |               | origin main commit                                         |
       |         |               | local main commit                                          |
       |         |               | Merge branch 'main' into feature                           |
-    And the initial branches and hierarchy exist
->>>>>>> 76b99735
+    And the initial branches and hierarchy exist