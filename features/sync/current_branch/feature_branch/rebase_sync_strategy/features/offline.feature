Feature: offline mode

  Background:
    Given setting "sync-strategy" is "rebase"
    And offline mode is enabled
    And the current branch is a feature branch "feature"
    And the commits
      | BRANCH  | LOCATION | MESSAGE               |
      | main    | local    | local main commit     |
      |         | origin   | origin main commit    |
      | feature | local    | local feature commit  |
      |         | origin   | origin feature commit |
    When I run "git-town sync"

  Scenario: result
    Then it runs the commands
      | BRANCH  | COMMAND                   |
      | feature | git checkout main         |
      | main    | git rebase origin/main    |
      |         | git checkout feature      |
      | feature | git rebase origin/feature |
      |         | git rebase main           |
    And the current branch is still "feature"
    And now these commits exist
      | BRANCH  | LOCATION | MESSAGE               |
      | main    | local    | local main commit     |
      |         | origin   | origin main commit    |
      | feature | local    | local main commit     |
      |         |          | local feature commit  |
      |         | origin   | origin feature commit |

  Scenario: undo
    When I run "git-town undo"
    Then it runs the commands
<<<<<<< HEAD
      | BRANCH  | COMMAND                                           |
      | feature | git reset --hard {{ sha 'local feature commit' }} |
=======
      | BRANCH  | COMMAND                                                      |
      | feature | git reset --hard {{ sha-before-run 'local feature commit' }} |
      |         | git checkout main                                            |
      | main    | git checkout feature                                         |
>>>>>>> 0787f1b6
    And the current branch is still "feature"
    And now the initial commits exist
    And the initial branches and hierarchy exist<|MERGE_RESOLUTION|>--- conflicted
+++ resolved
@@ -32,15 +32,8 @@
   Scenario: undo
     When I run "git-town undo"
     Then it runs the commands
-<<<<<<< HEAD
-      | BRANCH  | COMMAND                                           |
-      | feature | git reset --hard {{ sha 'local feature commit' }} |
-=======
       | BRANCH  | COMMAND                                                      |
       | feature | git reset --hard {{ sha-before-run 'local feature commit' }} |
-      |         | git checkout main                                            |
-      | main    | git checkout feature                                         |
->>>>>>> 0787f1b6
     And the current branch is still "feature"
     And now the initial commits exist
     And the initial branches and hierarchy exist