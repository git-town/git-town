--- conflicted
+++ resolved
@@ -17,21 +17,6 @@
     Then Git Town runs the commands
       | BRANCH  | COMMAND                                                                      |
       | feature | git -c rebase.updateRefs=false rebase --onto main {{ sha 'initial commit' }} |
-<<<<<<< HEAD
-    And Git Town prints the error:
-      """
-      CONFLICT (add/add): Merge conflict in conflicting_file
-      """
-    And file "conflicting_file" now has content:
-      """
-      <<<<<<< HEAD
-      main content
-      =======
-      feature content
-      >>>>>>> {{ sha-short 'conflicting feature commit' }} (conflicting feature commit)
-      """
-    And a rebase is now in progress
-=======
       |         | git checkout --theirs conflicting_file                                       |
       |         | git add conflicting_file                                                     |
       |         | GIT_EDITOR=true git rebase --continue                                        |
@@ -43,7 +28,6 @@
       | BRANCH  | NAME             | CONTENT         |
       | main    | conflicting_file | main content    |
       | feature | conflicting_file | feature content |
->>>>>>> c7d83d98
 
   Scenario: undo
     When I run "git-town undo"
