Feature: rebase a branch that contains amended commits

<<<<<<< HEAD
  # This test demonstrates how Git Town currently does not sync branches that contain amended commits correctly.
  # This will be fixed by implementing https://github.com/git-town/git-town/issues/4586.

=======
>>>>>>> 10958b8b
  Background:
    Given a Git repo with origin
    And the branches
      | NAME      | TYPE    | PARENT    | LOCATIONS     |
      | feature-1 | feature | main      | local, origin |
      | feature-2 | feature | feature-1 | local, origin |
    And the commits
      | BRANCH    | LOCATION      | MESSAGE   | FILE NAME | FILE CONTENT |
      | feature-1 | local, origin | commit 1a | file_1    | one          |
      | feature-2 | local, origin | commit 2  | file_2    | two          |
    And Git setting "git-town.sync-feature-strategy" is "rebase"
    And the current branch is "feature-2"
    And I ran "git-town sync"
    And I amend this commit
      | BRANCH    | LOCATION | MESSAGE   | FILE NAME | FILE CONTENT |
      | feature-1 | local    | commit 1b | file_1    | another one  |
    And the current branch is "feature-2"
    And inspect the commits
    When I run "git-town sync"

  @this
  Scenario: result
    Then Git Town runs the commands
<<<<<<< HEAD
      | BRANCH    | COMMAND                                                                               |
      | feature-2 | git fetch --prune --tags                                                              |
      |           | git checkout feature-1                                                                |
      | feature-1 | git rebase --onto main {{ sha 'initial commit' }} --no-update-refs                    |
      |           | git push --force-with-lease --force-if-includes                                       |
      |           | git rebase --onto main {{ sha 'initial commit' }} --no-update-refs                    |
      |           | git checkout feature-2                                                                |
      | feature-2 | git rebase --onto feature-1 {{ sha-before-run 'commit 1b' }} --no-update-refs         |
      |           | git checkout --theirs file_1                                                          |
      |           | git add file_1                                                                        |
      |           | git -c core.editor=true rebase --continue                                             |
      |           | git push --force-with-lease --force-if-includes                                       |
      |           | git rebase --onto feature-1 e02596fadb65206e48adacdf127cdc825f8911e8 --no-update-refs |
    And Git Town prints the error:
      """
      CONFLICT (add/add): Merge conflict in file_1
      """
    And a rebase is now in progress

  Scenario: resolve and continue
    When I resolve the conflict in "file_1" with "another one"
    And I run "git-town continue" and close the editor
    Then Git Town runs the commands
      | BRANCH    | COMMAND                                         |
      | feature-2 | git -c core.editor=true rebase --continue       |
      |           | git push --force-with-lease --force-if-includes |
      |           | git -c rebase.updateRefs=false rebase feature-1 |
=======
      | BRANCH    | COMMAND                                                                       |
      | feature-2 | git fetch --prune --tags                                                      |
      |           | git checkout feature-1                                                        |
      | feature-1 | git rebase --onto main {{ sha 'initial commit' }} --no-update-refs            |
      |           | git push --force-with-lease --force-if-includes                               |
      |           | git rebase --onto main {{ sha 'initial commit' }} --no-update-refs            |
      |           | git checkout feature-2                                                        |
      | feature-2 | git rebase --onto feature-1 {{ sha-before-run 'commit 1a' }} --no-update-refs |
      |           | git push --force-with-lease --force-if-includes                               |
      |           | git rebase --onto feature-1 {{ sha-before-run 'commit 1a' }} --no-update-refs |
>>>>>>> 10958b8b
    And these commits exist now
      | BRANCH    | LOCATION      | MESSAGE   | FILE NAME | FILE CONTENT |
      | feature-1 | local, origin | commit 1b | file_1    | another one  |
      | feature-2 | local, origin | commit 2  | file_2    | two          |

  Scenario: undo
    When I run "git-town undo"
    Then Git Town runs the commands
      | BRANCH    | COMMAND                                                                                 |
      | feature-2 | git reset --hard {{ sha 'commit 2' }}                                                   |
      |           | git push --force-with-lease --force-if-includes                                         |
      |           | git push --force-with-lease origin {{ sha-in-origin-before-run 'commit 1a' }}:feature-1 |
    And these commits exist now
      | BRANCH    | LOCATION      | MESSAGE   |
      | feature-1 | local         | commit 1b |
      |           | origin        | commit 1a |
      | feature-2 | local         | commit 1a |
      |           | local, origin | commit 2  |
    And these branches exist now
      | REPOSITORY    | BRANCHES                   |
      | local, origin | main, feature-1, feature-2 |<|MERGE_RESOLUTION|>--- conflicted
+++ resolved
@@ -1,11 +1,5 @@
 Feature: rebase a branch that contains amended commits
 
-<<<<<<< HEAD
-  # This test demonstrates how Git Town currently does not sync branches that contain amended commits correctly.
-  # This will be fixed by implementing https://github.com/git-town/git-town/issues/4586.
-
-=======
->>>>>>> 10958b8b
   Background:
     Given a Git repo with origin
     And the branches
@@ -23,41 +17,10 @@
       | BRANCH    | LOCATION | MESSAGE   | FILE NAME | FILE CONTENT |
       | feature-1 | local    | commit 1b | file_1    | another one  |
     And the current branch is "feature-2"
-    And inspect the commits
     When I run "git-town sync"
 
-  @this
   Scenario: result
     Then Git Town runs the commands
-<<<<<<< HEAD
-      | BRANCH    | COMMAND                                                                               |
-      | feature-2 | git fetch --prune --tags                                                              |
-      |           | git checkout feature-1                                                                |
-      | feature-1 | git rebase --onto main {{ sha 'initial commit' }} --no-update-refs                    |
-      |           | git push --force-with-lease --force-if-includes                                       |
-      |           | git rebase --onto main {{ sha 'initial commit' }} --no-update-refs                    |
-      |           | git checkout feature-2                                                                |
-      | feature-2 | git rebase --onto feature-1 {{ sha-before-run 'commit 1b' }} --no-update-refs         |
-      |           | git checkout --theirs file_1                                                          |
-      |           | git add file_1                                                                        |
-      |           | git -c core.editor=true rebase --continue                                             |
-      |           | git push --force-with-lease --force-if-includes                                       |
-      |           | git rebase --onto feature-1 e02596fadb65206e48adacdf127cdc825f8911e8 --no-update-refs |
-    And Git Town prints the error:
-      """
-      CONFLICT (add/add): Merge conflict in file_1
-      """
-    And a rebase is now in progress
-
-  Scenario: resolve and continue
-    When I resolve the conflict in "file_1" with "another one"
-    And I run "git-town continue" and close the editor
-    Then Git Town runs the commands
-      | BRANCH    | COMMAND                                         |
-      | feature-2 | git -c core.editor=true rebase --continue       |
-      |           | git push --force-with-lease --force-if-includes |
-      |           | git -c rebase.updateRefs=false rebase feature-1 |
-=======
       | BRANCH    | COMMAND                                                                       |
       | feature-2 | git fetch --prune --tags                                                      |
       |           | git checkout feature-1                                                        |
@@ -68,7 +31,6 @@
       | feature-2 | git rebase --onto feature-1 {{ sha-before-run 'commit 1a' }} --no-update-refs |
       |           | git push --force-with-lease --force-if-includes                               |
       |           | git rebase --onto feature-1 {{ sha-before-run 'commit 1a' }} --no-update-refs |
->>>>>>> 10958b8b
     And these commits exist now
       | BRANCH    | LOCATION      | MESSAGE   | FILE NAME | FILE CONTENT |
       | feature-1 | local, origin | commit 1b | file_1    | another one  |
