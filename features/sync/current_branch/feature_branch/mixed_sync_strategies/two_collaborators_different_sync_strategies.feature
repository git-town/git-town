Feature: compatibility between different sync-feature-strategy settings

  @this
  Scenario: I use rebase and my coworker uses merge
    Given a Git repo with origin
    And the branches
      | NAME    | TYPE    | PARENT | LOCATIONS     |
      | feature | feature | main   | local, origin |
    Given Git setting "git-town.sync-feature-strategy" is "rebase"
    And the current branch is "feature"
    And a coworker clones the repository
    And the coworker fetches updates
    And the coworker sets the "sync-feature-strategy" to "merge"
    And the coworker is on the "feature" branch
    And the coworker sets the parent branch of "feature" as "main"
    #
    # I make a commit and sync
    Given I add this commit to the current branch:
      | MESSAGE         | FILE NAME | FILE CONTENT     |
      | my first commit | file.txt  | my first content |
    When I run "git town sync"
    Then Git Town runs the commands
      | BRANCH  | COMMAND                                         |
      | feature | git fetch --prune --tags                        |
      |         | git push --force-with-lease --force-if-includes |
    And these commits exist now
      | BRANCH  | LOCATION      | MESSAGE         | FILE NAME | FILE CONTENT     |
      | feature | local, origin | my first commit | file.txt  | my first content |
    And no rebase is now in progress
    And all branches are now synchronized
    #
    # coworker makes a conflicting local commit concurrently with me and then syncs
    Given the coworker adds this commit to their current branch:
      | MESSAGE               | FILE NAME | FILE CONTENT           |
      | coworker first commit | file.txt  | coworker first content |
    When the coworker runs "git-town sync"
    Then Git Town runs the commands
      | BRANCH  | COMMAND                                 |
      | feature | git fetch --prune --tags                |
      |         | git merge --no-edit --ff origin/feature |
    And Git Town prints the error:
      """
      CONFLICT (add/add): Merge conflict in file.txt
      """
    And file "file.txt" now has content:
      """
      my first content
      """
    When the coworker resolves the conflict in "file.txt" with "my and coworker first content"
    And the coworker runs "git town continue" and closes the editor
    Then Git Town runs the commands
      | BRANCH  | COMMAND              |
      | feature | git commit --no-edit |
      |         | git push             |
    And all branches are now synchronized
    And these commits exist now
      | BRANCH  | LOCATION                | MESSAGE                                                    | FILE NAME | FILE CONTENT                  |
      | feature | local, coworker, origin | my first commit                                            | file.txt  | my first content              |
      |         | coworker, origin        | coworker first commit                                      | file.txt  | coworker first content        |
      |         |                         | Merge remote-tracking branch 'origin/feature' into feature | file.txt  | my and coworker first content |
    And the coworkers workspace now contains file "file.txt" with content "my and coworker first content"
    #
    # I add a conflicting commit locally and then sync
    Given I add this commit to the current branch:
      | MESSAGE          | FILE NAME | FILE CONTENT      |
      | my second commit | file.txt  | my second content |
    When I run "git-town sync"
    Then Git Town runs the commands
      | BRANCH  | COMMAND                                              |
      | feature | git fetch --prune --tags                             |
      |         | git push --force-with-lease --force-if-includes      |
      |         | git -c rebase.updateRefs=false rebase origin/feature |
    And Git Town prints the error:
      """
      CONFLICT (content): Merge conflict in file.txt
      """
    And file "file.txt" now has content:
      """
      <<<<<<< HEAD
      my and coworker first content
      =======
      my second content
      >>>>>>> {{ sha-short 'my second commit' }} (my second commit)
      """
    When I resolve the conflict in "file.txt" with "my second and coworker first content"
    And I run "git town continue" and close the editor
    Then Git Town runs the commands
      | BRANCH  | COMMAND                                                                      |
      | feature | GIT_EDITOR=true git rebase --continue                                        |
      |         | git -c rebase.updateRefs=false rebase --onto main {{ sha 'initial commit' }} |
    And Git Town prints the error:
      """
      CONFLICT (add/add): Merge conflict in file.txt
      """
    And Git Town prints something like:
      """
      could not apply \S+ my first commit
      """
    And file "file.txt" now has content:
      """
      <<<<<<< HEAD
<<<<<<< HEAD
      coworker content
      =======
      my content
      >>>>>>> {{ sha-short 'my first commit' }} (my first commit)
=======
      my first content
      =======
      my second and coworker first content
      >>>>>>> {{ sha-short 'my second commit' }} (my second commit)
>>>>>>> 28135b6b
      """
    And a rebase is now in progress
    When I resolve the conflict in "file.txt" with "my second and coworker first content"
    And I run "git town continue" and close the editor
    Then Git Town runs the commands
      | BRANCH  | COMMAND                                         |
      | feature | GIT_EDITOR=true git rebase --continue           |
      |         | git push --force-with-lease --force-if-includes |
    And no rebase is now in progress
    And all branches are now synchronized
    And these commits exist now
<<<<<<< HEAD
      | BRANCH  | LOCATION                | MESSAGE                                                    | FILE NAME | FILE CONTENT                |
      | feature | local, coworker, origin | coworker first commit                                      | file.txt  | coworker content            |
      |         | local, origin           | my first commit                                            | file.txt  | my new and coworker content |
      |         | coworker                | my first commit                                            | file.txt  | my content                  |
      |         |                         | Merge remote-tracking branch 'origin/feature' into feature | file.txt  | my and coworker content     |
=======
      | BRANCH  | LOCATION                | MESSAGE                                                    | FILE NAME | FILE CONTENT                         |
      | feature | local, coworker, origin | coworker first commit                                      | file.txt  | coworker first content               |
      |         | local, origin           | my first commit                                            | file.txt  | my first content                     |
      |         |                         | my second commit                                           | file.txt  | my second and coworker first content |
      |         | coworker                | my first commit                                            | file.txt  | my first content                     |
      |         |                         | Merge remote-tracking branch 'origin/feature' into feature | file.txt  | my and coworker first content        |
>>>>>>> 28135b6b
<|MERGE_RESOLUTION|>--- conflicted
+++ resolved
@@ -99,17 +99,10 @@
     And file "file.txt" now has content:
       """
       <<<<<<< HEAD
-<<<<<<< HEAD
       coworker content
       =======
       my content
       >>>>>>> {{ sha-short 'my first commit' }} (my first commit)
-=======
-      my first content
-      =======
-      my second and coworker first content
-      >>>>>>> {{ sha-short 'my second commit' }} (my second commit)
->>>>>>> 28135b6b
       """
     And a rebase is now in progress
     When I resolve the conflict in "file.txt" with "my second and coworker first content"
@@ -121,17 +114,8 @@
     And no rebase is now in progress
     And all branches are now synchronized
     And these commits exist now
-<<<<<<< HEAD
       | BRANCH  | LOCATION                | MESSAGE                                                    | FILE NAME | FILE CONTENT                |
       | feature | local, coworker, origin | coworker first commit                                      | file.txt  | coworker content            |
       |         | local, origin           | my first commit                                            | file.txt  | my new and coworker content |
       |         | coworker                | my first commit                                            | file.txt  | my content                  |
-      |         |                         | Merge remote-tracking branch 'origin/feature' into feature | file.txt  | my and coworker content     |
-=======
-      | BRANCH  | LOCATION                | MESSAGE                                                    | FILE NAME | FILE CONTENT                         |
-      | feature | local, coworker, origin | coworker first commit                                      | file.txt  | coworker first content               |
-      |         | local, origin           | my first commit                                            | file.txt  | my first content                     |
-      |         |                         | my second commit                                           | file.txt  | my second and coworker first content |
-      |         | coworker                | my first commit                                            | file.txt  | my first content                     |
-      |         |                         | Merge remote-tracking branch 'origin/feature' into feature | file.txt  | my and coworker first content        |
->>>>>>> 28135b6b
+      |         |                         | Merge remote-tracking branch 'origin/feature' into feature | file.txt  | my and coworker content     |