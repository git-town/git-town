--- conflicted
+++ resolved
@@ -66,19 +66,11 @@
     And inspect the commits
     When I run "git-town sync"
     Then Git Town runs the commands
-<<<<<<< HEAD
       | BRANCH  | COMMAND                                                            |
       | feature | git fetch --prune --tags                                           |
       |         | git rebase --onto main {{ sha 'initial commit' }} --no-update-refs |
       |         | git push --force-with-lease --force-if-includes                    |
       |         | git rebase origin/feature --no-update-refs                         |
-=======
-      | BRANCH  | COMMAND                                              |
-      | feature | git fetch --prune --tags                             |
-      |         | git -c rebase.updateRefs=false rebase main           |
-      |         | git push --force-with-lease --force-if-includes      |
-      |         | git -c rebase.updateRefs=false rebase origin/feature |
->>>>>>> a0bd8072
     And Git Town prints the error:
       """
       CONFLICT (content): Merge conflict in file.txt
