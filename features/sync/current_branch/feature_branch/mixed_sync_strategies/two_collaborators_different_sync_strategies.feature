Feature: compatibility between different sync-feature-strategy settings

  Scenario: I use rebase and my coworker uses merge
    Given a Git repo with origin
    And the branches
      | NAME    | TYPE    | PARENT | LOCATIONS     |
      | feature | feature | main   | local, origin |
    Given Git setting "git-town.sync-feature-strategy" is "rebase"
    And the current branch is "feature"
    And a coworker clones the repository
    And the coworker fetches updates
    And the coworker sets the "sync-feature-strategy" to "merge"
    And the coworker is on the "feature" branch
    And the coworker sets the parent branch of "feature" as "main"
    #
    # I make a commit and sync
    Given I add this commit to the current branch:
      | MESSAGE         | FILE NAME | FILE CONTENT     |
      | my first commit | file.txt  | my first content |
    When I run "git-town sync"
    Then Git Town runs the commands
      | BRANCH  | COMMAND                                         |
      | feature | git fetch --prune --tags                        |
      |         | git push --force-with-lease --force-if-includes |
    And these commits exist now
      | BRANCH  | LOCATION      | MESSAGE         | FILE NAME | FILE CONTENT     |
      | feature | local, origin | my first commit | file.txt  | my first content |
    And all branches are now synchronized
    And no rebase is now in progress
    #
    # coworker makes a conflicting local commit concurrently with me and then syncs
    Given the coworker adds this commit to their current branch:
      | MESSAGE               | FILE NAME | FILE CONTENT           |
      | coworker first commit | file.txt  | coworker first content |
    When the coworker runs "git-town sync"
    Then Git Town runs the commands
      | BRANCH  | COMMAND                                 |
      | feature | git fetch --prune --tags                |
      |         | git merge --no-edit --ff origin/feature |
    And Git Town prints the error:
      """
      CONFLICT (add/add): Merge conflict in file.txt
      """
    And file "file.txt" now has content:
      """
      my first content
      """
    When the coworker resolves the conflict in "file.txt" with "my and coworker first content"
    And the coworker runs "git town continue" and closes the editor
    Then Git Town runs the commands
      | BRANCH  | COMMAND              |
      | feature | git commit --no-edit |
      |         | git push             |
    And all branches are now synchronized
    And these commits exist now
      | BRANCH  | LOCATION                | MESSAGE                                                    | FILE NAME | FILE CONTENT                  |
      | feature | local, coworker, origin | my first commit                                            | file.txt  | my first content              |
      |         | coworker, origin        | coworker first commit                                      | file.txt  | coworker first content        |
      |         |                         | Merge remote-tracking branch 'origin/feature' into feature | file.txt  | my and coworker first content |
    And the coworkers workspace now contains file "file.txt" with content "my and coworker first content"
    #
    # I add a conflicting commit locally and then sync
    Given I add this commit to the current branch:
      | MESSAGE          | FILE NAME | FILE CONTENT      |
      | my second commit | file.txt  | my second content |
    When I run "git-town sync"
    Then Git Town runs the commands
      | BRANCH  | COMMAND                                              |
      | feature | git fetch --prune --tags                             |
      |         | git push --force-with-lease --force-if-includes      |
      |         | git -c rebase.updateRefs=false rebase origin/feature |
    And Git Town prints the error:
      """
      CONFLICT (content): Merge conflict in file.txt
      """
    And file "file.txt" now has content:
      """
      <<<<<<< HEAD
      my and coworker first content
      =======
      my second content
      >>>>>>> {{ sha-short 'my second commit' }} (my second commit)
      """
    When I resolve the conflict in "file.txt" with "my second and coworker first content"
    And I run "git-town continue" and close the editor
    Then Git Town runs the commands
      | BRANCH  | COMMAND                                                                      |
      | feature | GIT_EDITOR=true git rebase --continue                                        |
      |         | git -c rebase.updateRefs=false rebase --onto main {{ sha 'initial commit' }} |
    And Git Town prints the error:
      """
      CONFLICT (add/add): Merge conflict in file.txt
      """
    And Git Town prints something like:
      """
      could not apply \S+ my first commit
      """
    And file "file.txt" now has content:
      """
      <<<<<<< HEAD
      coworker first content
      =======
      my first content
      >>>>>>> {{ sha-short 'my first commit' }} (my first commit)
      """
    And a rebase is now in progress
<<<<<<< HEAD
    When I resolve the conflict in "file.txt" with "my and coworker first content"
    And I run "git town continue" and close the editor
=======
    When I resolve the conflict in "file.txt" with "my second and coworker first content"
    And I run "git-town continue" and close the editor
>>>>>>> 0b9382f2
    Then Git Town runs the commands
      | BRANCH  | COMMAND                                         |
      | feature | GIT_EDITOR=true git rebase --continue           |
      |         | git push --force-with-lease --force-if-includes |
    And all branches are now synchronized
    And these commits exist now
      | BRANCH  | LOCATION                | MESSAGE                                                    | FILE NAME | FILE CONTENT                         |
      | feature | local, coworker, origin | coworker first commit                                      | file.txt  | coworker first content               |
      |         | local, origin           | my first commit                                            | file.txt  | my and coworker first content        |
      |         |                         | my second commit                                           | file.txt  | my second and coworker first content |
      |         | coworker                | my first commit                                            | file.txt  | my first content                     |
      |         |                         | Merge remote-tracking branch 'origin/feature' into feature | file.txt  | my and coworker first content        |
    And no rebase is now in progress<|MERGE_RESOLUTION|>--- conflicted
+++ resolved
@@ -104,13 +104,8 @@
       >>>>>>> {{ sha-short 'my first commit' }} (my first commit)
       """
     And a rebase is now in progress
-<<<<<<< HEAD
     When I resolve the conflict in "file.txt" with "my and coworker first content"
-    And I run "git town continue" and close the editor
-=======
-    When I resolve the conflict in "file.txt" with "my second and coworker first content"
     And I run "git-town continue" and close the editor
->>>>>>> 0b9382f2
     Then Git Town runs the commands
       | BRANCH  | COMMAND                                         |
       | feature | GIT_EDITOR=true git rebase --continue           |
