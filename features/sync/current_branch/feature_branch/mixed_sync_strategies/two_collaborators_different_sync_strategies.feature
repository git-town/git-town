--- conflicted
+++ resolved
@@ -1,6 +1,5 @@
 Feature: compatibility between different sync-feature-strategy settings
 
-  @this
   Scenario: I use rebase and my coworker uses merge
     Given a Git repo with origin
     And the branches
@@ -63,11 +62,7 @@
     Given I add this commit to the current branch:
       | MESSAGE          | FILE NAME | FILE CONTENT   |
       | my second commit | file.txt  | my new content |
-<<<<<<< HEAD
-    And inspect the commits
-=======
     And wait 1 second to ensure new Git timestamps
->>>>>>> 571091fc
     When I run "git-town sync"
     Then Git Town runs the commands
       | BRANCH  | COMMAND                                                                      |
@@ -92,10 +87,6 @@
       |         | git checkout --theirs file.txt                                               |
       |         | git add file.txt                                                             |
       |         | git -c core.editor=true rebase --continue                                    |
-<<<<<<< HEAD
-      |         | git push --force-with-lease --force-if-includes                              |
-=======
->>>>>>> 571091fc
     And Git Town prints the error:
       """
       CONFLICT (add/add): Merge conflict in file.txt
