Feature: shipped parent branches in a stacked change

  Background:
    Given a Git repo with origin
    And the branches
      | NAME      | TYPE    | PARENT | LOCATIONS     |
      | feature-1 | feature | main   | local, origin |
    And the commits
      | BRANCH    | LOCATION      | MESSAGE          | FILE NAME      | FILE CONTENT      |
      | feature-1 | local, origin | feature-1 commit | feature-1-file | feature 1 content |
    And the branches
      | NAME      | TYPE    | PARENT    | LOCATIONS     |
      | feature-2 | feature | feature-1 | local, origin |
    And the commits
      | BRANCH    | LOCATION      | MESSAGE          | FILE NAME      | FILE CONTENT      |
      | feature-2 | local, origin | feature-2 commit | feature-2-file | feature 2 content |
    And the branches
      | NAME      | TYPE    | PARENT    | LOCATIONS     |
      | feature-3 | feature | feature-2 | local, origin |
    And the commits
      | BRANCH    | LOCATION      | MESSAGE          | FILE NAME      | FILE CONTENT      |
      | feature-3 | local, origin | feature-3 commit | feature-3-file | feature 3 content |
    And the branches
      | NAME      | TYPE    | PARENT    | LOCATIONS     |
      | feature-4 | feature | feature-3 | local, origin |
    And the commits
      | BRANCH    | LOCATION      | MESSAGE          | FILE NAME      | FILE CONTENT      |
      | feature-4 | local, origin | feature-4 commit | feature-4-file | feature 4 content |
    And Git setting "git-town.sync-feature-strategy" is "rebase"
    And origin ships the "feature-1" branch using the "squash-merge" ship-strategy
    And origin ships the "feature-2" branch using the "squash-merge" ship-strategy as "feature-2 commit"
    And the current branch is "feature-4"
    And wait 1 second to ensure new Git timestamps
    When I run "git-town sync"

  Scenario: result
    Then Git Town runs the commands
<<<<<<< HEAD
      | BRANCH    | COMMAND                                      |
      | feature-4 | git fetch --prune --tags                     |
      |           | git checkout main                            |
      | main      | git rebase origin/main --no-update-refs      |
      |           | git checkout feature-2                       |
      | feature-2 | git rebase --onto main feature-1             |
      |           | git checkout feature-3                       |
      | feature-3 | git pull                                     |
      |           | git rebase --onto main feature-2             |
      |           | git push --force-with-lease                  |
      |           | git checkout feature-4                       |
      | feature-4 | git rebase feature-3 --no-update-refs        |
      |           | git rebase origin/feature-4 --no-update-refs |
      |           | git pull                                     |
      |           | git rebase --onto main feature-2             |
      |           | git push --force-with-lease                  |
      |           | git branch -D feature-1                      |
      |           | git branch -D feature-2                      |
=======
      | BRANCH    | COMMAND                                           |
      | feature-4 | git fetch --prune --tags                          |
      |           | git checkout main                                 |
      | main      | git rebase origin/main --no-update-refs           |
      |           | git checkout feature-2                            |
      | feature-2 | git rebase --onto main feature-1 --no-update-refs |
      |           | git checkout feature-3                            |
      | feature-3 | git pull                                          |
      |           | git rebase --onto main feature-2 --no-update-refs |
      |           | git push --force-with-lease                       |
      |           | git checkout feature-4                            |
      | feature-4 | git pull                                          |
      |           | git rebase --onto main feature-2 --no-update-refs |
      |           | git push --force-with-lease                       |
      |           | git rebase feature-3 --no-update-refs             |
      |           | git branch -D feature-1                           |
      |           | git branch -D feature-2                           |
>>>>>>> 2aec84b9
    And Git Town prints:
      """
      deleted branch "feature-1"
      """
    And Git Town prints:
      """
      deleted branch "feature-2"
      """
    And the branches are now
      | REPOSITORY    | BRANCHES                   |
      | local, origin | main, feature-3, feature-4 |
    And these commits exist now
      | BRANCH    | LOCATION      | MESSAGE          |
      | main      | local, origin | feature-1 commit |
      |           |               | feature-2 commit |
      | feature-3 | local, origin | feature-3 commit |
      | feature-4 | local, origin | feature-4 commit |
    And this lineage exists now
      | BRANCH    | PARENT    |
      | feature-3 | main      |
      | feature-4 | feature-3 |

  Scenario: undo
    When I run "git-town undo"
    Then Git Town runs the commands
      | BRANCH    | COMMAND                                                      |
      | feature-4 | git checkout feature-3                                       |
      | feature-3 | git reset --hard {{ sha 'feature-3 commit' }}                |
      |           | git push --force-with-lease --force-if-includes              |
      |           | git checkout feature-4                                       |
      | feature-4 | git reset --hard {{ sha 'feature-4 commit' }}                |
      |           | git push --force-with-lease --force-if-includes              |
      |           | git checkout main                                            |
      | main      | git reset --hard {{ sha 'initial commit' }}                  |
      |           | git branch feature-1 {{ sha-before-run 'feature-1 commit' }} |
      |           | git branch feature-2 {{ sha-before-run 'feature-2 commit' }} |
      |           | git checkout feature-4                                       |
    And the initial branches and lineage exist now<|MERGE_RESOLUTION|>--- conflicted
+++ resolved
@@ -35,26 +35,6 @@
 
   Scenario: result
     Then Git Town runs the commands
-<<<<<<< HEAD
-      | BRANCH    | COMMAND                                      |
-      | feature-4 | git fetch --prune --tags                     |
-      |           | git checkout main                            |
-      | main      | git rebase origin/main --no-update-refs      |
-      |           | git checkout feature-2                       |
-      | feature-2 | git rebase --onto main feature-1             |
-      |           | git checkout feature-3                       |
-      | feature-3 | git pull                                     |
-      |           | git rebase --onto main feature-2             |
-      |           | git push --force-with-lease                  |
-      |           | git checkout feature-4                       |
-      | feature-4 | git rebase feature-3 --no-update-refs        |
-      |           | git rebase origin/feature-4 --no-update-refs |
-      |           | git pull                                     |
-      |           | git rebase --onto main feature-2             |
-      |           | git push --force-with-lease                  |
-      |           | git branch -D feature-1                      |
-      |           | git branch -D feature-2                      |
-=======
       | BRANCH    | COMMAND                                           |
       | feature-4 | git fetch --prune --tags                          |
       |           | git checkout main                                 |
@@ -72,7 +52,6 @@
       |           | git rebase feature-3 --no-update-refs             |
       |           | git branch -D feature-1                           |
       |           | git branch -D feature-2                           |
->>>>>>> 2aec84b9
     And Git Town prints:
       """
       deleted branch "feature-1"
