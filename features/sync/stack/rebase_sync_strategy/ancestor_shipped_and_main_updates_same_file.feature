--- conflicted
+++ resolved
@@ -44,30 +44,9 @@
       |        | git checkout beta                         |
       | beta   | git pull                                  |
       |        | git rebase --onto main alpha              |
-<<<<<<< HEAD
-    And Git Town prints the error:
-      """
-      CONFLICT (content): Merge conflict in file
-      """
-    And file "file" now has content like
-      """
-      <<<<<<< HEAD
-      resolved main content
-      =======
-      beta content
-      >>>>>>> .* \(beta commit\)
-      """
-    And a rebase is now in progress
-    When I resolve the conflict in "file" with "resolved beta content"
-    And I run "git-town continue" and close the editor
-    Then Git Town runs the commands
-      | BRANCH | COMMAND                                   |
-      | beta   | git -c core.editor=true rebase --continue |
-=======
       |        | git checkout --theirs file                |
       |        | git add file                              |
       |        | git -c core.editor=true rebase --continue |
->>>>>>> 890be34c
       |        | git push --force-with-lease               |
       |        | git branch -D alpha                       |
     And all branches are now synchronized
