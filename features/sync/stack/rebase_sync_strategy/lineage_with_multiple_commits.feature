--- conflicted
+++ resolved
@@ -23,50 +23,15 @@
 
   Scenario: result
     Then Git Town runs the commands
-      | BRANCH | COMMAND                                 |
-      | beta   | git fetch --prune --tags                |
-      |        | git checkout main                       |
-      | main   | git rebase origin/main --no-update-refs |
-      |        | git checkout beta                       |
-<<<<<<< HEAD
-      | beta   | git pull                                |
-      |        | git rebase --onto main alpha            |
-      |        | git push --force-with-lease             |
-      |        | git branch -D alpha                     |
-=======
-      | beta   | git rebase main --no-update-refs        |
-    And Git Town prints the error:
-      """
-      CONFLICT (add/add): Merge conflict in favorite-fruit
-      """
-    And Git Town prints an error like:
-      """
-      could not apply .* alpha commit 1
-      """
-    And a rebase is now in progress
-
-  Scenario: resolve and continue
-    When I resolve the conflict in "favorite-fruit" with "resolved apple"
-    And I run "git-town continue" and close the editor
-    Then Git Town runs the commands
       | BRANCH | COMMAND                                   |
-      | beta   | git -c core.editor=true rebase --continue |
-    And Git Town prints the error:
-      """
-      CONFLICT (content): Merge conflict in favorite-fruit
-      """
-    And Git Town prints an error like:
-      """
-      could not apply .* alpha commit 2
-      """
-    And a rebase is still in progress
-    And I resolve the conflict in "favorite-fruit" with "resolved peach"
-    And I run "git-town continue" and close the editor
-    And Git Town runs the commands
-      | BRANCH | COMMAND                                         |
-      | beta   | git -c core.editor=true rebase --continue       |
-      |        | git push --force-with-lease --force-if-includes |
->>>>>>> 296e6f0e
+      | beta   | git fetch --prune --tags                  |
+      |        | git checkout main                         |
+      | main   | git rebase origin/main --no-update-refs   |
+      |        | git checkout beta                         |
+      | beta   | git pull                                  |
+      |        | git -c core.editor=true rebase --continue |
+      |        | git push --force-with-lease               |
+      |        | git branch -D alpha                       |
     And no rebase is now in progress
     And all branches are now synchronized
     And these commits exist now
