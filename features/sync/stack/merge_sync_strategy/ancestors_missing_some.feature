Feature: stacked changes where an ancestor branch isn't local

  Background:
    Given a Git repo with origin
    And the branches
      | NAME  | TYPE    | PARENT | LOCATIONS     |
      | alpha | feature | main   | local, origin |
      | beta  | feature | alpha  | local, origin |
      | gamma | feature | beta   | local, origin |
    And the commits
      | BRANCH | LOCATION | MESSAGE             |
      | main   | origin   | origin main commit  |
      | alpha  | local    | local alpha commit  |
      | alpha  | origin   | origin alpha commit |
      | beta   | origin   | origin beta commit  |
      | gamma  | local    | local gamma commit  |
      |        | origin   | origin gamma commit |
    And the current branch is "gamma"
    And I ran "git branch -d main"
    And I ran "git branch -d beta"
    When I run "git-town sync"

<<<<<<< HEAD
  @debug
  @this
  Scenario:
=======
  Scenario: result
>>>>>>> 9c3d6ea1
    Then Git Town runs the commands
      | BRANCH | COMMAND                               |
      | gamma  | git fetch --prune --tags              |
      |        | git checkout alpha                    |
      | alpha  | git merge --no-edit --ff origin/main  |
      |        | git merge --no-edit --ff origin/alpha |
      |        | git push                              |
      |        | git checkout gamma                    |
      | gamma  | git merge --no-edit --ff origin/beta  |
      |        | git merge --no-edit --ff alpha        |
      |        | git merge --no-edit --ff origin/gamma |
      |        | git push                              |
    And all branches are now synchronized
    And the current branch is still "gamma"
    And these commits exist now
      | BRANCH | LOCATION      | MESSAGE                                                |
      | main   | origin        | origin main commit                                     |
      | alpha  | local, origin | local alpha commit                                     |
      |        |               | origin main commit                                     |
      |        |               | Merge remote-tracking branch 'origin/main' into alpha  |
      |        |               | origin alpha commit                                    |
      |        |               | Merge remote-tracking branch 'origin/alpha' into alpha |
      | beta   | origin        | origin beta commit                                     |
      | gamma  | local, origin | local gamma commit                                     |
      |        |               | origin beta commit                                     |
      |        |               | Merge remote-tracking branch 'origin/beta' into gamma  |
      |        |               | local alpha commit                                     |
      |        |               | origin main commit                                     |
      |        |               | Merge remote-tracking branch 'origin/main' into alpha  |
      |        |               | origin alpha commit                                    |
      |        |               | Merge remote-tracking branch 'origin/alpha' into alpha |
      |        |               | Merge branch 'alpha' into gamma                        |
      |        |               | origin gamma commit                                    |
      |        |               | Merge remote-tracking branch 'origin/gamma' into gamma |

  Scenario: undo
    When I run "git-town undo"
    Then Git Town runs the commands
      | BRANCH | COMMAND                                                                                       |
      | gamma  | git checkout alpha                                                                            |
      | alpha  | git reset --hard {{ sha-before-run 'local alpha commit' }}                                    |
      |        | git push --force-with-lease origin {{ sha-in-origin-before-run 'origin alpha commit' }}:alpha |
      |        | git checkout gamma                                                                            |
      | gamma  | git reset --hard {{ sha-before-run 'local gamma commit' }}                                    |
      |        | git push --force-with-lease origin {{ sha-in-origin-before-run 'origin gamma commit' }}:gamma |
    And the initial lineage exists now
    And the initial commits exist now
    And these branches exist now
      | REPOSITORY | BRANCHES                 |
      | local      | alpha, gamma             |
      | origin     | main, alpha, beta, gamma |<|MERGE_RESOLUTION|>--- conflicted
+++ resolved
@@ -20,13 +20,9 @@
     And I ran "git branch -d beta"
     When I run "git-town sync"
 
-<<<<<<< HEAD
   @debug
   @this
-  Scenario:
-=======
   Scenario: result
->>>>>>> 9c3d6ea1
     Then Git Town runs the commands
       | BRANCH | COMMAND                               |
       | gamma  | git fetch --prune --tags              |
