Feature: display debug statistics

  Background:
    Given the current branch is a feature branch "feature"
    And the commits
      | BRANCH  | LOCATION | MESSAGE               |
      | main    | local    | local main commit     |
      |         | origin   | origin main commit    |
      | feature | local    | local feature commit  |
      |         | origin   | origin feature commit |

  Scenario: result
    When I run "git-town sync --debug"
    Then it runs the commands
      | BRANCH  | TYPE     | COMMAND                                            |
      |         | backend  | git version                                        |
      |         | backend  | git config -lz --global                            |
      |         | backend  | git config -lz --local                             |
      |         | backend  | git rev-parse --show-toplevel                      |
      |         | backend  | git stash list                                     |
      |         | backend  | git branch -vva                                    |
      |         | backend  | git remote                                         |
      | feature | frontend | git fetch --prune --tags                           |
      |         | backend  | git branch -vva                                    |
      |         | backend  | git rev-parse --verify --abbrev-ref @{-1}          |
      |         | backend  | git status --ignore-submodules                     |
      | feature | frontend | git checkout main                                  |
      | main    | frontend | git rebase origin/main                             |
      |         | backend  | git rev-parse HEAD                                 |
      |         | backend  | git rev-list --left-right main...origin/main       |
      | main    | frontend | git push                                           |
      |         | frontend | git checkout feature                               |
      | feature | frontend | git merge --no-edit origin/feature                 |
<<<<<<< HEAD
      |         | backend  | git rev-parse --short HEAD                         |
      |         | backend  | git rev-parse --short HEAD                         |
      | feature | frontend | git merge --no-edit main                           |
      |         | backend  | git rev-parse HEAD                                 |
=======
      |         | frontend | git merge --no-edit main                           |
>>>>>>> 306fd747
      |         | backend  | git rev-list --left-right feature...origin/feature |
      | feature | frontend | git push                                           |
      |         | backend  | git show-ref --quiet refs/heads/main               |
      |         | backend  | git rev-parse --verify --abbrev-ref @{-1}          |
      |         | backend  | git config -lz --global                            |
      |         | backend  | git config -lz --local                             |
      |         | backend  | git branch -vva                                    |
      |         | backend  | git stash list                                     |
    And it prints:
      """
<<<<<<< HEAD
      Ran 28 shell commands.
=======
      Ran 26 shell commands.
>>>>>>> 306fd747
      """
    And all branches are now synchronized<|MERGE_RESOLUTION|>--- conflicted
+++ resolved
@@ -1,58 +1,47 @@
 Feature: display debug statistics
 
-  Background:
-    Given the current branch is a feature branch "feature"
-    And the commits
-      | BRANCH  | LOCATION | MESSAGE               |
-      | main    | local    | local main commit     |
-      |         | origin   | origin main commit    |
-      | feature | local    | local feature commit  |
-      |         | origin   | origin feature commit |
+      Background:
+            Given the current branch is a feature branch "feature"
+            And the commits
+                  | BRANCH  | LOCATION | MESSAGE               |
+                  | main    | local    | local main commit     |
+                  |         | origin   | origin main commit    |
+                  | feature | local    | local feature commit  |
+                  |         | origin   | origin feature commit |
 
-  Scenario: result
-    When I run "git-town sync --debug"
-    Then it runs the commands
-      | BRANCH  | TYPE     | COMMAND                                            |
-      |         | backend  | git version                                        |
-      |         | backend  | git config -lz --global                            |
-      |         | backend  | git config -lz --local                             |
-      |         | backend  | git rev-parse --show-toplevel                      |
-      |         | backend  | git stash list                                     |
-      |         | backend  | git branch -vva                                    |
-      |         | backend  | git remote                                         |
-      | feature | frontend | git fetch --prune --tags                           |
-      |         | backend  | git branch -vva                                    |
-      |         | backend  | git rev-parse --verify --abbrev-ref @{-1}          |
-      |         | backend  | git status --ignore-submodules                     |
-      | feature | frontend | git checkout main                                  |
-      | main    | frontend | git rebase origin/main                             |
-      |         | backend  | git rev-parse HEAD                                 |
-      |         | backend  | git rev-list --left-right main...origin/main       |
-      | main    | frontend | git push                                           |
-      |         | frontend | git checkout feature                               |
-      | feature | frontend | git merge --no-edit origin/feature                 |
-<<<<<<< HEAD
-      |         | backend  | git rev-parse --short HEAD                         |
-      |         | backend  | git rev-parse --short HEAD                         |
-      | feature | frontend | git merge --no-edit main                           |
-      |         | backend  | git rev-parse HEAD                                 |
-=======
-      |         | frontend | git merge --no-edit main                           |
->>>>>>> 306fd747
-      |         | backend  | git rev-list --left-right feature...origin/feature |
-      | feature | frontend | git push                                           |
-      |         | backend  | git show-ref --quiet refs/heads/main               |
-      |         | backend  | git rev-parse --verify --abbrev-ref @{-1}          |
-      |         | backend  | git config -lz --global                            |
-      |         | backend  | git config -lz --local                             |
-      |         | backend  | git branch -vva                                    |
-      |         | backend  | git stash list                                     |
-    And it prints:
-      """
-<<<<<<< HEAD
-      Ran 28 shell commands.
-=======
+      Scenario: result
+            When I run "git-town sync --debug"
+            Then it runs the commands
+                  | BRANCH  | TYPE     | COMMAND                                            |
+                  |         | backend  | git version                                        |
+                  |         | backend  | git config -lz --global                            |
+                  |         | backend  | git config -lz --local                             |
+                  |         | backend  | git rev-parse --show-toplevel                      |
+                  |         | backend  | git stash list                                     |
+                  |         | backend  | git branch -vva                                    |
+                  |         | backend  | git remote                                         |
+                  | feature | frontend | git fetch --prune --tags                           |
+                  |         | backend  | git branch -vva                                    |
+                  |         | backend  | git rev-parse --verify --abbrev-ref @{-1}          |
+                  |         | backend  | git status --ignore-submodules                     |
+                  | feature | frontend | git checkout main                                  |
+                  | main    | frontend | git rebase origin/main                             |
+                  |         | backend  | git rev-parse HEAD                                 |
+                  |         | backend  | git rev-list --left-right main...origin/main       |
+                  | main    | frontend | git push                                           |
+                  |         | frontend | git checkout feature                               |
+                  | feature | frontend | git merge --no-edit origin/feature                 |
+                  |         | frontend | git merge --no-edit main                           |
+                  |         | backend  | git rev-list --left-right feature...origin/feature |
+                  | feature | frontend | git push                                           |
+                  |         | backend  | git show-ref --quiet refs/heads/main               |
+                  |         | backend  | git rev-parse --verify --abbrev-ref @{-1}          |
+                  |         | backend  | git config -lz --global                            |
+                  |         | backend  | git config -lz --local                             |
+                  |         | backend  | git branch -vva                                    |
+                  |         | backend  | git stash list                                     |
+            And it prints:
+                  """
       Ran 26 shell commands.
->>>>>>> 306fd747
-      """
-    And all branches are now synchronized+                  """
+            And all branches are now synchronized