Feature: display the perennial branches configuration

<<<<<<< HEAD
=======
  As a user or tool unsure about which branches are currently configured as the perennial branches
  I want to be able to see this information simply and directly
  So that I can use it without furter thinking or processing, and my Git Town workflows are effective.
>>>>>>> 9cc7c0de

  Scenario: perennial branches are not configured
    Given the perennial branches are not configured
    When I run "git-town perennial-branches"
    Then it prints:
      """
      [none]
      """

  Scenario: perennial branches are configured
    Given the perennial branches are configured as "qa" and "production"
    When I run "git-town perennial-branches"
    Then it prints:
      """
      qa
      production
      """<|MERGE_RESOLUTION|>--- conflicted
+++ resolved
@@ -1,11 +1,5 @@
 Feature: display the perennial branches configuration
 
-<<<<<<< HEAD
-=======
-  As a user or tool unsure about which branches are currently configured as the perennial branches
-  I want to be able to see this information simply and directly
-  So that I can use it without furter thinking or processing, and my Git Town workflows are effective.
->>>>>>> 9cc7c0de
 
   Scenario: perennial branches are not configured
     Given the perennial branches are not configured
