--- conflicted
+++ resolved
@@ -1,11 +1,5 @@
 Feature: git-new-pull-request when origin is on GitHub
 
-<<<<<<< HEAD
-=======
-  As a developer having finished a feature in a repository hosted on GitHub
-  I want to be able to easily create a pull request
-  So that I have more time for coding the next feature instead of wasting it with process boilerplate.
->>>>>>> 9cc7c0de
 
   Background:
     Given my computer has the "open" tool installed
