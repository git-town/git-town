--- conflicted
+++ resolved
@@ -27,11 +27,8 @@
     # Configuration
     run 'git config git-town.main-branch-name main'
     run 'git config git-town.non-feature-branch-names ""'
-<<<<<<< HEAD
     run 'git config push.default simple'
-=======
     run 'git config core.editor vim'
->>>>>>> 651c0448
   end
 
   # Set the default branch
