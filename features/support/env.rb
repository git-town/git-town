require 'active_support/all'
require 'kappamaki'
require 'open4'
require 'rspec'

SOURCE_DIRECTORY = "#{File.dirname(__FILE__)}/../../src"
SHELL_OVERRIDE_DIRECTORY = "#{File.dirname(__FILE__)}/shell_overrides"

REPOSITORY_BASE = Dir.mktmpdir
TOOLS_INSTALLED_FILENAME = "#{REPOSITORY_BASE}/tools_installed.txt"

Before do
  Dir.chdir REPOSITORY_BASE
  FileUtils.rm_rf Dir.glob("#{REPOSITORY_BASE}/*")

  # Create origin repository
  create_repository :origin

  # Create the local repository
<<<<<<< HEAD
  clone_repository remote_repository_path, local_repository_path
  at_path local_repository_path do
    configure_git 'local'

    # Create the master branch
    run 'touch .gitignore ; git add .gitignore ; git commit -m "Initial commit"; git push -u origin master'
=======
  clone_repository :origin, :developer
>>>>>>> 009e2259

  # Create the main branch
  in_repository :developer do
    run 'touch .gitignore ; git add .gitignore ; git commit -m "Initial commit"; git push -u origin master'
    run 'git checkout -b main master ; git push -u origin main'
  end

  # Set main as the default branch
  in_repository :origin do
    run 'git symbolic-ref HEAD refs/heads/main'
  end

  # Fetch the default branch, delete master
  in_repository :developer do
    run 'git fetch'
    run 'git push origin :master'
    run 'git branch -d master'
  end

<<<<<<< HEAD
  # Create the coworker repository
  clone_repository remote_repository_path, coworker_repository_path
  at_path coworker_repository_path do
    configure_git 'coworker'
  end

  Dir.chdir local_repository_path
=======
  go_to_repository :developer
>>>>>>> 009e2259
end


After '~@finishes-with-non-empty-stash' do
  expect(stash_size).to eql(0), 'Finished with non empty stash'
end


at_exit do
  FileUtils.rm_rf REPOSITORY_BASE
end<|MERGE_RESOLUTION|>--- conflicted
+++ resolved
@@ -17,16 +17,7 @@
   create_repository :origin
 
   # Create the local repository
-<<<<<<< HEAD
-  clone_repository remote_repository_path, local_repository_path
-  at_path local_repository_path do
-    configure_git 'local'
-
-    # Create the master branch
-    run 'touch .gitignore ; git add .gitignore ; git commit -m "Initial commit"; git push -u origin master'
-=======
   clone_repository :origin, :developer
->>>>>>> 009e2259
 
   # Create the main branch
   in_repository :developer do
@@ -46,17 +37,7 @@
     run 'git branch -d master'
   end
 
-<<<<<<< HEAD
-  # Create the coworker repository
-  clone_repository remote_repository_path, coworker_repository_path
-  at_path coworker_repository_path do
-    configure_git 'coworker'
-  end
-
-  Dir.chdir local_repository_path
-=======
   go_to_repository :developer
->>>>>>> 009e2259
 end
 
 
