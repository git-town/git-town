#!/bin/bash
source "$( cd "$( dirname "${BASH_SOURCE[0]}" )" && pwd )/helpers/helpers.sh"


<<<<<<< HEAD
=======
# Called when rebase_branch fails
function error_rebase_branch {
  create_rebase_conflict_abort_script
  exit_with_script_messages
}


>>>>>>> 3fcc9ee8
# Outputs error and exits
function error_with_upstream_required {
  echo_error_header
  echo_error "Please add a remote 'upstream'"
  exit_with_error
}


# Sync the current branch with the upstream repository
function sync_fork {
  if [ "$(git remote -v | grep -c 'upstream')" == 0 ]; then
    error_with_upstream_required
  fi

  local branch_name=$(get_current_branch_name)
  stash_open_changes_if_needed
  checkout_main_branch
  fetch_upstream
  rebase_branch "upstream/$main_branch_name"
  push_branch
  checkout_branch "$branch_name"
  restore_open_changes_if_needed
}


if [ "$1" == "--abort" ]; then
  run_abort_script
else
  sync_fork
fi

exit_with_success<|MERGE_RESOLUTION|>--- conflicted
+++ resolved
@@ -2,8 +2,6 @@
 source "$( cd "$( dirname "${BASH_SOURCE[0]}" )" && pwd )/helpers/helpers.sh"
 
 
-<<<<<<< HEAD
-=======
 # Called when rebase_branch fails
 function error_rebase_branch {
   create_rebase_conflict_abort_script
@@ -11,7 +9,6 @@
 }
 
 
->>>>>>> 3fcc9ee8
 # Outputs error and exits
 function error_with_upstream_required {
   echo_error_header
