--- conflicted
+++ resolved
@@ -51,16 +51,14 @@
 .IP "git town config" 4
 Displays your current Git Town configuration
 
-<<<<<<< HEAD
-.IP "git town install-fish-autocompletion" 4
-Installs the autocompletion definition for [Fish shell](http://fishshell.com)
-=======
 .IP "git town config --reset" 4
 Cleanly remove all Git Town configuration from the current repository
 
 .IP "git town config --setup" 4
 Run the Git Town configuration wizard
->>>>>>> edcb3815
+
+.IP "git town install-fish-autocompletion" 4
+Installs the autocompletion definition for [Fish shell](http://fishshell.com)
 
 .IP "git town main-branch" 4
 Displays your main branch
