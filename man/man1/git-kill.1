--- conflicted
+++ resolved
@@ -1,12 +1,13 @@
 .TH "GIT-KILL" "1" "11/13/2014" "Git Town 0\&.4\&.0" "Git Town Manual"
 
 .SH "NAME"
-<<<<<<< HEAD
 git kill \- delete an obsolete feature branch
+
 
 .SH "SYNOPSIS"
 \fIgit kill [<branchname>]\fR
 \fIgit kill\fR --undo
+
 
 .SH "DESCRIPTION"
 Deletes a feature branch from the local and remote repositories.
@@ -16,27 +17,17 @@
 
 .br
 Does not delete non-feature branches nor the main branch.
-=======
-git kill \- kill an obsolete feature branch
 
-.SH "SYNOPSIS"
-\fIgit kill\fR
-.br
-\fIgit kill\fR --undo
->>>>>>> ffa10472
 
 .SH "DESCRIPTION"
 Deletes the branch from the local and remote repositories.
 
+
 .SH OPTIONS
-<<<<<<< HEAD
+
 .IP "<branchname>" 4
 The name of the branch to remove.
 If not provided, removes the current branch.
 
 .IP "--undo" 4
-Restores the last deleted Git branch.
-=======
-.IP "--undo" 4
-Undo the previous operation
->>>>>>> ffa10472
+Restores the last deleted Git branch.