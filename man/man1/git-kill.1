--- conflicted
+++ resolved
@@ -1,43 +1,26 @@
 .TH "GIT-KILL" "1" "10/21/2014" "Git Town 0\&.3\&.0" "Git Town Manual"
 
 .SH "NAME"
-<<<<<<< HEAD
 git kill \- delete an obsolete feature branch
 
 .SH "SYNOPSIS"
 \fIgit kill [<branchname>]\fR
+\fIgit kill\fR --undo
 
 .SH "DESCRIPTION"
-If a branch name is given, deletes the given branch from the
-local developer machine as well as the remote repository.
-If no branch name is given, removes the current branch.
+Deletes a feature branch from the local and remote repositories.
+
+Removes the branch with the given name, or the current branch if none is
+provided as a parameter.
 
 .br
 Does not delete non-feature branches nor the main branch.
-=======
-git kill \- kill an obsolete feature branch
 
-.SH "SYNOPSIS"
-\fIgit kill\fR
-.br
-\fIgit kill\fR --undo
->>>>>>> e9fe5d83
-
-.SH "DESCRIPTION"
-Deletes the branch from the local and remote repositories.
 
 .SH OPTIONS
-<<<<<<< HEAD
 .IP "<branchname>" 4
 The name of the branch to remove.
 If not provided, removes the current branch.
 
 .IP "--undo" 4
-Restores the last deleted Git branch.
-=======
-.PP
---undo
-.RS 4
-Undo the previous operation
-.RE
->>>>>>> e9fe5d83
+Restores the last deleted Git branch.