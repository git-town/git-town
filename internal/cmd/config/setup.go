package config

import (
	"fmt"
	"os"
	"slices"

	"github.com/git-town/git-town/v21/internal/cli/dialog"
	"github.com/git-town/git-town/v21/internal/cli/dialog/dialogcomponents"
	"github.com/git-town/git-town/v21/internal/cli/dialog/dialogdomain"
	"github.com/git-town/git-town/v21/internal/cli/flags"
	"github.com/git-town/git-town/v21/internal/cli/print"
	"github.com/git-town/git-town/v21/internal/cmd/cmdhelpers"
	"github.com/git-town/git-town/v21/internal/config"
	"github.com/git-town/git-town/v21/internal/config/cliconfig"
	"github.com/git-town/git-town/v21/internal/config/configdomain"
	"github.com/git-town/git-town/v21/internal/config/configfile"
	"github.com/git-town/git-town/v21/internal/config/gitconfig"
	"github.com/git-town/git-town/v21/internal/execute"
	"github.com/git-town/git-town/v21/internal/forge"
	"github.com/git-town/git-town/v21/internal/forge/forgedomain"
	"github.com/git-town/git-town/v21/internal/git/gitdomain"
	"github.com/git-town/git-town/v21/internal/git/giturl"
	"github.com/git-town/git-town/v21/internal/gohacks"
	"github.com/git-town/git-town/v21/internal/messages"
	"github.com/git-town/git-town/v21/internal/subshell"
	"github.com/git-town/git-town/v21/internal/subshell/subshelldomain"
	"github.com/git-town/git-town/v21/internal/undo/undoconfig"
	"github.com/git-town/git-town/v21/internal/vm/interpreter/configinterpreter"
	. "github.com/git-town/git-town/v21/pkg/prelude"
	"github.com/spf13/cobra"
)

const setupConfigDesc = "Prompts to setup your Git Town configuration"

func SetupCommand() *cobra.Command {
	addVerboseFlag, readVerboseFlag := flags.Verbose()
	cmd := cobra.Command{
		Use:   "setup",
		Args:  cobra.NoArgs,
		Short: setupConfigDesc,
		Long:  cmdhelpers.Long(setupConfigDesc),
		RunE: func(cmd *cobra.Command, _ []string) error {
			verbose, err := readVerboseFlag(cmd)
			if err != nil {
				return err
			}
			cliConfig := cliconfig.CliConfig{
				DryRun:  false,
				Verbose: verbose,
			}
			return executeConfigSetup(cliConfig)
		},
	}
	addVerboseFlag(&cmd)
	return &cmd
}

func executeConfigSetup(cliConfig cliconfig.CliConfig) error {
	repo, err := execute.OpenRepo(execute.OpenRepoArgs{
		CliConfig:        cliConfig,
		PrintBranchNames: false,
		PrintCommands:    true,
		ValidateGitRepo:  true,
		ValidateIsOnline: false,
	})
	if err != nil {
		return err
	}
	data, exit, err := loadSetupData(repo, cliConfig)
	if err != nil || exit {
		return err
	}
	enterDataResult, exit, err := enterData(repo, data)
	if err != nil || exit {
		return err
	}
	if err = saveAll(enterDataResult, repo.UnvalidatedConfig, data.configFile, data, repo.Frontend); err != nil {
		return err
	}
	return configinterpreter.Finished(configinterpreter.FinishedArgs{
		Backend:               repo.Backend,
		BeginBranchesSnapshot: None[gitdomain.BranchesSnapshot](),
		BeginConfigSnapshot:   repo.ConfigSnapshot,
		Command:               "setup",
		CommandsCounter:       repo.CommandsCounter,
		FinalMessages:         repo.FinalMessages,
		Git:                   repo.Git,
		RootDir:               repo.RootDir,
		TouchedBranches:       []gitdomain.BranchName{},
		Verbose:               cliConfig.Verbose,
	})
}

type setupData struct {
	backend       subshelldomain.Querier
	config        config.UnvalidatedConfig
	configFile    Option[configdomain.PartialConfig]
	dialogInputs  dialogcomponents.TestInputs
	localBranches gitdomain.BranchInfos
	remotes       gitdomain.Remotes
}

func determineForgeType(userChoice Option[forgedomain.ForgeType], devURL Option[giturl.Parts]) Option[forgedomain.ForgeType] {
	if userChoice.IsSome() {
		return userChoice
	}
	if devURL, hasDevURL := devURL.Get(); hasDevURL {
		return forge.Detect(devURL, userChoice)
	}
	return None[forgedomain.ForgeType]()
}

func enterData(repo execute.OpenRepoResult, data setupData) (userInput, dialogdomain.Exit, error) {
	var emptyResult userInput
	configFile := data.configFile.GetOrDefault()
	exit, err := dialog.Welcome(data.dialogInputs)
	if err != nil || exit {
		return emptyResult, exit, err
	}
	aliases, exit, err := dialog.Aliases(configdomain.AllAliasableCommands(), repo.UnvalidatedConfig.NormalConfig.Aliases, data.dialogInputs)
	if err != nil || exit {
		return emptyResult, exit, err
	}
	mainBranchSetting, actualMainBranch, exit, err := enterMainBranch(repo, data)
	if err != nil || exit {
		return emptyResult, exit, err
	}
	perennialBranches := repo.UnvalidatedConfig.NormalConfig.PerennialBranches
	if len(configFile.PerennialBranches) == 0 {
<<<<<<< HEAD
		perennialBranches, exit, err = dialog.PerennialBranches(dialog.PerennialBranchesArgs{
			Inputs:                data.dialogInputs,
			LocalBranches:         data.localBranches.Names(),
			LocalGitPerennials:    repo.UnvalidatedConfig.GitLocal.PerennialBranches,
			MainBranch:            mainBranch,
			UnscopedGitPerennials: repo.UnvalidatedConfig.GitUnscoped.PerennialBranches,
		})
=======
		perennialBranches, exit, err = dialog.PerennialBranches(data.localBranches.Names(), perennialBranches, actualMainBranch, data.dialogInputs)
>>>>>>> b4ed421f
		if err != nil || exit {
			return emptyResult, exit, err
		}
	}
	perennialRegex := repo.UnvalidatedConfig.NormalConfig.PerennialRegex
	if configFile.PerennialRegex.IsNone() {
		perennialRegex, exit, err = dialog.PerennialRegex(perennialRegex, data.dialogInputs)
		if err != nil || exit {
			return emptyResult, exit, err
		}
	}
	featureRegex := repo.UnvalidatedConfig.NormalConfig.FeatureRegex
	if configFile.FeatureRegex.IsNone() {
		featureRegex, exit, err = dialog.FeatureRegex(featureRegex, data.dialogInputs)
		if err != nil || exit {
			return emptyResult, exit, err
		}
	}
	contributionRegex := repo.UnvalidatedConfig.NormalConfig.ContributionRegex
	if configFile.ContributionRegex.IsNone() {
		contributionRegex, exit, err = dialog.ContributionRegex(contributionRegex, data.dialogInputs)
		if err != nil || exit {
			return emptyResult, exit, err
		}
	}
	observedRegex := repo.UnvalidatedConfig.NormalConfig.ObservedRegex
	if configFile.ObservedRegex.IsNone() {
		observedRegex, exit, err = dialog.ObservedRegex(observedRegex, data.dialogInputs)
		if err != nil || exit {
			return emptyResult, exit, err
		}
	}
	newBranchType := repo.UnvalidatedConfig.NormalConfig.NewBranchType
	if configFile.NewBranchType.IsNone() {
		newBranchType, exit, err = dialog.NewBranchType(newBranchType, data.dialogInputs)
		if err != nil || exit {
			return emptyResult, exit, err
		}
	}
	unknownBranchType := None[configdomain.UnknownBranchType]()
	if configFile.UnknownBranchType.IsNone() {
		unknownBranchType, exit, err = dialog.UnknownBranchType(repo.UnvalidatedConfig, data.dialogInputs)
		if err != nil || exit {
			return emptyResult, exit, err
		}
	}
	devRemote := repo.UnvalidatedConfig.NormalConfig.DevRemote
	if len(data.remotes) > 1 && configFile.DevRemote.IsNone() {
		devRemote, exit, err = dialog.DevRemote(devRemote, data.remotes, data.dialogInputs)
		if err != nil || exit {
			return emptyResult, exit, err
		}
	}
	hostingOriginHostName := repo.UnvalidatedConfig.NormalConfig.HostingOriginHostname
	enteredForgeType := repo.UnvalidatedConfig.NormalConfig.ForgeType.Or(repo.UnvalidatedConfig.File.GetOrDefault().ForgeType)
	var actualForgeType Option[forgedomain.ForgeType]
	bitbucketUsername := repo.UnvalidatedConfig.NormalConfig.BitbucketUsername
	bitbucketAppPassword := repo.UnvalidatedConfig.NormalConfig.BitbucketAppPassword
	codebergToken := repo.UnvalidatedConfig.NormalConfig.CodebergToken
	devURL := data.config.NormalConfig.DevURL(data.backend)
	giteaToken := repo.UnvalidatedConfig.NormalConfig.GiteaToken
	githubConnectorTypeOpt := repo.UnvalidatedConfig.NormalConfig.GitHubConnectorType
	githubToken := repo.UnvalidatedConfig.NormalConfig.GitHubToken
	gitlabConnectorTypeOpt := repo.UnvalidatedConfig.NormalConfig.GitLabConnectorType
	gitlabToken := repo.UnvalidatedConfig.NormalConfig.GitLabToken
	for {
		if configFile.HostingOriginHostname.IsNone() {
			hostingOriginHostName, exit, err = dialog.OriginHostname(hostingOriginHostName, data.dialogInputs)
			if err != nil || exit {
				return emptyResult, exit, err
			}
		}
		if configFile.ForgeType.IsNone() {
			enteredForgeType, exit, err = dialog.ForgeType(enteredForgeType, data.dialogInputs)
			if err != nil || exit {
				return emptyResult, exit, err
			}
		}
		actualForgeType = determineForgeType(enteredForgeType, devURL)
		if forgeType, hasForgeType := actualForgeType.Get(); hasForgeType {
			switch forgeType {
			case forgedomain.ForgeTypeBitbucket, forgedomain.ForgeTypeBitbucketDatacenter:
				bitbucketUsername, exit, err = dialog.BitbucketUsername(bitbucketUsername, data.dialogInputs)
				if err != nil || exit {
					return emptyResult, exit, err
				}
				bitbucketAppPassword, exit, err = dialog.BitbucketAppPassword(bitbucketAppPassword, data.dialogInputs)
			case forgedomain.ForgeTypeCodeberg:
				codebergToken, exit, err = dialog.CodebergToken(codebergToken, data.dialogInputs)
			case forgedomain.ForgeTypeGitea:
				giteaToken, exit, err = dialog.GiteaToken(giteaToken, data.dialogInputs)
			case forgedomain.ForgeTypeGitHub:
				githubConnectorTypeOpt, exit, err = dialog.GitHubConnectorType(githubConnectorTypeOpt, data.dialogInputs)
				if err != nil || exit {
					return emptyResult, exit, err
				}
				if githubConnectorType, has := githubConnectorTypeOpt.Get(); has {
					switch githubConnectorType {
					case forgedomain.GitHubConnectorTypeAPI:
						githubToken, exit, err = dialog.GitHubToken(githubToken, data.dialogInputs)
					case forgedomain.GitHubConnectorTypeGh:
					}
				}
			case forgedomain.ForgeTypeGitLab:
				gitlabConnectorTypeOpt, exit, err = dialog.GitLabConnectorType(gitlabConnectorTypeOpt, data.dialogInputs)
				if err != nil || exit {
					return emptyResult, exit, err
				}
				if gitlabConnectorType, has := gitlabConnectorTypeOpt.Get(); has {
					switch gitlabConnectorType {
					case forgedomain.GitLabConnectorTypeAPI:
						gitlabToken, exit, err = dialog.GitLabToken(gitlabToken, data.dialogInputs)
					case forgedomain.GitLabConnectorTypeGlab:
					}
				}
			}
			if err != nil || exit {
				return emptyResult, exit, err
			}
		}
		repeat, exit, err := testForgeAuth(testForgeAuthArgs{
			backend:              repo.Backend,
			bitbucketAppPassword: bitbucketAppPassword,
			bitbucketUsername:    bitbucketUsername,
			codebergToken:        codebergToken,
			devURL:               devURL,
			forgeTypeOpt:         actualForgeType,
			giteaToken:           giteaToken,
			githubConnectorType:  githubConnectorTypeOpt,
			githubToken:          githubToken,
			gitlabConnectorType:  gitlabConnectorTypeOpt,
			gitlabToken:          gitlabToken,
			inputs:               data.dialogInputs,
			remoteURL:            data.config.NormalConfig.RemoteURL(data.backend, devRemote),
		})
		if err != nil || exit {
			return emptyResult, exit, err
		}
		if !repeat {
			break
		}
	}
	tokenScope, exit, err := enterTokenScope(enterTokenScopeArgs{
		bitbucketAppPassword: bitbucketAppPassword,
		bitbucketUsername:    bitbucketUsername,
		codebergToken:        codebergToken,
		determinedForgeType:  actualForgeType,
		existingConfig:       data.config.NormalConfig,
		giteaToken:           giteaToken,
		githubToken:          githubToken,
		gitlabToken:          gitlabToken,
		inputs:               data.dialogInputs,
		repo:                 repo,
	})
	if err != nil || exit {
		return emptyResult, exit, err
	}
	syncFeatureStrategy := repo.UnvalidatedConfig.NormalConfig.SyncFeatureStrategy
	if configFile.SyncFeatureStrategy.IsNone() {
		syncFeatureStrategy, exit, err = dialog.SyncFeatureStrategy(syncFeatureStrategy, data.dialogInputs)
		if err != nil || exit {
			return emptyResult, exit, err
		}
	}
	syncPerennialStrategy := repo.UnvalidatedConfig.NormalConfig.SyncPerennialStrategy
	if configFile.SyncPerennialStrategy.IsNone() {
		syncPerennialStrategy, exit, err = dialog.SyncPerennialStrategy(syncPerennialStrategy, data.dialogInputs)
		if err != nil || exit {
			return emptyResult, exit, err
		}
	}
	syncPrototypeStrategy := repo.UnvalidatedConfig.NormalConfig.SyncPrototypeStrategy
	if configFile.SyncPrototypeStrategy.IsNone() {
		syncPrototypeStrategy, exit, err = dialog.SyncPrototypeStrategy(syncPrototypeStrategy, data.dialogInputs)
		if err != nil || exit {
			return emptyResult, exit, err
		}
	}
	syncUpstream := repo.UnvalidatedConfig.NormalConfig.SyncUpstream
	if configFile.SyncUpstream.IsNone() {
		syncUpstream, exit, err = dialog.SyncUpstream(syncUpstream, data.dialogInputs)
		if err != nil || exit {
			return emptyResult, exit, err
		}
	}
	syncTags := repo.UnvalidatedConfig.NormalConfig.SyncTags
	if configFile.SyncTags.IsNone() {
		syncTags, exit, err = dialog.SyncTags(syncTags, data.dialogInputs)
		if err != nil || exit {
			return emptyResult, exit, err
		}
	}
	shareNewBranches := repo.UnvalidatedConfig.NormalConfig.ShareNewBranches
	if configFile.ShareNewBranches.IsNone() {
		shareNewBranches, exit, err = dialog.ShareNewBranches(shareNewBranches, data.dialogInputs)
		if err != nil || exit {
			return emptyResult, exit, err
		}
	}
	pushHook := repo.UnvalidatedConfig.NormalConfig.PushHook
	if configFile.PushHook.IsNone() {
		pushHook, exit, err = dialog.PushHook(pushHook, data.dialogInputs)
		if err != nil || exit {
			return emptyResult, exit, err
		}
	}
	shipStrategy := repo.UnvalidatedConfig.NormalConfig.ShipStrategy
	if configFile.ShipStrategy.IsNone() {
		shipStrategy, exit, err = dialog.ShipStrategy(shipStrategy, data.dialogInputs)
		if err != nil || exit {
			return emptyResult, exit, err
		}
	}
	shipDeleteTrackingBranch := repo.UnvalidatedConfig.NormalConfig.ShipDeleteTrackingBranch
	if configFile.ShipDeleteTrackingBranch.IsNone() {
		shipDeleteTrackingBranch, exit, err = dialog.ShipDeleteTrackingBranch(shipDeleteTrackingBranch, data.dialogInputs)
		if err != nil || exit {
			return emptyResult, exit, err
		}
	}
	configStorage, exit, err := dialog.ConfigStorage(data.dialogInputs)
	if err != nil || exit {
		return emptyResult, exit, err
	}
	normalData := configdomain.PartialConfig{
		Aliases:                  aliases,
		BitbucketAppPassword:     bitbucketAppPassword,
		BitbucketUsername:        bitbucketUsername,
		BranchTypeOverrides:      configdomain.BranchTypeOverrides{}, // the setup assistant doesn't ask for this
		CodebergToken:            codebergToken,
		ContributionRegex:        contributionRegex,
		DevRemote:                Some(devRemote),
		DryRun:                   None[configdomain.DryRun](), // the setup assistant doesn't ask for this
		FeatureRegex:             featureRegex,
		ForgeType:                enteredForgeType,
		GitHubConnectorType:      githubConnectorTypeOpt,
		GitHubToken:              githubToken,
		GitLabConnectorType:      gitlabConnectorTypeOpt,
		GitLabToken:              gitlabToken,
		GitUserEmail:             None[gitdomain.GitUserEmail](),
		GitUserName:              None[gitdomain.GitUserName](),
		GiteaToken:               giteaToken,
		HostingOriginHostname:    hostingOriginHostName,
		Lineage:                  configdomain.Lineage{}, // the setup assistant doesn't ask for this
		MainBranch:               mainBranchSetting,
		NewBranchType:            newBranchType,
		ObservedRegex:            observedRegex,
		Offline:                  None[configdomain.Offline](), // the setup assistant doesn't ask for this
		PerennialBranches:        perennialBranches,
		PerennialRegex:           perennialRegex,
		PushHook:                 Some(pushHook),
		ShareNewBranches:         Some(shareNewBranches),
		ShipDeleteTrackingBranch: Some(shipDeleteTrackingBranch),
		ShipStrategy:             Some(shipStrategy),
		SyncFeatureStrategy:      Some(syncFeatureStrategy),
		SyncPerennialStrategy:    Some(syncPerennialStrategy),
		SyncPrototypeStrategy:    Some(syncPrototypeStrategy),
		SyncTags:                 Some(syncTags),
		SyncUpstream:             Some(syncUpstream),
		UnknownBranchType:        unknownBranchType,
		Verbose:                  None[configdomain.Verbose](), // the setup assistant doesn't ask for this
	}
	validatedData := configdomain.ValidatedConfigData{
		GitUserEmail: "", // the setup assistant doesn't ask for this
		GitUserName:  "", // the setup assistant doesn't ask for this
		MainBranch:   actualMainBranch,
	}
	if !data.dialogInputs.IsEmpty() {
		panic("unused dialog inputs")
	}
	return userInput{normalData, actualForgeType, tokenScope, configStorage, validatedData}, false, nil
}

// data entered by the user in the setup assistant
type userInput struct {
	data                configdomain.PartialConfig
	determinedForgeType Option[forgedomain.ForgeType] // the forge type that was determined by the setup assistant - not necessarily what the user entered (could also be "auto detect")
	scope               configdomain.ConfigScope
	storageLocation     dialog.ConfigStorageOption
	validatedConfig     configdomain.ValidatedConfigData
}

func enterMainBranch(repo execute.OpenRepoResult, data setupData) (userChoice Option[gitdomain.LocalBranchName], actualMainBranch gitdomain.LocalBranchName, exit dialogdomain.Exit, err error) {
	if configFile, hasConfigFile := repo.UnvalidatedConfig.File.Get(); hasConfigFile {
		if configFileMainBranch, hasMain := configFile.MainBranch.Get(); hasMain {
			return Some(configFileMainBranch), configFileMainBranch, false, nil
		}
	}
	return dialog.MainBranch(dialog.MainBranchArgs{
		GitStandardBranch:     repo.Git.StandardBranch(repo.Backend),
		Inputs:                data.dialogInputs,
		LocalBranches:         data.localBranches.Names(),
		LocalGitMainBranch:    repo.UnvalidatedConfig.GitLocal.MainBranch,
		UnscopedGitMainBranch: repo.UnvalidatedConfig.GitUnscoped.MainBranch,
	})
}

func testForgeAuth(args testForgeAuthArgs) (repeat bool, exit dialogdomain.Exit, err error) {
	if _, inTest := os.LookupEnv(subshell.TestToken); inTest {
		return false, false, nil
	}
	connectorOpt, err := forge.NewConnector(forge.NewConnectorArgs{
		Backend:              args.backend,
		BitbucketAppPassword: args.bitbucketAppPassword,
		BitbucketUsername:    args.bitbucketUsername,
		CodebergToken:        args.codebergToken,
		ForgeType:            args.forgeTypeOpt,
		Frontend:             args.backend,
		GitHubConnectorType:  args.githubConnectorType,
		GitHubToken:          args.githubToken,
		GitLabConnectorType:  args.gitlabConnectorType,
		GitLabToken:          args.gitlabToken,
		GiteaToken:           args.giteaToken,
		Log:                  print.Logger{},
		RemoteURL:            args.devURL,
	})
	if err != nil {
		return false, false, err
	}
	connector, hasConnector := connectorOpt.Get()
	if !hasConnector {
		return false, false, nil
	}
	verifyResult := connector.VerifyConnection()
	if verifyResult.AuthenticationError != nil {
		return dialog.CredentialsNoAccess(verifyResult.AuthenticationError, args.inputs)
	}
	if user, hasUser := verifyResult.AuthenticatedUser.Get(); hasUser {
		fmt.Printf(messages.CredentialsForgeUserName, dialogcomponents.FormattedSelection(user, exit))
	}
	if verifyResult.AuthorizationError != nil {
		return dialog.CredentialsNoProposalAccess(verifyResult.AuthorizationError, args.inputs)
	}
	fmt.Println(messages.CredentialsAccess)
	return false, false, nil
}

type testForgeAuthArgs struct {
	backend              subshelldomain.RunnerQuerier
	bitbucketAppPassword Option[forgedomain.BitbucketAppPassword]
	bitbucketUsername    Option[forgedomain.BitbucketUsername]
	codebergToken        Option[forgedomain.CodebergToken]
	devURL               Option[giturl.Parts]
	forgeTypeOpt         Option[forgedomain.ForgeType]
	giteaToken           Option[forgedomain.GiteaToken]
	githubConnectorType  Option[forgedomain.GitHubConnectorType]
	githubToken          Option[forgedomain.GitHubToken]
	gitlabConnectorType  Option[forgedomain.GitLabConnectorType]
	gitlabToken          Option[forgedomain.GitLabToken]
	inputs               dialogcomponents.TestInputs
	remoteURL            Option[giturl.Parts]
}

func enterTokenScope(args enterTokenScopeArgs) (configdomain.ConfigScope, dialogdomain.Exit, error) {
	if shouldAskForScope(args) {
		return tokenScopeDialog(args)
	}
	return configdomain.ConfigScopeLocal, false, nil
}

type enterTokenScopeArgs struct {
	bitbucketAppPassword Option[forgedomain.BitbucketAppPassword]
	bitbucketUsername    Option[forgedomain.BitbucketUsername]
	codebergToken        Option[forgedomain.CodebergToken]
	determinedForgeType  Option[forgedomain.ForgeType]
	existingConfig       config.NormalConfig
	giteaToken           Option[forgedomain.GiteaToken]
	githubToken          Option[forgedomain.GitHubToken]
	gitlabToken          Option[forgedomain.GitLabToken]
	inputs               dialogcomponents.TestInputs
	repo                 execute.OpenRepoResult
}

func shouldAskForScope(args enterTokenScopeArgs) bool {
	if forgeType, hasForgeType := args.determinedForgeType.Get(); hasForgeType {
		switch forgeType {
		case forgedomain.ForgeTypeBitbucket, forgedomain.ForgeTypeBitbucketDatacenter:
			return existsAndChanged(args.bitbucketUsername, args.existingConfig.BitbucketUsername) &&
				existsAndChanged(args.bitbucketAppPassword, args.existingConfig.BitbucketAppPassword)
		case forgedomain.ForgeTypeCodeberg:
			return existsAndChanged(args.codebergToken, args.existingConfig.CodebergToken)
		case forgedomain.ForgeTypeGitea:
			return existsAndChanged(args.giteaToken, args.existingConfig.GiteaToken)
		case forgedomain.ForgeTypeGitHub:
			return existsAndChanged(args.githubToken, args.existingConfig.GitHubToken)
		case forgedomain.ForgeTypeGitLab:
			return existsAndChanged(args.gitlabToken, args.existingConfig.GitLabToken)
		}
	}
	return false
}

func tokenScopeDialog(args enterTokenScopeArgs) (configdomain.ConfigScope, dialogdomain.Exit, error) {
	if forgeType, hasForgeType := args.determinedForgeType.Get(); hasForgeType {
		switch forgeType {
		case forgedomain.ForgeTypeBitbucket, forgedomain.ForgeTypeBitbucketDatacenter:
			existingScope := determineExistingScope(args.repo.ConfigSnapshot, configdomain.KeyBitbucketUsername, args.repo.UnvalidatedConfig.NormalConfig.BitbucketUsername)
			return dialog.TokenScope(existingScope, args.inputs)
		case forgedomain.ForgeTypeCodeberg:
			existingScope := determineExistingScope(args.repo.ConfigSnapshot, configdomain.KeyCodebergToken, args.repo.UnvalidatedConfig.NormalConfig.CodebergToken)
			return dialog.TokenScope(existingScope, args.inputs)
		case forgedomain.ForgeTypeGitea:
			existingScope := determineExistingScope(args.repo.ConfigSnapshot, configdomain.KeyGiteaToken, args.repo.UnvalidatedConfig.NormalConfig.GiteaToken)
			return dialog.TokenScope(existingScope, args.inputs)
		case forgedomain.ForgeTypeGitHub:
			existingScope := determineExistingScope(args.repo.ConfigSnapshot, configdomain.KeyGitHubToken, args.repo.UnvalidatedConfig.NormalConfig.GitHubToken)
			return dialog.TokenScope(existingScope, args.inputs)
		case forgedomain.ForgeTypeGitLab:
			existingScope := determineExistingScope(args.repo.ConfigSnapshot, configdomain.KeyGitLabToken, args.repo.UnvalidatedConfig.NormalConfig.GitLabToken)
			return dialog.TokenScope(existingScope, args.inputs)
		}
	}
	return configdomain.ConfigScopeLocal, false, nil
}

func determineExistingScope(configSnapshot undoconfig.ConfigSnapshot, key configdomain.Key, oldValue fmt.Stringer) configdomain.ConfigScope {
	switch {
	case oldValue.String() == "":
		return configdomain.ConfigScopeLocal
	case configSnapshot.Global[key] == oldValue.String():
		return configdomain.ConfigScopeGlobal
	case configSnapshot.Local[key] == oldValue.String():
		return configdomain.ConfigScopeLocal
	default:
		return configdomain.ConfigScopeLocal
	}
}

func existsAndChanged[T fmt.Stringer](input, existing T) bool {
	return input.String() != "" && input.String() != existing.String()
}

func loadSetupData(repo execute.OpenRepoResult, cliConfig cliconfig.CliConfig) (data setupData, exit dialogdomain.Exit, err error) {
	dialogTestInputs := dialogcomponents.LoadTestInputs(os.Environ())
	repoStatus, err := repo.Git.RepoStatus(repo.Backend)
	if err != nil {
		return data, false, err
	}
	branchesSnapshot, _, _, exit, err := execute.LoadRepoSnapshot(execute.LoadRepoSnapshotArgs{
		Backend:               repo.Backend,
		CommandsCounter:       repo.CommandsCounter,
		ConfigSnapshot:        repo.ConfigSnapshot,
		Connector:             None[forgedomain.Connector](),
		Detached:              false,
		DialogTestInputs:      dialogTestInputs,
		Fetch:                 false,
		FinalMessages:         repo.FinalMessages,
		Frontend:              repo.Frontend,
		Git:                   repo.Git,
		HandleUnfinishedState: true,
		Repo:                  repo,
		RepoStatus:            repoStatus,
		RootDir:               repo.RootDir,
		UnvalidatedConfig:     repo.UnvalidatedConfig,
		ValidateNoOpenChanges: false,
		Verbose:               cliConfig.Verbose,
	})
	if err != nil {
		return data, exit, err
	}
	remotes, err := repo.Git.Remotes(repo.Backend)
	if err != nil {
		return data, exit, err
	}
	if len(remotes) == 0 {
		remotes = gitdomain.Remotes{gitconfig.DefaultRemote(repo.Backend)}
	}
	return setupData{
		backend:       repo.Backend,
		config:        repo.UnvalidatedConfig,
		configFile:    repo.UnvalidatedConfig.File,
		dialogInputs:  dialogTestInputs,
		localBranches: branchesSnapshot.Branches,
		remotes:       remotes,
	}, exit, nil
}

func saveAll(userInput userInput, unvalidatedConfig config.UnvalidatedConfig, configFile Option[configdomain.PartialConfig], data setupData, frontend subshelldomain.Runner) error {
	fc := gohacks.ErrorCollector{}
	fc.Check(
		saveAliases(userInput.data.Aliases, unvalidatedConfig.GitGlobal.Aliases, frontend),
	)
	if forgeType, hasForgeType := userInput.determinedForgeType.Get(); hasForgeType {
		switch forgeType {
		case forgedomain.ForgeTypeBitbucket, forgedomain.ForgeTypeBitbucketDatacenter:
			fc.Check(
				saveBitbucketUsername(userInput.data.BitbucketUsername, unvalidatedConfig.GitLocal.BitbucketUsername, userInput.scope, frontend),
			)
			fc.Check(
				saveBitbucketAppPassword(userInput.data.BitbucketAppPassword, unvalidatedConfig.GitLocal.BitbucketAppPassword, userInput.scope, frontend),
			)
		case forgedomain.ForgeTypeCodeberg:
			fc.Check(
				saveCodebergToken(userInput.data.CodebergToken, unvalidatedConfig.GitLocal.CodebergToken, userInput.scope, frontend),
			)
		case forgedomain.ForgeTypeGitHub:
			fc.Check(
				saveGitHubToken(userInput.data.GitHubToken, unvalidatedConfig.GitLocal.GitHubToken, userInput.scope, userInput.data.GitHubConnectorType, frontend),
			)
		case forgedomain.ForgeTypeGitLab:
			fc.Check(
				saveGitLabToken(userInput.data.GitLabToken, unvalidatedConfig.GitLocal.GitLabToken, userInput.scope, userInput.data.GitLabConnectorType, frontend),
			)
		case forgedomain.ForgeTypeGitea:
			fc.Check(
				saveGiteaToken(userInput.data.GiteaToken, unvalidatedConfig.GitLocal.GiteaToken, userInput.scope, frontend),
			)
		}
	}
	if fc.Err != nil {
		return fc.Err
	}
	switch userInput.storageLocation {
	case dialog.ConfigStorageOptionFile:
		return saveToFile(userInput, unvalidatedConfig.GitLocal, frontend)
	case dialog.ConfigStorageOptionGit:
		return saveToGit(userInput, unvalidatedConfig.GitLocal, configFile, data, frontend)
	}
	return nil
}

func saveToGit(userInput userInput, existingGitConfig configdomain.PartialConfig, configFileOpt Option[configdomain.PartialConfig], data setupData, frontend subshelldomain.Runner) error {
	configFile := configFileOpt.GetOrDefault()
	fc := gohacks.ErrorCollector{}
	if configFile.NewBranchType.IsNone() {
		fc.Check(
			saveNewBranchType(userInput.data.NewBranchType, existingGitConfig.NewBranchType, frontend),
		)
	}
	if configFile.ForgeType.IsNone() {
		fc.Check(
			saveForgeType(userInput.data.ForgeType, existingGitConfig.ForgeType, frontend),
		)
	}
	if configFile.GitHubConnectorType.IsNone() {
		fc.Check(
			saveGitHubConnectorType(userInput.data.GitHubConnectorType, existingGitConfig.GitHubConnectorType, frontend),
		)
	}
	if configFile.GitLabConnectorType.IsNone() {
		fc.Check(
			saveGitLabConnectorType(userInput.data.GitLabConnectorType, existingGitConfig.GitLabConnectorType, frontend),
		)
	}
	if configFile.HostingOriginHostname.IsNone() {
		fc.Check(
			saveOriginHostname(userInput.data.HostingOriginHostname, existingGitConfig.HostingOriginHostname, frontend),
		)
	}
	if configFile.MainBranch.IsNone() {
		fc.Check(
			saveMainBranch(userInput.validatedConfig.MainBranch, existingGitConfig.MainBranch, frontend),
		)
	}
	if len(configFile.PerennialBranches) == 0 {
		fc.Check(
			savePerennialBranches(userInput.data.PerennialBranches, existingGitConfig.PerennialBranches, frontend),
		)
	}
	if configFile.PerennialRegex.IsNone() {
		fc.Check(
			savePerennialRegex(userInput.data.PerennialRegex, existingGitConfig.PerennialRegex, frontend),
		)
	}
	if configFile.UnknownBranchType.IsNone() {
		fc.Check(
			saveUnknownBranchType(userInput.data.UnknownBranchType, existingGitConfig.UnknownBranchType, frontend),
		)
	}
	if len(data.remotes) > 1 && configFile.DevRemote.IsNone() {
		fc.Check(
			saveDevRemote(userInput.data.DevRemote, existingGitConfig.DevRemote, frontend),
		)
	}
	if configFile.FeatureRegex.IsNone() {
		fc.Check(
			saveFeatureRegex(userInput.data.FeatureRegex, existingGitConfig.FeatureRegex, frontend),
		)
	}
	if configFile.ContributionRegex.IsNone() {
		fc.Check(
			saveContributionRegex(userInput.data.ContributionRegex, existingGitConfig.ContributionRegex, frontend),
		)
	}
	if configFile.ObservedRegex.IsNone() {
		fc.Check(
			saveObservedRegex(userInput.data.ObservedRegex, existingGitConfig.ObservedRegex, frontend),
		)
	}
	if configFile.PushHook.IsNone() {
		fc.Check(
			savePushHook(userInput.data.PushHook, existingGitConfig.PushHook, frontend),
		)
	}
	if configFile.ShareNewBranches.IsNone() {
		fc.Check(
			saveShareNewBranches(userInput.data.ShareNewBranches, existingGitConfig.ShareNewBranches, frontend),
		)
	}
	if configFile.ShipStrategy.IsNone() {
		fc.Check(
			saveShipStrategy(userInput.data.ShipStrategy, existingGitConfig.ShipStrategy, frontend),
		)
	}
	if configFile.ShipDeleteTrackingBranch.IsNone() {
		fc.Check(
			saveShipDeleteTrackingBranch(userInput.data.ShipDeleteTrackingBranch, existingGitConfig.ShipDeleteTrackingBranch, frontend),
		)
	}
	if configFile.SyncFeatureStrategy.IsNone() {
		fc.Check(
			saveSyncFeatureStrategy(userInput.data.SyncFeatureStrategy, existingGitConfig.SyncFeatureStrategy, frontend),
		)
	}
	if configFile.SyncPerennialStrategy.IsNone() {
		fc.Check(
			saveSyncPerennialStrategy(userInput.data.SyncPerennialStrategy, existingGitConfig.SyncPerennialStrategy, frontend),
		)
	}
	if configFile.SyncPrototypeStrategy.IsNone() {
		fc.Check(
			saveSyncPrototypeStrategy(userInput.data.SyncPrototypeStrategy, existingGitConfig.SyncPrototypeStrategy, frontend),
		)
	}
	if configFile.SyncUpstream.IsNone() {
		fc.Check(
			saveSyncUpstream(userInput.data.SyncUpstream, existingGitConfig.SyncUpstream, frontend),
		)
	}
	if configFile.SyncTags.IsNone() {
		fc.Check(
			saveSyncTags(userInput.data.SyncTags, existingGitConfig.SyncTags, frontend),
		)
	}
	return fc.Err
}

func saveAliases(valuesToWriteToGit configdomain.Aliases, valuesAlreadyInGit configdomain.Aliases, frontend subshelldomain.Runner) (err error) {
	for _, aliasableCommand := range configdomain.AllAliasableCommands() {
		oldAlias, hasOld := valuesAlreadyInGit[aliasableCommand]
		newAlias, hasNew := valuesToWriteToGit[aliasableCommand]
		switch {
		case hasOld && !hasNew:
			err = gitconfig.RemoveAlias(frontend, aliasableCommand)
		case hasNew && !hasOld, newAlias != oldAlias:
			err = gitconfig.SetAlias(frontend, aliasableCommand)
		}
		if err != nil {
			return err
		}
	}
	return nil
}

func saveBitbucketAppPassword(valueToWriteToGit Option[forgedomain.BitbucketAppPassword], valueAlreadyInGit Option[forgedomain.BitbucketAppPassword], scope configdomain.ConfigScope, runner subshelldomain.Runner) error {
	if valueToWriteToGit.Equal(valueAlreadyInGit) {
		return nil
	}
	if value, has := valueToWriteToGit.Get(); has {
		return gitconfig.SetBitbucketAppPassword(runner, value, scope)
	}
	return gitconfig.RemoveBitbucketAppPassword(runner)
}

func saveBitbucketUsername(valueToWriteToGit Option[forgedomain.BitbucketUsername], valueAlreadyInGit Option[forgedomain.BitbucketUsername], scope configdomain.ConfigScope, frontend subshelldomain.Runner) error {
	if valueToWriteToGit.Equal(valueAlreadyInGit) {
		return nil
	}
	if value, has := valueToWriteToGit.Get(); has {
		return gitconfig.SetBitbucketUsername(frontend, value, scope)
	}
	return gitconfig.RemoveBitbucketUsername(frontend)
}

func saveNewBranchType(valueToWriteToGit Option[configdomain.NewBranchType], valueAlreadyInGit Option[configdomain.NewBranchType], runner subshelldomain.Runner) error {
	if valueToWriteToGit.Equal(valueAlreadyInGit) {
		return nil
	}
	if value, hasValue := valueToWriteToGit.Get(); hasValue {
		return gitconfig.SetNewBranchType(runner, value, configdomain.ConfigScopeLocal)
	}
	_ = gitconfig.RemoveNewBranchType(runner)
	return nil
}

func saveUnknownBranchType(valueToWriteToGit Option[configdomain.UnknownBranchType], valueAlreadyInGit Option[configdomain.UnknownBranchType], runner subshelldomain.Runner) error {
	if valueAlreadyInGit.Equal(valueToWriteToGit) {
		return nil
	}
	if value, hasValue := valueToWriteToGit.Get(); hasValue {
		return gitconfig.SetUnknownBranchType(runner, value, configdomain.ConfigScopeLocal)
	}
	return gitconfig.RemoveUnknownBranchType(runner)
}

func saveDevRemote(valueToWriteToGit Option[gitdomain.Remote], valueAlreadyInGit Option[gitdomain.Remote], runner subshelldomain.Runner) error {
	if valueAlreadyInGit.Equal(valueToWriteToGit) {
		return nil
	}
	if value, hasValue := valueToWriteToGit.Get(); hasValue {
		return gitconfig.SetDevRemote(runner, value, configdomain.ConfigScopeLocal)
	}
	return gitconfig.RemoveDevRemote(runner)
}

func saveFeatureRegex(valueToWriteToGit Option[configdomain.FeatureRegex], valueAlreadyInGit Option[configdomain.FeatureRegex], runner subshelldomain.Runner) error {
	if valueToWriteToGit.Equal(valueAlreadyInGit) {
		return nil
	}
	if value, has := valueToWriteToGit.Get(); has {
		return gitconfig.SetFeatureRegex(runner, value, configdomain.ConfigScopeLocal)
	}
	_ = gitconfig.RemoveFeatureRegex(runner)
	return nil
}

func saveContributionRegex(valueToWriteToGit Option[configdomain.ContributionRegex], valueAlreadyInGit Option[configdomain.ContributionRegex], runner subshelldomain.Runner) error {
	if valueToWriteToGit.Equal(valueAlreadyInGit) {
		return nil
	}
	if value, has := valueToWriteToGit.Get(); has {
		return gitconfig.SetContributionRegex(runner, value, configdomain.ConfigScopeLocal)
	}
	_ = gitconfig.RemoveContributionRegex(runner)
	return nil
}

func saveObservedRegex(valueToWriteToGit Option[configdomain.ObservedRegex], valueAlreadyInGit Option[configdomain.ObservedRegex], runner subshelldomain.Runner) error {
	if valueToWriteToGit.Equal(valueAlreadyInGit) {
		return nil
	}
	if value, has := valueToWriteToGit.Get(); has {
		return gitconfig.SetObservedRegex(runner, value, configdomain.ConfigScopeLocal)
	}
	_ = gitconfig.RemoveObservedRegex(runner)
	return nil
}

func saveForgeType(valueToWriteToGit Option[forgedomain.ForgeType], valueAlreadyInGit Option[forgedomain.ForgeType], frontend subshelldomain.Runner) (err error) {
	oldValue, oldHas := valueAlreadyInGit.Get()
	newValue, newHas := valueToWriteToGit.Get()
	if !oldHas && !newHas {
		return nil
	}
	if oldValue == newValue {
		return nil
	}
	if newHas {
		return gitconfig.SetForgeType(frontend, newValue, configdomain.ConfigScopeLocal)
	}
	return gitconfig.RemoveForgeType(frontend)
}

func saveCodebergToken(valueToWriteToGit Option[forgedomain.CodebergToken], valueAlreadyInGit Option[forgedomain.CodebergToken], scope configdomain.ConfigScope, frontend subshelldomain.Runner) error {
	if valueToWriteToGit.Equal(valueAlreadyInGit) {
		return nil
	}
	if value, has := valueToWriteToGit.Get(); has {
		return gitconfig.SetCodebergToken(frontend, value, scope)
	}
	return gitconfig.RemoveCodebergToken(frontend)
}

func saveGiteaToken(valueToWriteToGit Option[forgedomain.GiteaToken], valueAlreadyInGit Option[forgedomain.GiteaToken], scope configdomain.ConfigScope, frontend subshelldomain.Runner) error {
	if valueToWriteToGit.Equal(valueAlreadyInGit) {
		return nil
	}
	if value, has := valueToWriteToGit.Get(); has {
		return gitconfig.SetGiteaToken(frontend, value, scope)
	}
	return gitconfig.RemoveGiteaToken(frontend)
}

func saveGitHubConnectorType(valueToWriteToGit Option[forgedomain.GitHubConnectorType], valueAlreadyInGit Option[forgedomain.GitHubConnectorType], frontend subshelldomain.Runner) error {
	if valueToWriteToGit.Equal(valueAlreadyInGit) {
		return nil
	}
	if value, has := valueToWriteToGit.Get(); has {
		return gitconfig.SetGitHubConnectorType(frontend, value, configdomain.ConfigScopeLocal)
	}
	return gitconfig.RemoveGitHubConnectorType(frontend)
}

func saveGitHubToken(valueToWriteToGit Option[forgedomain.GitHubToken], valueAlreadyInGit Option[forgedomain.GitHubToken], scope configdomain.ConfigScope, githubConnectorType Option[forgedomain.GitHubConnectorType], frontend subshelldomain.Runner) error {
	if connectorType, has := githubConnectorType.Get(); has {
		if connectorType == forgedomain.GitHubConnectorTypeGh {
			return nil
		}
	}
	if valueToWriteToGit.Equal(valueAlreadyInGit) {
		return nil
	}
	if value, has := valueToWriteToGit.Get(); has {
		return gitconfig.SetGitHubToken(frontend, value, scope)
	}
	return gitconfig.RemoveGitHubToken(frontend)
}

func saveGitLabConnectorType(valueToWriteToGit Option[forgedomain.GitLabConnectorType], valueAlreadyInGit Option[forgedomain.GitLabConnectorType], frontend subshelldomain.Runner) error {
	if valueToWriteToGit.Equal(valueAlreadyInGit) {
		return nil
	}
	if value, has := valueToWriteToGit.Get(); has {
		return gitconfig.SetGitLabConnectorType(frontend, value, configdomain.ConfigScopeLocal)
	}
	return gitconfig.RemoveGitLabConnectorType(frontend)
}

func saveGitLabToken(valueToWriteToGit Option[forgedomain.GitLabToken], valueAlreadyInGit Option[forgedomain.GitLabToken], scope configdomain.ConfigScope, gitlabConnectorType Option[forgedomain.GitLabConnectorType], frontend subshelldomain.Runner) error {
	if connectorType, has := gitlabConnectorType.Get(); has {
		if connectorType == forgedomain.GitLabConnectorTypeGlab {
			return nil
		}
	}
	if valueToWriteToGit.Equal(valueAlreadyInGit) {
		return nil
	}
	if value, has := valueToWriteToGit.Get(); has {
		return gitconfig.SetGitLabToken(frontend, value, scope)
	}
	return gitconfig.RemoveGitLabToken(frontend)
}

func saveMainBranch(valueToWriteToGit gitdomain.LocalBranchName, valueAlreadyInGit Option[gitdomain.LocalBranchName], runner subshelldomain.Runner) error {
	if existing, hasExisting := valueAlreadyInGit.Get(); hasExisting {
		if existing == valueToWriteToGit {
			return nil
		}
	}
	return gitconfig.SetMainBranch(runner, valueToWriteToGit, configdomain.ConfigScopeLocal)
}

func saveOriginHostname(valueToWriteToGit Option[configdomain.HostingOriginHostname], valueAlreadyInGit Option[configdomain.HostingOriginHostname], frontend subshelldomain.Runner) error {
	if valueToWriteToGit.Equal(valueAlreadyInGit) {
		return nil
	}
	if value, has := valueToWriteToGit.Get(); has {
		return gitconfig.SetOriginHostname(frontend, value, configdomain.ConfigScopeLocal)
	}
	return gitconfig.RemoveOriginHostname(frontend)
}

func savePerennialBranches(valueToWriteToGit gitdomain.LocalBranchNames, valueAlreadyInGit gitdomain.LocalBranchNames, runner subshelldomain.Runner) error {
	if slices.Compare(valueAlreadyInGit, valueToWriteToGit) == 0 {
		return nil
	}
	return gitconfig.SetPerennialBranches(runner, valueToWriteToGit, configdomain.ConfigScopeLocal)
}

func savePerennialRegex(valueToWriteToGit Option[configdomain.PerennialRegex], valueAlreadyInGit Option[configdomain.PerennialRegex], runner subshelldomain.Runner) error {
	if valueToWriteToGit.Equal(valueAlreadyInGit) {
		return nil
	}
	if value, has := valueToWriteToGit.Get(); has {
		return gitconfig.SetPerennialRegex(runner, value, configdomain.ConfigScopeLocal)
	}
	_ = gitconfig.RemovePerennialRegex(runner)
	return nil
}

func savePushHook(valueToWriteToGit Option[configdomain.PushHook], valueAlreadyInGit Option[configdomain.PushHook], runner subshelldomain.Runner) error {
	if valueAlreadyInGit.Equal(valueToWriteToGit) {
		return nil
	}
	if value, has := valueToWriteToGit.Get(); has {
		return gitconfig.SetPushHook(runner, value, configdomain.ConfigScopeLocal)
	}
	return gitconfig.RemovePushHook(runner)
}

func saveShareNewBranches(valueToWriteToGit Option[configdomain.ShareNewBranches], valueAlreadyInGit Option[configdomain.ShareNewBranches], runner subshelldomain.Runner) error {
	if valueAlreadyInGit.Equal(valueToWriteToGit) {
		return nil
	}
	if value, has := valueToWriteToGit.Get(); has {
		return gitconfig.SetShareNewBranches(runner, value, configdomain.ConfigScopeLocal)
	}
	return gitconfig.RemoveShareNewBranches(runner)
}

func saveShipDeleteTrackingBranch(valueToWriteToGit Option[configdomain.ShipDeleteTrackingBranch], valueAlreadyInGit Option[configdomain.ShipDeleteTrackingBranch], runner subshelldomain.Runner) error {
	if valueAlreadyInGit.Equal(valueToWriteToGit) {
		return nil
	}
	if value, has := valueToWriteToGit.Get(); has {
		return gitconfig.SetShipDeleteTrackingBranch(runner, value, configdomain.ConfigScopeLocal)
	}
	return gitconfig.RemoveShipDeleteTrackingBranch(runner)
}

func saveShipStrategy(valueToWriteToGit Option[configdomain.ShipStrategy], valueAlreadyInGit Option[configdomain.ShipStrategy], runner subshelldomain.Runner) error {
	if valueAlreadyInGit.Equal(valueToWriteToGit) {
		return nil
	}
	if value, has := valueToWriteToGit.Get(); has {
		return gitconfig.SetShipStrategy(runner, value, configdomain.ConfigScopeLocal)
	}
	return gitconfig.RemoveShipStrategy(runner)
}

func saveSyncFeatureStrategy(valueToWriteToGit Option[configdomain.SyncFeatureStrategy], valueAlreadyInGit Option[configdomain.SyncFeatureStrategy], runner subshelldomain.Runner) error {
	if valueAlreadyInGit.Equal(valueToWriteToGit) {
		return nil
	}
	if value, has := valueToWriteToGit.Get(); has {
		return gitconfig.SetSyncFeatureStrategy(runner, value, configdomain.ConfigScopeLocal)
	}
	return gitconfig.RemoveSyncFeatureStrategy(runner)
}

func saveSyncPerennialStrategy(valueToWriteToGit Option[configdomain.SyncPerennialStrategy], valueAlreadyInGit Option[configdomain.SyncPerennialStrategy], runner subshelldomain.Runner) error {
	if valueAlreadyInGit.Equal(valueToWriteToGit) {
		return nil
	}
	if value, has := valueToWriteToGit.Get(); has {
		return gitconfig.SetSyncPerennialStrategy(runner, value, configdomain.ConfigScopeLocal)
	}
	return gitconfig.RemoveSyncPerennialStrategy(runner)
}

func saveSyncPrototypeStrategy(valueToWriteToGit Option[configdomain.SyncPrototypeStrategy], valueAlreadyInGit Option[configdomain.SyncPrototypeStrategy], runner subshelldomain.Runner) error {
	if valueAlreadyInGit.Equal(valueToWriteToGit) {
		return nil
	}
	if value, has := valueToWriteToGit.Get(); has {
		return gitconfig.SetSyncPrototypeStrategy(runner, value, configdomain.ConfigScopeLocal)
	}
	return gitconfig.RemoveSyncPrototypeStrategy(runner)
}

func saveSyncUpstream(valueToWriteToGit Option[configdomain.SyncUpstream], valueAlreadyInGit Option[configdomain.SyncUpstream], runner subshelldomain.Runner) error {
	if valueAlreadyInGit.Equal(valueToWriteToGit) {
		return nil
	}
	if value, has := valueToWriteToGit.Get(); has {
		return gitconfig.SetSyncUpstream(runner, value, configdomain.ConfigScopeLocal)
	}
	return gitconfig.RemoveSyncUpstream(runner)
}

func saveSyncTags(valueToWriteToGit Option[configdomain.SyncTags], valueAlreadyInGit Option[configdomain.SyncTags], runner subshelldomain.Runner) error {
	if valueAlreadyInGit.Equal(valueToWriteToGit) {
		return nil
	}
	if value, has := valueToWriteToGit.Get(); has {
		return gitconfig.SetSyncTags(runner, value, configdomain.ConfigScopeLocal)
	}
	return gitconfig.RemoveSyncTags(runner)
}

func saveToFile(userInput userInput, gitConfig configdomain.PartialConfig, runner subshelldomain.Runner) error {
	userInput.data.MainBranch = Some(userInput.validatedConfig.MainBranch)
	if err := configfile.Save(userInput.data); err != nil {
		return err
	}
	if gitConfig.DevRemote.IsSome() {
		_ = gitconfig.RemoveDevRemote(runner)
	}
	if gitConfig.MainBranch.IsSome() {
		_ = gitconfig.RemoveMainBranch(runner)
	}
	if gitConfig.NewBranchType.IsSome() {
		_ = gitconfig.RemoveNewBranchType(runner)
	}
	if len(gitConfig.PerennialBranches) > 0 {
		_ = gitconfig.RemovePerennialBranches(runner)
	}
	if gitConfig.PerennialRegex.IsSome() {
		_ = gitconfig.RemovePerennialRegex(runner)
	}
	if gitConfig.ShareNewBranches.IsSome() {
		_ = gitconfig.RemoveShareNewBranches(runner)
	}
	if gitConfig.PushHook.IsSome() {
		_ = gitconfig.RemovePushHook(runner)
	}
	if gitConfig.ShipStrategy.IsSome() {
		_ = gitconfig.RemoveShipStrategy(runner)
	}
	if gitConfig.ShipDeleteTrackingBranch.IsSome() {
		_ = gitconfig.RemoveShipDeleteTrackingBranch(runner)
	}
	if gitConfig.SyncFeatureStrategy.IsSome() {
		_ = gitconfig.RemoveSyncFeatureStrategy(runner)
	}
	if gitConfig.SyncPerennialStrategy.IsSome() {
		_ = gitconfig.RemoveSyncPerennialStrategy(runner)
	}
	if gitConfig.SyncPrototypeStrategy.IsSome() {
		_ = gitconfig.RemoveSyncPrototypeStrategy(runner)
	}
	if gitConfig.SyncUpstream.IsSome() {
		_ = gitconfig.RemoveSyncUpstream(runner)
	}
	if gitConfig.SyncTags.IsSome() {
		_ = gitconfig.RemoveSyncTags(runner)
	}
	if err := saveUnknownBranchType(userInput.data.UnknownBranchType, gitConfig.UnknownBranchType, runner); err != nil {
		return err
	}
	// TODO: also save ObservedRegex ContributionRegex NewBranchType
	return saveFeatureRegex(userInput.data.FeatureRegex, gitConfig.FeatureRegex, runner)
}<|MERGE_RESOLUTION|>--- conflicted
+++ resolved
@@ -128,7 +128,6 @@
 	}
 	perennialBranches := repo.UnvalidatedConfig.NormalConfig.PerennialBranches
 	if len(configFile.PerennialBranches) == 0 {
-<<<<<<< HEAD
 		perennialBranches, exit, err = dialog.PerennialBranches(dialog.PerennialBranchesArgs{
 			Inputs:                data.dialogInputs,
 			LocalBranches:         data.localBranches.Names(),
@@ -136,9 +135,6 @@
 			MainBranch:            mainBranch,
 			UnscopedGitPerennials: repo.UnvalidatedConfig.GitUnscoped.PerennialBranches,
 		})
-=======
-		perennialBranches, exit, err = dialog.PerennialBranches(data.localBranches.Names(), perennialBranches, actualMainBranch, data.dialogInputs)
->>>>>>> b4ed421f
 		if err != nil || exit {
 			return emptyResult, exit, err
 		}
