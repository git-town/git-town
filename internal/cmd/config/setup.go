--- conflicted
+++ resolved
@@ -169,16 +169,7 @@
 			return emptyResult, exit, err
 		}
 	}
-<<<<<<< HEAD
 	var unknownBranchType configdomain.BranchType
-=======
-	if configFile.ContributionRegex.IsNone() {
-		data.userInput.config.NormalConfig.ContributionRegex, exit, err = dialog.ContributionRegex(repo.UnvalidatedConfig.NormalConfig.ContributionRegex, data.dialogInputs.Next())
-		if err != nil || exit {
-			return tokenScope, forgeType, exit, err
-		}
-	}
->>>>>>> f6d23c70
 	if configFile.UnknownBranchType.IsNone() {
 		unknownBranchType, exit, err = dialog.UnknownBranchType(repo.UnvalidatedConfig.NormalConfig.UnknownBranchType, data.dialogInputs.Next())
 		if err != nil || exit {
