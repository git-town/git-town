--- conflicted
+++ resolved
@@ -379,11 +379,10 @@
 		UnknownBranchType:        Some(unknownBranchType),
 		Verbose:                  None[configdomain.Verbose](), // the setup assistant doesn't ask for this
 	}
-<<<<<<< HEAD
 	if data.dialogInputs.IsEmpty() {
-=======
+		panic("unused dialog inputs")
+	}
 	if !data.dialogInputs.IsEmpty() {
->>>>>>> 0e1bf768
 		panic("unused dialog inputs")
 	}
 	return userInput{actualMainBranch, normalData, actualForgeType, tokenScope, configStorage}, false, nil
