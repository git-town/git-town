--- conflicted
+++ resolved
@@ -125,18 +125,9 @@
 	if err != nil || exit {
 		return emptyResult, exit, err
 	}
-<<<<<<< HEAD
 	perennialBranches, exit, err := enterPerennialBranches(repo, data)
 	if err != nil || exit {
 		return emptyResult, exit, err
-=======
-	perennialBranches := repo.UnvalidatedConfig.NormalConfig.PerennialBranches
-	if len(repo.UnvalidatedConfig.File.PerennialBranches) == 0 {
-		perennialBranches, exit, err = dialog.PerennialBranches(data.localBranches.Names(), perennialBranches, actualMainBranch, data.dialogInputs)
-		if err != nil || exit {
-			return emptyResult, exit, err
-		}
->>>>>>> b41bcec5
 	}
 	perennialRegex := repo.UnvalidatedConfig.NormalConfig.PerennialRegex
 	if repo.UnvalidatedConfig.File.PerennialRegex.IsNone() {
