package config

import (
	"cmp"
	"fmt"
	"os"
	"slices"

	"github.com/git-town/git-town/v21/internal/cli/dialog"
	"github.com/git-town/git-town/v21/internal/cli/dialog/dialogcomponents"
	"github.com/git-town/git-town/v21/internal/cli/dialog/dialogdomain"
	"github.com/git-town/git-town/v21/internal/cli/flags"
	"github.com/git-town/git-town/v21/internal/cli/print"
	"github.com/git-town/git-town/v21/internal/cmd/cmdhelpers"
	"github.com/git-town/git-town/v21/internal/config"
	"github.com/git-town/git-town/v21/internal/config/cliconfig"
	"github.com/git-town/git-town/v21/internal/config/configdomain"
	"github.com/git-town/git-town/v21/internal/config/configfile"
	"github.com/git-town/git-town/v21/internal/config/gitconfig"
	"github.com/git-town/git-town/v21/internal/execute"
	"github.com/git-town/git-town/v21/internal/forge"
	"github.com/git-town/git-town/v21/internal/forge/forgedomain"
	"github.com/git-town/git-town/v21/internal/git/gitdomain"
	"github.com/git-town/git-town/v21/internal/git/giturl"
	"github.com/git-town/git-town/v21/internal/gohacks"
	"github.com/git-town/git-town/v21/internal/messages"
	"github.com/git-town/git-town/v21/internal/subshell"
	"github.com/git-town/git-town/v21/internal/subshell/subshelldomain"
	"github.com/git-town/git-town/v21/internal/undo/undoconfig"
	"github.com/git-town/git-town/v21/internal/vm/interpreter/configinterpreter"
	. "github.com/git-town/git-town/v21/pkg/prelude"
	"github.com/spf13/cobra"
)

const setupConfigDesc = "Prompts to setup your Git Town configuration"

func SetupCommand() *cobra.Command {
	addVerboseFlag, readVerboseFlag := flags.Verbose()
	cmd := cobra.Command{
		Use:   "setup",
		Args:  cobra.NoArgs,
		Short: setupConfigDesc,
		Long:  cmdhelpers.Long(setupConfigDesc),
		RunE: func(cmd *cobra.Command, _ []string) error {
			verbose, err := readVerboseFlag(cmd)
			if err != nil {
				return err
			}
			cliConfig := cliconfig.CliConfig{
				DryRun:  false,
				Verbose: verbose,
			}
			return executeConfigSetup(cliConfig)
		},
	}
	addVerboseFlag(&cmd)
	return &cmd
}

func executeConfigSetup(cliConfig cliconfig.CliConfig) error {
	repo, err := execute.OpenRepo(execute.OpenRepoArgs{
		CliConfig:        cliConfig,
		PrintBranchNames: false,
		PrintCommands:    true,
		ValidateGitRepo:  true,
		ValidateIsOnline: false,
	})
	if err != nil {
		return err
	}
	data, exit, err := loadSetupData(repo, cliConfig)
	if err != nil || exit {
		return err
	}
	enterDataResult, exit, err := enterData(repo, data)
	if err != nil || exit {
		return err
	}
	if err = saveAll(enterDataResult, repo.UnvalidatedConfig.NormalConfig.Git, data.configFile, data, repo.Frontend); err != nil {
		return err
	}
	return configinterpreter.Finished(configinterpreter.FinishedArgs{
		Backend:               repo.Backend,
		BeginBranchesSnapshot: None[gitdomain.BranchesSnapshot](),
		BeginConfigSnapshot:   repo.ConfigSnapshot,
		Command:               "setup",
		CommandsCounter:       repo.CommandsCounter,
		FinalMessages:         repo.FinalMessages,
		Git:                   repo.Git,
		RootDir:               repo.RootDir,
		TouchedBranches:       []gitdomain.BranchName{},
		Verbose:               cliConfig.Verbose,
	})
}

type setupData struct {
	backend       subshelldomain.Querier
	config        config.UnvalidatedConfig
	configFile    Option[configdomain.PartialConfig]
	dialogInputs  dialogcomponents.TestInputs
	localBranches gitdomain.BranchInfos
	remotes       gitdomain.Remotes
}

func determineForgeType(userChoice Option[forgedomain.ForgeType], devURL Option[giturl.Parts]) Option[forgedomain.ForgeType] {
	if userChoice.IsSome() {
		return userChoice
	}
	if devURL, hasDevURL := devURL.Get(); hasDevURL {
		return forge.Detect(devURL, userChoice)
	}
	return None[forgedomain.ForgeType]()
}

func enterData(repo execute.OpenRepoResult, data setupData) (userInput, dialogdomain.Exit, error) {
	var emptyResult userInput
	configFile := data.configFile.GetOrDefault()
	exit, err := dialog.Welcome(data.dialogInputs.Next())
	if err != nil || exit {
		return emptyResult, exit, err
	}
	aliases, exit, err := dialog.Aliases(configdomain.AllAliasableCommands(), repo.UnvalidatedConfig.NormalConfig.Aliases, data.dialogInputs.Next())
	if err != nil || exit {
		return emptyResult, exit, err
	}
	mainBranchOpt, actualMainBranch, exit, err := enterMainBranch(repo, data)
	if err != nil || exit {
		return emptyResult, exit, err
	}
	perennialBranches, exit, err := enterPerennialBranches(repo, data, actualMainBranch)
	if err != nil || exit {
		return emptyResult, exit, err
	}
	perennialRegex, exit, err := dialog.ConfigStringDialog(dialog.ConfigStringDialogArgs[configdomain.PerennialRegex]{
		ConfigFileValue: configFile.PerennialRegex,
		HelpText:        dialog.PerennialBranchesHelp,
		Inputs:          data.dialogInputs,
		LocalValue:      repo.UnvalidatedConfig.GitLocal.PerennialRegex,
		ParseFunc:       configdomain.ParsePerennialRegex,
		Prompt:          "Perennial Regex: ",
		ResultMessage:   messages.PerennialRegex,
		Title:           dialog.PerennialRegexTitle,
		UnscopedValue:   repo.UnvalidatedConfig.NormalConfig.Git.PerennialRegex,
	})
	if err != nil || exit {
		return emptyResult, exit, err
	}
	featureRegex, exit, err := dialog.ConfigStringDialog(dialog.ConfigStringDialogArgs[configdomain.FeatureRegex]{
		ConfigFileValue: configFile.FeatureRegex,
		HelpText:        dialog.FeatureRegexHelp,
		Inputs:          data.dialogInputs,
		LocalValue:      repo.UnvalidatedConfig.GitLocal.FeatureRegex,
		ParseFunc:       configdomain.ParseFeatureRegex,
		Prompt:          "Feature Regex: ",
		ResultMessage:   messages.FeatureRegex,
		Title:           dialog.FeatureRegexTitle,
		UnscopedValue:   repo.UnvalidatedConfig.NormalConfig.Git.FeatureRegex,
	})
	if err != nil || exit {
		return emptyResult, exit, err
	}
	contributionRegex, exit, err := dialog.ConfigStringDialog(dialog.ConfigStringDialogArgs[configdomain.ContributionRegex]{
		ConfigFileValue: configFile.ContributionRegex,
		HelpText:        dialog.ContributionRegexHelp,
		Inputs:          data.dialogInputs,
		LocalValue:      repo.UnvalidatedConfig.GitLocal.ContributionRegex,
		ParseFunc:       configdomain.ParseContributionRegex,
		Prompt:          "Contribution Regex: ",
		ResultMessage:   messages.ContributionRegex,
		Title:           dialog.ContributionRegexTitle,
		UnscopedValue:   repo.UnvalidatedConfig.NormalConfig.Git.ContributionRegex,
	})
	if err != nil || exit {
		return emptyResult, exit, err
	}
	observedRegex, exit, err := dialog.ConfigStringDialog(dialog.ConfigStringDialogArgs[configdomain.ObservedRegex]{
		ConfigFileValue: configFile.ObservedRegex,
		HelpText:        dialog.ObservedRegexHelp,
		Inputs:          data.dialogInputs,
		LocalValue:      repo.UnvalidatedConfig.GitLocal.ObservedRegex,
		ParseFunc:       configdomain.ParseObservedRegex,
		Prompt:          "Observed Regex: ",
		ResultMessage:   messages.ObservedRegex,
		Title:           dialog.ObservedRegexTitle,
		UnscopedValue:   repo.UnvalidatedConfig.NormalConfig.Git.ObservedRegex,
	})
	if err != nil || exit {
		return emptyResult, exit, err
	}
	unknownBranchType := repo.UnvalidatedConfig.NormalConfig.UnknownBranchType
	if configFile.UnknownBranchType.IsNone() {
		unknownBranchType, exit, err = dialog.UnknownBranchType(unknownBranchType, data.dialogInputs.Next())
		if err != nil || exit {
			return emptyResult, exit, err
		}
	}
	devRemote := None[gitdomain.Remote]()
	if configFile.DevRemote.IsNone() && len(data.remotes) > 1 {
		devRemote, exit, err = dialog.DevRemote(repo.UnvalidatedConfig.NormalConfig.DevRemote, data.remotes, data.dialogInputs.Next())
		if err != nil || exit {
			return emptyResult, exit, err
		}
	}
	hostingOriginHostName := None[configdomain.HostingOriginHostname]()
	enteredForgeType := repo.UnvalidatedConfig.NormalConfig.ForgeType.Or(repo.UnvalidatedConfig.File.GetOrDefault().ForgeType)
	var actualForgeType Option[forgedomain.ForgeType]
	bitbucketUsername := None[forgedomain.BitbucketUsername]()
	bitbucketAppPassword := None[forgedomain.BitbucketAppPassword]()
	codebergToken := None[forgedomain.CodebergToken]()
	devURL := data.config.NormalConfig.DevURL(data.backend)
	giteaToken := None[forgedomain.GiteaToken]()
	githubConnectorTypeOpt := None[forgedomain.GitHubConnectorType]()
	githubToken := None[forgedomain.GitHubToken]()
	gitlabConnectorTypeOpt := None[forgedomain.GitLabConnectorType]()
	gitlabToken := None[forgedomain.GitLabToken]()
	for {
		hostingOriginHostName, exit, err = dialog.ConfigStringDialog(dialog.ConfigStringDialogArgs[configdomain.HostingOriginHostname]{
			ConfigFileValue: configFile.HostingOriginHostname,
			HelpText:        dialog.OriginHostnameHelp,
			Inputs:          data.dialogInputs,
			LocalValue:      repo.UnvalidatedConfig.GitLocal.HostingOriginHostname,
			ParseFunc:       dialog.WrapParseFunc(configdomain.ParseHostingOriginHostname),
			Prompt:          "Origin hostname: ",
			ResultMessage:   messages.OriginHostname,
			Title:           dialog.OriginHostnameTitle,
			UnscopedValue:   repo.UnvalidatedConfig.NormalConfig.Git.HostingOriginHostname,
		})
		if err != nil || exit {
			return emptyResult, exit, err
		}
		if configFile.ForgeType.IsNone() {
			enteredForgeType, exit, err = dialog.ForgeType(enteredForgeType, data.dialogInputs.Next())
			if err != nil || exit {
				return emptyResult, exit, err
			}
		}
		actualForgeType = determineForgeType(enteredForgeType, devURL)
		if forgeType, hasForgeType := actualForgeType.Get(); hasForgeType {
			switch forgeType {
			case forgedomain.ForgeTypeBitbucket, forgedomain.ForgeTypeBitbucketDatacenter:
				bitbucketUsername, exit, err = dialog.ConfigStringDialog(dialog.ConfigStringDialogArgs[forgedomain.BitbucketUsername]{
					ConfigFileValue: configFile.BitbucketUsername,
					HelpText:        dialog.BitbucketUsernameHelp,
					Inputs:          data.dialogInputs,
					LocalValue:      repo.UnvalidatedConfig.GitLocal.BitbucketUsername,
					ParseFunc:       dialog.WrapParseFunc(forgedomain.ParseBitbucketUsername),
					Prompt:          "Your Bitbucket Username: ",
					ResultMessage:   messages.DialogResultBitbucketUsername,
					Title:           dialog.BitbucketUsernameTitle,
					UnscopedValue:   repo.UnvalidatedConfig.NormalConfig.Git.BitbucketUsername,
				})
				if err != nil || exit {
					return emptyResult, exit, err
				}
				bitbucketAppPassword, exit, err = dialog.ConfigStringDialog(dialog.ConfigStringDialogArgs[forgedomain.BitbucketAppPassword]{
					ConfigFileValue: configFile.BitbucketAppPassword,
					HelpText:        dialog.BitbucketAppPasswordHelp,
					Inputs:          data.dialogInputs,
					LocalValue:      repo.UnvalidatedConfig.GitLocal.BitbucketAppPassword,
					ParseFunc:       dialog.WrapParseFunc(forgedomain.ParseBitbucketAppPassword),
					Prompt:          "Your Bitbucket App Password: ",
					ResultMessage:   messages.DialogResultBitbucketAppPassword,
					Title:           dialog.BitbucketAppPasswordTitle,
					UnscopedValue:   repo.UnvalidatedConfig.NormalConfig.Git.BitbucketAppPassword,
				})
			case forgedomain.ForgeTypeCodeberg:
				codebergToken, exit, err = dialog.ConfigStringDialog(dialog.ConfigStringDialogArgs[forgedomain.CodebergToken]{
					ConfigFileValue: configFile.CodebergToken,
					HelpText:        dialog.CodebergTokenHelp,
					Inputs:          data.dialogInputs,
					LocalValue:      repo.UnvalidatedConfig.GitLocal.CodebergToken,
					ParseFunc:       dialog.WrapParseFunc(forgedomain.ParseCodebergToken),
					Prompt:          "Your Codeberg API token: ",
					ResultMessage:   messages.DialogResultCodebergToken,
					Title:           dialog.CodebergTokenTitle,
					UnscopedValue:   repo.UnvalidatedConfig.NormalConfig.Git.CodebergToken,
				})
			case forgedomain.ForgeTypeGitea:
				giteaToken, exit, err = dialog.ConfigStringDialog(dialog.ConfigStringDialogArgs[forgedomain.GiteaToken]{
					ConfigFileValue: configFile.GiteaToken,
					HelpText:        dialog.GiteaTokenHelp,
					Inputs:          data.dialogInputs,
					LocalValue:      repo.UnvalidatedConfig.GitLocal.GiteaToken,
					ParseFunc:       dialog.WrapParseFunc(forgedomain.ParseGiteaToken),
					Prompt:          "Your Gitea API token: ",
					ResultMessage:   messages.DialogResultGiteaToken,
					Title:           dialog.GiteaTokenTitle,
					UnscopedValue:   repo.UnvalidatedConfig.NormalConfig.Git.GiteaToken,
				})
			case forgedomain.ForgeTypeGitHub:
				githubConnectorTypeOpt, exit, err = dialog.GitHubConnectorType(repo.UnvalidatedConfig.NormalConfig.GitHubConnectorType, data.dialogInputs.Next())
				if err != nil || exit {
					return emptyResult, exit, err
				}
				if githubConnectorType, has := githubConnectorTypeOpt.Get(); has {
					switch githubConnectorType {
					case forgedomain.GitHubConnectorTypeAPI:
						githubToken, exit, err = dialog.ConfigStringDialog(dialog.ConfigStringDialogArgs[forgedomain.GitHubToken]{
							ConfigFileValue: configFile.GitHubToken,
							HelpText:        dialog.GitHubTokenHelp,
							Inputs:          data.dialogInputs,
							LocalValue:      repo.UnvalidatedConfig.GitLocal.GitHubToken,
							ParseFunc:       dialog.WrapParseFunc(forgedomain.ParseGitHubToken),
							Prompt:          "Your GitHub API token: ",
							ResultMessage:   messages.DialogResultGiteaToken,
							Title:           dialog.GitHubTokenTitle,
							UnscopedValue:   repo.UnvalidatedConfig.NormalConfig.Git.GitHubToken,
						})
					case forgedomain.GitHubConnectorTypeGh:
					}
				}
			case forgedomain.ForgeTypeGitLab:
				gitlabConnectorTypeOpt, exit, err = dialog.GitLabConnectorType(repo.UnvalidatedConfig.NormalConfig.GitLabConnectorType, data.dialogInputs.Next())
				if err != nil || exit {
					return emptyResult, exit, err
				}
				if gitlabConnectorType, has := gitlabConnectorTypeOpt.Get(); has {
					switch gitlabConnectorType {
					case forgedomain.GitLabConnectorTypeAPI:
						gitlabToken, exit, err = dialog.ConfigStringDialog(dialog.ConfigStringDialogArgs[forgedomain.GitLabToken]{
							ConfigFileValue: configFile.GitLabToken,
							HelpText:        dialog.GitLabTokenHelp,
							Inputs:          data.dialogInputs,
							LocalValue:      repo.UnvalidatedConfig.GitLocal.GitLabToken,
							ParseFunc:       dialog.WrapParseFunc(forgedomain.ParseGitLabToken),
							Prompt:          "Your GitLab API token: ",
							ResultMessage:   messages.DialogResultGiteaToken,
							Title:           dialog.GitLabTokenTitle,
							UnscopedValue:   repo.UnvalidatedConfig.NormalConfig.Git.GitLabToken,
						})
					case forgedomain.GitLabConnectorTypeGlab:
					}
				}
			}
			if err != nil || exit {
				return emptyResult, exit, err
			}
		}
		repeat, exit, err := testForgeAuth(testForgeAuthArgs{
			backend:              repo.Backend,
			bitbucketAppPassword: bitbucketAppPassword,
			bitbucketUsername:    bitbucketUsername,
			codebergToken:        codebergToken,
			devURL:               devURL,
			forgeTypeOpt:         actualForgeType,
			giteaToken:           giteaToken,
			githubConnectorType:  githubConnectorTypeOpt,
			githubToken:          githubToken,
			gitlabConnectorType:  gitlabConnectorTypeOpt,
			gitlabToken:          gitlabToken,
			inputs:               data.dialogInputs,
			remoteURL:            data.config.NormalConfig.RemoteURL(data.backend, devRemote.GetOrElse(data.remotes[0])),
		})
		if err != nil || exit {
			return emptyResult, exit, err
		}
		if !repeat {
			break
		}
	}
	tokenScope, exit, err := enterTokenScope(enterTokenScopeArgs{
		bitbucketAppPassword: bitbucketAppPassword,
		bitbucketUsername:    bitbucketUsername,
		codebergToken:        codebergToken,
		determinedForgeType:  actualForgeType,
		existingConfig:       data.config.NormalConfig.NormalConfigData,
		giteaToken:           giteaToken,
		githubToken:          githubToken,
		gitlabToken:          gitlabToken,
		inputs:               data.dialogInputs,
		repo:                 repo,
	})
	if err != nil || exit {
		return emptyResult, exit, err
	}
	syncFeatureStrategy := repo.UnvalidatedConfig.NormalConfig.SyncFeatureStrategy
	if configFile.SyncFeatureStrategy.IsNone() {
		syncFeatureStrategy, exit, err = dialog.SyncFeatureStrategy(syncFeatureStrategy, data.dialogInputs.Next())
		if err != nil || exit {
			return emptyResult, exit, err
		}
	}
	syncPerennialStrategy := repo.UnvalidatedConfig.NormalConfig.SyncPerennialStrategy
	if configFile.SyncPerennialStrategy.IsNone() {
		syncPerennialStrategy, exit, err = dialog.SyncPerennialStrategy(syncPerennialStrategy, data.dialogInputs.Next())
		if err != nil || exit {
			return emptyResult, exit, err
		}
	}
	syncPrototypeStrategy, exit, err := dialog.ConfigStringDialog(dialog.ConfigStringDialogArgs[configdomain.SyncPrototypeStrategy]{
		ConfigFileValue: configFile.SyncPrototypeStrategy,
		HelpText:        dialog.PerennialBranchesHelp,
		Inputs:          data.dialogInputs,
		LocalValue:      repo.UnvalidatedConfig.GitLocal.PerennialRegex,
		ParseFunc:       configdomain.ParsePerennialRegex,
		Prompt:          "Perennial Regex: ",
		ResultMessage:   messages.PerennialRegex,
		Title:           dialog.PerennialRegexTitle,
		UnscopedValue:   repo.UnvalidatedConfig.NormalConfig.Git.PerennialRegex,
	})
	if err != nil || exit {
		return emptyResult, exit, err
	}
	syncPrototypeStrategy := None[configdomain.SyncPrototypeStrategy]()
	if configFile.SyncPrototypeStrategy.IsNone() {
		syncPrototypeStrategy, exit, err = dialog.SyncPrototypeStrategy(repo.UnvalidatedConfig.NormalConfig.SyncPrototypeStrategy, data.dialogInputs.Next())
		if err != nil || exit {
			return emptyResult, exit, err
		}
	}
	syncUpstream := repo.UnvalidatedConfig.NormalConfig.SyncUpstream
	if configFile.SyncUpstream.IsNone() {
		syncUpstream, exit, err = dialog.SyncUpstream(syncUpstream, data.dialogInputs.Next())
		if err != nil || exit {
			return emptyResult, exit, err
		}
	}
	syncTags := repo.UnvalidatedConfig.NormalConfig.SyncTags
	if configFile.SyncTags.IsNone() {
		syncTags, exit, err = dialog.SyncTags(syncTags, data.dialogInputs.Next())
		if err != nil || exit {
			return emptyResult, exit, err
		}
	}
	shareNewBranches := repo.UnvalidatedConfig.NormalConfig.ShareNewBranches
	if configFile.ShareNewBranches.IsNone() {
		shareNewBranches, exit, err = dialog.ShareNewBranches(shareNewBranches, data.dialogInputs.Next())
		if err != nil || exit {
			return emptyResult, exit, err
		}
	}
	pushHook := repo.UnvalidatedConfig.NormalConfig.PushHook
	if configFile.PushHook.IsNone() {
		pushHook, exit, err = dialog.PushHook(pushHook, data.dialogInputs.Next())
		if err != nil || exit {
			return emptyResult, exit, err
		}
	}
	newBranchType := repo.UnvalidatedConfig.NormalConfig.NewBranchType
	if configFile.NewBranchType.IsNone() {
		newBranchType, exit, err = dialog.NewBranchType(newBranchType, data.dialogInputs.Next())
		if err != nil || exit {
			return emptyResult, exit, err
		}
	}
	shipStrategy := repo.UnvalidatedConfig.NormalConfig.ShipStrategy
	if configFile.ShipStrategy.IsNone() {
		shipStrategy, exit, err = dialog.ShipStrategy(shipStrategy, data.dialogInputs.Next())
		if err != nil || exit {
			return emptyResult, exit, err
		}
	}
	shipDeleteTrackingBranch := repo.UnvalidatedConfig.NormalConfig.ShipDeleteTrackingBranch
	if configFile.ShipDeleteTrackingBranch.IsNone() {
		shipDeleteTrackingBranch, exit, err = dialog.ShipDeleteTrackingBranch(shipDeleteTrackingBranch, data.dialogInputs.Next())
		if err != nil || exit {
			return emptyResult, exit, err
		}
	}
	configStorage, exit, err := dialog.ConfigStorage(data.dialogInputs.Next())
	if err != nil || exit {
		return emptyResult, exit, err
	}
	normalData := configdomain.PartialConfig{
		Aliases:                  aliases,
		BitbucketAppPassword:     bitbucketAppPassword,
		BitbucketUsername:        bitbucketUsername,
		BranchTypeOverrides:      configdomain.BranchTypeOverrides{}, // the setup assistant doesn't ask for this
		CodebergToken:            codebergToken,
		ContributionRegex:        contributionRegex,
		DevRemote:                devRemote,
		DryRun:                   None[configdomain.DryRun](), // the setup assistant doesn't ask for this
		FeatureRegex:             featureRegex,
		ForgeType:                enteredForgeType,
		GitHubConnectorType:      githubConnectorTypeOpt,
		GitHubToken:              githubToken,
		GitLabConnectorType:      gitlabConnectorTypeOpt,
		GitLabToken:              gitlabToken,
		GiteaToken:               giteaToken,
		HostingOriginHostname:    hostingOriginHostName,
		Lineage:                  configdomain.Lineage{}, // the setup assistant doesn't ask for this
		MainBranch:               mainBranchOpt,
		NewBranchType:            newBranchType,
		ObservedRegex:            observedRegex,
		Offline:                  None[configdomain.Offline](), // the setup assistant doesn't ask for this
		PerennialBranches:        perennialBranches,
		PerennialRegex:           perennialRegex,
		PushHook:                 Some(pushHook),
		ShareNewBranches:         Some(shareNewBranches),
		ShipDeleteTrackingBranch: Some(shipDeleteTrackingBranch),
		ShipStrategy:             Some(shipStrategy),
		SyncFeatureStrategy:      Some(syncFeatureStrategy),
		SyncPerennialStrategy:    Some(syncPerennialStrategy),
		SyncPrototypeStrategy:    syncPrototypeStrategy,
		SyncTags:                 Some(syncTags),
		SyncUpstream:             Some(syncUpstream),
		UnknownBranchType:        Some(unknownBranchType),
		Verbose:                  None[configdomain.Verbose](), // the setup assistant doesn't ask for this
	}
	return userInput{actualForgeType, normalData, tokenScope, configStorage}, false, nil
}

// data entered by the user in the setup assistant
type userInput struct {
	determinedForgeType Option[forgedomain.ForgeType] // the forge type that was determined by the setup assistant - not necessarily what the user entered (could also be "auto detect")
	data                configdomain.PartialConfig
	scope               configdomain.ConfigScope
	storageLocation     dialog.ConfigStorageOption
}

func enterMainBranch(repo execute.OpenRepoResult, data setupData) (userInput Option[gitdomain.LocalBranchName], actualMainBranch gitdomain.LocalBranchName, exit dialogdomain.Exit, err error) {
	if configFile, hasConfigFile := repo.UnvalidatedConfig.File.Get(); hasConfigFile {
		if configFileMainBranch, hasMain := configFile.MainBranch.Get(); hasMain {
			return Some(configFileMainBranch), configFileMainBranch, false, nil
		}
	}
	repoDefault := determineGitRepoDefaultBranch(repo)
	userInput, exit, err = dialog.MainBranch(dialog.MainBranchArgs{
		GitStandardBranch:   repoDefault,
		LocalBranches:       data.localBranches.Names(),
		LocalGitMainBranch:  data.config.GitGlobal.MainBranch,
		GlobalGitMainBranch: data.config.GitLocal.MainBranch,
		Inputs:              data.dialogInputs.Next(),
	})
	if err != nil || exit {
		return None[gitdomain.LocalBranchName](), "", exit, err
	}
	actualMainBranch = userInput.Or(data.config.GitGlobal.MainBranch).GetOrPanic()
	return userInput, actualMainBranch, false, nil
}

func enterPerennialBranches(repo execute.OpenRepoResult, data setupData, mainBranch gitdomain.LocalBranchName) (gitdomain.LocalBranchNames, dialogdomain.Exit, error) {
	if configFile, hasConfigFile := repo.UnvalidatedConfig.File.Get(); hasConfigFile {
		if len(configFile.PerennialBranches) > 0 {
			return gitdomain.LocalBranchNames{}, false, nil
		}
	}
	return dialog.PerennialBranches(dialog.PerennialBranchesArgs{
		LocalBranches:       data.localBranches.Names(),
		MainBranch:          mainBranch,
		GlobalGitPerennials: repo.UnvalidatedConfig.GitGlobal.PerennialBranches,
		LocalGitPerennials:  repo.UnvalidatedConfig.GitLocal.PerennialBranches,
		Inputs:              data.dialogInputs.Next(),
	})
}

// determines the branch that is configured in Git as the default branch
func determineGitRepoDefaultBranch(repo execute.OpenRepoResult) Option[gitdomain.LocalBranchName] {
	if defaultBranch, has := gitconfig.DefaultBranch(repo.Backend).Get(); has {
		return Some(defaultBranch)
	}
	return repo.Git.OriginHead(repo.Backend)
}

func testForgeAuth(args testForgeAuthArgs) (repeat bool, exit dialogdomain.Exit, err error) {
	if _, inTest := os.LookupEnv(subshell.TestToken); inTest {
		return false, false, nil
	}
	connectorOpt, err := forge.NewConnector(forge.NewConnectorArgs{
		Backend:              args.backend,
		BitbucketAppPassword: args.bitbucketAppPassword,
		BitbucketUsername:    args.bitbucketUsername,
		CodebergToken:        args.codebergToken,
		ForgeType:            args.forgeTypeOpt,
		Frontend:             args.backend,
		GitHubConnectorType:  args.githubConnectorType,
		GitHubToken:          args.githubToken,
		GitLabConnectorType:  args.gitlabConnectorType,
		GitLabToken:          args.gitlabToken,
		GiteaToken:           args.giteaToken,
		Log:                  print.Logger{},
		RemoteURL:            args.devURL,
	})
	if err != nil {
		return false, false, err
	}
	connector, hasConnector := connectorOpt.Get()
	if !hasConnector {
		return false, false, nil
	}
	verifyResult := connector.VerifyConnection()
	if verifyResult.AuthenticationError != nil {
		return dialog.CredentialsNoAccess(verifyResult.AuthenticationError, args.inputs.Next())
	}
	if user, hasUser := verifyResult.AuthenticatedUser.Get(); hasUser {
		fmt.Printf(messages.CredentialsForgeUserName, dialogcomponents.FormattedSelection(user, exit))
	}
	if verifyResult.AuthorizationError != nil {
		return dialog.CredentialsNoProposalAccess(verifyResult.AuthorizationError, args.inputs.Next())
	}
	fmt.Println(messages.CredentialsAccess)
	return false, false, nil
}

type testForgeAuthArgs struct {
	backend              subshelldomain.RunnerQuerier
	bitbucketAppPassword Option[forgedomain.BitbucketAppPassword]
	bitbucketUsername    Option[forgedomain.BitbucketUsername]
	codebergToken        Option[forgedomain.CodebergToken]
	devURL               Option[giturl.Parts]
	forgeTypeOpt         Option[forgedomain.ForgeType]
	giteaToken           Option[forgedomain.GiteaToken]
	githubConnectorType  Option[forgedomain.GitHubConnectorType]
	githubToken          Option[forgedomain.GitHubToken]
	gitlabConnectorType  Option[forgedomain.GitLabConnectorType]
	gitlabToken          Option[forgedomain.GitLabToken]
	inputs               dialogcomponents.TestInputs
	remoteURL            Option[giturl.Parts]
}

func enterTokenScope(args enterTokenScopeArgs) (configdomain.ConfigScope, dialogdomain.Exit, error) {
	if shouldAskForScope(args) {
		return tokenScopeDialog(args)
	}
	return configdomain.ConfigScopeLocal, false, nil
}

type enterTokenScopeArgs struct {
	bitbucketAppPassword Option[forgedomain.BitbucketAppPassword]
	bitbucketUsername    Option[forgedomain.BitbucketUsername]
	codebergToken        Option[forgedomain.CodebergToken]
	determinedForgeType  Option[forgedomain.ForgeType]
	existingConfig       configdomain.NormalConfigData
	giteaToken           Option[forgedomain.GiteaToken]
	githubToken          Option[forgedomain.GitHubToken]
	gitlabToken          Option[forgedomain.GitLabToken]
	inputs               dialogcomponents.TestInputs
	repo                 execute.OpenRepoResult
}

func shouldAskForScope(args enterTokenScopeArgs) bool {
	if forgeType, hasForgeType := args.determinedForgeType.Get(); hasForgeType {
		switch forgeType {
		case forgedomain.ForgeTypeBitbucket, forgedomain.ForgeTypeBitbucketDatacenter:
			return existsAndChanged(args.bitbucketUsername, args.existingConfig.BitbucketUsername) &&
				existsAndChanged(args.bitbucketAppPassword, args.existingConfig.BitbucketAppPassword)
		case forgedomain.ForgeTypeCodeberg:
			return existsAndChanged(args.codebergToken, args.existingConfig.CodebergToken)
		case forgedomain.ForgeTypeGitea:
			return existsAndChanged(args.giteaToken, args.existingConfig.GiteaToken)
		case forgedomain.ForgeTypeGitHub:
			return existsAndChanged(args.githubToken, args.existingConfig.GitHubToken)
		case forgedomain.ForgeTypeGitLab:
			return existsAndChanged(args.gitlabToken, args.existingConfig.GitLabToken)
		}
	}
	return false
}

func tokenScopeDialog(args enterTokenScopeArgs) (configdomain.ConfigScope, dialogdomain.Exit, error) {
	if forgeType, hasForgeType := args.determinedForgeType.Get(); hasForgeType {
		switch forgeType {
		case forgedomain.ForgeTypeBitbucket, forgedomain.ForgeTypeBitbucketDatacenter:
			existingScope := determineExistingScope(args.repo.ConfigSnapshot, configdomain.KeyBitbucketUsername, args.repo.UnvalidatedConfig.NormalConfig.BitbucketUsername)
			return dialog.TokenScope(existingScope, args.inputs.Next())
		case forgedomain.ForgeTypeCodeberg:
			existingScope := determineExistingScope(args.repo.ConfigSnapshot, configdomain.KeyCodebergToken, args.repo.UnvalidatedConfig.NormalConfig.CodebergToken)
			return dialog.TokenScope(existingScope, args.inputs.Next())
		case forgedomain.ForgeTypeGitea:
			existingScope := determineExistingScope(args.repo.ConfigSnapshot, configdomain.KeyGiteaToken, args.repo.UnvalidatedConfig.NormalConfig.GiteaToken)
			return dialog.TokenScope(existingScope, args.inputs.Next())
		case forgedomain.ForgeTypeGitHub:
			existingScope := determineExistingScope(args.repo.ConfigSnapshot, configdomain.KeyGitHubToken, args.repo.UnvalidatedConfig.NormalConfig.GitHubToken)
			return dialog.TokenScope(existingScope, args.inputs.Next())
		case forgedomain.ForgeTypeGitLab:
			existingScope := determineExistingScope(args.repo.ConfigSnapshot, configdomain.KeyGitLabToken, args.repo.UnvalidatedConfig.NormalConfig.GitLabToken)
			return dialog.TokenScope(existingScope, args.inputs.Next())
		}
	}
	return configdomain.ConfigScopeLocal, false, nil
}

func determineExistingScope(configSnapshot undoconfig.ConfigSnapshot, key configdomain.Key, oldValue fmt.Stringer) configdomain.ConfigScope {
	switch {
	case oldValue.String() == "":
		return configdomain.ConfigScopeLocal
	case configSnapshot.Global[key] == oldValue.String():
		return configdomain.ConfigScopeGlobal
	case configSnapshot.Local[key] == oldValue.String():
		return configdomain.ConfigScopeLocal
	default:
		return configdomain.ConfigScopeLocal
	}
}

func existsAndChanged[T fmt.Stringer](input, existing T) bool {
	return input.String() != "" && input.String() != existing.String()
}

func loadSetupData(repo execute.OpenRepoResult, cliConfig cliconfig.CliConfig) (data setupData, exit dialogdomain.Exit, err error) {
	dialogTestInputs := dialogcomponents.LoadTestInputs(os.Environ())
	repoStatus, err := repo.Git.RepoStatus(repo.Backend)
	if err != nil {
		return data, false, err
	}
	branchesSnapshot, _, _, exit, err := execute.LoadRepoSnapshot(execute.LoadRepoSnapshotArgs{
		Backend:               repo.Backend,
		CommandsCounter:       repo.CommandsCounter,
		ConfigSnapshot:        repo.ConfigSnapshot,
		Connector:             None[forgedomain.Connector](),
		Detached:              false,
		DialogTestInputs:      dialogTestInputs,
		Fetch:                 false,
		FinalMessages:         repo.FinalMessages,
		Frontend:              repo.Frontend,
		Git:                   repo.Git,
		HandleUnfinishedState: true,
		Repo:                  repo,
		RepoStatus:            repoStatus,
		RootDir:               repo.RootDir,
		UnvalidatedConfig:     repo.UnvalidatedConfig,
		ValidateNoOpenChanges: false,
		Verbose:               cliConfig.Verbose,
	})
	if err != nil {
		return data, exit, err
	}
	remotes, err := repo.Git.Remotes(repo.Backend)
	if err != nil {
		return data, exit, err
	}
	if len(remotes) == 0 {
		remotes = gitdomain.Remotes{gitconfig.DefaultRemote(repo.Backend)}
	}
	return setupData{
		backend:       repo.Backend,
		config:        repo.UnvalidatedConfig,
		configFile:    repo.UnvalidatedConfig.File,
		dialogInputs:  dialogTestInputs,
		localBranches: branchesSnapshot.Branches,
		remotes:       remotes,
	}, exit, nil
}

func saveAll(userInput userInput, existingGitConfig configdomain.PartialConfig, configFile Option[configdomain.PartialConfig], data setupData, frontend subshelldomain.Runner) error {
	_ = saveAliases(userInput.data.Aliases, existingGitConfig.Aliases, frontend)
	if forgeType, hasForgeType := userInput.determinedForgeType.Get(); hasForgeType {
		switch forgeType {
		case forgedomain.ForgeTypeBitbucket, forgedomain.ForgeTypeBitbucketDatacenter:
			saveOptionToLocalGit(frontend, saveToLocalGitArgs[forgedomain.BitbucketUsername]{
				configFileValue:   None[forgedomain.BitbucketUsername](),
				saveFunc:          gitconfig.SetBitbucketUsername,
				removeFunc:        gitconfig.RemoveBitbucketUsername,
				valueToWrite:      userInput.data.BitbucketUsername,
				valueAlreadyInGit: existingGitConfig.BitbucketUsername,
			})
			saveOptionToLocalGit(frontend, saveToLocalGitArgs[forgedomain.BitbucketAppPassword]{
				configFileValue:   None[forgedomain.BitbucketAppPassword](),
				saveFunc:          gitconfig.SetBitbucketAppPassword,
				removeFunc:        gitconfig.RemoveBitbucketAppPassword,
				valueToWrite:      userInput.data.BitbucketAppPassword,
				valueAlreadyInGit: existingGitConfig.BitbucketAppPassword,
			})
		case forgedomain.ForgeTypeCodeberg:
			saveOptionToLocalGit(frontend, saveToLocalGitArgs[forgedomain.CodebergToken]{
				configFileValue:   None[forgedomain.CodebergToken](),
				saveFunc:          gitconfig.SetCodebergToken,
				removeFunc:        gitconfig.RemoveCodebergToken,
				valueToWrite:      userInput.data.CodebergToken,
				valueAlreadyInGit: existingGitConfig.CodebergToken,
			})
		case forgedomain.ForgeTypeGitHub:
			saveOptionToLocalGit(frontend, saveToLocalGitArgs[forgedomain.GitHubToken]{
				configFileValue:   None[forgedomain.GitHubToken](),
				saveFunc:          gitconfig.SetGitHubToken,
				removeFunc:        gitconfig.RemoveGitHubToken,
				valueToWrite:      userInput.data.GitHubToken,
				valueAlreadyInGit: existingGitConfig.GitHubToken,
			})
			saveOptionToLocalGit(frontend, saveToLocalGitArgs[forgedomain.GitHubConnectorType]{
				configFileValue:   None[forgedomain.GitHubConnectorType](),
				saveFunc:          gitconfig.SetGitHubConnectorType,
				removeFunc:        gitconfig.RemoveGitHubConnectorType,
				valueToWrite:      userInput.data.GitHubConnectorType,
				valueAlreadyInGit: existingGitConfig.GitHubConnectorType,
			})
		case forgedomain.ForgeTypeGitLab:
			saveOptionToLocalGit(frontend, saveToLocalGitArgs[forgedomain.GitLabToken]{
				configFileValue:   None[forgedomain.GitLabToken](),
				saveFunc:          gitconfig.SetGitLabToken,
				removeFunc:        gitconfig.RemoveGitLabToken,
				valueToWrite:      userInput.data.GitLabToken,
				valueAlreadyInGit: existingGitConfig.GitLabToken,
			})
			saveOptionToLocalGit(frontend, saveToLocalGitArgs[forgedomain.GitLabConnectorType]{
				configFileValue:   None[forgedomain.GitLabConnectorType](),
				saveFunc:          gitconfig.SetGitLabConnectorType,
				removeFunc:        gitconfig.RemoveGitLabConnectorType,
				valueToWrite:      userInput.data.GitLabConnectorType,
				valueAlreadyInGit: existingGitConfig.GitLabConnectorType,
			})
		case forgedomain.ForgeTypeGitea:
			saveOptionToLocalGit(frontend, saveToLocalGitArgs[forgedomain.GiteaToken]{
				configFileValue:   None[forgedomain.GiteaToken](),
				saveFunc:          gitconfig.SetGiteaToken,
				removeFunc:        gitconfig.RemoveGiteaToken,
				valueToWrite:      userInput.data.GiteaToken,
				valueAlreadyInGit: existingGitConfig.GiteaToken,
			})
		}
	}
	switch userInput.storageLocation {
	case dialog.ConfigStorageOptionFile:
		return saveToFile(userInput, existingGitConfig, frontend)
	case dialog.ConfigStorageOptionGit: //
		saveToGit(userInput, existingGitConfig, configFile, data, frontend)
	}
	return nil
}

func saveToGit(userInput userInput, existingGitConfig configdomain.PartialConfig, configFileOpt Option[configdomain.PartialConfig], data setupData, frontend subshelldomain.Runner) {
	configFile := configFileOpt.GetOrDefault()
	saveOptionToLocalGit(frontend, saveToLocalGitArgs[configdomain.BranchType]{
		configFileValue:   configFile.NewBranchType,
		saveFunc:          gitconfig.SetNewBranchType,
		removeFunc:        gitconfig.RemoveNewBranchType,
		valueToWrite:      userInput.data.NewBranchType,
		valueAlreadyInGit: existingGitConfig.NewBranchType,
	})
	saveOptionToLocalGit(frontend, saveToLocalGitArgs[forgedomain.ForgeType]{
		configFileValue:   configFile.ForgeType,
		saveFunc:          gitconfig.SetForgeType,
		removeFunc:        gitconfig.RemoveForgeType,
		valueToWrite:      userInput.data.ForgeType,
		valueAlreadyInGit: existingGitConfig.ForgeType,
	})
	saveOptionToLocalGit(frontend, saveToLocalGitArgs[forgedomain.GitHubConnectorType]{
		configFileValue:   configFile.GitHubConnectorType,
		saveFunc:          gitconfig.SetGitHubConnectorType,
		removeFunc:        gitconfig.RemoveGitHubConnectorType,
		valueToWrite:      userInput.data.GitHubConnectorType,
		valueAlreadyInGit: existingGitConfig.GitHubConnectorType,
	})
	saveOptionToLocalGit(frontend, saveToLocalGitArgs[forgedomain.GitLabConnectorType]{
		configFileValue:   configFile.GitLabConnectorType,
		saveFunc:          gitconfig.SetGitLabConnectorType,
		removeFunc:        gitconfig.RemoveGitLabConnectorType,
		valueToWrite:      userInput.data.GitLabConnectorType,
		valueAlreadyInGit: existingGitConfig.GitLabConnectorType,
	})
	saveOptionToLocalGit(frontend, saveToLocalGitArgs[configdomain.HostingOriginHostname]{
		configFileValue:   configFile.HostingOriginHostname,
		saveFunc:          gitconfig.SetOriginHostname,
		removeFunc:        gitconfig.RemoveOriginHostname,
		valueToWrite:      userInput.data.HostingOriginHostname,
		valueAlreadyInGit: existingGitConfig.HostingOriginHostname,
	})
	saveOptionToLocalGit(frontend, saveToLocalGitArgs[gitdomain.LocalBranchName]{
		configFileValue:   configFile.MainBranch,
		saveFunc:          gitconfig.SetMainBranch,
		removeFunc:        gitconfig.RemoveMainBranch,
		valueToWrite:      userInput.data.MainBranch,
		valueAlreadyInGit: existingGitConfig.MainBranch,
	})
	saveCollectionToLocalGit(frontend, saveCollectionArgs[gitdomain.LocalBranchNames, gitdomain.LocalBranchName]{
		configFileValue:   configFile.PerennialBranches,
		saveFunc:          gitconfig.SetPerennialBranches,
		removeFunc:        gitconfig.RemovePerennialBranches,
		valueToWrite:      userInput.data.PerennialBranches,
		valueAlreadyInGit: existingGitConfig.PerennialBranches,
	})
	saveOptionToLocalGit(frontend, saveToLocalGitArgs[configdomain.PerennialRegex]{
		configFileValue:   configFile.PerennialRegex,
		saveFunc:          gitconfig.SetPerennialRegex,
		removeFunc:        gitconfig.RemovePerennialRegex,
		valueToWrite:      userInput.data.PerennialRegex,
		valueAlreadyInGit: existingGitConfig.PerennialRegex,
	})
	saveOptionToLocalGit(frontend, saveToLocalGitArgs[configdomain.BranchType]{
		configFileValue:   configFile.UnknownBranchType,
		saveFunc:          gitconfig.SetUnknownBranchType,
		removeFunc:        gitconfig.RemoveUnknownBranchType,
		valueToWrite:      userInput.data.UnknownBranchType,
		valueAlreadyInGit: existingGitConfig.UnknownBranchType,
	})
	saveOptionToLocalGit(frontend, saveToLocalGitArgs[gitdomain.Remote]{
		configFileValue:   configFile.DevRemote,
		saveFunc:          gitconfig.SetDevRemote,
		removeFunc:        gitconfig.RemoveDevRemote,
		valueToWrite:      userInput.data.DevRemote,
		valueAlreadyInGit: existingGitConfig.DevRemote,
	})
	saveOptionToLocalGit(frontend, saveToLocalGitArgs[configdomain.FeatureRegex]{
		configFileValue:   configFile.FeatureRegex,
		saveFunc:          gitconfig.SetFeatureRegex,
		removeFunc:        gitconfig.RemoveFeatureRegex,
		valueToWrite:      userInput.data.FeatureRegex,
		valueAlreadyInGit: existingGitConfig.FeatureRegex,
	})
	saveOptionToLocalGit(frontend, saveToLocalGitArgs[configdomain.ContributionRegex]{
		configFileValue:   configFile.ContributionRegex,
		saveFunc:          gitconfig.SetContributionRegex,
		removeFunc:        gitconfig.RemoveContributionRegex,
		valueToWrite:      userInput.data.ContributionRegex,
		valueAlreadyInGit: existingGitConfig.ContributionRegex,
	})
	saveOptionToLocalGit(frontend, saveToLocalGitArgs[configdomain.ObservedRegex]{
		configFileValue:   configFile.ObservedRegex,
		saveFunc:          gitconfig.SetObservedRegex,
		removeFunc:        gitconfig.RemoveObservedRegex,
		valueToWrite:      userInput.data.ObservedRegex,
		valueAlreadyInGit: existingGitConfig.ObservedRegex,
	})
	saveOptionToLocalGit(frontend, saveToLocalGitArgs[configdomain.PushHook]{
		configFileValue:   configFile.PushHook,
		saveFunc:          gitconfig.SetPushHook,
		removeFunc:        gitconfig.RemovePushHook,
		valueToWrite:      userInput.data.PushHook,
		valueAlreadyInGit: existingGitConfig.PushHook,
	})
	saveOptionToLocalGit(frontend, saveToLocalGitArgs[configdomain.ShareNewBranches]{
		configFileValue:   configFile.ShareNewBranches,
		saveFunc:          gitconfig.SetShareNewBranches,
		removeFunc:        gitconfig.RemoveShareNewBranches,
		valueToWrite:      userInput.data.ShareNewBranches,
		valueAlreadyInGit: existingGitConfig.ShareNewBranches,
	})
	saveOptionToLocalGit(frontend, saveToLocalGitArgs[configdomain.ShipStrategy]{
		configFileValue:   configFile.ShipStrategy,
		saveFunc:          gitconfig.SetShipStrategy,
		removeFunc:        gitconfig.RemoveShipStrategy,
		valueToWrite:      userInput.data.ShipStrategy,
		valueAlreadyInGit: existingGitConfig.ShipStrategy,
	})
	saveOptionToLocalGit(frontend, saveToLocalGitArgs[configdomain.ShipDeleteTrackingBranch]{
		configFileValue:   configFile.ShipDeleteTrackingBranch,
		saveFunc:          gitconfig.SetShipDeleteTrackingBranch,
		removeFunc:        gitconfig.RemoveShipDeleteTrackingBranch,
		valueToWrite:      userInput.data.ShipDeleteTrackingBranch,
		valueAlreadyInGit: existingGitConfig.ShipDeleteTrackingBranch,
	})
	saveOptionToLocalGit(frontend, saveToLocalGitArgs[configdomain.SyncFeatureStrategy]{
		configFileValue:   configFile.SyncFeatureStrategy,
		saveFunc:          gitconfig.SetSyncFeatureStrategy,
		removeFunc:        gitconfig.RemoveSyncFeatureStrategy,
		valueToWrite:      userInput.data.SyncFeatureStrategy,
		valueAlreadyInGit: existingGitConfig.SyncFeatureStrategy,
	})
	saveOptionToLocalGit(frontend, saveToLocalGitArgs[configdomain.SyncPerennialStrategy]{
		configFileValue:   configFile.SyncPerennialStrategy,
		saveFunc:          gitconfig.SetSyncPerennialStrategy,
		removeFunc:        gitconfig.RemoveSyncPerennialStrategy,
		valueToWrite:      userInput.data.SyncPerennialStrategy,
		valueAlreadyInGit: existingGitConfig.SyncPerennialStrategy,
	})
	saveOptionToLocalGit(frontend, saveToLocalGitArgs[configdomain.SyncPrototypeStrategy]{
		configFileValue:   configFile.SyncPrototypeStrategy,
		saveFunc:          gitconfig.SetSyncPrototypeStrategy,
		removeFunc:        gitconfig.RemoveSyncPrototypeStrategy,
		valueToWrite:      userInput.data.SyncPrototypeStrategy,
		valueAlreadyInGit: existingGitConfig.SyncPrototypeStrategy,
	})
	saveOptionToLocalGit(frontend, saveToLocalGitArgs[configdomain.SyncUpstream]{
		configFileValue:   configFile.SyncUpstream,
		saveFunc:          gitconfig.SetSyncUpstream,
		removeFunc:        gitconfig.RemoveSyncUpstream,
		valueToWrite:      userInput.data.SyncUpstream,
		valueAlreadyInGit: existingGitConfig.SyncUpstream,
	})
	saveOptionToLocalGit(frontend, saveToLocalGitArgs[configdomain.SyncTags]{
		configFileValue:   configFile.SyncTags,
		saveFunc:          gitconfig.SetSyncTags,
		removeFunc:        gitconfig.RemoveSyncTags,
		valueToWrite:      userInput.data.SyncTags,
		valueAlreadyInGit: existingGitConfig.SyncTags,
	})
}

func saveAliases(valuesToWriteToGit configdomain.Aliases, valuesAlreadyInGit configdomain.Aliases, frontend subshelldomain.Runner) (err error) {
	for _, aliasableCommand := range configdomain.AllAliasableCommands() {
		oldAlias, hasOld := valuesAlreadyInGit[aliasableCommand]
		newAlias, hasNew := valuesToWriteToGit[aliasableCommand]
		switch {
		case hasOld && !hasNew:
			err = gitconfig.RemoveAlias(frontend, aliasableCommand)
		case hasNew && !hasOld, newAlias != oldAlias:
			err = gitconfig.SetAlias(frontend, aliasableCommand)
		}
		if err != nil {
			return err
		}
	}
	return nil
}

func saveOptionToLocalGit[T comparable](runner subshelldomain.Runner, args saveToLocalGitArgs[T]) {
	if args.valueToWrite.Equal(args.configFileValue) {
		return
	}
	if args.valueToWrite.Equal(args.valueAlreadyInGit) {
		return
	}
	if value, has := args.valueToWrite.Get(); has {
		_ = args.saveFunc(runner, value, configdomain.ConfigScopeLocal)
	}
	gitconfig.RemoveBitbucketAppPassword(runner)
}

type saveToLocalGitArgs[T comparable] struct {
	configFileValue   Option[T]
	valueToWrite      Option[T]
	valueAlreadyInGit Option[T]
	saveFunc          func(subshelldomain.Runner, T, configdomain.ConfigScope) error
	removeFunc        func(subshelldomain.Runner) error
}

func saveCollectionToLocalGit[T ~[]E, E cmp.Ordered](runner subshelldomain.Runner, args saveCollectionArgs[T, E]) {
	if slices.Compare(args.valueToWrite, args.configFileValue) == 0 {
		return
	}
	if slices.Compare(args.valueToWrite, args.valueAlreadyInGit) == 0 {
		return
	}
	_ = args.saveFunc(runner, args.valueToWrite, configdomain.ConfigScopeLocal)
}

type saveCollectionArgs[T ~[]E, E cmp.Ordered] struct {
	configFileValue   T
	valueToWrite      T
	valueAlreadyInGit T
	saveFunc          func(subshelldomain.Runner, T, configdomain.ConfigScope) error
	removeFunc        func(subshelldomain.Runner) error
}

type saveCommonArgs struct {
	failureCounter Mutable[gohacks.ErrorCollector]
	runner         subshelldomain.Runner
}

func saveToFile(userInput userInput, gitConfig configdomain.PartialConfig, runner subshelldomain.Runner) error {
	if err := configfile.Save(userInput.data); err != nil {
		return err
	}
	if gitConfig.DevRemote.IsSome() {
		_ = gitconfig.RemoveDevRemote(runner)
	}
	if gitConfig.MainBranch.IsSome() {
		_ = gitconfig.RemoveMainBranch(runner)
	}
	if gitConfig.NewBranchType.IsSome() {
		_ = gitconfig.RemoveNewBranchType(runner)
	}
	if len(gitConfig.PerennialBranches) > 0 {
		_ = gitconfig.RemovePerennialBranches(runner)
	}
	if gitConfig.PerennialRegex.IsSome() {
		_ = gitconfig.RemovePerennialRegex(runner)
	}
	if gitConfig.ShareNewBranches.IsSome() {
		_ = gitconfig.RemoveShareNewBranches(runner)
	}
	if gitConfig.PushHook.IsSome() {
		_ = gitconfig.RemovePushHook(runner)
	}
	if gitConfig.ShipStrategy.IsSome() {
		_ = gitconfig.RemoveShipStrategy(runner)
	}
	if gitConfig.ShipDeleteTrackingBranch.IsSome() {
		_ = gitconfig.RemoveShipDeleteTrackingBranch(runner)
	}
	if gitConfig.SyncFeatureStrategy.IsSome() {
		_ = gitconfig.RemoveSyncFeatureStrategy(runner)
	}
	if gitConfig.SyncPerennialStrategy.IsSome() {
		_ = gitconfig.RemoveSyncPerennialStrategy(runner)
	}
	if gitConfig.SyncPrototypeStrategy.IsSome() {
		_ = gitconfig.RemoveSyncPrototypeStrategy(runner)
	}
	if gitConfig.SyncUpstream.IsSome() {
		_ = gitconfig.RemoveSyncUpstream(runner)
	}
	if gitConfig.SyncTags.IsSome() {
		_ = gitconfig.RemoveSyncTags(runner)
	}
<<<<<<< HEAD
	if err := saveUnknownBranchType(userInput.data.UnknownBranchType, gitConfig.UnknownBranchType, runner); err != nil {
		return err
	}
	// TODO: also save ObservedRegex ContributionRegex NewBranchType
	return saveFeatureRegex(userInput.data.FeatureRegex, gitConfig.FeatureRegex, runner)
=======
	saveOptionToLocalGit(runner, saveToLocalGitArgs[configdomain.BranchType]{
		configFileValue:   None[configdomain.BranchType](),
		saveFunc:          gitconfig.SetUnknownBranchType,
		removeFunc:        gitconfig.RemoveUnknownBranchType,
		valueToWrite:      userInput.data.UnknownBranchType,
		valueAlreadyInGit: gitConfig.UnknownBranchType,
	})
	// TODO: also save ObservedRegex ContributionRegex NewBranchType
	saveOptionToLocalGit(runner, saveToLocalGitArgs[configdomain.FeatureRegex]{
		configFileValue:   None[configdomain.FeatureRegex](),
		saveFunc:          gitconfig.SetFeatureRegex,
		removeFunc:        gitconfig.RemoveFeatureRegex,
		valueToWrite:      userInput.data.FeatureRegex,
		valueAlreadyInGit: gitConfig.FeatureRegex,
	})
	return nil
}

func wrapParseFunc[T any](parseFunc func(arg string) Option[T]) func(string) (Option[T], error) {
	return func(arg string) (Option[T], error) {
		return parseFunc(arg), nil
	}
>>>>>>> ce13886d
}<|MERGE_RESOLUTION|>--- conflicted
+++ resolved
@@ -1073,13 +1073,6 @@
 	if gitConfig.SyncTags.IsSome() {
 		_ = gitconfig.RemoveSyncTags(runner)
 	}
-<<<<<<< HEAD
-	if err := saveUnknownBranchType(userInput.data.UnknownBranchType, gitConfig.UnknownBranchType, runner); err != nil {
-		return err
-	}
-	// TODO: also save ObservedRegex ContributionRegex NewBranchType
-	return saveFeatureRegex(userInput.data.FeatureRegex, gitConfig.FeatureRegex, runner)
-=======
 	saveOptionToLocalGit(runner, saveToLocalGitArgs[configdomain.BranchType]{
 		configFileValue:   None[configdomain.BranchType](),
 		saveFunc:          gitconfig.SetUnknownBranchType,
@@ -1102,5 +1095,4 @@
 	return func(arg string) (Option[T], error) {
 		return parseFunc(arg), nil
 	}
->>>>>>> ce13886d
 }