package config

import (
	"fmt"
	"os"
	"slices"

	"github.com/git-town/git-town/v21/internal/cli/dialog"
	"github.com/git-town/git-town/v21/internal/cli/dialog/components"
	"github.com/git-town/git-town/v21/internal/cli/dialog/dialogdomain"
	"github.com/git-town/git-town/v21/internal/cli/flags"
	"github.com/git-town/git-town/v21/internal/cli/print"
	"github.com/git-town/git-town/v21/internal/cmd/cmdhelpers"
	"github.com/git-town/git-town/v21/internal/config"
	"github.com/git-town/git-town/v21/internal/config/configdomain"
	"github.com/git-town/git-town/v21/internal/config/configfile"
	"github.com/git-town/git-town/v21/internal/config/gitconfig"
	"github.com/git-town/git-town/v21/internal/execute"
	"github.com/git-town/git-town/v21/internal/forge"
	"github.com/git-town/git-town/v21/internal/forge/bitbucketcloud"
	"github.com/git-town/git-town/v21/internal/forge/bitbucketdatacenter"
	"github.com/git-town/git-town/v21/internal/forge/codeberg"
	"github.com/git-town/git-town/v21/internal/forge/forgedomain"
	"github.com/git-town/git-town/v21/internal/forge/gh"
	"github.com/git-town/git-town/v21/internal/forge/gitea"
	"github.com/git-town/git-town/v21/internal/forge/github"
	"github.com/git-town/git-town/v21/internal/forge/gitlab"
	"github.com/git-town/git-town/v21/internal/forge/glab"
	"github.com/git-town/git-town/v21/internal/git"
	"github.com/git-town/git-town/v21/internal/git/gitdomain"
	"github.com/git-town/git-town/v21/internal/messages"
	"github.com/git-town/git-town/v21/internal/subshell"
	"github.com/git-town/git-town/v21/internal/subshell/subshelldomain"
	"github.com/git-town/git-town/v21/internal/undo/undoconfig"
	"github.com/git-town/git-town/v21/internal/vm/interpreter/configinterpreter"
	. "github.com/git-town/git-town/v21/pkg/prelude"
	"github.com/spf13/cobra"
)

const setupConfigDesc = "Prompts to setup your Git Town configuration"

func SetupCommand() *cobra.Command {
	addVerboseFlag, readVerboseFlag := flags.Verbose()
	cmd := cobra.Command{
		Use:   "setup",
		Args:  cobra.NoArgs,
		Short: setupConfigDesc,
		Long:  cmdhelpers.Long(setupConfigDesc),
		RunE: func(cmd *cobra.Command, _ []string) error {
			verbose, err := readVerboseFlag(cmd)
			if err != nil {
				return err
			}
			return executeConfigSetup(verbose)
		},
	}
	addVerboseFlag(&cmd)
	return &cmd
}

// the config settings to be used if the user accepts all default options
func defaultUserInput(gitAccess gitconfig.Access, gitVersion git.Version) userInput {
	return userInput{
		config:        config.DefaultUnvalidatedConfig(gitAccess, gitVersion),
		configStorage: dialog.ConfigStorageOptionFile,
	}
}

func executeConfigSetup(verbose configdomain.Verbose) error {
	repo, err := execute.OpenRepo(execute.OpenRepoArgs{
		DryRun:           false,
		PrintBranchNames: false,
		PrintCommands:    true,
		ValidateGitRepo:  true,
		ValidateIsOnline: false,
		Verbose:          verbose,
	})
	if err != nil {
		return err
	}
	data, exit, err := loadSetupData(repo, verbose)
	if err != nil || exit {
		return err
	}
	tokenScope, forgeTypeOpt, exit, err := enterData(repo, &data)
	if err != nil || exit {
		return err
	}
	err = saveAll(data.userInput, repo.UnvalidatedConfig, data.configFile, tokenScope, forgeTypeOpt, repo.Git, repo.Frontend)
	if err != nil {
		return err
	}
	return configinterpreter.Finished(configinterpreter.FinishedArgs{
		Backend:               repo.Backend,
		BeginBranchesSnapshot: None[gitdomain.BranchesSnapshot](),
		BeginConfigSnapshot:   repo.ConfigSnapshot,
		Command:               "setup",
		CommandsCounter:       repo.CommandsCounter,
		FinalMessages:         repo.FinalMessages,
		Git:                   repo.Git,
		RootDir:               repo.RootDir,
		TouchedBranches:       []gitdomain.BranchName{},
		Verbose:               verbose,
	})
}

type setupData struct {
	config        config.UnvalidatedConfig
	configFile    Option[configdomain.PartialConfig]
	dialogInputs  components.TestInputs
	localBranches gitdomain.BranchInfos
	remotes       gitdomain.Remotes
	userInput     userInput
}

type userInput struct {
	config        config.UnvalidatedConfig
	configStorage dialog.ConfigStorageOption
}

func determineForgeType(config config.UnvalidatedConfig, userChoice Option[forgedomain.ForgeType]) Option[forgedomain.ForgeType] {
	if userChoice.IsSome() {
		return userChoice
	}
	if devURL, hasDevURL := config.NormalConfig.DevURL().Get(); hasDevURL {
		return forge.Detect(devURL, userChoice)
	}
	return None[forgedomain.ForgeType]()
}

func enterData(repo execute.OpenRepoResult, data *setupData) (configdomain.ConfigScope, Option[forgedomain.ForgeType], dialogdomain.Exit, error) {
	tokenScope := configdomain.ConfigScopeLocal
	configFile := data.configFile.GetOrDefault()
	exit, err := dialog.Welcome(data.dialogInputs.Next())
	forgeTypeOpt := None[forgedomain.ForgeType]()
	if err != nil || exit {
		return tokenScope, forgeTypeOpt, exit, err
	}
	data.userInput.config.NormalConfig.Aliases, exit, err = dialog.Aliases(configdomain.AllAliasableCommands(), repo.UnvalidatedConfig.NormalConfig.Aliases, data.dialogInputs.Next())
	if err != nil || exit {
		return tokenScope, forgeTypeOpt, exit, err
	}
	var mainBranch gitdomain.LocalBranchName
	if configFileMainBranch, configFileHasMainBranch := configFile.MainBranch.Get(); configFileHasMainBranch {
		mainBranch = configFileMainBranch
	} else {
		existingMainBranch := repo.UnvalidatedConfig.UnvalidatedConfig.MainBranch
		if existingMainBranch.IsNone() {
			existingMainBranch = repo.Git.DefaultBranch(repo.Backend)
		}
		if existingMainBranch.IsNone() {
			existingMainBranch = repo.Git.OriginHead(repo.Backend)
		}
		mainBranch, exit, err = dialog.MainBranch(data.localBranches.Names(), existingMainBranch, data.dialogInputs.Next())
		if err != nil || exit {
			return tokenScope, forgeTypeOpt, exit, err
		}
		data.userInput.config.UnvalidatedConfig.MainBranch = Some(mainBranch)
	}
	if len(configFile.PerennialBranches) == 0 {
		data.userInput.config.NormalConfig.PerennialBranches, exit, err = dialog.PerennialBranches(data.localBranches.Names(), repo.UnvalidatedConfig.NormalConfig.PerennialBranches, mainBranch, data.dialogInputs.Next())
		if err != nil || exit {
			return tokenScope, forgeTypeOpt, exit, err
		}
	}
	if configFile.PerennialRegex.IsNone() {
		data.userInput.config.NormalConfig.PerennialRegex, exit, err = dialog.PerennialRegex(repo.UnvalidatedConfig.NormalConfig.PerennialRegex, data.dialogInputs.Next())
		if err != nil || exit {
			return tokenScope, forgeTypeOpt, exit, err
		}
	}
	if configFile.FeatureRegex.IsNone() {
		data.userInput.config.NormalConfig.FeatureRegex, exit, err = dialog.FeatureRegex(repo.UnvalidatedConfig.NormalConfig.FeatureRegex, data.dialogInputs.Next())
		if err != nil || exit {
			return tokenScope, forgeTypeOpt, exit, err
		}
	}
	if configFile.UnknownBranchType.IsNone() {
		data.userInput.config.NormalConfig.UnknownBranchType, exit, err = dialog.UnknownBranchType(repo.UnvalidatedConfig.NormalConfig.UnknownBranchType, data.dialogInputs.Next())
		if err != nil || exit {
			return tokenScope, forgeTypeOpt, exit, err
		}
	}
	if configFile.DevRemote.IsNone() {
		data.userInput.config.NormalConfig.DevRemote, exit, err = dialog.DevRemote(repo.UnvalidatedConfig.NormalConfig.DevRemote, data.remotes, data.dialogInputs.Next())
		if err != nil || exit {
			return tokenScope, forgeTypeOpt, exit, err
		}
	}
	for {
		if configFile.HostingOriginHostname.IsNone() {
			data.userInput.config.NormalConfig.HostingOriginHostname, exit, err = dialog.OriginHostname(repo.UnvalidatedConfig.NormalConfig.HostingOriginHostname, data.dialogInputs.Next())
			if err != nil || exit {
				return tokenScope, forgeTypeOpt, exit, err
			}
		}
		if configFile.ForgeType.IsNone() {
			data.userInput.config.NormalConfig.ForgeType, exit, err = dialog.ForgeType(repo.UnvalidatedConfig.NormalConfig.ForgeType, data.dialogInputs.Next())
			if err != nil || exit {
				return tokenScope, forgeTypeOpt, exit, err
			}
		}
		forgeTypeOpt = determineForgeType(repo.UnvalidatedConfig, data.userInput.config.NormalConfig.ForgeType)
		exit, err = enterForgeAuth(repo, data, forgeTypeOpt)
		if err != nil || exit {
			return tokenScope, forgeTypeOpt, exit, err
		}
		repeat, exit, err := testForgeAuth(data, repo, forgeTypeOpt)
		if err != nil || exit {
			return tokenScope, forgeTypeOpt, exit, err
		}
		if !repeat {
			break
		}
	}
	tokenScope, exit, err = enterTokenScope(forgeTypeOpt, data, repo)
	if err != nil || exit {
		return tokenScope, forgeTypeOpt, exit, err
	}
	if configFile.SyncFeatureStrategy.IsNone() {
		data.userInput.config.NormalConfig.SyncFeatureStrategy, exit, err = dialog.SyncFeatureStrategy(repo.UnvalidatedConfig.NormalConfig.SyncFeatureStrategy, data.dialogInputs.Next())
		if err != nil || exit {
			return tokenScope, forgeTypeOpt, exit, err
		}
	}
	if configFile.SyncPerennialStrategy.IsNone() {
		data.userInput.config.NormalConfig.SyncPerennialStrategy, exit, err = dialog.SyncPerennialStrategy(repo.UnvalidatedConfig.NormalConfig.SyncPerennialStrategy, data.dialogInputs.Next())
		if err != nil || exit {
			return tokenScope, forgeTypeOpt, exit, err
		}
	}
	if configFile.SyncPrototypeStrategy.IsNone() {
		data.userInput.config.NormalConfig.SyncPrototypeStrategy, exit, err = dialog.SyncPrototypeStrategy(repo.UnvalidatedConfig.NormalConfig.SyncPrototypeStrategy, data.dialogInputs.Next())
		if err != nil || exit {
			return tokenScope, forgeTypeOpt, exit, err
		}
	}
	if configFile.SyncUpstream.IsNone() {
		data.userInput.config.NormalConfig.SyncUpstream, exit, err = dialog.SyncUpstream(repo.UnvalidatedConfig.NormalConfig.SyncUpstream, data.dialogInputs.Next())
		if err != nil || exit {
			return tokenScope, forgeTypeOpt, exit, err
		}
	}
	if configFile.SyncTags.IsNone() {
		data.userInput.config.NormalConfig.SyncTags, exit, err = dialog.SyncTags(repo.UnvalidatedConfig.NormalConfig.SyncTags, data.dialogInputs.Next())
		if err != nil || exit {
			return tokenScope, forgeTypeOpt, exit, err
		}
	}
	if configFile.ShareNewBranches.IsNone() {
		data.userInput.config.NormalConfig.ShareNewBranches, exit, err = dialog.ShareNewBranches(repo.UnvalidatedConfig.NormalConfig.ShareNewBranches, data.dialogInputs.Next())
		if err != nil || exit {
			return tokenScope, forgeTypeOpt, exit, err
		}
	}
	if configFile.PushHook.IsNone() {
		data.userInput.config.NormalConfig.PushHook, exit, err = dialog.PushHook(repo.UnvalidatedConfig.NormalConfig.PushHook, data.dialogInputs.Next())
		if err != nil || exit {
			return tokenScope, forgeTypeOpt, exit, err
		}
	}
	if configFile.NewBranchType.IsNone() {
		data.userInput.config.NormalConfig.NewBranchType, exit, err = dialog.NewBranchType(repo.UnvalidatedConfig.NormalConfig.NewBranchType, data.dialogInputs.Next())
		if err != nil || exit {
			return tokenScope, forgeTypeOpt, exit, err
		}
	}
	if configFile.ShipStrategy.IsNone() {
		data.userInput.config.NormalConfig.ShipStrategy, exit, err = dialog.ShipStrategy(repo.UnvalidatedConfig.NormalConfig.ShipStrategy, data.dialogInputs.Next())
		if err != nil || exit {
			return tokenScope, forgeTypeOpt, exit, err
		}
	}
	if configFile.ShipDeleteTrackingBranch.IsNone() {
		data.userInput.config.NormalConfig.ShipDeleteTrackingBranch, exit, err = dialog.ShipDeleteTrackingBranch(repo.UnvalidatedConfig.NormalConfig.ShipDeleteTrackingBranch, data.dialogInputs.Next())
		if err != nil || exit {
			return tokenScope, forgeTypeOpt, exit, err
		}
	}
	data.userInput.configStorage, exit, err = dialog.ConfigStorage(data.dialogInputs.Next())
	if err != nil || exit {
		return tokenScope, forgeTypeOpt, exit, err
	}
	return tokenScope, forgeTypeOpt, false, nil
}

func enterForgeAuth(repo execute.OpenRepoResult, data *setupData, forgeTypeOpt Option[forgedomain.ForgeType]) (exit dialogdomain.Exit, err error) {
	forgeType, hasForgeType := forgeTypeOpt.Get()
	if !hasForgeType {
		return false, nil
	}
	switch forgeType {
	case forgedomain.ForgeTypeBitbucket, forgedomain.ForgeTypeBitbucketDatacenter:
		return enterBitbucketToken(data, repo)
	case forgedomain.ForgeTypeCodeberg:
		return enterCodebergToken(data, repo)
	case forgedomain.ForgeTypeGitea:
		return enterGiteaToken(data, repo)
	case forgedomain.ForgeTypeGitHub:
		existing := data.userInput.config.NormalConfig.GitHubConnectorType.Or(repo.UnvalidatedConfig.NormalConfig.GitHubConnectorType)
		answer, exit, err := dialog.GitHubConnectorType(existing, data.dialogInputs.Next())
		if err != nil || exit {
			return exit, err
		}
		data.userInput.config.NormalConfig.GitHubConnectorType = Some(answer)
		switch answer {
		case forgedomain.GitHubConnectorTypeAPI:
			return enterGitHubToken(data, repo)
		case forgedomain.GitHubConnectorTypeGh:
			return false, nil
		}
	case forgedomain.ForgeTypeGitLab:
		existing := data.userInput.config.NormalConfig.GitLabConnectorType.Or(repo.UnvalidatedConfig.NormalConfig.GitLabConnectorType)
		answer, exit, err := dialog.GitLabConnectorType(existing, data.dialogInputs.Next())
		if err != nil || exit {
			return exit, err
		}
		data.userInput.config.NormalConfig.GitLabConnectorType = Some(answer)
		switch answer {
		case forgedomain.GitLabConnectorTypeAPI:
			return enterGitLabToken(data, repo)
		case forgedomain.GitLabConnectorTypeGlab:
			return false, nil
		}
	}
	return false, nil
}

func enterBitbucketToken(data *setupData, repo execute.OpenRepoResult) (exit dialogdomain.Exit, err error) {
	existingUsername := data.userInput.config.NormalConfig.BitbucketUsername.Or(repo.UnvalidatedConfig.NormalConfig.BitbucketUsername)
	data.userInput.config.NormalConfig.BitbucketUsername, exit, err = dialog.BitbucketUsername(existingUsername, data.dialogInputs.Next())
	if err != nil || exit {
		return exit, err
	}
	existingPassword := data.userInput.config.NormalConfig.BitbucketAppPassword.Or(repo.UnvalidatedConfig.NormalConfig.BitbucketAppPassword)
	data.userInput.config.NormalConfig.BitbucketAppPassword, exit, err = dialog.BitbucketAppPassword(existingPassword, data.dialogInputs.Next())
	return exit, err
}

func enterCodebergToken(data *setupData, repo execute.OpenRepoResult) (exit dialogdomain.Exit, err error) {
	existingToken := data.userInput.config.NormalConfig.CodebergToken.Or(repo.UnvalidatedConfig.NormalConfig.CodebergToken)
	data.userInput.config.NormalConfig.CodebergToken, exit, err = dialog.CodebergToken(existingToken, data.dialogInputs.Next())
	return exit, err
}

func enterGiteaToken(data *setupData, repo execute.OpenRepoResult) (exit dialogdomain.Exit, err error) {
	existingToken := data.userInput.config.NormalConfig.GiteaToken.Or(repo.UnvalidatedConfig.NormalConfig.GiteaToken)
	data.userInput.config.NormalConfig.GiteaToken, exit, err = dialog.GiteaToken(existingToken, data.dialogInputs.Next())
	return exit, err
}

func enterGitHubToken(data *setupData, repo execute.OpenRepoResult) (exit dialogdomain.Exit, err error) {
	existingToken := data.userInput.config.NormalConfig.GitHubToken.Or(repo.UnvalidatedConfig.NormalConfig.GitHubToken)
	data.userInput.config.NormalConfig.GitHubToken, exit, err = dialog.GitHubToken(existingToken, data.dialogInputs.Next())
	return exit, err
}

func enterGitLabToken(data *setupData, repo execute.OpenRepoResult) (exit dialogdomain.Exit, err error) {
	existingToken := data.userInput.config.NormalConfig.GitLabToken.Or(repo.UnvalidatedConfig.NormalConfig.GitLabToken)
	data.userInput.config.NormalConfig.GitLabToken, exit, err = dialog.GitLabToken(existingToken, data.dialogInputs.Next())
	return exit, err
}

func testForgeAuth(data *setupData, repo execute.OpenRepoResult, forgeTypeOpt Option[forgedomain.ForgeType]) (repeat bool, exit dialogdomain.Exit, err error) {
	connector, err := createConnector(data.userInput.config.NormalConfig, repo.Backend, forgeTypeOpt)
	if err != nil {
		return false, false, err
	}
	if _, inTest := os.LookupEnv(subshell.TestToken); inTest {
		return false, false, nil
	}
	verifyResult := connector.VerifyConnection()
	if verifyResult.AuthenticationError != nil {
		return dialog.CredentialsNoAccess(verifyResult.AuthenticationError, data.dialogInputs.Next())
	}
	if user, hasUser := verifyResult.AuthenticatedUser.Get(); hasUser {
		fmt.Printf(messages.CredentialsForgeUserName, components.FormattedSelection(user, exit))
	}
	if verifyResult.AuthorizationError != nil {
		return dialog.CredentialsNoProposalAccess(verifyResult.AuthorizationError, data.dialogInputs.Next())
	}
	fmt.Println(messages.CredentialsAccess)
	return false, false, nil
}

<<<<<<< HEAD
func createConnector(data *setupData, repo execute.OpenRepoResult, forgeTypeOpt Option[forgedomain.ForgeType]) (forgedomain.Connector, error) { //nolint:ireturn
	remoteURL := data.userInput.config.NormalConfig.DevURL().Or(data.config.NormalConfig.DevURL()).GetOrDefault()
=======
func createConnector(userInput config.NormalConfig, backend subshelldomain.RunnerQuerier, forgeTypeOpt Option[forgedomain.ForgeType]) (forgedomain.Connector, error) { //nolint:ireturn
>>>>>>> 2a41e39d
	if forgeType, hasForgeType := forgeTypeOpt.Get(); hasForgeType {
		switch forgeType {
		case forgedomain.ForgeTypeBitbucket:
			return bitbucketcloud.NewConnector(bitbucketcloud.NewConnectorArgs{
<<<<<<< HEAD
				AppPassword: data.userInput.config.NormalConfig.BitbucketAppPassword,
				ForgeType:   forgeTypeOpt,
				Log:         print.Logger{},
				RemoteURL:   remoteURL,
				UserName:    data.userInput.config.NormalConfig.BitbucketUsername,
=======
				AppPassword: userInput.BitbucketAppPassword,
				ForgeType:   Some(forgedomain.ForgeTypeBitbucket),
				Log:         print.Logger{},
				RemoteURL:   userInput.DevURL().GetOrDefault(),
				UserName:    userInput.BitbucketUsername,
>>>>>>> 2a41e39d
			}), nil
		case forgedomain.ForgeTypeBitbucketDatacenter:
			return bitbucketdatacenter.NewConnector(bitbucketdatacenter.NewConnectorArgs{
				AppPassword: userInput.BitbucketAppPassword,
				ForgeType:   Some(forgedomain.ForgeTypeBitbucketDatacenter),
				Log:         print.Logger{},
<<<<<<< HEAD
				RemoteURL:   remoteURL,
				UserName:    data.userInput.config.NormalConfig.BitbucketUsername,
=======
				RemoteURL:   userInput.DevURL().GetOrDefault(),
				UserName:    userInput.BitbucketUsername,
>>>>>>> 2a41e39d
			}), nil
		case forgedomain.ForgeTypeCodeberg:
			if subshell.IsInTest() {
				return nil, nil
			}
			return codeberg.NewConnector(codeberg.NewConnectorArgs{
				APIToken:  userInput.CodebergToken,
				Log:       print.Logger{},
<<<<<<< HEAD
				RemoteURL: remoteURL,
=======
				RemoteURL: userInput.DevURL().GetOrDefault(),
>>>>>>> 2a41e39d
			})
		case forgedomain.ForgeTypeGitea:
			if subshell.IsInTest() {
				return nil, nil
			}
			return gitea.NewConnector(gitea.NewConnectorArgs{
				APIToken:  userInput.GiteaToken,
				Log:       print.Logger{},
<<<<<<< HEAD
				RemoteURL: remoteURL,
=======
				RemoteURL: userInput.DevURL().GetOrDefault(),
>>>>>>> 2a41e39d
			}), nil
		case forgedomain.ForgeTypeGitHub:
			if connectorType, hasConnectorType := userInput.GitHubConnectorType.Get(); hasConnectorType {
				switch connectorType {
				case forgedomain.GitHubConnectorTypeAPI:
					return github.NewConnector(github.NewConnectorArgs{
						APIToken:  userInput.GitHubToken,
						Log:       print.Logger{},
<<<<<<< HEAD
						RemoteURL: remoteURL,
=======
						RemoteURL: userInput.DevURL().GetOrDefault(),
>>>>>>> 2a41e39d
					})
				case forgedomain.GitHubConnectorTypeGh:
					return gh.Connector{
						Backend:  backend,
						Frontend: backend,
					}, nil
				}
			}
		case forgedomain.ForgeTypeGitLab:
			if connectorType, hasConnectorType := userInput.GitLabConnectorType.Get(); hasConnectorType {
				switch connectorType {
				case forgedomain.GitLabConnectorTypeAPI:
					return gitlab.NewConnector(gitlab.NewConnectorArgs{
						APIToken:  userInput.GitLabToken,
						Log:       print.Logger{},
<<<<<<< HEAD
						RemoteURL: remoteURL,
=======
						RemoteURL: userInput.DevURL().GetOrDefault(),
>>>>>>> 2a41e39d
					})
				case forgedomain.GitLabConnectorTypeGlab:
					return glab.Connector{
						Backend:  backend,
						Frontend: backend,
					}, nil
				}
			}
		}
	}
	return nil, nil
}

func enterTokenScope(forgeTypeOpt Option[forgedomain.ForgeType], data *setupData, repo execute.OpenRepoResult) (configdomain.ConfigScope, dialogdomain.Exit, error) {
	if shouldAskForScope(forgeTypeOpt, data, repo) {
		return tokenScopeDialog(forgeTypeOpt, data, repo)
	}
	return configdomain.ConfigScopeLocal, false, nil
}

func shouldAskForScope(forgeTypeOpt Option[forgedomain.ForgeType], data *setupData, repo execute.OpenRepoResult) bool {
	if forgeType, hasForgeType := forgeTypeOpt.Get(); hasForgeType {
		switch forgeType {
		case forgedomain.ForgeTypeBitbucket, forgedomain.ForgeTypeBitbucketDatacenter:
			return existsAndChanged(data.userInput.config.NormalConfig.BitbucketUsername, repo.UnvalidatedConfig.NormalConfig.BitbucketUsername) &&
				existsAndChanged(data.userInput.config.NormalConfig.BitbucketAppPassword, repo.UnvalidatedConfig.NormalConfig.BitbucketAppPassword)
		case forgedomain.ForgeTypeCodeberg:
			return existsAndChanged(data.userInput.config.NormalConfig.CodebergToken, repo.UnvalidatedConfig.NormalConfig.CodebergToken)
		case forgedomain.ForgeTypeGitea:
			return existsAndChanged(data.userInput.config.NormalConfig.GiteaToken, repo.UnvalidatedConfig.NormalConfig.GiteaToken)
		case forgedomain.ForgeTypeGitHub:
			return existsAndChanged(data.userInput.config.NormalConfig.GitHubToken, repo.UnvalidatedConfig.NormalConfig.GitHubToken)
		case forgedomain.ForgeTypeGitLab:
			return existsAndChanged(data.userInput.config.NormalConfig.GitLabToken, repo.UnvalidatedConfig.NormalConfig.GitLabToken)
		}
	}
	return false
}

func tokenScopeDialog(forgeTypeOpt Option[forgedomain.ForgeType], data *setupData, repo execute.OpenRepoResult) (configdomain.ConfigScope, dialogdomain.Exit, error) {
	if forgeType, hasForgeType := forgeTypeOpt.Get(); hasForgeType {
		switch forgeType {
		case forgedomain.ForgeTypeBitbucket, forgedomain.ForgeTypeBitbucketDatacenter:
			existingScope := determineScope(repo.ConfigSnapshot, configdomain.KeyBitbucketUsername, repo.UnvalidatedConfig.NormalConfig.BitbucketUsername)
			return dialog.TokenScope(existingScope, data.dialogInputs.Next())
		case forgedomain.ForgeTypeCodeberg:
			existingScope := determineScope(repo.ConfigSnapshot, configdomain.KeyCodebergToken, repo.UnvalidatedConfig.NormalConfig.CodebergToken)
			return dialog.TokenScope(existingScope, data.dialogInputs.Next())
		case forgedomain.ForgeTypeGitea:
			existingScope := determineScope(repo.ConfigSnapshot, configdomain.KeyGiteaToken, repo.UnvalidatedConfig.NormalConfig.GiteaToken)
			return dialog.TokenScope(existingScope, data.dialogInputs.Next())
		case forgedomain.ForgeTypeGitHub:
			existingScope := determineScope(repo.ConfigSnapshot, configdomain.KeyGitHubToken, repo.UnvalidatedConfig.NormalConfig.GitHubToken)
			return dialog.TokenScope(existingScope, data.dialogInputs.Next())
		case forgedomain.ForgeTypeGitLab:
			existingScope := determineScope(repo.ConfigSnapshot, configdomain.KeyGitLabToken, repo.UnvalidatedConfig.NormalConfig.GitLabToken)
			return dialog.TokenScope(existingScope, data.dialogInputs.Next())
		}
	}
	return configdomain.ConfigScopeLocal, false, nil
}

func determineScope(configSnapshot undoconfig.ConfigSnapshot, key configdomain.Key, oldValue fmt.Stringer) configdomain.ConfigScope {
	switch {
	case oldValue.String() == "":
		return configdomain.ConfigScopeLocal
	case configSnapshot.Global[key] == oldValue.String():
		return configdomain.ConfigScopeGlobal
	case configSnapshot.Local[key] == oldValue.String():
		return configdomain.ConfigScopeLocal
	default:
		return configdomain.ConfigScopeLocal
	}
}

func existsAndChanged[T fmt.Stringer](input, existing T) bool {
	return input.String() != "" && input.String() != existing.String()
}

func loadSetupData(repo execute.OpenRepoResult, verbose configdomain.Verbose) (data setupData, exit dialogdomain.Exit, err error) {
	dialogTestInputs := components.LoadTestInputs(os.Environ())
	repoStatus, err := repo.Git.RepoStatus(repo.Backend)
	if err != nil {
		return data, false, err
	}
	branchesSnapshot, _, _, exit, err := execute.LoadRepoSnapshot(execute.LoadRepoSnapshotArgs{
		Backend:               repo.Backend,
		CommandsCounter:       repo.CommandsCounter,
		ConfigSnapshot:        repo.ConfigSnapshot,
		Detached:              false,
		DialogTestInputs:      dialogTestInputs,
		Fetch:                 false,
		FinalMessages:         repo.FinalMessages,
		Frontend:              repo.Frontend,
		Git:                   repo.Git,
		HandleUnfinishedState: true,
		Repo:                  repo,
		RepoStatus:            repoStatus,
		RootDir:               repo.RootDir,
		UnvalidatedConfig:     repo.UnvalidatedConfig,
		ValidateNoOpenChanges: false,
		Verbose:               verbose,
	})
	if err != nil {
		return data, exit, err
	}
	remotes, err := repo.Git.Remotes(repo.Backend)
	if err != nil {
		return data, exit, err
	}
	if len(remotes) == 0 {
		remotes = gitdomain.Remotes{repo.Git.DefaultRemote(repo.Backend)}
	}
	return setupData{
		config:        repo.UnvalidatedConfig,
		configFile:    repo.UnvalidatedConfig.NormalConfig.ConfigFile,
		dialogInputs:  dialogTestInputs,
		localBranches: branchesSnapshot.Branches,
		remotes:       remotes,
		userInput:     defaultUserInput(repo.UnvalidatedConfig.NormalConfig.GitConfigAccess, repo.UnvalidatedConfig.NormalConfig.GitVersion),
	}, exit, nil
}

func saveAll(userInput userInput, oldConfig config.UnvalidatedConfig, configFile Option[configdomain.PartialConfig], tokenScope configdomain.ConfigScope, forgeTypeOpt Option[forgedomain.ForgeType], gitCommands git.Commands, frontend subshelldomain.Runner) error {
	err := saveAliases(oldConfig.NormalConfig.Aliases, userInput.config.NormalConfig.Aliases, gitCommands, frontend)
	if err != nil {
		return err
	}
	if forgeType, hasForgeType := forgeTypeOpt.Get(); hasForgeType {
		switch forgeType {
		case forgedomain.ForgeTypeBitbucket, forgedomain.ForgeTypeBitbucketDatacenter:
			err = saveBitbucketUsername(oldConfig.NormalConfig.BitbucketUsername, userInput.config.NormalConfig.BitbucketUsername, tokenScope, gitCommands, frontend)
			if err != nil {
				return err
			}
			err = saveBitbucketAppPassword(oldConfig.NormalConfig.BitbucketAppPassword, userInput.config.NormalConfig.BitbucketAppPassword, tokenScope, gitCommands, frontend)
			if err != nil {
				return err
			}
		case forgedomain.ForgeTypeCodeberg:
			err = saveCodebergToken(oldConfig.NormalConfig.CodebergToken, userInput.config.NormalConfig.CodebergToken, tokenScope, gitCommands, frontend)
			if err != nil {
				return err
			}
		case forgedomain.ForgeTypeGitHub:
			err = saveGitHubToken(oldConfig.NormalConfig.GitHubToken, userInput.config.NormalConfig.GitHubToken, tokenScope, userInput.config.NormalConfig.GitHubConnectorType, gitCommands, frontend)
			if err != nil {
				return err
			}
		case forgedomain.ForgeTypeGitLab:
			err = saveGitLabToken(oldConfig.NormalConfig.GitLabToken, userInput.config.NormalConfig.GitLabToken, tokenScope, userInput.config.NormalConfig.GitLabConnectorType, gitCommands, frontend)
			if err != nil {
				return err
			}
		case forgedomain.ForgeTypeGitea:
			err = saveGiteaToken(oldConfig.NormalConfig.GiteaToken, userInput.config.NormalConfig.GiteaToken, tokenScope, gitCommands, frontend)
			if err != nil {
				return err
			}
		}
	}
	switch userInput.configStorage {
	case dialog.ConfigStorageOptionFile:
		return saveToFile(userInput, oldConfig)
	case dialog.ConfigStorageOptionGit:
		return saveToGit(userInput, oldConfig, configFile, gitCommands, frontend)
	}
	return nil
}

func saveToGit(userInput userInput, oldConfig config.UnvalidatedConfig, configFileOpt Option[configdomain.PartialConfig], gitCommands git.Commands, frontend subshelldomain.Runner) error {
	configFile := configFileOpt.GetOrDefault()
	fc := execute.FailureCollector{}
	if configFile.NewBranchType.IsNone() {
		fc.Check(saveNewBranchType(oldConfig.NormalConfig.NewBranchType, userInput.config.NormalConfig.NewBranchType, oldConfig))
	}
	if configFile.ForgeType.IsNone() {
		fc.Check(saveForgeType(oldConfig.NormalConfig.ForgeType, userInput.config.NormalConfig.ForgeType, gitCommands, frontend))
	}
	if configFile.GitHubConnectorType.IsNone() {
		fc.Check(saveGitHubConnectorType(oldConfig.NormalConfig.GitHubConnectorType, userInput.config.NormalConfig.GitHubConnectorType, gitCommands, frontend))
	}
	if configFile.GitLabConnectorType.IsNone() {
		fc.Check(saveGitLabConnectorType(oldConfig.NormalConfig.GitLabConnectorType, userInput.config.NormalConfig.GitLabConnectorType, gitCommands, frontend))
	}
	if configFile.HostingOriginHostname.IsNone() {
		fc.Check(saveOriginHostname(oldConfig.NormalConfig.HostingOriginHostname, userInput.config.NormalConfig.HostingOriginHostname, gitCommands, frontend))
	}
	if configFile.MainBranch.IsNone() {
		fc.Check(saveMainBranch(oldConfig.UnvalidatedConfig.MainBranch, userInput.config.UnvalidatedConfig.MainBranch, oldConfig))
	}
	if len(configFile.PerennialBranches) == 0 {
		fc.Check(savePerennialBranches(oldConfig.NormalConfig.PerennialBranches, userInput.config.NormalConfig.PerennialBranches, oldConfig))
	}
	if configFile.PerennialRegex.IsNone() {
		fc.Check(savePerennialRegex(oldConfig.NormalConfig.PerennialRegex, userInput.config.NormalConfig.PerennialRegex, oldConfig))
	}
	if configFile.UnknownBranchType.IsNone() {
		fc.Check(saveUnknownBranchType(oldConfig.NormalConfig.UnknownBranchType, userInput.config.NormalConfig.UnknownBranchType, oldConfig))
	}
	if configFile.DevRemote.IsNone() {
		fc.Check(saveDevRemote(oldConfig.NormalConfig.DevRemote, userInput.config.NormalConfig.DevRemote, oldConfig))
	}
	if configFile.FeatureRegex.IsNone() {
		fc.Check(saveFeatureRegex(oldConfig.NormalConfig.FeatureRegex, userInput.config.NormalConfig.FeatureRegex, oldConfig))
	}
	if configFile.PushHook.IsNone() {
		fc.Check(savePushHook(oldConfig.NormalConfig.PushHook, userInput.config.NormalConfig.PushHook, oldConfig))
	}
	if configFile.ShareNewBranches.IsNone() {
		fc.Check(saveShareNewBranches(oldConfig.NormalConfig.ShareNewBranches, userInput.config.NormalConfig.ShareNewBranches, oldConfig))
	}
	if configFile.ShipStrategy.IsNone() {
		fc.Check(saveShipStrategy(oldConfig.NormalConfig.ShipStrategy, userInput.config.NormalConfig.ShipStrategy, oldConfig))
	}
	if configFile.ShipDeleteTrackingBranch.IsNone() {
		fc.Check(saveShipDeleteTrackingBranch(oldConfig.NormalConfig.ShipDeleteTrackingBranch, userInput.config.NormalConfig.ShipDeleteTrackingBranch, oldConfig))
	}
	if configFile.SyncFeatureStrategy.IsNone() {
		fc.Check(saveSyncFeatureStrategy(oldConfig.NormalConfig.SyncFeatureStrategy, userInput.config.NormalConfig.SyncFeatureStrategy, oldConfig))
	}
	if configFile.SyncPerennialStrategy.IsNone() {
		fc.Check(saveSyncPerennialStrategy(oldConfig.NormalConfig.SyncPerennialStrategy, userInput.config.NormalConfig.SyncPerennialStrategy, oldConfig))
	}
	if configFile.SyncPrototypeStrategy.IsNone() {
		fc.Check(saveSyncPrototypeStrategy(oldConfig.NormalConfig.SyncPrototypeStrategy, userInput.config.NormalConfig.SyncPrototypeStrategy, oldConfig))
	}
	if configFile.SyncUpstream.IsNone() {
		fc.Check(saveSyncUpstream(oldConfig.NormalConfig.SyncUpstream, userInput.config.NormalConfig.SyncUpstream, oldConfig))
	}
	if configFile.SyncTags.IsNone() {
		fc.Check(saveSyncTags(oldConfig.NormalConfig.SyncTags, userInput.config.NormalConfig.SyncTags, oldConfig))
	}
	return fc.Err
}

func saveAliases(oldAliases, newAliases configdomain.Aliases, gitCommands git.Commands, frontend subshelldomain.Runner) (err error) {
	for _, aliasableCommand := range configdomain.AllAliasableCommands() {
		oldAlias, hasOld := oldAliases[aliasableCommand]
		newAlias, hasNew := newAliases[aliasableCommand]
		switch {
		case hasOld && !hasNew:
			err = gitCommands.RemoveGitAlias(frontend, aliasableCommand)
		case newAlias != oldAlias:
			err = gitCommands.SetGitAlias(frontend, aliasableCommand)
		}
		if err != nil {
			return err
		}
	}
	return nil
}

func saveBitbucketAppPassword(oldPassword, newPassword Option[forgedomain.BitbucketAppPassword], scope configdomain.ConfigScope, gitCommands git.Commands, frontend subshelldomain.Runner) error {
	if newPassword.Equal(oldPassword) {
		return nil
	}
	if value, has := newPassword.Get(); has {
		return gitCommands.SetBitbucketAppPassword(frontend, value, scope)
	}
	return gitCommands.RemoveBitbucketAppPassword(frontend)
}

func saveBitbucketUsername(oldValue, newValue Option[forgedomain.BitbucketUsername], scope configdomain.ConfigScope, gitCommands git.Commands, frontend subshelldomain.Runner) error {
	if newValue.Equal(oldValue) {
		return nil
	}
	if value, has := newValue.Get(); has {
		return gitCommands.SetBitbucketUsername(frontend, value, scope)
	}
	return gitCommands.RemoveBitbucketUsername(frontend)
}

func saveNewBranchType(oldValue, newValue Option[configdomain.BranchType], config config.UnvalidatedConfig) error {
	if newValue.Equal(oldValue) {
		return nil
	}
	if value, hasValue := newValue.Get(); hasValue {
		return config.NormalConfig.SetNewBranchType(value)
	}
	config.NormalConfig.RemoveNewBranchType()
	return nil
}

func saveUnknownBranchType(oldValue, newValue configdomain.BranchType, config config.UnvalidatedConfig) error {
	if newValue == oldValue {
		return nil
	}
	return config.NormalConfig.SetUnknownBranchTypeLocally(newValue)
}

func saveDevRemote(oldValue, newValue gitdomain.Remote, config config.UnvalidatedConfig) error {
	if newValue == oldValue {
		return nil
	}
	return config.NormalConfig.SetDevRemote(newValue)
}

func saveFeatureRegex(oldValue, newValue Option[configdomain.FeatureRegex], config config.UnvalidatedConfig) error {
	if newValue.Equal(oldValue) {
		return nil
	}
	if value, has := newValue.Get(); has {
		return config.NormalConfig.SetFeatureRegexLocally(value)
	}
	config.NormalConfig.RemoveFeatureRegex()
	return nil
}

func saveForgeType(oldForgeType, newForgeType Option[forgedomain.ForgeType], gitCommands git.Commands, frontend subshelldomain.Runner) (err error) {
	oldValue, oldHas := oldForgeType.Get()
	newValue, newHas := newForgeType.Get()
	if !oldHas && !newHas {
		return nil
	}
	if oldValue == newValue {
		return nil
	}
	if newHas {
		return gitCommands.SetForgeType(frontend, newValue)
	}
	return gitCommands.DeleteConfigEntryForgeType(frontend)
}

func saveCodebergToken(oldToken, newToken Option[forgedomain.CodebergToken], scope configdomain.ConfigScope, gitCommands git.Commands, frontend subshelldomain.Runner) error {
	if newToken.Equal(oldToken) {
		return nil
	}
	if value, has := newToken.Get(); has {
		return gitCommands.SetCodebergToken(frontend, value, scope)
	}
	return gitCommands.RemoveCodebergToken(frontend)
}

func saveGiteaToken(oldToken, newToken Option[forgedomain.GiteaToken], scope configdomain.ConfigScope, gitCommands git.Commands, frontend subshelldomain.Runner) error {
	if newToken.Equal(oldToken) {
		return nil
	}
	if value, has := newToken.Get(); has {
		return gitCommands.SetGiteaToken(frontend, value, scope)
	}
	return gitCommands.RemoveGiteaToken(frontend)
}

func saveGitHubConnectorType(oldType, newType Option[forgedomain.GitHubConnectorType], gitCommands git.Commands, frontend subshelldomain.Runner) error {
	if newType.Equal(oldType) {
		return nil
	}
	if value, has := newType.Get(); has {
		return gitCommands.SetGitHubConnectorType(frontend, value)
	}
	return gitCommands.RemoveGitHubConnectorType(frontend)
}

func saveGitHubToken(oldToken, newToken Option[forgedomain.GitHubToken], scope configdomain.ConfigScope, githubConnectorType Option[forgedomain.GitHubConnectorType], gitCommands git.Commands, frontend subshelldomain.Runner) error {
	if connectorType, has := githubConnectorType.Get(); has {
		if connectorType == forgedomain.GitHubConnectorTypeGh {
			return nil
		}
	}
	if newToken.Equal(oldToken) {
		return nil
	}
	if value, has := newToken.Get(); has {
		return gitCommands.SetGitHubToken(frontend, value, scope)
	}
	return gitCommands.RemoveGitHubToken(frontend)
}

func saveGitLabConnectorType(oldType, newType Option[forgedomain.GitLabConnectorType], gitCommands git.Commands, frontend subshelldomain.Runner) error {
	if newType.Equal(oldType) {
		return nil
	}
	if value, has := newType.Get(); has {
		return gitCommands.SetGitLabConnectorType(frontend, value)
	}
	return gitCommands.RemoveGitLabConnectorType(frontend)
}

func saveGitLabToken(oldToken, newToken Option[forgedomain.GitLabToken], scope configdomain.ConfigScope, gitlabConnectorType Option[forgedomain.GitLabConnectorType], gitCommands git.Commands, frontend subshelldomain.Runner) error {
	if connectorType, has := gitlabConnectorType.Get(); has {
		if connectorType == forgedomain.GitLabConnectorTypeGlab {
			return nil
		}
	}
	if newToken.Equal(oldToken) {
		return nil
	}
	if value, has := newToken.Get(); has {
		return gitCommands.SetGitLabToken(frontend, value, scope)
	}
	return gitCommands.RemoveGitLabToken(frontend)
}

func saveMainBranch(oldValue Option[gitdomain.LocalBranchName], newValue Option[gitdomain.LocalBranchName], config config.UnvalidatedConfig) error {
	if newValue.Equal(oldValue) {
		return nil
	}
	if mainBranch, hasNewValue := newValue.Get(); hasNewValue {
		return config.SetMainBranch(mainBranch)
	}
	return nil
}

func saveOriginHostname(oldValue, newValue Option[configdomain.HostingOriginHostname], gitCommands git.Commands, frontend subshelldomain.Runner) error {
	if newValue.Equal(oldValue) {
		return nil
	}
	if value, has := newValue.Get(); has {
		return gitCommands.SetOriginHostname(frontend, value)
	}
	return gitCommands.DeleteConfigEntryOriginHostname(frontend)
}

func savePerennialBranches(oldValue, newValue gitdomain.LocalBranchNames, config config.UnvalidatedConfig) error {
	if slices.Compare(oldValue, newValue) != 0 || config.NormalConfig.GitConfig.PerennialBranches == nil {
		return config.NormalConfig.SetPerennialBranches(newValue)
	}
	return nil
}

func savePerennialRegex(oldValue, newValue Option[configdomain.PerennialRegex], config config.UnvalidatedConfig) error {
	if newValue.Equal(oldValue) {
		return nil
	}
	if value, has := newValue.Get(); has {
		return config.NormalConfig.SetPerennialRegexLocally(value)
	}
	config.NormalConfig.RemovePerennialRegex()
	return nil
}

func savePushHook(oldValue, newValue configdomain.PushHook, config config.UnvalidatedConfig) error {
	if newValue == oldValue {
		return nil
	}
	return config.NormalConfig.SetPushHookLocally(newValue)
}

func saveShareNewBranches(oldValue, newValue configdomain.ShareNewBranches, config config.UnvalidatedConfig) error {
	if newValue == oldValue {
		return nil
	}
	return config.NormalConfig.SetShareNewBranches(newValue, configdomain.ConfigScopeLocal)
}

func saveShipDeleteTrackingBranch(oldValue, newValue configdomain.ShipDeleteTrackingBranch, config config.UnvalidatedConfig) error {
	if newValue == oldValue {
		return nil
	}
	return config.NormalConfig.SetShipDeleteTrackingBranch(newValue, configdomain.ConfigScopeLocal)
}

func saveShipStrategy(oldValue, newValue configdomain.ShipStrategy, config config.UnvalidatedConfig) error {
	if newValue == oldValue {
		return nil
	}
	return config.NormalConfig.SetShipStrategy(newValue, configdomain.ConfigScopeLocal)
}

func saveSyncFeatureStrategy(oldValue, newValue configdomain.SyncFeatureStrategy, config config.UnvalidatedConfig) error {
	if newValue == oldValue {
		return nil
	}
	return config.NormalConfig.SetSyncFeatureStrategy(newValue)
}

func saveSyncPerennialStrategy(oldValue, newValue configdomain.SyncPerennialStrategy, config config.UnvalidatedConfig) error {
	if newValue == oldValue {
		return nil
	}
	return config.NormalConfig.SetSyncPerennialStrategy(newValue)
}

func saveSyncPrototypeStrategy(oldValue, newValue configdomain.SyncPrototypeStrategy, config config.UnvalidatedConfig) error {
	if newValue == oldValue {
		return nil
	}
	return config.NormalConfig.SetSyncPrototypeStrategy(newValue)
}

func saveSyncUpstream(oldValue, newValue configdomain.SyncUpstream, config config.UnvalidatedConfig) error {
	if newValue == oldValue {
		return nil
	}
	return config.NormalConfig.SetSyncUpstream(newValue, configdomain.ConfigScopeLocal)
}

func saveSyncTags(oldValue, newValue configdomain.SyncTags, config config.UnvalidatedConfig) error {
	if newValue == oldValue {
		return nil
	}
	return config.NormalConfig.SetSyncTags(newValue)
}

func saveToFile(userInput userInput, config config.UnvalidatedConfig) error {
	err := configfile.Save(&userInput.config)
	if err != nil {
		return err
	}
	config.NormalConfig.RemoveCreatePrototypeBranches()
	config.NormalConfig.RemoveDevRemote()
	config.RemoveMainBranch()
	config.NormalConfig.RemoveNewBranchType()
	config.NormalConfig.RemovePerennialBranches()
	config.NormalConfig.RemovePerennialRegex()
	config.NormalConfig.RemoveShareNewBranches()
	config.NormalConfig.RemovePushHook()
	config.NormalConfig.RemoveShipStrategy()
	config.NormalConfig.RemoveShipDeleteTrackingBranch()
	config.NormalConfig.RemoveSyncFeatureStrategy()
	config.NormalConfig.RemoveSyncPerennialStrategy()
	config.NormalConfig.RemoveSyncPrototypeStrategy()
	config.NormalConfig.RemoveSyncUpstream()
	config.NormalConfig.RemoveSyncTags()
	err = saveUnknownBranchType(config.NormalConfig.UnknownBranchType, userInput.config.NormalConfig.UnknownBranchType, config)
	if err != nil {
		return err
	}
	return saveFeatureRegex(config.NormalConfig.FeatureRegex, userInput.config.NormalConfig.FeatureRegex, config)
}<|MERGE_RESOLUTION|>--- conflicted
+++ resolved
@@ -383,42 +383,24 @@
 	return false, false, nil
 }
 
-<<<<<<< HEAD
-func createConnector(data *setupData, repo execute.OpenRepoResult, forgeTypeOpt Option[forgedomain.ForgeType]) (forgedomain.Connector, error) { //nolint:ireturn
-	remoteURL := data.userInput.config.NormalConfig.DevURL().Or(data.config.NormalConfig.DevURL()).GetOrDefault()
-=======
 func createConnector(userInput config.NormalConfig, backend subshelldomain.RunnerQuerier, forgeTypeOpt Option[forgedomain.ForgeType]) (forgedomain.Connector, error) { //nolint:ireturn
->>>>>>> 2a41e39d
 	if forgeType, hasForgeType := forgeTypeOpt.Get(); hasForgeType {
 		switch forgeType {
 		case forgedomain.ForgeTypeBitbucket:
 			return bitbucketcloud.NewConnector(bitbucketcloud.NewConnectorArgs{
-<<<<<<< HEAD
-				AppPassword: data.userInput.config.NormalConfig.BitbucketAppPassword,
-				ForgeType:   forgeTypeOpt,
-				Log:         print.Logger{},
-				RemoteURL:   remoteURL,
-				UserName:    data.userInput.config.NormalConfig.BitbucketUsername,
-=======
 				AppPassword: userInput.BitbucketAppPassword,
 				ForgeType:   Some(forgedomain.ForgeTypeBitbucket),
 				Log:         print.Logger{},
 				RemoteURL:   userInput.DevURL().GetOrDefault(),
 				UserName:    userInput.BitbucketUsername,
->>>>>>> 2a41e39d
 			}), nil
 		case forgedomain.ForgeTypeBitbucketDatacenter:
 			return bitbucketdatacenter.NewConnector(bitbucketdatacenter.NewConnectorArgs{
 				AppPassword: userInput.BitbucketAppPassword,
 				ForgeType:   Some(forgedomain.ForgeTypeBitbucketDatacenter),
 				Log:         print.Logger{},
-<<<<<<< HEAD
-				RemoteURL:   remoteURL,
-				UserName:    data.userInput.config.NormalConfig.BitbucketUsername,
-=======
 				RemoteURL:   userInput.DevURL().GetOrDefault(),
 				UserName:    userInput.BitbucketUsername,
->>>>>>> 2a41e39d
 			}), nil
 		case forgedomain.ForgeTypeCodeberg:
 			if subshell.IsInTest() {
@@ -427,11 +409,7 @@
 			return codeberg.NewConnector(codeberg.NewConnectorArgs{
 				APIToken:  userInput.CodebergToken,
 				Log:       print.Logger{},
-<<<<<<< HEAD
-				RemoteURL: remoteURL,
-=======
 				RemoteURL: userInput.DevURL().GetOrDefault(),
->>>>>>> 2a41e39d
 			})
 		case forgedomain.ForgeTypeGitea:
 			if subshell.IsInTest() {
@@ -440,11 +418,7 @@
 			return gitea.NewConnector(gitea.NewConnectorArgs{
 				APIToken:  userInput.GiteaToken,
 				Log:       print.Logger{},
-<<<<<<< HEAD
-				RemoteURL: remoteURL,
-=======
 				RemoteURL: userInput.DevURL().GetOrDefault(),
->>>>>>> 2a41e39d
 			}), nil
 		case forgedomain.ForgeTypeGitHub:
 			if connectorType, hasConnectorType := userInput.GitHubConnectorType.Get(); hasConnectorType {
@@ -453,11 +427,7 @@
 					return github.NewConnector(github.NewConnectorArgs{
 						APIToken:  userInput.GitHubToken,
 						Log:       print.Logger{},
-<<<<<<< HEAD
-						RemoteURL: remoteURL,
-=======
 						RemoteURL: userInput.DevURL().GetOrDefault(),
->>>>>>> 2a41e39d
 					})
 				case forgedomain.GitHubConnectorTypeGh:
 					return gh.Connector{
@@ -473,11 +443,7 @@
 					return gitlab.NewConnector(gitlab.NewConnectorArgs{
 						APIToken:  userInput.GitLabToken,
 						Log:       print.Logger{},
-<<<<<<< HEAD
-						RemoteURL: remoteURL,
-=======
 						RemoteURL: userInput.DevURL().GetOrDefault(),
->>>>>>> 2a41e39d
 					})
 				case forgedomain.GitLabConnectorTypeGlab:
 					return glab.Connector{
