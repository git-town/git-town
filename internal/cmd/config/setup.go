package config

import (
	"fmt"
	"os"
	"slices"

	"github.com/git-town/git-town/v21/internal/cli/dialog"
	"github.com/git-town/git-town/v21/internal/cli/dialog/dialogcomponents"
	"github.com/git-town/git-town/v21/internal/cli/dialog/dialogdomain"
	"github.com/git-town/git-town/v21/internal/cli/flags"
	"github.com/git-town/git-town/v21/internal/cli/print"
	"github.com/git-town/git-town/v21/internal/cmd/cmdhelpers"
	"github.com/git-town/git-town/v21/internal/config"
	"github.com/git-town/git-town/v21/internal/config/cliconfig"
	"github.com/git-town/git-town/v21/internal/config/configdomain"
	"github.com/git-town/git-town/v21/internal/config/configfile"
	"github.com/git-town/git-town/v21/internal/config/gitconfig"
	"github.com/git-town/git-town/v21/internal/execute"
	"github.com/git-town/git-town/v21/internal/forge"
	"github.com/git-town/git-town/v21/internal/forge/forgedomain"
	"github.com/git-town/git-town/v21/internal/git/gitdomain"
	"github.com/git-town/git-town/v21/internal/git/giturl"
	"github.com/git-town/git-town/v21/internal/gohacks"
	"github.com/git-town/git-town/v21/internal/messages"
	"github.com/git-town/git-town/v21/internal/subshell"
	"github.com/git-town/git-town/v21/internal/subshell/subshelldomain"
	"github.com/git-town/git-town/v21/internal/undo/undoconfig"
	"github.com/git-town/git-town/v21/internal/vm/interpreter/configinterpreter"
	. "github.com/git-town/git-town/v21/pkg/prelude"
	"github.com/spf13/cobra"
)

const setupConfigDesc = "Prompts to setup your Git Town configuration"

func SetupCommand() *cobra.Command {
	addVerboseFlag, readVerboseFlag := flags.Verbose()
	cmd := cobra.Command{
		Use:   "setup",
		Args:  cobra.NoArgs,
		Short: setupConfigDesc,
		Long:  cmdhelpers.Long(setupConfigDesc),
		RunE: func(cmd *cobra.Command, _ []string) error {
			verbose, err := readVerboseFlag(cmd)
			if err != nil {
				return err
			}
			cliConfig := cliconfig.CliConfig{
				DryRun:  false,
				Verbose: verbose,
			}
			return executeConfigSetup(cliConfig)
		},
	}
	addVerboseFlag(&cmd)
	return &cmd
}

func executeConfigSetup(cliConfig cliconfig.CliConfig) error {
	repo, err := execute.OpenRepo(execute.OpenRepoArgs{
		CliConfig:        cliConfig,
		PrintBranchNames: false,
		PrintCommands:    true,
		ValidateGitRepo:  true,
		ValidateIsOnline: false,
	})
	if err != nil {
		return err
	}
	data, exit, err := loadSetupData(repo, cliConfig)
	if err != nil || exit {
		return err
	}
	enterDataResult, exit, err := enterData(repo, data)
	if err != nil || exit {
		return err
	}
	if err = saveAll(enterDataResult, repo.UnvalidatedConfig, data.configFile, repo.Frontend); err != nil {
		return err
	}
	return configinterpreter.Finished(configinterpreter.FinishedArgs{
		Backend:               repo.Backend,
		BeginBranchesSnapshot: None[gitdomain.BranchesSnapshot](),
		BeginConfigSnapshot:   repo.ConfigSnapshot,
		Command:               "setup",
		CommandsCounter:       repo.CommandsCounter,
		FinalMessages:         repo.FinalMessages,
		Git:                   repo.Git,
		RootDir:               repo.RootDir,
		TouchedBranches:       []gitdomain.BranchName{},
		Verbose:               cliConfig.Verbose,
	})
}

type setupData struct {
	backend       subshelldomain.Querier
	config        config.UnvalidatedConfig
	configFile    Option[configdomain.PartialConfig]
	dialogInputs  dialogcomponents.TestInputs
	localBranches gitdomain.BranchInfos
	remotes       gitdomain.Remotes
}

func determineForgeType(userChoice Option[forgedomain.ForgeType], devURL Option[giturl.Parts]) Option[forgedomain.ForgeType] {
	if userChoice.IsSome() {
		return userChoice
	}
	if devURL, hasDevURL := devURL.Get(); hasDevURL {
		return forge.Detect(devURL, userChoice)
	}
	return None[forgedomain.ForgeType]()
}

func enterData(repo execute.OpenRepoResult, data setupData) (userInput, dialogdomain.Exit, error) {
	var emptyResult userInput
	configFile := data.configFile.GetOrDefault()
	exit, err := dialog.Welcome(data.dialogInputs.Next())
	if err != nil || exit {
		return emptyResult, exit, err
	}
	aliases, exit, err := dialog.Aliases(configdomain.AllAliasableCommands(), repo.UnvalidatedConfig.NormalConfig.Aliases, data.dialogInputs.Next())
	if err != nil || exit {
		return emptyResult, exit, err
	}
	var mainBranch gitdomain.LocalBranchName
	if configFileMainBranch, configFileHasMainBranch := configFile.MainBranch.Get(); configFileHasMainBranch {
		mainBranch = configFileMainBranch
	} else {
		existingMainBranch := repo.UnvalidatedConfig.UnvalidatedConfig.MainBranch
		if existingMainBranch.IsNone() {
			existingMainBranch = gitconfig.DefaultBranch(repo.Backend)
		}
		if existingMainBranch.IsNone() {
			existingMainBranch = repo.Git.OriginHead(repo.Backend)
		}
		mainBranch, exit, err = dialog.MainBranch(data.localBranches.Names(), existingMainBranch, data.dialogInputs.Next())
		if err != nil || exit {
			return emptyResult, exit, err
		}
	}
	perennialBranches := repo.UnvalidatedConfig.NormalConfig.PerennialBranches
	if len(configFile.PerennialBranches) == 0 {
		perennialBranches, exit, err = dialog.PerennialBranches(data.localBranches.Names(), perennialBranches, mainBranch, data.dialogInputs.Next())
		if err != nil || exit {
			return emptyResult, exit, err
		}
	}
	perennialRegex := repo.UnvalidatedConfig.NormalConfig.PerennialRegex
	if configFile.PerennialRegex.IsNone() {
		perennialRegex, exit, err = dialog.PerennialRegex(perennialRegex, data.dialogInputs.Next())
		if err != nil || exit {
			return emptyResult, exit, err
		}
	}
	featureRegex := repo.UnvalidatedConfig.NormalConfig.FeatureRegex
	if configFile.FeatureRegex.IsNone() {
		featureRegex, exit, err = dialog.FeatureRegex(featureRegex, data.dialogInputs.Next())
		if err != nil || exit {
			return emptyResult, exit, err
		}
	}
	contributionRegex := repo.UnvalidatedConfig.NormalConfig.ContributionRegex
	if configFile.ContributionRegex.IsNone() {
		contributionRegex, exit, err = dialog.ContributionRegex(contributionRegex, data.dialogInputs.Next())
		if err != nil || exit {
			return emptyResult, exit, err
		}
	}
	observedRegex := repo.UnvalidatedConfig.NormalConfig.ObservedRegex
	if configFile.ObservedRegex.IsNone() {
		observedRegex, exit, err = dialog.ObservedRegex(observedRegex, data.dialogInputs.Next())
		if err != nil || exit {
			return emptyResult, exit, err
		}
	}
	unknownBranchType := repo.UnvalidatedConfig.NormalConfig.UnknownBranchType
	if configFile.UnknownBranchType.IsNone() {
		unknownBranchType, exit, err = dialog.UnknownBranchType(unknownBranchType, data.dialogInputs.Next())
		if err != nil || exit {
			return emptyResult, exit, err
		}
	}
	devRemote := repo.UnvalidatedConfig.NormalConfig.DevRemote
	if configFile.DevRemote.IsNone() {
		devRemote, exit, err = dialog.DevRemote(devRemote, data.remotes, data.dialogInputs.Next())
		if err != nil || exit {
			return emptyResult, exit, err
		}
	}
	hostingOriginHostName := repo.UnvalidatedConfig.NormalConfig.HostingOriginHostname
	enteredForgeType := repo.UnvalidatedConfig.NormalConfig.ForgeType.Or(repo.UnvalidatedConfig.File.GetOrDefault().ForgeType)
	var actualForgeType Option[forgedomain.ForgeType]
	bitbucketUsername := repo.UnvalidatedConfig.NormalConfig.BitbucketUsername
	bitbucketAppPassword := repo.UnvalidatedConfig.NormalConfig.BitbucketAppPassword
	codebergToken := repo.UnvalidatedConfig.NormalConfig.CodebergToken
	devURL := data.config.NormalConfig.DevURL(data.backend)
	giteaToken := repo.UnvalidatedConfig.NormalConfig.GiteaToken
	githubConnectorTypeOpt := repo.UnvalidatedConfig.NormalConfig.GitHubConnectorType
	githubToken := repo.UnvalidatedConfig.NormalConfig.GitHubToken
	gitlabConnectorTypeOpt := repo.UnvalidatedConfig.NormalConfig.GitLabConnectorType
	gitlabToken := repo.UnvalidatedConfig.NormalConfig.GitLabToken
	for {
		if configFile.HostingOriginHostname.IsNone() {
			hostingOriginHostName, exit, err = dialog.OriginHostname(hostingOriginHostName, data.dialogInputs.Next())
			if err != nil || exit {
				return emptyResult, exit, err
			}
		}
		if configFile.ForgeType.IsNone() {
			enteredForgeType, exit, err = dialog.ForgeType(enteredForgeType, data.dialogInputs.Next())
			if err != nil || exit {
				return emptyResult, exit, err
			}
		}
		actualForgeType = determineForgeType(enteredForgeType, devURL)
		if forgeType, hasForgeType := actualForgeType.Get(); hasForgeType {
			switch forgeType {
			case forgedomain.ForgeTypeBitbucket, forgedomain.ForgeTypeBitbucketDatacenter:
				bitbucketUsername, exit, err = dialog.BitbucketUsername(bitbucketUsername, data.dialogInputs.Next())
				if err != nil || exit {
					return emptyResult, exit, err
				}
				bitbucketAppPassword, exit, err = dialog.BitbucketAppPassword(bitbucketAppPassword, data.dialogInputs.Next())
			case forgedomain.ForgeTypeCodeberg:
				codebergToken, exit, err = dialog.CodebergToken(codebergToken, data.dialogInputs.Next())
			case forgedomain.ForgeTypeGitea:
				giteaToken, exit, err = dialog.GiteaToken(giteaToken, data.dialogInputs.Next())
			case forgedomain.ForgeTypeGitHub:
				githubConnectorTypeOpt, exit, err = dialog.GitHubConnectorType(githubConnectorTypeOpt, data.dialogInputs.Next())
				if err != nil || exit {
					return emptyResult, exit, err
				}
				if githubConnectorType, has := githubConnectorTypeOpt.Get(); has {
					switch githubConnectorType {
					case forgedomain.GitHubConnectorTypeAPI:
						githubToken, exit, err = dialog.GitHubToken(githubToken, data.dialogInputs.Next())
					case forgedomain.GitHubConnectorTypeGh:
					}
				}
			case forgedomain.ForgeTypeGitLab:
				gitlabConnectorTypeOpt, exit, err = dialog.GitLabConnectorType(gitlabConnectorTypeOpt, data.dialogInputs.Next())
				if err != nil || exit {
					return emptyResult, exit, err
				}
				if gitlabConnectorType, has := gitlabConnectorTypeOpt.Get(); has {
					switch gitlabConnectorType {
					case forgedomain.GitLabConnectorTypeAPI:
						gitlabToken, exit, err = dialog.GitLabToken(gitlabToken, data.dialogInputs.Next())
					case forgedomain.GitLabConnectorTypeGlab:
					}
				}
			}
			if err != nil || exit {
				return emptyResult, exit, err
			}
		}
		repeat, exit, err := testForgeAuth(testForgeAuthArgs{
			backend:              repo.Backend,
			bitbucketAppPassword: bitbucketAppPassword,
			bitbucketUsername:    bitbucketUsername,
			codebergToken:        codebergToken,
			devURL:               devURL,
			forgeTypeOpt:         actualForgeType,
			giteaToken:           giteaToken,
			githubConnectorType:  githubConnectorTypeOpt,
			githubToken:          githubToken,
			gitlabConnectorType:  gitlabConnectorTypeOpt,
			gitlabToken:          gitlabToken,
			inputs:               data.dialogInputs,
			remoteURL:            data.config.NormalConfig.RemoteURL(data.backend, devRemote),
		})
		if err != nil || exit {
			return emptyResult, exit, err
		}
		if !repeat {
			break
		}
	}
	tokenScope, exit, err := enterTokenScope(enterTokenScopeArgs{
		bitbucketAppPassword: bitbucketAppPassword,
		bitbucketUsername:    bitbucketUsername,
		codebergToken:        codebergToken,
		determinedForgeType:  actualForgeType,
		existingConfig:       data.config.NormalConfig.NormalConfigData,
		giteaToken:           giteaToken,
		githubToken:          githubToken,
		gitlabToken:          gitlabToken,
		inputs:               data.dialogInputs,
		repo:                 repo,
	})
	if err != nil || exit {
		return emptyResult, exit, err
	}
	syncFeatureStrategy := repo.UnvalidatedConfig.NormalConfig.SyncFeatureStrategy
	if configFile.SyncFeatureStrategy.IsNone() {
		syncFeatureStrategy, exit, err = dialog.SyncFeatureStrategy(syncFeatureStrategy, data.dialogInputs.Next())
		if err != nil || exit {
			return emptyResult, exit, err
		}
	}
	syncPerennialStrategy := repo.UnvalidatedConfig.NormalConfig.SyncPerennialStrategy
	if configFile.SyncPerennialStrategy.IsNone() {
		syncPerennialStrategy, exit, err = dialog.SyncPerennialStrategy(syncPerennialStrategy, data.dialogInputs.Next())
		if err != nil || exit {
			return emptyResult, exit, err
		}
	}
	syncPrototypeStrategy := repo.UnvalidatedConfig.NormalConfig.SyncPrototypeStrategy
	if configFile.SyncPrototypeStrategy.IsNone() {
		syncPrototypeStrategy, exit, err = dialog.SyncPrototypeStrategy(syncPrototypeStrategy, data.dialogInputs.Next())
		if err != nil || exit {
			return emptyResult, exit, err
		}
	}
	syncUpstream := repo.UnvalidatedConfig.NormalConfig.SyncUpstream
	if configFile.SyncUpstream.IsNone() {
		syncUpstream, exit, err = dialog.SyncUpstream(syncUpstream, data.dialogInputs.Next())
		if err != nil || exit {
			return emptyResult, exit, err
		}
	}
	syncTags := repo.UnvalidatedConfig.NormalConfig.SyncTags
	if configFile.SyncTags.IsNone() {
		syncTags, exit, err = dialog.SyncTags(syncTags, data.dialogInputs.Next())
		if err != nil || exit {
			return emptyResult, exit, err
		}
	}
	shareNewBranches := repo.UnvalidatedConfig.NormalConfig.ShareNewBranches
	if configFile.ShareNewBranches.IsNone() {
		shareNewBranches, exit, err = dialog.ShareNewBranches(shareNewBranches, data.dialogInputs.Next())
		if err != nil || exit {
			return emptyResult, exit, err
		}
	}
	pushHook := repo.UnvalidatedConfig.NormalConfig.PushHook
	if configFile.PushHook.IsNone() {
		pushHook, exit, err = dialog.PushHook(pushHook, data.dialogInputs.Next())
		if err != nil || exit {
			return emptyResult, exit, err
		}
	}
	newBranchType := repo.UnvalidatedConfig.NormalConfig.NewBranchType
	if configFile.NewBranchType.IsNone() {
		newBranchType, exit, err = dialog.NewBranchType(newBranchType, data.dialogInputs.Next())
		if err != nil || exit {
			return emptyResult, exit, err
		}
	}
	shipStrategy := repo.UnvalidatedConfig.NormalConfig.ShipStrategy
	if configFile.ShipStrategy.IsNone() {
		shipStrategy, exit, err = dialog.ShipStrategy(shipStrategy, data.dialogInputs.Next())
		if err != nil || exit {
			return emptyResult, exit, err
		}
	}
	shipDeleteTrackingBranch := repo.UnvalidatedConfig.NormalConfig.ShipDeleteTrackingBranch
	if configFile.ShipDeleteTrackingBranch.IsNone() {
		shipDeleteTrackingBranch, exit, err = dialog.ShipDeleteTrackingBranch(shipDeleteTrackingBranch, data.dialogInputs.Next())
		if err != nil || exit {
			return emptyResult, exit, err
		}
	}
	configStorage, exit, err := dialog.ConfigStorage(data.dialogInputs.Next())
	if err != nil || exit {
		return emptyResult, exit, err
	}
	normalData := configdomain.NormalConfigData{
		Aliases:                  aliases,
		BitbucketAppPassword:     bitbucketAppPassword,
		BitbucketUsername:        bitbucketUsername,
		BranchTypeOverrides:      configdomain.BranchTypeOverrides{}, // the setup assistant doesn't ask for this
		CodebergToken:            codebergToken,
		ContributionRegex:        contributionRegex,
		DevRemote:                devRemote,
		DryRun:                   false, // the setup assistant doesn't ask for this
		FeatureRegex:             featureRegex,
		ForgeType:                enteredForgeType,
		GitHubConnectorType:      githubConnectorTypeOpt,
		GitHubToken:              githubToken,
		GitLabConnectorType:      gitlabConnectorTypeOpt,
		GitLabToken:              gitlabToken,
		GiteaToken:               giteaToken,
		HostingOriginHostname:    hostingOriginHostName,
		Lineage:                  configdomain.Lineage{}, // the setup assistant doesn't ask for this
		NewBranchType:            newBranchType,
		ObservedRegex:            observedRegex,
		Offline:                  false, // the setup assistant doesn't ask for this
		PerennialBranches:        perennialBranches,
		PerennialRegex:           perennialRegex,
		PushHook:                 pushHook,
		ShareNewBranches:         shareNewBranches,
		ShipDeleteTrackingBranch: shipDeleteTrackingBranch,
		ShipStrategy:             shipStrategy,
		SyncFeatureStrategy:      syncFeatureStrategy,
		SyncPerennialStrategy:    syncPerennialStrategy,
		SyncPrototypeStrategy:    syncPrototypeStrategy,
		SyncTags:                 syncTags,
		SyncUpstream:             syncUpstream,
		UnknownBranchType:        unknownBranchType,
		Verbose:                  false, // the setup assistant doesn't ask for this
	}
	validatedData := configdomain.ValidatedConfigData{
		GitUserEmail: "", // the setup assistant doesn't ask for this
		GitUserName:  "", // the setup assistant doesn't ask for this
		MainBranch:   mainBranch,
	}
	return userInput{actualForgeType, normalData, tokenScope, configStorage, validatedData}, false, nil
}

// data entered by the user in the setup assistant
type userInput struct {
	determinedForgeType Option[forgedomain.ForgeType] // the forge type that was determined by the setup assistant - not necessarily what the user entered (could also be "auto detect")
	normalConfig        configdomain.NormalConfigData
	scope               configdomain.ConfigScope
	storageLocation     dialog.ConfigStorageOption
	validatedConfig     configdomain.ValidatedConfigData
}

func testForgeAuth(args testForgeAuthArgs) (repeat bool, exit dialogdomain.Exit, err error) {
	if _, inTest := os.LookupEnv(subshell.TestToken); inTest {
		return false, false, nil
	}
	connectorOpt, err := forge.NewConnector(forge.NewConnectorArgs{
		Backend:              args.backend,
		BitbucketAppPassword: args.bitbucketAppPassword,
		BitbucketUsername:    args.bitbucketUsername,
		CodebergToken:        args.codebergToken,
		ForgeType:            args.forgeTypeOpt,
		Frontend:             args.backend,
		GitHubConnectorType:  args.githubConnectorType,
		GitHubToken:          args.githubToken,
		GitLabConnectorType:  args.gitlabConnectorType,
		GitLabToken:          args.gitlabToken,
		GiteaToken:           args.giteaToken,
		Log:                  print.Logger{},
		RemoteURL:            args.devURL,
	})
	if err != nil {
		return false, false, err
	}
	connector, hasConnector := connectorOpt.Get()
	if !hasConnector {
		return false, false, nil
	}
	verifyResult := connector.VerifyConnection()
	if verifyResult.AuthenticationError != nil {
		return dialog.CredentialsNoAccess(verifyResult.AuthenticationError, args.inputs.Next())
	}
	if user, hasUser := verifyResult.AuthenticatedUser.Get(); hasUser {
		fmt.Printf(messages.CredentialsForgeUserName, dialogcomponents.FormattedSelection(user, exit))
	}
	if verifyResult.AuthorizationError != nil {
		return dialog.CredentialsNoProposalAccess(verifyResult.AuthorizationError, args.inputs.Next())
	}
	fmt.Println(messages.CredentialsAccess)
	return false, false, nil
}

type testForgeAuthArgs struct {
	backend              subshelldomain.RunnerQuerier
	bitbucketAppPassword Option[forgedomain.BitbucketAppPassword]
	bitbucketUsername    Option[forgedomain.BitbucketUsername]
	codebergToken        Option[forgedomain.CodebergToken]
	devURL               Option[giturl.Parts]
	forgeTypeOpt         Option[forgedomain.ForgeType]
	giteaToken           Option[forgedomain.GiteaToken]
	githubConnectorType  Option[forgedomain.GitHubConnectorType]
	githubToken          Option[forgedomain.GitHubToken]
	gitlabConnectorType  Option[forgedomain.GitLabConnectorType]
	gitlabToken          Option[forgedomain.GitLabToken]
	inputs               dialogcomponents.TestInputs
	remoteURL            Option[giturl.Parts]
}

func enterTokenScope(args enterTokenScopeArgs) (configdomain.ConfigScope, dialogdomain.Exit, error) {
	if shouldAskForScope(args) {
		return tokenScopeDialog(args)
	}
	return configdomain.ConfigScopeLocal, false, nil
}

type enterTokenScopeArgs struct {
	bitbucketAppPassword Option[forgedomain.BitbucketAppPassword]
	bitbucketUsername    Option[forgedomain.BitbucketUsername]
	codebergToken        Option[forgedomain.CodebergToken]
	determinedForgeType  Option[forgedomain.ForgeType]
	existingConfig       configdomain.NormalConfigData
	giteaToken           Option[forgedomain.GiteaToken]
	githubToken          Option[forgedomain.GitHubToken]
	gitlabToken          Option[forgedomain.GitLabToken]
	inputs               dialogcomponents.TestInputs
	repo                 execute.OpenRepoResult
}

func shouldAskForScope(args enterTokenScopeArgs) bool {
	if forgeType, hasForgeType := args.determinedForgeType.Get(); hasForgeType {
		switch forgeType {
		case forgedomain.ForgeTypeBitbucket, forgedomain.ForgeTypeBitbucketDatacenter:
			return existsAndChanged(args.bitbucketUsername, args.existingConfig.BitbucketUsername) &&
				existsAndChanged(args.bitbucketAppPassword, args.existingConfig.BitbucketAppPassword)
		case forgedomain.ForgeTypeCodeberg:
			return existsAndChanged(args.codebergToken, args.existingConfig.CodebergToken)
		case forgedomain.ForgeTypeGitea:
			return existsAndChanged(args.giteaToken, args.existingConfig.GiteaToken)
		case forgedomain.ForgeTypeGitHub:
			return existsAndChanged(args.githubToken, args.existingConfig.GitHubToken)
		case forgedomain.ForgeTypeGitLab:
			return existsAndChanged(args.gitlabToken, args.existingConfig.GitLabToken)
		}
	}
	return false
}

func tokenScopeDialog(args enterTokenScopeArgs) (configdomain.ConfigScope, dialogdomain.Exit, error) {
	if forgeType, hasForgeType := args.determinedForgeType.Get(); hasForgeType {
		switch forgeType {
		case forgedomain.ForgeTypeBitbucket, forgedomain.ForgeTypeBitbucketDatacenter:
			existingScope := determineExistingScope(args.repo.ConfigSnapshot, configdomain.KeyBitbucketUsername, args.repo.UnvalidatedConfig.NormalConfig.BitbucketUsername)
			return dialog.TokenScope(existingScope, args.inputs.Next())
		case forgedomain.ForgeTypeCodeberg:
			existingScope := determineExistingScope(args.repo.ConfigSnapshot, configdomain.KeyCodebergToken, args.repo.UnvalidatedConfig.NormalConfig.CodebergToken)
			return dialog.TokenScope(existingScope, args.inputs.Next())
		case forgedomain.ForgeTypeGitea:
			existingScope := determineExistingScope(args.repo.ConfigSnapshot, configdomain.KeyGiteaToken, args.repo.UnvalidatedConfig.NormalConfig.GiteaToken)
			return dialog.TokenScope(existingScope, args.inputs.Next())
		case forgedomain.ForgeTypeGitHub:
			existingScope := determineExistingScope(args.repo.ConfigSnapshot, configdomain.KeyGitHubToken, args.repo.UnvalidatedConfig.NormalConfig.GitHubToken)
			return dialog.TokenScope(existingScope, args.inputs.Next())
		case forgedomain.ForgeTypeGitLab:
			existingScope := determineExistingScope(args.repo.ConfigSnapshot, configdomain.KeyGitLabToken, args.repo.UnvalidatedConfig.NormalConfig.GitLabToken)
			return dialog.TokenScope(existingScope, args.inputs.Next())
		}
	}
	return configdomain.ConfigScopeLocal, false, nil
}

func determineExistingScope(configSnapshot undoconfig.ConfigSnapshot, key configdomain.Key, oldValue fmt.Stringer) configdomain.ConfigScope {
	switch {
	case oldValue.String() == "":
		return configdomain.ConfigScopeLocal
	case configSnapshot.Global[key] == oldValue.String():
		return configdomain.ConfigScopeGlobal
	case configSnapshot.Local[key] == oldValue.String():
		return configdomain.ConfigScopeLocal
	default:
		return configdomain.ConfigScopeLocal
	}
}

func existsAndChanged[T fmt.Stringer](input, existing T) bool {
	return input.String() != "" && input.String() != existing.String()
}

func loadSetupData(repo execute.OpenRepoResult, cliConfig cliconfig.CliConfig) (data setupData, exit dialogdomain.Exit, err error) {
	dialogTestInputs := dialogcomponents.LoadTestInputs(os.Environ())
	repoStatus, err := repo.Git.RepoStatus(repo.Backend)
	if err != nil {
		return data, false, err
	}
	branchesSnapshot, _, _, exit, err := execute.LoadRepoSnapshot(execute.LoadRepoSnapshotArgs{
		Backend:               repo.Backend,
		CommandsCounter:       repo.CommandsCounter,
		ConfigSnapshot:        repo.ConfigSnapshot,
		Connector:             None[forgedomain.Connector](),
		Detached:              false,
		DialogTestInputs:      dialogTestInputs,
		Fetch:                 false,
		FinalMessages:         repo.FinalMessages,
		Frontend:              repo.Frontend,
		Git:                   repo.Git,
		HandleUnfinishedState: true,
		Repo:                  repo,
		RepoStatus:            repoStatus,
		RootDir:               repo.RootDir,
		UnvalidatedConfig:     repo.UnvalidatedConfig,
		ValidateNoOpenChanges: false,
		Verbose:               cliConfig.Verbose,
	})
	if err != nil {
		return data, exit, err
	}
	remotes, err := repo.Git.Remotes(repo.Backend)
	if err != nil {
		return data, exit, err
	}
	if len(remotes) == 0 {
		remotes = gitdomain.Remotes{gitconfig.DefaultRemote(repo.Backend)}
	}
	return setupData{
		backend:       repo.Backend,
		config:        repo.UnvalidatedConfig,
		configFile:    repo.UnvalidatedConfig.File,
		dialogInputs:  dialogTestInputs,
		localBranches: branchesSnapshot.Branches,
		remotes:       remotes,
	}, exit, nil
}

func saveAll(userInput userInput, oldConfig config.UnvalidatedConfig, configFile Option[configdomain.PartialConfig], frontend subshelldomain.Runner) error {
	fc := gohacks.ErrorCollector{}
	fc.Check(
		saveAliases(userInput.normalConfig.Aliases, oldConfig.NormalConfig, frontend),
	)
	if forgeType, hasForgeType := userInput.determinedForgeType.Get(); hasForgeType {
		switch forgeType {
		case forgedomain.ForgeTypeBitbucket, forgedomain.ForgeTypeBitbucketDatacenter:
			fc.Check(
				saveBitbucketUsername(userInput.normalConfig.BitbucketUsername, oldConfig.NormalConfig, userInput.scope, frontend),
			)
			fc.Check(
				saveBitbucketAppPassword(userInput.normalConfig.BitbucketAppPassword, oldConfig.NormalConfig, userInput.scope, frontend),
			)
		case forgedomain.ForgeTypeCodeberg:
			fc.Check(
				saveCodebergToken(userInput.normalConfig.CodebergToken, oldConfig.NormalConfig, userInput.scope, frontend),
			)
		case forgedomain.ForgeTypeGitHub:
			fc.Check(
				saveGitHubToken(userInput.normalConfig.GitHubToken, oldConfig.NormalConfig, userInput.scope, userInput.normalConfig.GitHubConnectorType, frontend),
			)
		case forgedomain.ForgeTypeGitLab:
			fc.Check(
				saveGitLabToken(userInput.normalConfig.GitLabToken, oldConfig.NormalConfig, userInput.scope, userInput.normalConfig.GitLabConnectorType, frontend),
			)
		case forgedomain.ForgeTypeGitea:
			fc.Check(
				saveGiteaToken(userInput.normalConfig.GiteaToken, oldConfig.NormalConfig, userInput.scope, frontend),
			)
		}
	}
	if fc.Err != nil {
		return fc.Err
	}
	switch userInput.storageLocation {
	case dialog.ConfigStorageOptionFile:
		return saveToFile(userInput, oldConfig.NormalConfig, frontend)
	case dialog.ConfigStorageOptionGit:
		return saveToGit(userInput, oldConfig, configFile, frontend)
	}
	return nil
}

func saveToGit(userInput userInput, oldConfig config.UnvalidatedConfig, configFileOpt Option[configdomain.PartialConfig], frontend subshelldomain.Runner) error {
	configFile := configFileOpt.GetOrDefault()
	fc := gohacks.ErrorCollector{}
	if configFile.NewBranchType.IsNone() {
		fc.Check(
			saveNewBranchType(userInput.normalConfig.NewBranchType, oldConfig.NormalConfig, frontend),
		)
	}
	if configFile.ForgeType.IsNone() {
		fc.Check(
			saveForgeType(userInput.normalConfig.ForgeType, oldConfig.NormalConfig, frontend),
		)
	}
	if configFile.GitHubConnectorType.IsNone() {
		fc.Check(
			saveGitHubConnectorType(userInput.normalConfig.GitHubConnectorType, oldConfig.NormalConfig, frontend),
		)
	}
	if configFile.GitLabConnectorType.IsNone() {
		fc.Check(
			saveGitLabConnectorType(userInput.normalConfig.GitLabConnectorType, oldConfig.NormalConfig, frontend),
		)
	}
	if configFile.HostingOriginHostname.IsNone() {
		fc.Check(
			saveOriginHostname(userInput.normalConfig.HostingOriginHostname, oldConfig.NormalConfig, frontend),
		)
	}
	if configFile.MainBranch.IsNone() {
		fc.Check(
			saveMainBranch(userInput.validatedConfig.MainBranch, oldConfig, frontend),
		)
	}
	if len(configFile.PerennialBranches) == 0 {
		fc.Check(
			savePerennialBranches(userInput.normalConfig.PerennialBranches, oldConfig.NormalConfig, frontend),
		)
	}
	if configFile.PerennialRegex.IsNone() {
		fc.Check(
			savePerennialRegex(userInput.normalConfig.PerennialRegex, oldConfig.NormalConfig, frontend),
		)
	}
	if configFile.UnknownBranchType.IsNone() {
		fc.Check(
			saveUnknownBranchType(userInput.normalConfig.UnknownBranchType, oldConfig.NormalConfig, frontend),
		)
	}
	if configFile.DevRemote.IsNone() {
		fc.Check(
			saveDevRemote(userInput.normalConfig.DevRemote, oldConfig.NormalConfig, frontend),
		)
	}
	if configFile.FeatureRegex.IsNone() {
		fc.Check(
			saveFeatureRegex(userInput.normalConfig.FeatureRegex, oldConfig.NormalConfig, frontend),
		)
	}
	if configFile.ContributionRegex.IsNone() {
		fc.Check(
			saveContributionRegex(userInput.normalConfig.ContributionRegex, oldConfig.NormalConfig, frontend),
		)
	}
	if configFile.ObservedRegex.IsNone() {
		fc.Check(
			saveObservedRegex(userInput.normalConfig.ObservedRegex, oldConfig.NormalConfig, frontend),
		)
	}
	if configFile.PushHook.IsNone() {
		fc.Check(
			savePushHook(userInput.normalConfig.PushHook, oldConfig.NormalConfig, frontend),
		)
	}
	if configFile.ShareNewBranches.IsNone() {
		fc.Check(
			saveShareNewBranches(userInput.normalConfig.ShareNewBranches, oldConfig.NormalConfig, frontend),
		)
	}
	if configFile.ShipStrategy.IsNone() {
		fc.Check(
			saveShipStrategy(userInput.normalConfig.ShipStrategy, oldConfig.NormalConfig, frontend),
		)
	}
	if configFile.ShipDeleteTrackingBranch.IsNone() {
		fc.Check(
			saveShipDeleteTrackingBranch(userInput.normalConfig.ShipDeleteTrackingBranch, oldConfig.NormalConfig, frontend),
		)
	}
	if configFile.SyncFeatureStrategy.IsNone() {
		fc.Check(
			saveSyncFeatureStrategy(userInput.normalConfig.SyncFeatureStrategy, oldConfig.NormalConfig, frontend),
		)
	}
	if configFile.SyncPerennialStrategy.IsNone() {
		fc.Check(
			saveSyncPerennialStrategy(userInput.normalConfig.SyncPerennialStrategy, oldConfig.NormalConfig, frontend),
		)
	}
	if configFile.SyncPrototypeStrategy.IsNone() {
		fc.Check(
			saveSyncPrototypeStrategy(userInput.normalConfig.SyncPrototypeStrategy, oldConfig.NormalConfig, frontend),
		)
	}
	if configFile.SyncUpstream.IsNone() {
		fc.Check(
			saveSyncUpstream(userInput.normalConfig.SyncUpstream, oldConfig.NormalConfig, frontend),
		)
	}
	if configFile.SyncTags.IsNone() {
		fc.Check(
			saveSyncTags(userInput.normalConfig.SyncTags, oldConfig.NormalConfig, frontend),
		)
	}
	return fc.Err
}

func saveAliases(values configdomain.Aliases, config config.NormalConfig, frontend subshelldomain.Runner) (err error) {
	for _, aliasableCommand := range configdomain.AllAliasableCommands() {
		oldAlias, hasOld := config.Aliases[aliasableCommand]
		newAlias, hasNew := values[aliasableCommand]
		switch {
		case hasOld && !hasNew:
			err = gitconfig.RemoveAlias(frontend, aliasableCommand)
		case newAlias != oldAlias:
			err = gitconfig.SetAlias(frontend, aliasableCommand)
		}
		if err != nil {
			return err
		}
	}
	return nil
}

func saveBitbucketAppPassword(value Option[forgedomain.BitbucketAppPassword], config config.NormalConfig, scope configdomain.ConfigScope, runner subshelldomain.Runner) error {
	if value.Equal(config.BitbucketAppPassword) {
		return nil
	}
	if value, has := value.Get(); has {
		return gitconfig.SetBitbucketAppPassword(runner, value, scope)
	}
	return gitconfig.RemoveBitbucketAppPassword(runner)
}

func saveBitbucketUsername(newValue Option[forgedomain.BitbucketUsername], config config.NormalConfig, scope configdomain.ConfigScope, frontend subshelldomain.Runner) error {
	if newValue.Equal(config.BitbucketUsername) {
		return nil
	}
	if value, has := newValue.Get(); has {
		return gitconfig.SetBitbucketUsername(frontend, value, scope)
	}
	return gitconfig.RemoveBitbucketUsername(frontend)
}

func saveNewBranchType(newValue Option[configdomain.BranchType], config config.NormalConfig, runner subshelldomain.Runner) error {
	if newValue.Equal(config.NewBranchType) {
		return nil
	}
	if value, hasValue := newValue.Get(); hasValue {
		return gitconfig.SetNewBranchType(runner, value)
	}
	_ = gitconfig.RemoveNewBranchType(runner)
	return nil
}

func saveUnknownBranchType(value configdomain.BranchType, config config.NormalConfig, runner subshelldomain.Runner) error {
	if value == config.UnknownBranchType {
		return nil
	}
	return gitconfig.SetUnknownBranchType(runner, value)
}

func saveDevRemote(value gitdomain.Remote, config config.NormalConfig, runner subshelldomain.Runner) error {
	if value == config.DevRemote {
		return nil
	}
	return gitconfig.SetDevRemote(runner, value)
}

func saveFeatureRegex(value Option[configdomain.FeatureRegex], config config.NormalConfig, runner subshelldomain.Runner) error {
	if value.Equal(config.FeatureRegex) {
		return nil
	}
	if value, has := value.Get(); has {
		return gitconfig.SetFeatureRegex(runner, value)
	}
	_ = gitconfig.RemoveFeatureRegex(runner)
	return nil
}

func saveContributionRegex(value Option[configdomain.ContributionRegex], config config.NormalConfig, runner subshelldomain.Runner) error {
	if value.Equal(config.ContributionRegex) {
		return nil
	}
	if value, has := value.Get(); has {
		return gitconfig.SetContributionRegex(runner, value)
	}
	_ = gitconfig.RemoveContributionRegex(runner)
	return nil
}

func saveObservedRegex(value Option[configdomain.ObservedRegex], config config.NormalConfig, runner subshelldomain.Runner) error {
	if value.Equal(config.ObservedRegex) {
		return nil
	}
	if value, has := value.Get(); has {
		return gitconfig.SetObservedRegex(runner, value)
	}
	_ = gitconfig.RemoveObservedRegex(runner)
	return nil
}

func saveForgeType(value Option[forgedomain.ForgeType], config config.NormalConfig, frontend subshelldomain.Runner) (err error) {
	oldValue, oldHas := config.ForgeType.Get()
	newValue, newHas := value.Get()
	if !oldHas && !newHas {
		return nil
	}
	if oldValue == newValue {
		return nil
	}
	if newHas {
		return gitconfig.SetForgeType(frontend, newValue)
	}
	return gitconfig.RemoveForgeType(frontend)
}

func saveCodebergToken(newToken Option[forgedomain.CodebergToken], config config.NormalConfig, scope configdomain.ConfigScope, frontend subshelldomain.Runner) error {
	if newToken.Equal(config.CodebergToken) {
		return nil
	}
	if value, has := newToken.Get(); has {
		return gitconfig.SetCodebergToken(frontend, value, scope)
	}
	return gitconfig.RemoveCodebergToken(frontend)
}

func saveGiteaToken(newToken Option[forgedomain.GiteaToken], config config.NormalConfig, scope configdomain.ConfigScope, frontend subshelldomain.Runner) error {
	if newToken.Equal(config.GiteaToken) {
		return nil
	}
	if value, has := newToken.Get(); has {
		return gitconfig.SetGiteaToken(frontend, value, scope)
	}
	return gitconfig.RemoveGiteaToken(frontend)
}

func saveGitHubConnectorType(newType Option[forgedomain.GitHubConnectorType], config config.NormalConfig, frontend subshelldomain.Runner) error {
	if newType.Equal(config.GitHubConnectorType) {
		return nil
	}
	if value, has := newType.Get(); has {
		return gitconfig.SetGitHubConnectorType(frontend, value)
	}
	return gitconfig.RemoveGitHubConnectorType(frontend)
}

func saveGitHubToken(newToken Option[forgedomain.GitHubToken], config config.NormalConfig, scope configdomain.ConfigScope, githubConnectorType Option[forgedomain.GitHubConnectorType], frontend subshelldomain.Runner) error {
	if connectorType, has := githubConnectorType.Get(); has {
		if connectorType == forgedomain.GitHubConnectorTypeGh {
			return nil
		}
	}
	if newToken.Equal(config.GitHubToken) {
		return nil
	}
	if value, has := newToken.Get(); has {
		return gitconfig.SetGitHubToken(frontend, value, scope)
	}
	return gitconfig.RemoveGitHubToken(frontend)
}

func saveGitLabConnectorType(newType Option[forgedomain.GitLabConnectorType], config config.NormalConfig, frontend subshelldomain.Runner) error {
	if newType.Equal(config.GitLabConnectorType) {
		return nil
	}
	if value, has := newType.Get(); has {
		return gitconfig.SetGitLabConnectorType(frontend, value)
	}
	return gitconfig.RemoveGitLabConnectorType(frontend)
}

func saveGitLabToken(newToken Option[forgedomain.GitLabToken], config config.NormalConfig, scope configdomain.ConfigScope, gitlabConnectorType Option[forgedomain.GitLabConnectorType], frontend subshelldomain.Runner) error {
	if connectorType, has := gitlabConnectorType.Get(); has {
		if connectorType == forgedomain.GitLabConnectorTypeGlab {
			return nil
		}
	}
	if newToken.Equal(config.GitLabToken) {
		return nil
	}
	if value, has := newToken.Get(); has {
		return gitconfig.SetGitLabToken(frontend, value, scope)
	}
	return gitconfig.RemoveGitLabToken(frontend)
}

func saveMainBranch(value gitdomain.LocalBranchName, config config.UnvalidatedConfig, runner subshelldomain.Runner) error {
	if existing, hasExisting := config.UnvalidatedConfig.MainBranch.Get(); hasExisting {
		if existing == value {
			return nil
		}
	}
	return config.SetMainBranch(value, runner)
}

func saveOriginHostname(newValue Option[configdomain.HostingOriginHostname], config config.NormalConfig, frontend subshelldomain.Runner) error {
	if newValue.Equal(config.HostingOriginHostname) {
		return nil
	}
	if value, has := newValue.Get(); has {
		return gitconfig.SetOriginHostname(frontend, value)
	}
	return gitconfig.RemoveOriginHostname(frontend)
}

func savePerennialBranches(newValue gitdomain.LocalBranchNames, config config.NormalConfig, runner subshelldomain.Runner) error {
	if slices.Compare(config.PerennialBranches, newValue) != 0 || config.Git.PerennialBranches == nil {
		return gitconfig.SetPerennialBranches(runner, newValue)
	}
	return nil
}

func savePerennialRegex(newValue Option[configdomain.PerennialRegex], config config.NormalConfig, runner subshelldomain.Runner) error {
	if newValue.Equal(config.PerennialRegex) {
		return nil
	}
	if value, has := newValue.Get(); has {
		return gitconfig.SetPerennialRegex(runner, value)
	}
	_ = gitconfig.RemovePerennialRegex(runner)
	return nil
}

func savePushHook(newValue configdomain.PushHook, config config.NormalConfig, runner subshelldomain.Runner) error {
	if newValue == config.PushHook {
		return nil
	}
	return gitconfig.SetPushHook(runner, newValue)
}

func saveShareNewBranches(newValue configdomain.ShareNewBranches, config config.NormalConfig, runner subshelldomain.Runner) error {
	if newValue == config.ShareNewBranches {
		return nil
	}
	return gitconfig.SetShareNewBranches(runner, newValue)
}

func saveShipDeleteTrackingBranch(newValue configdomain.ShipDeleteTrackingBranch, config config.NormalConfig, runner subshelldomain.Runner) error {
	if newValue == config.ShipDeleteTrackingBranch {
		return nil
	}
	return gitconfig.SetShipDeleteTrackingBranch(runner, newValue)
}

func saveShipStrategy(newValue configdomain.ShipStrategy, config config.NormalConfig, runner subshelldomain.Runner) error {
	if newValue == config.ShipStrategy {
		return nil
	}
	return gitconfig.SetShipStrategy(runner, newValue)
}

func saveSyncFeatureStrategy(newValue configdomain.SyncFeatureStrategy, config config.NormalConfig, runner subshelldomain.Runner) error {
	if newValue == config.SyncFeatureStrategy {
		return nil
	}
	return gitconfig.SetSyncFeatureStrategy(runner, newValue)
}

func saveSyncPerennialStrategy(newValue configdomain.SyncPerennialStrategy, config config.NormalConfig, runner subshelldomain.Runner) error {
	if newValue == config.SyncPerennialStrategy {
		return nil
	}
	return gitconfig.SetSyncPerennialStrategy(runner, newValue)
}

func saveSyncPrototypeStrategy(newValue configdomain.SyncPrototypeStrategy, config config.NormalConfig, runner subshelldomain.Runner) error {
	if newValue == config.SyncPrototypeStrategy {
		return nil
	}
	return gitconfig.SetSyncPrototypeStrategy(runner, newValue)
}

func saveSyncUpstream(newValue configdomain.SyncUpstream, config config.NormalConfig, runner subshelldomain.Runner) error {
	if newValue == config.SyncUpstream {
		return nil
	}
	return gitconfig.SetSyncUpstream(runner, newValue)
}

func saveSyncTags(newValue configdomain.SyncTags, config config.NormalConfig, runner subshelldomain.Runner) error {
	if newValue == config.SyncTags {
		return nil
	}
	return gitconfig.SetSyncTags(runner, newValue)
}

<<<<<<< HEAD
func saveToFile(userInput userInput, config config.UnvalidatedConfig, runner subshelldomain.Runner) error {
	if err := configfile.Save(userInput.config.NormalConfig.NormalConfigData, userInput.config.UnvalidatedConfig.MainBranch.GetOrDefault()); err != nil {
=======
func saveToFile(userInput userInput, config config.NormalConfig, runner subshelldomain.Runner) error {
	if err := configfile.Save(userInput.normalConfig, userInput.validatedConfig.MainBranch); err != nil {
>>>>>>> 4c57bfe3
		return err
	}
	if config.Git.DevRemote.IsSome() {
		_ = gitconfig.RemoveDevRemote(runner)
	}
	if config.Git.MainBranch.IsSome() {
		_ = gitconfig.RemoveMainBranch(runner)
	}
	if config.Git.NewBranchType.IsSome() {
		_ = gitconfig.RemoveNewBranchType(runner)
	}
	if len(config.Git.PerennialBranches) > 0 {
		_ = gitconfig.RemovePerennialBranches(runner)
	}
	if config.Git.PerennialRegex.IsSome() {
		_ = gitconfig.RemovePerennialRegex(runner)
	}
	if config.Git.ShareNewBranches.IsSome() {
		_ = gitconfig.RemoveShareNewBranches(runner)
	}
	if config.Git.PushHook.IsSome() {
		_ = gitconfig.RemovePushHook(runner)
	}
	if config.Git.ShipStrategy.IsSome() {
		_ = gitconfig.RemoveShipStrategy(runner)
	}
	if config.Git.ShipDeleteTrackingBranch.IsSome() {
		_ = gitconfig.RemoveShipDeleteTrackingBranch(runner)
	}
	if config.Git.SyncFeatureStrategy.IsSome() {
		_ = gitconfig.RemoveSyncFeatureStrategy(runner)
	}
	if config.Git.SyncPerennialStrategy.IsSome() {
		_ = gitconfig.RemoveSyncPerennialStrategy(runner)
	}
	if config.Git.SyncPrototypeStrategy.IsSome() {
		_ = gitconfig.RemoveSyncPrototypeStrategy(runner)
	}
	if config.Git.SyncUpstream.IsSome() {
		_ = gitconfig.RemoveSyncUpstream(runner)
	}
	if config.Git.SyncTags.IsSome() {
		_ = gitconfig.RemoveSyncTags(runner)
	}
<<<<<<< HEAD
	if err := saveUnknownBranchType(userInput.config.NormalConfig.UnknownBranchType, config.NormalConfig, runner); err != nil {
		return err
	}
	return saveFeatureRegex(userInput.config.NormalConfig.FeatureRegex, config.NormalConfig, runner)
=======
	if err := saveUnknownBranchType(userInput.normalConfig.UnknownBranchType, config, runner); err != nil {
		return err
	}
	return saveFeatureRegex(userInput.normalConfig.FeatureRegex, config, runner)
>>>>>>> 4c57bfe3
}<|MERGE_RESOLUTION|>--- conflicted
+++ resolved
@@ -1037,13 +1037,8 @@
 	return gitconfig.SetSyncTags(runner, newValue)
 }
 
-<<<<<<< HEAD
-func saveToFile(userInput userInput, config config.UnvalidatedConfig, runner subshelldomain.Runner) error {
-	if err := configfile.Save(userInput.config.NormalConfig.NormalConfigData, userInput.config.UnvalidatedConfig.MainBranch.GetOrDefault()); err != nil {
-=======
 func saveToFile(userInput userInput, config config.NormalConfig, runner subshelldomain.Runner) error {
 	if err := configfile.Save(userInput.normalConfig, userInput.validatedConfig.MainBranch); err != nil {
->>>>>>> 4c57bfe3
 		return err
 	}
 	if config.Git.DevRemote.IsSome() {
@@ -1088,15 +1083,8 @@
 	if config.Git.SyncTags.IsSome() {
 		_ = gitconfig.RemoveSyncTags(runner)
 	}
-<<<<<<< HEAD
-	if err := saveUnknownBranchType(userInput.config.NormalConfig.UnknownBranchType, config.NormalConfig, runner); err != nil {
-		return err
-	}
-	return saveFeatureRegex(userInput.config.NormalConfig.FeatureRegex, config.NormalConfig, runner)
-=======
 	if err := saveUnknownBranchType(userInput.normalConfig.UnknownBranchType, config, runner); err != nil {
 		return err
 	}
 	return saveFeatureRegex(userInput.normalConfig.FeatureRegex, config, runner)
->>>>>>> 4c57bfe3
 }