--- conflicted
+++ resolved
@@ -758,11 +758,7 @@
 	if newValue.Equal(oldValue) {
 		return nil
 	}
-<<<<<<< HEAD
-	if mainBranch, hasValue := newValue.Get(); hasValue {
-=======
 	if mainBranch, hasNewValue := newValue.Get(); hasNewValue {
->>>>>>> 2fa5f8a6
 		return config.SetMainBranch(mainBranch)
 	}
 	return nil
