package config

import (
	"fmt"
	"os"
	"slices"

	"github.com/git-town/git-town/v21/internal/cli/dialog"
	"github.com/git-town/git-town/v21/internal/cli/dialog/components"
	"github.com/git-town/git-town/v21/internal/cli/flags"
	"github.com/git-town/git-town/v21/internal/cli/print"
	"github.com/git-town/git-town/v21/internal/cmd/cmdhelpers"
	"github.com/git-town/git-town/v21/internal/config"
	"github.com/git-town/git-town/v21/internal/config/configdomain"
	"github.com/git-town/git-town/v21/internal/config/configfile"
	"github.com/git-town/git-town/v21/internal/config/gitconfig"
	"github.com/git-town/git-town/v21/internal/execute"
	"github.com/git-town/git-town/v21/internal/forge"
	"github.com/git-town/git-town/v21/internal/forge/bitbucketcloud"
	"github.com/git-town/git-town/v21/internal/forge/forgedomain"
	"github.com/git-town/git-town/v21/internal/git"
	"github.com/git-town/git-town/v21/internal/git/gitdomain"
	"github.com/git-town/git-town/v21/internal/messages"
	"github.com/git-town/git-town/v21/internal/vm/interpreter/configinterpreter"
	. "github.com/git-town/git-town/v21/pkg/prelude"
	"github.com/spf13/cobra"
)

const setupConfigDesc = "Prompts to setup your Git Town configuration"

func SetupCommand() *cobra.Command {
	addVerboseFlag, readVerboseFlag := flags.Verbose()
	cmd := cobra.Command{
		Use:   "setup",
		Args:  cobra.NoArgs,
		Short: setupConfigDesc,
		Long:  cmdhelpers.Long(setupConfigDesc),
		RunE: func(cmd *cobra.Command, _ []string) error {
			verbose, err := readVerboseFlag(cmd)
			if err != nil {
				return err
			}
			return executeConfigSetup(verbose)
		},
	}
	addVerboseFlag(&cmd)
	return &cmd
}

// the config settings to be used if the user accepts all default options
func defaultUserInput(gitAccess gitconfig.Access, gitVersion git.Version) userInput {
	return userInput{
		config:        config.DefaultUnvalidatedConfig(gitAccess, gitVersion),
		configStorage: dialog.ConfigStorageOptionFile,
	}
}

func executeConfigSetup(verbose configdomain.Verbose) error {
	repo, err := execute.OpenRepo(execute.OpenRepoArgs{
		DryRun:           false,
		PrintBranchNames: false,
		PrintCommands:    true,
		ValidateGitRepo:  true,
		ValidateIsOnline: false,
		Verbose:          verbose,
	})
	if err != nil {
		return err
	}
	data, exit, err := loadSetupData(repo, verbose)
	if err != nil || exit {
		return err
	}
	aborted, tokenScope, forgeTypeOpt, err := enterData(repo.UnvalidatedConfig, repo.Git, repo.Backend, &data)
	if err != nil || aborted {
		return err
	}
	err = saveAll(data.userInput, repo.UnvalidatedConfig, data.configFile, tokenScope, forgeTypeOpt, repo.Git, repo.Frontend)
	if err != nil {
		return err
	}
	return configinterpreter.Finished(configinterpreter.FinishedArgs{
		Backend:               repo.Backend,
		BeginBranchesSnapshot: None[gitdomain.BranchesSnapshot](),
		BeginConfigSnapshot:   repo.ConfigSnapshot,
		Command:               "setup",
		CommandsCounter:       repo.CommandsCounter,
		FinalMessages:         repo.FinalMessages,
		Git:                   repo.Git,
		RootDir:               repo.RootDir,
		TouchedBranches:       []gitdomain.BranchName{},
		Verbose:               verbose,
	})
}

type setupData struct {
	config        config.UnvalidatedConfig
	configFile    Option[configdomain.PartialConfig]
	dialogInputs  components.TestInputs
	localBranches gitdomain.BranchInfos
	remotes       gitdomain.Remotes
	userInput     userInput
}

type userInput struct {
	config        config.UnvalidatedConfig
	configStorage dialog.ConfigStorageOption
}

func determineHostingPlatform(config config.UnvalidatedConfig, userChoice Option[forgedomain.ForgeType]) Option[forgedomain.ForgeType] {
	if userChoice.IsSome() {
		return userChoice
	}
	if devURL, hasDevURL := config.NormalConfig.DevURL().Get(); hasDevURL {
		return forge.Detect(devURL, userChoice)
	}
	return None[forgedomain.ForgeType]()
}

func enterData(config config.UnvalidatedConfig, gitCommands git.Commands, backend gitdomain.RunnerQuerier, data *setupData) (aborted bool, tokenScope configdomain.ConfigScope, forgeTypeOpt Option[forgedomain.ForgeType], err error) {
	tokenScope = configdomain.ConfigScopeLocal
	configFile := data.configFile.GetOrDefault()
	aborted, err = dialog.Welcome(data.dialogInputs.Next())
	if err != nil || aborted {
		return aborted, tokenScope, None[forgedomain.ForgeType](), err
	}
	data.userInput.config.NormalConfig.Aliases, aborted, err = dialog.Aliases(configdomain.AllAliasableCommands(), config.NormalConfig.Aliases, data.dialogInputs.Next())
	if err != nil || aborted {
		return aborted, tokenScope, None[forgedomain.ForgeType](), err
	}
	var mainBranch gitdomain.LocalBranchName
	if configFileMainBranch, configFileHasMainBranch := configFile.MainBranch.Get(); configFileHasMainBranch {
		mainBranch = configFileMainBranch
	} else {
		existingMainBranch := config.UnvalidatedConfig.MainBranch
		if existingMainBranch.IsNone() {
			existingMainBranch = gitCommands.DefaultBranch(backend)
		}
		if existingMainBranch.IsNone() {
			existingMainBranch = gitCommands.OriginHead(backend)
		}
		mainBranch, aborted, err = dialog.MainBranch(data.localBranches.Names(), existingMainBranch, data.dialogInputs.Next())
		if err != nil || aborted {
			return aborted, tokenScope, None[forgedomain.ForgeType](), err
		}
		data.userInput.config.UnvalidatedConfig.MainBranch = Some(mainBranch)
	}
	if len(configFile.PerennialBranches) == 0 {
		data.userInput.config.NormalConfig.PerennialBranches, aborted, err = dialog.PerennialBranches(data.localBranches.Names(), config.NormalConfig.PerennialBranches, mainBranch, data.dialogInputs.Next())
		if err != nil || aborted {
			return aborted, tokenScope, None[forgedomain.ForgeType](), err
		}
	}
	if configFile.PerennialRegex.IsNone() {
		data.userInput.config.NormalConfig.PerennialRegex, aborted, err = dialog.PerennialRegex(config.NormalConfig.PerennialRegex, data.dialogInputs.Next())
		if err != nil || aborted {
			return aborted, tokenScope, None[forgedomain.ForgeType](), err
		}
	}
	if configFile.FeatureRegex.IsNone() {
		data.userInput.config.NormalConfig.FeatureRegex, aborted, err = dialog.FeatureRegex(config.NormalConfig.FeatureRegex, data.dialogInputs.Next())
		if err != nil || aborted {
			return aborted, tokenScope, None[forgedomain.ForgeType](), err
		}
	}
	if configFile.UnknownBranchType.IsNone() {
		data.userInput.config.NormalConfig.UnknownBranchType, aborted, err = dialog.UnknownBranchType(config.NormalConfig.UnknownBranchType, data.dialogInputs.Next())
		if err != nil || aborted {
			return aborted, tokenScope, None[forgedomain.ForgeType](), err
		}
	}
	if configFile.DevRemote.IsNone() {
		data.userInput.config.NormalConfig.DevRemote, aborted, err = dialog.DevRemote(config.NormalConfig.DevRemote, data.remotes, data.dialogInputs.Next())
		if err != nil || aborted {
			return aborted, tokenScope, None[forgedomain.ForgeType](), err
		}
	}
	if configFile.ForgeType.IsNone() {
		data.userInput.config.NormalConfig.ForgeType, aborted, err = dialog.ForgeType(config.NormalConfig.ForgeType, data.dialogInputs.Next())
		if err != nil || aborted {
			return aborted, tokenScope, None[forgedomain.ForgeType](), err
		}
	}
	aborted, tokenScope, forgeTypeOpt, err = enterForge(config, data)
	if err != nil || aborted {
		return aborted, tokenScope, None[forgedomain.ForgeType](), err
	}
	if configFile.HostingOriginHostname.IsNone() {
		data.userInput.config.NormalConfig.HostingOriginHostname, aborted, err = dialog.OriginHostname(config.NormalConfig.HostingOriginHostname, data.dialogInputs.Next())
		if err != nil || aborted {
			return aborted, tokenScope, None[forgedomain.ForgeType](), err
		}
	}
	if configFile.SyncFeatureStrategy.IsNone() {
		data.userInput.config.NormalConfig.SyncFeatureStrategy, aborted, err = dialog.SyncFeatureStrategy(config.NormalConfig.SyncFeatureStrategy, data.dialogInputs.Next())
		if err != nil || aborted {
			return aborted, tokenScope, None[forgedomain.ForgeType](), err
		}
	}
	if configFile.SyncPerennialStrategy.IsNone() {
		data.userInput.config.NormalConfig.SyncPerennialStrategy, aborted, err = dialog.SyncPerennialStrategy(config.NormalConfig.SyncPerennialStrategy, data.dialogInputs.Next())
		if err != nil || aborted {
			return aborted, tokenScope, None[forgedomain.ForgeType](), err
		}
	}
	if configFile.SyncPrototypeStrategy.IsNone() {
		data.userInput.config.NormalConfig.SyncPrototypeStrategy, aborted, err = dialog.SyncPrototypeStrategy(config.NormalConfig.SyncPrototypeStrategy, data.dialogInputs.Next())
		if err != nil || aborted {
			return aborted, tokenScope, None[forgedomain.ForgeType](), err
		}
	}
	if configFile.SyncUpstream.IsNone() {
		data.userInput.config.NormalConfig.SyncUpstream, aborted, err = dialog.SyncUpstream(config.NormalConfig.SyncUpstream, data.dialogInputs.Next())
		if err != nil || aborted {
			return aborted, tokenScope, None[forgedomain.ForgeType](), err
		}
	}
	if configFile.SyncTags.IsNone() {
		data.userInput.config.NormalConfig.SyncTags, aborted, err = dialog.SyncTags(config.NormalConfig.SyncTags, data.dialogInputs.Next())
		if err != nil || aborted {
			return aborted, tokenScope, None[forgedomain.ForgeType](), err
		}
	}
	if configFile.ShareNewBranches.IsNone() {
		data.userInput.config.NormalConfig.ShareNewBranches, aborted, err = dialog.ShareNewBranches(config.NormalConfig.ShareNewBranches, data.dialogInputs.Next())
		if err != nil || aborted {
			return aborted, tokenScope, None[forgedomain.ForgeType](), err
		}
	}
	if configFile.PushHook.IsNone() {
		data.userInput.config.NormalConfig.PushHook, aborted, err = dialog.PushHook(config.NormalConfig.PushHook, data.dialogInputs.Next())
		if err != nil || aborted {
			return aborted, tokenScope, None[forgedomain.ForgeType](), err
		}
	}
	if configFile.NewBranchType.IsNone() {
		data.userInput.config.NormalConfig.NewBranchType, aborted, err = dialog.NewBranchType(config.NormalConfig.NewBranchType, data.dialogInputs.Next())
		if err != nil || aborted {
			return aborted, tokenScope, None[forgedomain.ForgeType](), err
		}
	}
	if configFile.ShipStrategy.IsNone() {
		data.userInput.config.NormalConfig.ShipStrategy, aborted, err = dialog.ShipStrategy(config.NormalConfig.ShipStrategy, data.dialogInputs.Next())
		if err != nil || aborted {
			return aborted, tokenScope, None[forgedomain.ForgeType](), err
		}
	}
	if configFile.ShipDeleteTrackingBranch.IsNone() {
		data.userInput.config.NormalConfig.ShipDeleteTrackingBranch, aborted, err = dialog.ShipDeleteTrackingBranch(config.NormalConfig.ShipDeleteTrackingBranch, data.dialogInputs.Next())
		if err != nil || aborted {
			return aborted, tokenScope, None[forgedomain.ForgeType](), err
		}
	}
	data.userInput.configStorage, aborted, err = dialog.ConfigStorage(data.dialogInputs.Next())
	if err != nil || aborted {
		return aborted, tokenScope, None[forgedomain.ForgeType](), err
	}
	return false, tokenScope, forgeTypeOpt, nil
}

func enterForge(config config.UnvalidatedConfig, data *setupData) (aborted bool, tokenScope configdomain.ConfigScope, forgeTypeOpt Option[forgedomain.ForgeType], err error) {
	forgeTypeOpt = determineHostingPlatform(config, data.userInput.config.NormalConfig.ForgeType)
	if forgeType, hasForgeType := forgeTypeOpt.Get(); hasForgeType {
		switch forgeType {
		case forgedomain.ForgeTypeBitbucket, forgedomain.ForgeTypeBitbucketDatacenter:
<<<<<<< HEAD
			aborted, tokenScope, err = enterBitBucketToken(data, config, tokenScope)
=======
			aborted, tokenScope, err = enterBitbucketToken(config, data, tokenScope)
>>>>>>> b3717934
		case forgedomain.ForgeTypeCodeberg:
			aborted, tokenScope, err = enterCodebergToken(config, data, tokenScope)
		case forgedomain.ForgeTypeGitea:
			aborted, tokenScope, err = enterGiteaToken(config, data, tokenScope)
		case forgedomain.ForgeTypeGitHub:
			aborted, tokenScope, err = enterGithubToken(config, data, tokenScope)
		case forgedomain.ForgeTypeGitLab:
			aborted, tokenScope, err = enterGitlabToken(config, data, tokenScope)
		}
	}
	return aborted, tokenScope, forgeTypeOpt, err
}

func enterBitbucketToken(config config.UnvalidatedConfig, data *setupData, tokenScope configdomain.ConfigScope) (aborted bool, resultScope configdomain.ConfigScope, err error) {
	data.userInput.config.NormalConfig.BitbucketUsername, aborted, err = dialog.BitbucketUsername(config.NormalConfig.BitbucketUsername, data.dialogInputs.Next())
	if err != nil || aborted {
		return aborted, tokenScope, err
	}
	data.userInput.config.NormalConfig.BitbucketAppPassword, aborted, err = dialog.BitbucketAppPassword(config.NormalConfig.BitbucketAppPassword, data.dialogInputs.Next())
	if err != nil || aborted {
		return aborted, tokenScope, err
	}
	if showScopeDialog(data.userInput.config.NormalConfig.BitbucketUsername, config.NormalConfig.BitbucketUsername) &&
		showScopeDialog(data.userInput.config.NormalConfig.BitbucketAppPassword, config.NormalConfig.BitbucketAppPassword) {
		scope := determineScope(config.NormalConfig.GitConfig.BitbucketAppPassword)
		tokenScope, aborted, err = dialog.TokenScope(scope, data.dialogInputs.Next())
		if err != nil || aborted {
			return aborted, tokenScope, err
		}
	}
	return false, tokenScope, nil
}

func enterCodebergToken(config config.UnvalidatedConfig, data *setupData, tokenScope configdomain.ConfigScope) (aborted bool, resultScope configdomain.ConfigScope, err error) {
	data.userInput.config.NormalConfig.CodebergToken, aborted, err = dialog.CodebergToken(config.NormalConfig.CodebergToken, data.dialogInputs.Next())
	if err != nil || aborted {
		return aborted, tokenScope, err
	}
	if showScopeDialog(data.userInput.config.NormalConfig.CodebergToken, config.NormalConfig.CodebergToken) {
		scope := determineScope(config.NormalConfig.GitConfig.CodebergToken)
		tokenScope, aborted, err = dialog.TokenScope(scope, data.dialogInputs.Next())
		if err != nil || aborted {
			return aborted, tokenScope, err
		}
	}
	return false, tokenScope, nil
}

func enterGiteaToken(config config.UnvalidatedConfig, data *setupData, tokenScope configdomain.ConfigScope) (aborted bool, resultScope configdomain.ConfigScope, err error) {
	data.userInput.config.NormalConfig.GiteaToken, aborted, err = dialog.GiteaToken(config.NormalConfig.GiteaToken, data.dialogInputs.Next())
	if err != nil || aborted {
		return aborted, tokenScope, err
	}
	if showScopeDialog(data.userInput.config.NormalConfig.GiteaToken, config.NormalConfig.GiteaToken) {
		scope := determineScope(config.NormalConfig.GitConfig.GiteaToken)
		tokenScope, aborted, err = dialog.TokenScope(scope, data.dialogInputs.Next())
		if err != nil || aborted {
			return aborted, tokenScope, err
		}
	}
	return false, tokenScope, nil
}

func enterGithubToken(config config.UnvalidatedConfig, data *setupData, tokenScope configdomain.ConfigScope) (aborted bool, resultScope configdomain.ConfigScope, err error) {
	data.userInput.config.NormalConfig.GitHubToken, aborted, err = dialog.GitHubToken(config.NormalConfig.GitHubToken, data.dialogInputs.Next())
	if err != nil || aborted {
		return aborted, tokenScope, err
	}
	if showScopeDialog(data.userInput.config.NormalConfig.GitHubToken, config.NormalConfig.GitHubToken) {
		scope := determineScope(config.NormalConfig.GitConfig.GitHubToken)
		tokenScope, aborted, err = dialog.TokenScope(scope, data.dialogInputs.Next())
		if err != nil || aborted {
			return aborted, tokenScope, err
		}
	}
	return false, tokenScope, nil
}

func enterGitlabToken(config config.UnvalidatedConfig, data *setupData, tokenScope configdomain.ConfigScope) (aborted bool, resultScope configdomain.ConfigScope, err error) {
	data.userInput.config.NormalConfig.GitLabToken, aborted, err = dialog.GitLabToken(config.NormalConfig.GitLabToken, data.dialogInputs.Next())
	if err != nil || aborted {
		return aborted, tokenScope, err
	}
	if showScopeDialog(data.userInput.config.NormalConfig.GitLabToken, config.NormalConfig.GitLabToken) {
		scope := determineScope(config.NormalConfig.GitConfig.GitLabToken)
		tokenScope, aborted, err = dialog.TokenScope(scope, data.dialogInputs.Next())
		if err != nil || aborted {
			return aborted, tokenScope, err
		}
	}
	return false, tokenScope, nil
}

func enterBitBucketToken(data *setupData, config config.UnvalidatedConfig, tokenScope configdomain.ConfigScope) (bool, configdomain.ConfigScope, error) {
	aborted := false
	var err error = nil
	for {
		data.userInput.config.NormalConfig.BitbucketUsername, aborted, err = dialog.BitbucketUsername(config.NormalConfig.BitbucketUsername, data.dialogInputs.Next())
		if err != nil || aborted {
			return aborted, tokenScope, err
		}
		data.userInput.config.NormalConfig.BitbucketAppPassword, aborted, err = dialog.BitbucketAppPassword(config.NormalConfig.BitbucketAppPassword, data.dialogInputs.Next())
		if err != nil || aborted {
			return aborted, tokenScope, err
		}
		connector := bitbucketcloud.NewConnector(bitbucketcloud.NewConnectorArgs{
			AppPassword: data.config.NormalConfig.BitbucketAppPassword,
			ForgeType:   Some(forgedomain.ForgeTypeBitbucket),
			Log:         print.Logger{},
			RemoteURL:   data.config.NormalConfig.DevURL().GetOrDefault(),
			UserName:    data.config.NormalConfig.BitbucketUsername,
		})
		userName, err := connector.VerifyConnection()
		if err != nil {
			choice, aborted, err := dialog.CredentialsNoAccess(err, data.dialogInputs.Next())
			if err != nil || aborted {
				return aborted, tokenScope, err
			}
			switch choice {
			case dialog.CredentialsNoAccessChoiceRetry:
				continue
			case dialog.CredentialsNoAccessChoiceIgnore:
			}
		}
		fmt.Printf(messages.CredentialsForgeUserName, components.FormattedSelection(userName, aborted))
		err = connector.VerifyReadProposalPermission()
		if err != nil {
			choice, aborted, err := dialog.CredentialsNoProposalAccess(err, data.dialogInputs.Next())
			if err != nil || aborted {
				return aborted, tokenScope, err
			}
			switch choice {
			case dialog.CredentialsNoAccessChoiceRetry:
				continue
			case dialog.CredentialsNoAccessChoiceIgnore:
			}
		}
		break
	}
	if showScopeDialog(data.userInput.config.NormalConfig.BitbucketUsername, config.NormalConfig.BitbucketUsername) &&
		showScopeDialog(data.userInput.config.NormalConfig.BitbucketAppPassword, config.NormalConfig.BitbucketAppPassword) {
		scope := determineScope(config.NormalConfig.GitConfig.BitbucketAppPassword)
		tokenScope, aborted, err = dialog.TokenScope(scope, data.dialogInputs.Next())
		if err != nil || aborted {
			return aborted, tokenScope, err
		}
	}
	return false, tokenScope, nil
}

type option interface {
	IsSome() bool
}

func determineScope(global option) configdomain.ConfigScope {
	if global.IsSome() {
		return configdomain.ConfigScopeGlobal
	}
	return configdomain.ConfigScopeLocal
}

func showScopeDialog[T fmt.Stringer](input, existing T) bool {
	return input.String() != "" && input.String() != existing.String()
}

func loadSetupData(repo execute.OpenRepoResult, verbose configdomain.Verbose) (data setupData, exit bool, err error) {
	dialogTestInputs := components.LoadTestInputs(os.Environ())
	repoStatus, err := repo.Git.RepoStatus(repo.Backend)
	if err != nil {
		return data, false, err
	}
	branchesSnapshot, _, _, exit, err := execute.LoadRepoSnapshot(execute.LoadRepoSnapshotArgs{
		Backend:               repo.Backend,
		CommandsCounter:       repo.CommandsCounter,
		ConfigSnapshot:        repo.ConfigSnapshot,
		Detached:              false,
		DialogTestInputs:      dialogTestInputs,
		Fetch:                 false,
		FinalMessages:         repo.FinalMessages,
		Frontend:              repo.Frontend,
		Git:                   repo.Git,
		HandleUnfinishedState: true,
		Repo:                  repo,
		RepoStatus:            repoStatus,
		RootDir:               repo.RootDir,
		UnvalidatedConfig:     repo.UnvalidatedConfig,
		ValidateNoOpenChanges: false,
		Verbose:               verbose,
	})
	if err != nil {
		return data, exit, err
	}
	remotes, err := repo.Git.Remotes(repo.Backend)
	if err != nil {
		return data, exit, err
	}
	if len(remotes) == 0 {
		remotes = gitdomain.Remotes{repo.Git.DefaultRemote(repo.Backend)}
	}
	return setupData{
		config:        repo.UnvalidatedConfig,
		configFile:    repo.UnvalidatedConfig.NormalConfig.ConfigFile,
		dialogInputs:  dialogTestInputs,
		localBranches: branchesSnapshot.Branches,
		remotes:       remotes,
		userInput:     defaultUserInput(repo.UnvalidatedConfig.NormalConfig.GitConfigAccess, repo.UnvalidatedConfig.NormalConfig.GitVersion),
	}, exit, nil
}

func saveAll(userInput userInput, oldConfig config.UnvalidatedConfig, configFile Option[configdomain.PartialConfig], tokenScope configdomain.ConfigScope, forgeTypeOpt Option[forgedomain.ForgeType], gitCommands git.Commands, frontend gitdomain.Runner) error {
	err := saveAliases(oldConfig.NormalConfig.Aliases, userInput.config.NormalConfig.Aliases, gitCommands, frontend)
	if err != nil {
		return err
	}
	if forgeType, hasForgeType := forgeTypeOpt.Get(); hasForgeType {
		switch forgeType {
		case forgedomain.ForgeTypeBitbucket, forgedomain.ForgeTypeBitbucketDatacenter:
			err = saveBitbucketUsername(oldConfig.NormalConfig.BitbucketUsername, userInput.config.NormalConfig.BitbucketUsername, tokenScope, gitCommands, frontend)
			if err != nil {
				return err
			}
			err = saveBitbucketAppPassword(oldConfig.NormalConfig.BitbucketAppPassword, userInput.config.NormalConfig.BitbucketAppPassword, tokenScope, gitCommands, frontend)
			if err != nil {
				return err
			}
		case forgedomain.ForgeTypeCodeberg:
			err = saveCodebergToken(oldConfig.NormalConfig.CodebergToken, userInput.config.NormalConfig.CodebergToken, tokenScope, gitCommands, frontend)
			if err != nil {
				return err
			}
		case forgedomain.ForgeTypeGitHub:
			err = saveGitHubToken(oldConfig.NormalConfig.GitHubToken, userInput.config.NormalConfig.GitHubToken, tokenScope, gitCommands, frontend)
			if err != nil {
				return err
			}
		case forgedomain.ForgeTypeGitLab:
			err = saveGitLabToken(oldConfig.NormalConfig.GitLabToken, userInput.config.NormalConfig.GitLabToken, tokenScope, gitCommands, frontend)
			if err != nil {
				return err
			}
		case forgedomain.ForgeTypeGitea:
			err = saveGiteaToken(oldConfig.NormalConfig.GiteaToken, userInput.config.NormalConfig.GiteaToken, tokenScope, gitCommands, frontend)
			if err != nil {
				return err
			}
		}
	}
	switch userInput.configStorage {
	case dialog.ConfigStorageOptionFile:
		return saveToFile(userInput, oldConfig)
	case dialog.ConfigStorageOptionGit:
		return saveToGit(userInput, oldConfig, configFile, gitCommands, frontend)
	}
	panic("unknown configStorage: " + userInput.configStorage)
}

func saveToGit(userInput userInput, oldConfig config.UnvalidatedConfig, configFileOpt Option[configdomain.PartialConfig], gitCommands git.Commands, frontend gitdomain.Runner) error {
	configFile := configFileOpt.GetOrDefault()
	fc := execute.FailureCollector{}
	if configFile.NewBranchType.IsNone() {
		fc.Check(saveNewBranchType(oldConfig.NormalConfig.NewBranchType, userInput.config.NormalConfig.NewBranchType, oldConfig))
	}
	if configFile.ForgeType.IsNone() {
		fc.Check(saveForgeType(oldConfig.NormalConfig.ForgeType, userInput.config.NormalConfig.ForgeType, gitCommands, frontend))
	}
	if configFile.HostingOriginHostname.IsNone() {
		fc.Check(saveOriginHostname(oldConfig.NormalConfig.HostingOriginHostname, userInput.config.NormalConfig.HostingOriginHostname, gitCommands, frontend))
	}
	if configFile.MainBranch.IsNone() {
		fc.Check(saveMainBranch(oldConfig.UnvalidatedConfig.MainBranch, userInput.config.UnvalidatedConfig.MainBranch.GetOrPanic(), oldConfig))
	}
	if len(configFile.PerennialBranches) == 0 {
		fc.Check(savePerennialBranches(oldConfig.NormalConfig.PerennialBranches, userInput.config.NormalConfig.PerennialBranches, oldConfig))
	}
	if configFile.PerennialRegex.IsNone() {
		fc.Check(savePerennialRegex(oldConfig.NormalConfig.PerennialRegex, userInput.config.NormalConfig.PerennialRegex, oldConfig))
	}
	if configFile.UnknownBranchType.IsNone() {
		fc.Check(saveUnknownBranchType(oldConfig.NormalConfig.UnknownBranchType, userInput.config.NormalConfig.UnknownBranchType, oldConfig))
	}
	if configFile.DevRemote.IsNone() {
		fc.Check(saveDevRemote(oldConfig.NormalConfig.DevRemote, userInput.config.NormalConfig.DevRemote, oldConfig))
	}
	if configFile.FeatureRegex.IsNone() {
		fc.Check(saveFeatureRegex(oldConfig.NormalConfig.FeatureRegex, userInput.config.NormalConfig.FeatureRegex, oldConfig))
	}
	if configFile.PushHook.IsNone() {
		fc.Check(savePushHook(oldConfig.NormalConfig.PushHook, userInput.config.NormalConfig.PushHook, oldConfig))
	}
	if configFile.ShareNewBranches.IsNone() {
		fc.Check(saveShareNewBranches(oldConfig.NormalConfig.ShareNewBranches, userInput.config.NormalConfig.ShareNewBranches, oldConfig))
	}
	if configFile.ShipStrategy.IsNone() {
		fc.Check(saveShipStrategy(oldConfig.NormalConfig.ShipStrategy, userInput.config.NormalConfig.ShipStrategy, oldConfig))
	}
	if configFile.ShipDeleteTrackingBranch.IsNone() {
		fc.Check(saveShipDeleteTrackingBranch(oldConfig.NormalConfig.ShipDeleteTrackingBranch, userInput.config.NormalConfig.ShipDeleteTrackingBranch, oldConfig))
	}
	if configFile.SyncFeatureStrategy.IsNone() {
		fc.Check(saveSyncFeatureStrategy(oldConfig.NormalConfig.SyncFeatureStrategy, userInput.config.NormalConfig.SyncFeatureStrategy, oldConfig))
	}
	if configFile.SyncPerennialStrategy.IsNone() {
		fc.Check(saveSyncPerennialStrategy(oldConfig.NormalConfig.SyncPerennialStrategy, userInput.config.NormalConfig.SyncPerennialStrategy, oldConfig))
	}
	if configFile.SyncPrototypeStrategy.IsNone() {
		fc.Check(saveSyncPrototypeStrategy(oldConfig.NormalConfig.SyncPrototypeStrategy, userInput.config.NormalConfig.SyncPrototypeStrategy, oldConfig))
	}
	if configFile.SyncUpstream.IsNone() {
		fc.Check(saveSyncUpstream(oldConfig.NormalConfig.SyncUpstream, userInput.config.NormalConfig.SyncUpstream, oldConfig))
	}
	if configFile.SyncTags.IsNone() {
		fc.Check(saveSyncTags(oldConfig.NormalConfig.SyncTags, userInput.config.NormalConfig.SyncTags, oldConfig))
	}
	return fc.Err
}

func saveAliases(oldAliases, newAliases configdomain.Aliases, gitCommands git.Commands, frontend gitdomain.Runner) (err error) {
	for _, aliasableCommand := range configdomain.AllAliasableCommands() {
		oldAlias, hasOld := oldAliases[aliasableCommand]
		newAlias, hasNew := newAliases[aliasableCommand]
		switch {
		case hasOld && !hasNew:
			err = gitCommands.RemoveGitAlias(frontend, aliasableCommand)
		case newAlias != oldAlias:
			err = gitCommands.SetGitAlias(frontend, aliasableCommand)
		}
		if err != nil {
			return err
		}
	}
	return nil
}

func saveBitbucketAppPassword(oldPassword, newPassword Option[configdomain.BitbucketAppPassword], scope configdomain.ConfigScope, gitCommands git.Commands, frontend gitdomain.Runner) error {
	if newPassword.Equal(oldPassword) {
		return nil
	}
	if value, has := newPassword.Get(); has {
		return gitCommands.SetBitbucketAppPassword(frontend, value, scope)
	}
	return gitCommands.RemoveBitbucketAppPassword(frontend)
}

func saveBitbucketUsername(oldValue, newValue Option[configdomain.BitbucketUsername], scope configdomain.ConfigScope, gitCommands git.Commands, frontend gitdomain.Runner) error {
	if newValue.Equal(oldValue) {
		return nil
	}
	if value, has := newValue.Get(); has {
		return gitCommands.SetBitbucketUsername(frontend, value, scope)
	}
	return gitCommands.RemoveBitbucketUsername(frontend)
}

func saveNewBranchType(oldValue, newValue Option[configdomain.BranchType], config config.UnvalidatedConfig) error {
	if newValue.Equal(oldValue) {
		return nil
	}
	if value, hasValue := newValue.Get(); hasValue {
		return config.NormalConfig.SetNewBranchType(value)
	}
	config.NormalConfig.RemoveNewBranchType()
	return nil
}

func saveUnknownBranchType(oldValue, newValue configdomain.BranchType, config config.UnvalidatedConfig) error {
	if newValue == oldValue {
		return nil
	}
	return config.NormalConfig.SetUnknownBranchTypeLocally(newValue)
}

func saveDevRemote(oldValue, newValue gitdomain.Remote, config config.UnvalidatedConfig) error {
	if newValue == oldValue {
		return nil
	}
	return config.NormalConfig.SetDevRemote(newValue)
}

func saveFeatureRegex(oldValue, newValue Option[configdomain.FeatureRegex], config config.UnvalidatedConfig) error {
	if newValue.Equal(oldValue) {
		return nil
	}
	if value, has := newValue.Get(); has {
		return config.NormalConfig.SetFeatureRegexLocally(value)
	}
	config.NormalConfig.RemoveFeatureRegex()
	return nil
}

func saveForgeType(oldForgeType, newForgeType Option[forgedomain.ForgeType], gitCommands git.Commands, frontend gitdomain.Runner) (err error) {
	oldValue, oldHas := oldForgeType.Get()
	newValue, newHas := newForgeType.Get()
	if !oldHas && !newHas {
		return nil
	}
	if oldValue == newValue {
		return nil
	}
	if newHas {
		return gitCommands.SetForgeType(frontend, newValue)
	}
	return gitCommands.DeleteConfigEntryForgeType(frontend)
}

func saveCodebergToken(oldToken, newToken Option[configdomain.CodebergToken], scope configdomain.ConfigScope, gitCommands git.Commands, frontend gitdomain.Runner) error {
	if newToken.Equal(oldToken) {
		return nil
	}
	if value, has := newToken.Get(); has {
		return gitCommands.SetCodebergToken(frontend, value, scope)
	}
	return gitCommands.RemoveCodebergToken(frontend)
}

func saveGiteaToken(oldToken, newToken Option[configdomain.GiteaToken], scope configdomain.ConfigScope, gitCommands git.Commands, frontend gitdomain.Runner) error {
	if newToken.Equal(oldToken) {
		return nil
	}
	if value, has := newToken.Get(); has {
		return gitCommands.SetGiteaToken(frontend, value, scope)
	}
	return gitCommands.RemoveGiteaToken(frontend)
}

func saveGitHubToken(oldToken, newToken Option[configdomain.GitHubToken], scope configdomain.ConfigScope, gitCommands git.Commands, frontend gitdomain.Runner) error {
	if newToken.Equal(oldToken) {
		return nil
	}
	if value, has := newToken.Get(); has {
		return gitCommands.SetGitHubToken(frontend, value, scope)
	}
	return gitCommands.RemoveGitHubToken(frontend)
}

func saveGitLabToken(oldToken, newToken Option[configdomain.GitLabToken], scope configdomain.ConfigScope, gitCommands git.Commands, frontend gitdomain.Runner) error {
	if newToken.Equal(oldToken) {
		return nil
	}
	if value, has := newToken.Get(); has {
		return gitCommands.SetGitLabToken(frontend, value, scope)
	}
	return gitCommands.RemoveGitLabToken(frontend)
}

func saveMainBranch(oldValue Option[gitdomain.LocalBranchName], newValue gitdomain.LocalBranchName, config config.UnvalidatedConfig) error {
	if Some(newValue).Equal(oldValue) {
		return nil
	}
	return config.SetMainBranch(newValue)
}

func saveOriginHostname(oldValue, newValue Option[configdomain.HostingOriginHostname], gitCommands git.Commands, frontend gitdomain.Runner) error {
	if newValue.Equal(oldValue) {
		return nil
	}
	if value, has := newValue.Get(); has {
		return gitCommands.SetOriginHostname(frontend, value)
	}
	return gitCommands.DeleteConfigEntryOriginHostname(frontend)
}

func savePerennialBranches(oldValue, newValue gitdomain.LocalBranchNames, config config.UnvalidatedConfig) error {
	if slices.Compare(oldValue, newValue) != 0 || config.NormalConfig.GitConfig.PerennialBranches == nil {
		return config.NormalConfig.SetPerennialBranches(newValue)
	}
	return nil
}

func savePerennialRegex(oldValue, newValue Option[configdomain.PerennialRegex], config config.UnvalidatedConfig) error {
	if newValue.Equal(oldValue) {
		return nil
	}
	if value, has := newValue.Get(); has {
		return config.NormalConfig.SetPerennialRegexLocally(value)
	}
	config.NormalConfig.RemovePerennialRegex()
	return nil
}

func savePushHook(oldValue, newValue configdomain.PushHook, config config.UnvalidatedConfig) error {
	if newValue == oldValue {
		return nil
	}
	return config.NormalConfig.SetPushHookLocally(newValue)
}

func saveShareNewBranches(oldValue, newValue configdomain.ShareNewBranches, config config.UnvalidatedConfig) error {
	if newValue == oldValue {
		return nil
	}
	return config.NormalConfig.SetShareNewBranches(newValue, configdomain.ConfigScopeLocal)
}

func saveShipDeleteTrackingBranch(oldValue, newValue configdomain.ShipDeleteTrackingBranch, config config.UnvalidatedConfig) error {
	if newValue == oldValue {
		return nil
	}
	return config.NormalConfig.SetShipDeleteTrackingBranch(newValue, configdomain.ConfigScopeLocal)
}

func saveShipStrategy(oldValue, newValue configdomain.ShipStrategy, config config.UnvalidatedConfig) error {
	if newValue == oldValue {
		return nil
	}
	return config.NormalConfig.SetShipStrategy(newValue, configdomain.ConfigScopeLocal)
}

func saveSyncFeatureStrategy(oldValue, newValue configdomain.SyncFeatureStrategy, config config.UnvalidatedConfig) error {
	if newValue == oldValue {
		return nil
	}
	return config.NormalConfig.SetSyncFeatureStrategy(newValue)
}

func saveSyncPerennialStrategy(oldValue, newValue configdomain.SyncPerennialStrategy, config config.UnvalidatedConfig) error {
	if newValue == oldValue {
		return nil
	}
	return config.NormalConfig.SetSyncPerennialStrategy(newValue)
}

func saveSyncPrototypeStrategy(oldValue, newValue configdomain.SyncPrototypeStrategy, config config.UnvalidatedConfig) error {
	if newValue == oldValue {
		return nil
	}
	return config.NormalConfig.SetSyncPrototypeStrategy(newValue)
}

func saveSyncUpstream(oldValue, newValue configdomain.SyncUpstream, config config.UnvalidatedConfig) error {
	if newValue == oldValue {
		return nil
	}
	return config.NormalConfig.SetSyncUpstream(newValue, configdomain.ConfigScopeLocal)
}

func saveSyncTags(oldValue, newValue configdomain.SyncTags, config config.UnvalidatedConfig) error {
	if newValue == oldValue {
		return nil
	}
	return config.NormalConfig.SetSyncTags(newValue)
}

func saveToFile(userInput userInput, config config.UnvalidatedConfig) error {
	err := configfile.Save(&userInput.config)
	if err != nil {
		return err
	}
	config.NormalConfig.RemoveCreatePrototypeBranches()
	config.NormalConfig.RemoveDevRemote()
	config.RemoveMainBranch()
	config.NormalConfig.RemoveNewBranchType()
	config.NormalConfig.RemovePerennialBranches()
	config.NormalConfig.RemovePerennialRegex()
	config.NormalConfig.RemoveShareNewBranches()
	config.NormalConfig.RemovePushHook()
	config.NormalConfig.RemoveShipStrategy()
	config.NormalConfig.RemoveShipDeleteTrackingBranch()
	config.NormalConfig.RemoveSyncFeatureStrategy()
	config.NormalConfig.RemoveSyncPerennialStrategy()
	config.NormalConfig.RemoveSyncPrototypeStrategy()
	config.NormalConfig.RemoveSyncUpstream()
	config.NormalConfig.RemoveSyncTags()
	err = saveUnknownBranchType(config.NormalConfig.UnknownBranchType, userInput.config.NormalConfig.UnknownBranchType, config)
	if err != nil {
		return err
	}
	return saveFeatureRegex(config.NormalConfig.FeatureRegex, userInput.config.NormalConfig.FeatureRegex, config)
}<|MERGE_RESOLUTION|>--- conflicted
+++ resolved
@@ -263,11 +263,7 @@
 	if forgeType, hasForgeType := forgeTypeOpt.Get(); hasForgeType {
 		switch forgeType {
 		case forgedomain.ForgeTypeBitbucket, forgedomain.ForgeTypeBitbucketDatacenter:
-<<<<<<< HEAD
-			aborted, tokenScope, err = enterBitBucketToken(data, config, tokenScope)
-=======
 			aborted, tokenScope, err = enterBitbucketToken(config, data, tokenScope)
->>>>>>> b3717934
 		case forgedomain.ForgeTypeCodeberg:
 			aborted, tokenScope, err = enterCodebergToken(config, data, tokenScope)
 		case forgedomain.ForgeTypeGitea:
