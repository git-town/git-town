--- conflicted
+++ resolved
@@ -560,7 +560,7 @@
 	}
 	switch userInput.configStorage {
 	case dialog.ConfigStorageOptionFile:
-		return saveToFile(userInput, oldConfig, frontend)
+		return saveToFile(userInput, oldConfig.NormalConfig, frontend)
 	case dialog.ConfigStorageOptionGit:
 		return saveToGit(userInput, oldConfig, configFile, frontend)
 	}
@@ -602,7 +602,7 @@
 	}
 	if len(configFile.PerennialBranches) == 0 {
 		fc.Check(
-			savePerennialBranches(userInput.config.NormalConfig.PerennialBranches, oldConfig, frontend),
+			savePerennialBranches(userInput.config.NormalConfig.PerennialBranches, oldConfig.NormalConfig, frontend),
 		)
 	}
 	if configFile.PerennialRegex.IsNone() {
@@ -612,7 +612,7 @@
 	}
 	if configFile.UnknownBranchType.IsNone() {
 		fc.Check(
-			saveUnknownBranchType(userInput.config.NormalConfig.UnknownBranchType, oldConfig, frontend),
+			saveUnknownBranchType(userInput.config.NormalConfig.UnknownBranchType, oldConfig.NormalConfig, frontend),
 		)
 	}
 	if configFile.DevRemote.IsNone() {
@@ -622,7 +622,7 @@
 	}
 	if configFile.FeatureRegex.IsNone() {
 		fc.Check(
-			saveFeatureRegex(userInput.config.NormalConfig.FeatureRegex, oldConfig, frontend),
+			saveFeatureRegex(userInput.config.NormalConfig.FeatureRegex, oldConfig.NormalConfig, frontend),
 		)
 	}
 	if configFile.ContributionRegex.IsNone() {
@@ -731,8 +731,8 @@
 	return nil
 }
 
-func saveUnknownBranchType(value configdomain.BranchType, config config.UnvalidatedConfig, runner subshelldomain.Runner) error {
-	if value == config.NormalConfig.UnknownBranchType {
+func saveUnknownBranchType(value configdomain.BranchType, config config.NormalConfig, runner subshelldomain.Runner) error {
+	if value == config.UnknownBranchType {
 		return nil
 	}
 	return gitconfig.SetUnknownBranchType(runner, value)
@@ -745,8 +745,8 @@
 	return gitconfig.SetDevRemote(runner, value)
 }
 
-func saveFeatureRegex(value Option[configdomain.FeatureRegex], config config.UnvalidatedConfig, runner subshelldomain.Runner) error {
-	if value.Equal(config.NormalConfig.FeatureRegex) {
+func saveFeatureRegex(value Option[configdomain.FeatureRegex], config config.NormalConfig, runner subshelldomain.Runner) error {
+	if value.Equal(config.FeatureRegex) {
 		return nil
 	}
 	if value, has := value.Get(); has {
@@ -883,8 +883,8 @@
 	return gitconfig.RemoveOriginHostname(frontend)
 }
 
-func savePerennialBranches(newValue gitdomain.LocalBranchNames, config config.UnvalidatedConfig, runner subshelldomain.Runner) error {
-	if slices.Compare(config.NormalConfig.PerennialBranches, newValue) != 0 || config.Git.PerennialBranches == nil {
+func savePerennialBranches(newValue gitdomain.LocalBranchNames, config config.NormalConfig, runner subshelldomain.Runner) error {
+	if slices.Compare(config.PerennialBranches, newValue) != 0 || config.Git.PerennialBranches == nil {
 		return gitconfig.SetPerennialBranches(runner, newValue)
 	}
 	return nil
@@ -964,13 +964,8 @@
 	return gitconfig.SetSyncTags(runner, newValue)
 }
 
-<<<<<<< HEAD
 func saveToFile(userInput userInput, config config.UnvalidatedConfig, runner subshelldomain.Runner) error {
-	if err := configfile.Save(&userInput.config); err != nil {
-=======
-func saveToFile(userInput userInput, config config.NormalConfig, runner subshelldomain.Runner) error {
 	if err := configfile.Save(userInput.config.NormalConfig.NormalConfigData, userInput.config.UnvalidatedConfig.MainBranch.GetOrDefault()); err != nil {
->>>>>>> d612e236
 		return err
 	}
 	if config.Git.DevRemote.IsSome() {
@@ -1015,8 +1010,8 @@
 	if config.Git.SyncTags.IsSome() {
 		_ = gitconfig.RemoveSyncTags(runner)
 	}
-	if err := saveUnknownBranchType(userInput.config.NormalConfig.UnknownBranchType, config, runner); err != nil {
+	if err := saveUnknownBranchType(userInput.config.NormalConfig.UnknownBranchType, config.NormalConfig, runner); err != nil {
 		return err
 	}
-	return saveFeatureRegex(userInput.config.NormalConfig.FeatureRegex, config, runner)
+	return saveFeatureRegex(userInput.config.NormalConfig.FeatureRegex, config.NormalConfig, runner)
 }