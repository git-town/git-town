--- conflicted
+++ resolved
@@ -111,13 +111,8 @@
 
 func enterData(repo execute.OpenRepoResult, data setupData) (userInput, dialogdomain.Exit, error) {
 	var emptyResult userInput
-<<<<<<< HEAD
 	configFile := repo.UnvalidatedConfig.File.GetOrDefault()
 	exit, err := dialog.Welcome(data.dialogInputs.Next())
-=======
-	configFile := data.configFile.GetOrDefault()
-	exit, err := dialog.Welcome(data.dialogInputs)
->>>>>>> 3c686702
 	if err != nil || exit {
 		return emptyResult, exit, err
 	}
@@ -125,7 +120,6 @@
 	if err != nil || exit {
 		return emptyResult, exit, err
 	}
-<<<<<<< HEAD
 	mainBranchSetting, actualMainBranch, exit, err := enterMainBranch(repo, data)
 	if err != nil || exit {
 		return emptyResult, exit, err
@@ -155,58 +149,6 @@
 	observedRegex, exit, err := dialog.ObservedRegex(commonArgs)
 	if err != nil || exit {
 		return emptyResult, exit, err
-=======
-	var mainBranch gitdomain.LocalBranchName
-	if configFileMainBranch, configFileHasMainBranch := configFile.MainBranch.Get(); configFileHasMainBranch {
-		mainBranch = configFileMainBranch
-	} else {
-		existingMainBranch := repo.UnvalidatedConfig.UnvalidatedConfig.MainBranch
-		if existingMainBranch.IsNone() {
-			existingMainBranch = gitconfig.DefaultBranch(repo.Backend)
-		}
-		if existingMainBranch.IsNone() {
-			existingMainBranch = repo.Git.OriginHead(repo.Backend)
-		}
-		mainBranch, exit, err = dialog.MainBranch(data.localBranches.Names(), existingMainBranch, data.dialogInputs)
-		if err != nil || exit {
-			return emptyResult, exit, err
-		}
-	}
-	perennialBranches := repo.UnvalidatedConfig.NormalConfig.PerennialBranches
-	if len(configFile.PerennialBranches) == 0 {
-		perennialBranches, exit, err = dialog.PerennialBranches(data.localBranches.Names(), perennialBranches, mainBranch, data.dialogInputs)
-		if err != nil || exit {
-			return emptyResult, exit, err
-		}
-	}
-	perennialRegex := repo.UnvalidatedConfig.NormalConfig.PerennialRegex
-	if configFile.PerennialRegex.IsNone() {
-		perennialRegex, exit, err = dialog.PerennialRegex(perennialRegex, data.dialogInputs)
-		if err != nil || exit {
-			return emptyResult, exit, err
-		}
-	}
-	featureRegex := repo.UnvalidatedConfig.NormalConfig.FeatureRegex
-	if configFile.FeatureRegex.IsNone() {
-		featureRegex, exit, err = dialog.FeatureRegex(featureRegex, data.dialogInputs)
-		if err != nil || exit {
-			return emptyResult, exit, err
-		}
-	}
-	contributionRegex := repo.UnvalidatedConfig.NormalConfig.ContributionRegex
-	if configFile.ContributionRegex.IsNone() {
-		contributionRegex, exit, err = dialog.ContributionRegex(contributionRegex, data.dialogInputs)
-		if err != nil || exit {
-			return emptyResult, exit, err
-		}
-	}
-	observedRegex := repo.UnvalidatedConfig.NormalConfig.ObservedRegex
-	if configFile.ObservedRegex.IsNone() {
-		observedRegex, exit, err = dialog.ObservedRegex(observedRegex, data.dialogInputs)
-		if err != nil || exit {
-			return emptyResult, exit, err
-		}
->>>>>>> 3c686702
 	}
 	unknownBranchType := repo.UnvalidatedConfig.NormalConfig.UnknownBranchType
 	if configFile.UnknownBranchType.IsNone() {
@@ -215,15 +157,9 @@
 			return emptyResult, exit, err
 		}
 	}
-<<<<<<< HEAD
 	devRemote := None[gitdomain.Remote]()
 	if configFile.DevRemote.IsNone() && len(data.remotes) > 1 {
 		devRemote, exit, err = dialog.DevRemote(repo.UnvalidatedConfig.NormalConfig.DevRemote, data.remotes, data.dialogInputs.Next())
-=======
-	devRemote := repo.UnvalidatedConfig.NormalConfig.DevRemote
-	if len(data.remotes) > 1 && configFile.DevRemote.IsNone() {
-		devRemote, exit, err = dialog.DevRemote(devRemote, data.remotes, data.dialogInputs)
->>>>>>> 3c686702
 		if err != nil || exit {
 			return emptyResult, exit, err
 		}
@@ -241,17 +177,9 @@
 	gitlabConnectorTypeOpt := None[forgedomain.GitLabConnectorType]()
 	gitlabToken := None[forgedomain.GitLabToken]()
 	for {
-<<<<<<< HEAD
 		hostingOriginHostName, exit, err = dialog.OriginHostname(commonArgs)
 		if err != nil || exit {
 			return emptyResult, exit, err
-=======
-		if configFile.HostingOriginHostname.IsNone() {
-			hostingOriginHostName, exit, err = dialog.OriginHostname(hostingOriginHostName, data.dialogInputs)
-			if err != nil || exit {
-				return emptyResult, exit, err
-			}
->>>>>>> 3c686702
 		}
 		if configFile.ForgeType.IsNone() {
 			enteredForgeType, exit, err = dialog.ForgeType(enteredForgeType, data.dialogInputs)
@@ -263,7 +191,6 @@
 		if forgeType, hasForgeType := actualForgeType.Get(); hasForgeType {
 			switch forgeType {
 			case forgedomain.ForgeTypeBitbucket, forgedomain.ForgeTypeBitbucketDatacenter:
-<<<<<<< HEAD
 				bitbucketUsername, exit, err = dialog.BitbucketUsername(commonArgs)
 				if err != nil || exit {
 					return emptyResult, exit, err
@@ -275,50 +202,25 @@
 				giteaToken, exit, err = dialog.GiteaToken(commonArgs)
 			case forgedomain.ForgeTypeGitHub:
 				githubConnectorTypeOpt, exit, err = dialog.GitHubConnectorType(repo.UnvalidatedConfig.NormalConfig.GitHubConnectorType, data.dialogInputs.Next())
-=======
-				bitbucketUsername, exit, err = dialog.BitbucketUsername(bitbucketUsername, data.dialogInputs)
-				if err != nil || exit {
-					return emptyResult, exit, err
-				}
-				bitbucketAppPassword, exit, err = dialog.BitbucketAppPassword(bitbucketAppPassword, data.dialogInputs)
-			case forgedomain.ForgeTypeCodeberg:
-				codebergToken, exit, err = dialog.CodebergToken(codebergToken, data.dialogInputs)
-			case forgedomain.ForgeTypeGitea:
-				giteaToken, exit, err = dialog.GiteaToken(giteaToken, data.dialogInputs)
-			case forgedomain.ForgeTypeGitHub:
-				githubConnectorTypeOpt, exit, err = dialog.GitHubConnectorType(githubConnectorTypeOpt, data.dialogInputs)
->>>>>>> 3c686702
 				if err != nil || exit {
 					return emptyResult, exit, err
 				}
 				if githubConnectorType, has := githubConnectorTypeOpt.Get(); has {
 					switch githubConnectorType {
 					case forgedomain.GitHubConnectorTypeAPI:
-<<<<<<< HEAD
 						githubToken, exit, err = dialog.GitHubToken(commonArgs)
-=======
-						githubToken, exit, err = dialog.GitHubToken(githubToken, data.dialogInputs)
->>>>>>> 3c686702
 					case forgedomain.GitHubConnectorTypeGh:
 					}
 				}
 			case forgedomain.ForgeTypeGitLab:
-<<<<<<< HEAD
 				gitlabConnectorTypeOpt, exit, err = dialog.GitLabConnectorType(repo.UnvalidatedConfig.NormalConfig.GitLabConnectorType, data.dialogInputs.Next())
-=======
-				gitlabConnectorTypeOpt, exit, err = dialog.GitLabConnectorType(gitlabConnectorTypeOpt, data.dialogInputs)
->>>>>>> 3c686702
 				if err != nil || exit {
 					return emptyResult, exit, err
 				}
 				if gitlabConnectorType, has := gitlabConnectorTypeOpt.Get(); has {
 					switch gitlabConnectorType {
 					case forgedomain.GitLabConnectorTypeAPI:
-<<<<<<< HEAD
 						gitlabToken, exit, err = dialog.GitLabToken(commonArgs)
-=======
-						gitlabToken, exit, err = dialog.GitLabToken(gitlabToken, data.dialogInputs)
->>>>>>> 3c686702
 					case forgedomain.GitLabConnectorTypeGlab:
 					}
 				}
@@ -380,11 +282,7 @@
 	}
 	syncPrototypeStrategy := None[configdomain.SyncPrototypeStrategy]()
 	if configFile.SyncPrototypeStrategy.IsNone() {
-<<<<<<< HEAD
 		syncPrototypeStrategy, exit, err = dialog.SyncPrototypeStrategy(commonArgs)
-=======
-		syncPrototypeStrategy, exit, err = dialog.SyncPrototypeStrategy(syncPrototypeStrategy, data.dialogInputs)
->>>>>>> 3c686702
 		if err != nil || exit {
 			return emptyResult, exit, err
 		}
