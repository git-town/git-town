package config

import (
	"fmt"
	"os"
	"slices"

	"github.com/git-town/git-town/v21/internal/cli/dialog"
	"github.com/git-town/git-town/v21/internal/cli/dialog/components"
	"github.com/git-town/git-town/v21/internal/cli/dialog/dialogdomain"
	"github.com/git-town/git-town/v21/internal/cli/flags"
	"github.com/git-town/git-town/v21/internal/cli/print"
	"github.com/git-town/git-town/v21/internal/cmd/cmdhelpers"
	"github.com/git-town/git-town/v21/internal/config"
	"github.com/git-town/git-town/v21/internal/config/configdomain"
	"github.com/git-town/git-town/v21/internal/config/configfile"
	"github.com/git-town/git-town/v21/internal/config/gitconfig"
	"github.com/git-town/git-town/v21/internal/execute"
	"github.com/git-town/git-town/v21/internal/forge"
	"github.com/git-town/git-town/v21/internal/forge/bitbucketcloud"
	"github.com/git-town/git-town/v21/internal/forge/bitbucketdatacenter"
	"github.com/git-town/git-town/v21/internal/forge/codeberg"
	"github.com/git-town/git-town/v21/internal/forge/forgedomain"
	"github.com/git-town/git-town/v21/internal/forge/gitea"
	"github.com/git-town/git-town/v21/internal/forge/github"
	"github.com/git-town/git-town/v21/internal/forge/gitlab"
	"github.com/git-town/git-town/v21/internal/git"
	"github.com/git-town/git-town/v21/internal/git/gitdomain"
	"github.com/git-town/git-town/v21/internal/messages"
	"github.com/git-town/git-town/v21/internal/subshell"
	"github.com/git-town/git-town/v21/internal/undo/undoconfig"
	"github.com/git-town/git-town/v21/internal/vm/interpreter/configinterpreter"
	. "github.com/git-town/git-town/v21/pkg/prelude"
	"github.com/spf13/cobra"
)

const setupConfigDesc = "Prompts to setup your Git Town configuration"

func SetupCommand() *cobra.Command {
	addVerboseFlag, readVerboseFlag := flags.Verbose()
	cmd := cobra.Command{
		Use:   "setup",
		Args:  cobra.NoArgs,
		Short: setupConfigDesc,
		Long:  cmdhelpers.Long(setupConfigDesc),
		RunE: func(cmd *cobra.Command, _ []string) error {
			verbose, err := readVerboseFlag(cmd)
			if err != nil {
				return err
			}
			return executeConfigSetup(verbose)
		},
	}
	addVerboseFlag(&cmd)
	return &cmd
}

// the config settings to be used if the user accepts all default options
func defaultUserInput(gitAccess gitconfig.Access, gitVersion git.Version) userInput {
	return userInput{
		config:        config.DefaultUnvalidatedConfig(gitAccess, gitVersion),
		configStorage: dialog.ConfigStorageOptionFile,
	}
}

func executeConfigSetup(verbose configdomain.Verbose) error {
	repo, err := execute.OpenRepo(execute.OpenRepoArgs{
		DryRun:           false,
		PrintBranchNames: false,
		PrintCommands:    true,
		ValidateGitRepo:  true,
		ValidateIsOnline: false,
		Verbose:          verbose,
	})
	if err != nil {
		return err
	}
	data, exit, err := loadSetupData(repo, verbose)
	if err != nil || exit {
		return err
	}
<<<<<<< HEAD
	tokenScope, forgeTypeOpt, aborted, err := enterData(repo, &data)
	if err != nil || aborted {
=======
	exit, tokenScope, forgeTypeOpt, err := enterData(repo, &data)
	if err != nil || exit {
>>>>>>> 00b1c467
		return err
	}
	err = saveAll(data.userInput, repo.UnvalidatedConfig, data.configFile, tokenScope, forgeTypeOpt, repo.Git, repo.Frontend)
	if err != nil {
		return err
	}
	return configinterpreter.Finished(configinterpreter.FinishedArgs{
		Backend:               repo.Backend,
		BeginBranchesSnapshot: None[gitdomain.BranchesSnapshot](),
		BeginConfigSnapshot:   repo.ConfigSnapshot,
		Command:               "setup",
		CommandsCounter:       repo.CommandsCounter,
		FinalMessages:         repo.FinalMessages,
		Git:                   repo.Git,
		RootDir:               repo.RootDir,
		TouchedBranches:       []gitdomain.BranchName{},
		Verbose:               verbose,
	})
}

type setupData struct {
	config        config.UnvalidatedConfig
	configFile    Option[configdomain.PartialConfig]
	dialogInputs  components.TestInputs
	localBranches gitdomain.BranchInfos
	remotes       gitdomain.Remotes
	userInput     userInput
}

type userInput struct {
	config        config.UnvalidatedConfig
	configStorage dialog.ConfigStorageOption
}

func determineHostingPlatform(config config.UnvalidatedConfig, userChoice Option[forgedomain.ForgeType]) Option[forgedomain.ForgeType] {
	if userChoice.IsSome() {
		return userChoice
	}
	if devURL, hasDevURL := config.NormalConfig.DevURL().Get(); hasDevURL {
		return forge.Detect(devURL, userChoice)
	}
	return None[forgedomain.ForgeType]()
}

<<<<<<< HEAD
func enterData(repo execute.OpenRepoResult, data *setupData) (tokenScope configdomain.ConfigScope, forgeTypeOpt Option[forgedomain.ForgeType], aborted dialogdomain.Aborted, err error) {
	tokenScope = configdomain.ConfigScopeLocal
	configFile := data.configFile.GetOrDefault()
	aborted, err = dialog.Welcome(data.dialogInputs.Next())
	if err != nil || aborted {
		return tokenScope, forgeTypeOpt, aborted, err
	}
	data.userInput.config.NormalConfig.Aliases, aborted, err = dialog.Aliases(configdomain.AllAliasableCommands(), repo.UnvalidatedConfig.NormalConfig.Aliases, data.dialogInputs.Next())
	if err != nil || aborted {
		return tokenScope, forgeTypeOpt, aborted, err
=======
// TODO: return exit as the second to last value
func enterData(repo execute.OpenRepoResult, data *setupData) (exit dialogdomain.Exit, tokenScope configdomain.ConfigScope, forgeTypeOpt Option[forgedomain.ForgeType], err error) {
	tokenScope = configdomain.ConfigScopeLocal
	configFile := data.configFile.GetOrDefault()
	exit, err = dialog.Welcome(data.dialogInputs.Next())
	if err != nil || exit {
		return exit, tokenScope, None[forgedomain.ForgeType](), err
	}
	data.userInput.config.NormalConfig.Aliases, exit, err = dialog.Aliases(configdomain.AllAliasableCommands(), repo.UnvalidatedConfig.NormalConfig.Aliases, data.dialogInputs.Next())
	if err != nil || exit {
		return exit, tokenScope, None[forgedomain.ForgeType](), err
>>>>>>> 00b1c467
	}
	var mainBranch gitdomain.LocalBranchName
	if configFileMainBranch, configFileHasMainBranch := configFile.MainBranch.Get(); configFileHasMainBranch {
		mainBranch = configFileMainBranch
	} else {
		existingMainBranch := repo.UnvalidatedConfig.UnvalidatedConfig.MainBranch
		if existingMainBranch.IsNone() {
			existingMainBranch = repo.Git.DefaultBranch(repo.Backend)
		}
		if existingMainBranch.IsNone() {
			existingMainBranch = repo.Git.OriginHead(repo.Backend)
		}
<<<<<<< HEAD
		mainBranch, aborted, err = dialog.MainBranch(data.localBranches.Names(), existingMainBranch, data.dialogInputs.Next())
		if err != nil || aborted {
			return tokenScope, forgeTypeOpt, aborted, err
=======
		mainBranch, exit, err = dialog.MainBranch(data.localBranches.Names(), existingMainBranch, data.dialogInputs.Next())
		if err != nil || exit {
			return exit, tokenScope, None[forgedomain.ForgeType](), err
>>>>>>> 00b1c467
		}
		data.userInput.config.UnvalidatedConfig.MainBranch = Some(mainBranch)
	}
	if len(configFile.PerennialBranches) == 0 {
<<<<<<< HEAD
		data.userInput.config.NormalConfig.PerennialBranches, aborted, err = dialog.PerennialBranches(data.localBranches.Names(), repo.UnvalidatedConfig.NormalConfig.PerennialBranches, mainBranch, data.dialogInputs.Next())
		if err != nil || aborted {
			return tokenScope, forgeTypeOpt, aborted, err
		}
	}
	if configFile.PerennialRegex.IsNone() {
		data.userInput.config.NormalConfig.PerennialRegex, aborted, err = dialog.PerennialRegex(repo.UnvalidatedConfig.NormalConfig.PerennialRegex, data.dialogInputs.Next())
		if err != nil || aborted {
			return tokenScope, forgeTypeOpt, aborted, err
		}
	}
	if configFile.FeatureRegex.IsNone() {
		data.userInput.config.NormalConfig.FeatureRegex, aborted, err = dialog.FeatureRegex(repo.UnvalidatedConfig.NormalConfig.FeatureRegex, data.dialogInputs.Next())
		if err != nil || aborted {
			return tokenScope, forgeTypeOpt, aborted, err
		}
	}
	if configFile.UnknownBranchType.IsNone() {
		data.userInput.config.NormalConfig.UnknownBranchType, aborted, err = dialog.UnknownBranchType(repo.UnvalidatedConfig.NormalConfig.UnknownBranchType, data.dialogInputs.Next())
		if err != nil || aborted {
			return tokenScope, forgeTypeOpt, aborted, err
		}
	}
	if configFile.DevRemote.IsNone() {
		data.userInput.config.NormalConfig.DevRemote, aborted, err = dialog.DevRemote(repo.UnvalidatedConfig.NormalConfig.DevRemote, data.remotes, data.dialogInputs.Next())
		if err != nil || aborted {
			return tokenScope, forgeTypeOpt, aborted, err
		}
	}
	for {
		if configFile.HostingOriginHostname.IsNone() {
			data.userInput.config.NormalConfig.HostingOriginHostname, aborted, err = dialog.OriginHostname(repo.UnvalidatedConfig.NormalConfig.HostingOriginHostname, data.dialogInputs.Next())
			if err != nil || aborted {
				return tokenScope, forgeTypeOpt, aborted, err
			}
		}
		if configFile.ForgeType.IsNone() {
			data.userInput.config.NormalConfig.ForgeType, aborted, err = dialog.ForgeType(repo.UnvalidatedConfig.NormalConfig.ForgeType, data.dialogInputs.Next())
			if err != nil || aborted {
				return tokenScope, forgeTypeOpt, aborted, err
			}
		}
		forgeTypeOpt, aborted, err = enterForgeAuth(repo, data)
		if err != nil || aborted {
			return tokenScope, forgeTypeOpt, aborted, err
		}
		repeat, aborted, err := testForgeAuth(data, forgeTypeOpt)
		if err != nil || aborted {
			return tokenScope, forgeTypeOpt, aborted, err
=======
		data.userInput.config.NormalConfig.PerennialBranches, exit, err = dialog.PerennialBranches(data.localBranches.Names(), repo.UnvalidatedConfig.NormalConfig.PerennialBranches, mainBranch, data.dialogInputs.Next())
		if err != nil || exit {
			return exit, tokenScope, None[forgedomain.ForgeType](), err
		}
	}
	if configFile.PerennialRegex.IsNone() {
		data.userInput.config.NormalConfig.PerennialRegex, exit, err = dialog.PerennialRegex(repo.UnvalidatedConfig.NormalConfig.PerennialRegex, data.dialogInputs.Next())
		if err != nil || exit {
			return exit, tokenScope, None[forgedomain.ForgeType](), err
		}
	}
	if configFile.FeatureRegex.IsNone() {
		data.userInput.config.NormalConfig.FeatureRegex, exit, err = dialog.FeatureRegex(repo.UnvalidatedConfig.NormalConfig.FeatureRegex, data.dialogInputs.Next())
		if err != nil || exit {
			return exit, tokenScope, None[forgedomain.ForgeType](), err
		}
	}
	if configFile.UnknownBranchType.IsNone() {
		data.userInput.config.NormalConfig.UnknownBranchType, exit, err = dialog.UnknownBranchType(repo.UnvalidatedConfig.NormalConfig.UnknownBranchType, data.dialogInputs.Next())
		if err != nil || exit {
			return exit, tokenScope, None[forgedomain.ForgeType](), err
		}
	}
	if configFile.DevRemote.IsNone() {
		data.userInput.config.NormalConfig.DevRemote, exit, err = dialog.DevRemote(repo.UnvalidatedConfig.NormalConfig.DevRemote, data.remotes, data.dialogInputs.Next())
		if err != nil || exit {
			return exit, tokenScope, None[forgedomain.ForgeType](), err
		}
	}
	if configFile.ForgeType.IsNone() {
		data.userInput.config.NormalConfig.ForgeType, exit, err = dialog.ForgeType(repo.UnvalidatedConfig.NormalConfig.ForgeType, data.dialogInputs.Next())
		if err != nil || exit {
			return exit, tokenScope, None[forgedomain.ForgeType](), err
		}
	}
	exit, tokenScope, forgeTypeOpt, err = enterForge(repo, data)
	if err != nil || exit {
		return exit, tokenScope, None[forgedomain.ForgeType](), err
	}
	if configFile.HostingOriginHostname.IsNone() {
		data.userInput.config.NormalConfig.HostingOriginHostname, exit, err = dialog.OriginHostname(repo.UnvalidatedConfig.NormalConfig.HostingOriginHostname, data.dialogInputs.Next())
		if err != nil || exit {
			return exit, tokenScope, None[forgedomain.ForgeType](), err
>>>>>>> 00b1c467
		}
		if repeat {
			continue
		}
		break
	}
	tokenScope, aborted, err = enterTokenScope(forgeTypeOpt, data, repo)
	if err != nil || aborted {
		return tokenScope, forgeTypeOpt, aborted, err
	}
	if configFile.SyncFeatureStrategy.IsNone() {
<<<<<<< HEAD
		data.userInput.config.NormalConfig.SyncFeatureStrategy, aborted, err = dialog.SyncFeatureStrategy(repo.UnvalidatedConfig.NormalConfig.SyncFeatureStrategy, data.dialogInputs.Next())
		if err != nil || aborted {
			return tokenScope, forgeTypeOpt, aborted, err
		}
	}
	if configFile.SyncPerennialStrategy.IsNone() {
		data.userInput.config.NormalConfig.SyncPerennialStrategy, aborted, err = dialog.SyncPerennialStrategy(repo.UnvalidatedConfig.NormalConfig.SyncPerennialStrategy, data.dialogInputs.Next())
		if err != nil || aborted {
			return tokenScope, forgeTypeOpt, aborted, err
		}
	}
	if configFile.SyncPrototypeStrategy.IsNone() {
		data.userInput.config.NormalConfig.SyncPrototypeStrategy, aborted, err = dialog.SyncPrototypeStrategy(repo.UnvalidatedConfig.NormalConfig.SyncPrototypeStrategy, data.dialogInputs.Next())
		if err != nil || aborted {
			return tokenScope, forgeTypeOpt, aborted, err
		}
	}
	if configFile.SyncUpstream.IsNone() {
		data.userInput.config.NormalConfig.SyncUpstream, aborted, err = dialog.SyncUpstream(repo.UnvalidatedConfig.NormalConfig.SyncUpstream, data.dialogInputs.Next())
		if err != nil || aborted {
			return tokenScope, forgeTypeOpt, aborted, err
		}
	}
	if configFile.SyncTags.IsNone() {
		data.userInput.config.NormalConfig.SyncTags, aborted, err = dialog.SyncTags(repo.UnvalidatedConfig.NormalConfig.SyncTags, data.dialogInputs.Next())
		if err != nil || aborted {
			return tokenScope, forgeTypeOpt, aborted, err
		}
	}
	if configFile.ShareNewBranches.IsNone() {
		data.userInput.config.NormalConfig.ShareNewBranches, aborted, err = dialog.ShareNewBranches(repo.UnvalidatedConfig.NormalConfig.ShareNewBranches, data.dialogInputs.Next())
		if err != nil || aborted {
			return tokenScope, forgeTypeOpt, aborted, err
		}
	}
	if configFile.PushHook.IsNone() {
		data.userInput.config.NormalConfig.PushHook, aborted, err = dialog.PushHook(repo.UnvalidatedConfig.NormalConfig.PushHook, data.dialogInputs.Next())
		if err != nil || aborted {
			return tokenScope, forgeTypeOpt, aborted, err
		}
	}
	if configFile.NewBranchType.IsNone() {
		data.userInput.config.NormalConfig.NewBranchType, aborted, err = dialog.NewBranchType(repo.UnvalidatedConfig.NormalConfig.NewBranchType, data.dialogInputs.Next())
		if err != nil || aborted {
			return tokenScope, forgeTypeOpt, aborted, err
		}
	}
	if configFile.ShipStrategy.IsNone() {
		data.userInput.config.NormalConfig.ShipStrategy, aborted, err = dialog.ShipStrategy(repo.UnvalidatedConfig.NormalConfig.ShipStrategy, data.dialogInputs.Next())
		if err != nil || aborted {
			return tokenScope, forgeTypeOpt, aborted, err
		}
	}
	if configFile.ShipDeleteTrackingBranch.IsNone() {
		data.userInput.config.NormalConfig.ShipDeleteTrackingBranch, aborted, err = dialog.ShipDeleteTrackingBranch(repo.UnvalidatedConfig.NormalConfig.ShipDeleteTrackingBranch, data.dialogInputs.Next())
		if err != nil || aborted {
			return tokenScope, forgeTypeOpt, aborted, err
		}
	}
	data.userInput.configStorage, aborted, err = dialog.ConfigStorage(data.dialogInputs.Next())
	if err != nil || aborted {
		return tokenScope, forgeTypeOpt, aborted, err
=======
		data.userInput.config.NormalConfig.SyncFeatureStrategy, exit, err = dialog.SyncFeatureStrategy(repo.UnvalidatedConfig.NormalConfig.SyncFeatureStrategy, data.dialogInputs.Next())
		if err != nil || exit {
			return exit, tokenScope, None[forgedomain.ForgeType](), err
		}
	}
	if configFile.SyncPerennialStrategy.IsNone() {
		data.userInput.config.NormalConfig.SyncPerennialStrategy, exit, err = dialog.SyncPerennialStrategy(repo.UnvalidatedConfig.NormalConfig.SyncPerennialStrategy, data.dialogInputs.Next())
		if err != nil || exit {
			return exit, tokenScope, None[forgedomain.ForgeType](), err
		}
	}
	if configFile.SyncPrototypeStrategy.IsNone() {
		data.userInput.config.NormalConfig.SyncPrototypeStrategy, exit, err = dialog.SyncPrototypeStrategy(repo.UnvalidatedConfig.NormalConfig.SyncPrototypeStrategy, data.dialogInputs.Next())
		if err != nil || exit {
			return exit, tokenScope, None[forgedomain.ForgeType](), err
		}
	}
	if configFile.SyncUpstream.IsNone() {
		data.userInput.config.NormalConfig.SyncUpstream, exit, err = dialog.SyncUpstream(repo.UnvalidatedConfig.NormalConfig.SyncUpstream, data.dialogInputs.Next())
		if err != nil || exit {
			return exit, tokenScope, None[forgedomain.ForgeType](), err
		}
	}
	if configFile.SyncTags.IsNone() {
		data.userInput.config.NormalConfig.SyncTags, exit, err = dialog.SyncTags(repo.UnvalidatedConfig.NormalConfig.SyncTags, data.dialogInputs.Next())
		if err != nil || exit {
			return exit, tokenScope, None[forgedomain.ForgeType](), err
		}
	}
	if configFile.ShareNewBranches.IsNone() {
		data.userInput.config.NormalConfig.ShareNewBranches, exit, err = dialog.ShareNewBranches(repo.UnvalidatedConfig.NormalConfig.ShareNewBranches, data.dialogInputs.Next())
		if err != nil || exit {
			return exit, tokenScope, None[forgedomain.ForgeType](), err
		}
	}
	if configFile.PushHook.IsNone() {
		data.userInput.config.NormalConfig.PushHook, exit, err = dialog.PushHook(repo.UnvalidatedConfig.NormalConfig.PushHook, data.dialogInputs.Next())
		if err != nil || exit {
			return exit, tokenScope, None[forgedomain.ForgeType](), err
		}
	}
	if configFile.NewBranchType.IsNone() {
		data.userInput.config.NormalConfig.NewBranchType, exit, err = dialog.NewBranchType(repo.UnvalidatedConfig.NormalConfig.NewBranchType, data.dialogInputs.Next())
		if err != nil || exit {
			return exit, tokenScope, None[forgedomain.ForgeType](), err
		}
	}
	if configFile.ShipStrategy.IsNone() {
		data.userInput.config.NormalConfig.ShipStrategy, exit, err = dialog.ShipStrategy(repo.UnvalidatedConfig.NormalConfig.ShipStrategy, data.dialogInputs.Next())
		if err != nil || exit {
			return exit, tokenScope, None[forgedomain.ForgeType](), err
		}
	}
	if configFile.ShipDeleteTrackingBranch.IsNone() {
		data.userInput.config.NormalConfig.ShipDeleteTrackingBranch, exit, err = dialog.ShipDeleteTrackingBranch(repo.UnvalidatedConfig.NormalConfig.ShipDeleteTrackingBranch, data.dialogInputs.Next())
		if err != nil || exit {
			return exit, tokenScope, None[forgedomain.ForgeType](), err
		}
	}
	data.userInput.configStorage, exit, err = dialog.ConfigStorage(data.dialogInputs.Next())
	if err != nil || exit {
		return exit, tokenScope, None[forgedomain.ForgeType](), err
>>>>>>> 00b1c467
	}
	return tokenScope, forgeTypeOpt, false, nil
}

<<<<<<< HEAD
func enterForgeAuth(repo execute.OpenRepoResult, data *setupData) (forgeTypeOpt Option[forgedomain.ForgeType], aborted dialogdomain.Aborted, err error) {
	forgeTypeOpt = determineHostingPlatform(repo.UnvalidatedConfig, data.userInput.config.NormalConfig.ForgeType)
	forgeType, hasForgeType := forgeTypeOpt.Get()
	if !hasForgeType {
		return forgeTypeOpt, false, nil
	}
	switch forgeType {
	case forgedomain.ForgeTypeBitbucket, forgedomain.ForgeTypeBitbucketDatacenter:
		aborted, err = enterBitbucketToken(data, repo)
	case forgedomain.ForgeTypeCodeberg:
		aborted, err = enterCodebergToken(data, repo)
	case forgedomain.ForgeTypeGitea:
		aborted, err = enterGiteaToken(data, repo)
	case forgedomain.ForgeTypeGitHub:
		aborted, err = enterGithubToken(data, repo)
	case forgedomain.ForgeTypeGitLab:
		aborted, err = enterGitlabToken(data, repo)
	}
	return forgeTypeOpt, aborted, err
}

func enterBitbucketToken(data *setupData, repo execute.OpenRepoResult) (aborted dialogdomain.Aborted, err error) {
	data.userInput.config.NormalConfig.BitbucketUsername, aborted, err = dialog.BitbucketUsername(repo.UnvalidatedConfig.NormalConfig.BitbucketUsername, data.dialogInputs.Next())
	if err != nil || aborted {
		return aborted, err
	}
	data.userInput.config.NormalConfig.BitbucketAppPassword, aborted, err = dialog.BitbucketAppPassword(repo.UnvalidatedConfig.NormalConfig.BitbucketAppPassword, data.dialogInputs.Next())
	return aborted, err
}

func enterCodebergToken(data *setupData, repo execute.OpenRepoResult) (aborted dialogdomain.Aborted, err error) {
	data.userInput.config.NormalConfig.CodebergToken, aborted, err = dialog.CodebergToken(repo.UnvalidatedConfig.NormalConfig.CodebergToken, data.dialogInputs.Next())
	return aborted, err
}

func enterGiteaToken(data *setupData, repo execute.OpenRepoResult) (aborted dialogdomain.Aborted, err error) {
	data.userInput.config.NormalConfig.GiteaToken, aborted, err = dialog.GiteaToken(repo.UnvalidatedConfig.NormalConfig.GiteaToken, data.dialogInputs.Next())
	return aborted, err
}

func enterGithubToken(data *setupData, repo execute.OpenRepoResult) (aborted dialogdomain.Aborted, err error) {
	data.userInput.config.NormalConfig.GitHubToken, aborted, err = dialog.GitHubToken(repo.UnvalidatedConfig.NormalConfig.GitHubToken, data.dialogInputs.Next())
	return aborted, err
}

func enterGitlabToken(data *setupData, repo execute.OpenRepoResult) (aborted dialogdomain.Aborted, err error) {
	data.userInput.config.NormalConfig.GitLabToken, aborted, err = dialog.GitLabToken(repo.UnvalidatedConfig.NormalConfig.GitLabToken, data.dialogInputs.Next())
	return aborted, err
}

func testForgeAuth(data *setupData, forgeTypeOpt Option[forgedomain.ForgeType]) (repeat bool, aborted dialogdomain.Aborted, err error) {
	connector, err := createConnector(data, forgeTypeOpt)
	if err != nil {
		return false, false, err
	}
	if _, inTest := os.LookupEnv(subshell.TestToken); inTest {
		return false, false, nil
=======
func enterForge(repo execute.OpenRepoResult, data *setupData) (exit dialogdomain.Exit, tokenScope configdomain.ConfigScope, forgeTypeOpt Option[forgedomain.ForgeType], err error) {
	forgeTypeOpt = determineHostingPlatform(repo.UnvalidatedConfig, data.userInput.config.NormalConfig.ForgeType)
	if forgeType, hasForgeType := forgeTypeOpt.Get(); hasForgeType {
		switch forgeType {
		case forgedomain.ForgeTypeBitbucket, forgedomain.ForgeTypeBitbucketDatacenter:
			exit, tokenScope, err = enterBitbucketToken(data, repo)
		case forgedomain.ForgeTypeCodeberg:
			exit, tokenScope, err = enterCodebergToken(data, repo)
		case forgedomain.ForgeTypeGitea:
			exit, tokenScope, err = enterGiteaToken(data, repo)
		case forgedomain.ForgeTypeGitHub:
			exit, tokenScope, err = enterGithubToken(data, repo)
		case forgedomain.ForgeTypeGitLab:
			exit, tokenScope, err = enterGitlabToken(data, repo)
		}
	}
	return exit, tokenScope, forgeTypeOpt, err
}

func enterBitbucketToken(data *setupData, repo execute.OpenRepoResult) (exit dialogdomain.Exit, tokenScope configdomain.ConfigScope, err error) {
	data.userInput.config.NormalConfig.BitbucketUsername, exit, err = dialog.BitbucketUsername(repo.UnvalidatedConfig.NormalConfig.BitbucketUsername, data.dialogInputs.Next())
	if err != nil || exit {
		return exit, tokenScope, err
	}
	data.userInput.config.NormalConfig.BitbucketAppPassword, exit, err = dialog.BitbucketAppPassword(repo.UnvalidatedConfig.NormalConfig.BitbucketAppPassword, data.dialogInputs.Next())
	if err != nil || exit {
		return exit, tokenScope, err
	}
	showScopeDialog := existsAndChanged(data.userInput.config.NormalConfig.BitbucketUsername, repo.UnvalidatedConfig.NormalConfig.BitbucketUsername) &&
		existsAndChanged(data.userInput.config.NormalConfig.BitbucketAppPassword, repo.UnvalidatedConfig.NormalConfig.BitbucketAppPassword)
	if showScopeDialog {
		oldTokenScope := determineScope(repo.ConfigSnapshot, configdomain.KeyBitbucketUsername, repo.UnvalidatedConfig.NormalConfig.BitbucketUsername)
		tokenScope, exit, err = dialog.TokenScope(oldTokenScope, data.dialogInputs.Next())
	}
	return exit, tokenScope, err
}

func enterCodebergToken(data *setupData, repo execute.OpenRepoResult) (exit dialogdomain.Exit, tokenScope configdomain.ConfigScope, err error) {
	data.userInput.config.NormalConfig.CodebergToken, exit, err = dialog.CodebergToken(repo.UnvalidatedConfig.NormalConfig.CodebergToken, data.dialogInputs.Next())
	if err != nil || exit {
		return exit, tokenScope, err
	}
	showScopeDialog := existsAndChanged(data.userInput.config.NormalConfig.CodebergToken, repo.UnvalidatedConfig.NormalConfig.CodebergToken)
	if showScopeDialog {
		oldTokenScope := determineScope(repo.ConfigSnapshot, configdomain.KeyCodebergToken, repo.UnvalidatedConfig.NormalConfig.CodebergToken)
		tokenScope, exit, err = dialog.TokenScope(oldTokenScope, data.dialogInputs.Next())
	}
	return exit, tokenScope, err
}

func enterGiteaToken(data *setupData, repo execute.OpenRepoResult) (exit dialogdomain.Exit, tokenScope configdomain.ConfigScope, err error) {
	data.userInput.config.NormalConfig.GiteaToken, exit, err = dialog.GiteaToken(repo.UnvalidatedConfig.NormalConfig.GiteaToken, data.dialogInputs.Next())
	if err != nil || exit {
		return exit, tokenScope, err
	}
	showScopeDialog := existsAndChanged(data.userInput.config.NormalConfig.GiteaToken, repo.UnvalidatedConfig.NormalConfig.GiteaToken)
	if showScopeDialog {
		oldTokenScope := determineScope(repo.ConfigSnapshot, configdomain.KeyGiteaToken, repo.UnvalidatedConfig.NormalConfig.GiteaToken)
		tokenScope, exit, err = dialog.TokenScope(oldTokenScope, data.dialogInputs.Next())
	}
	return exit, tokenScope, err
}

func enterGithubToken(data *setupData, repo execute.OpenRepoResult) (exit dialogdomain.Exit, tokenScope configdomain.ConfigScope, err error) {
	data.userInput.config.NormalConfig.GitHubToken, exit, err = dialog.GitHubToken(repo.UnvalidatedConfig.NormalConfig.GitHubToken, data.dialogInputs.Next())
	if err != nil || exit {
		return exit, tokenScope, err
	}
	showScopeDialog := existsAndChanged(data.userInput.config.NormalConfig.GitHubToken, repo.UnvalidatedConfig.NormalConfig.GitHubToken)
	if showScopeDialog {
		oldTokenScope := determineScope(repo.ConfigSnapshot, configdomain.KeyGithubToken, repo.UnvalidatedConfig.NormalConfig.GitHubToken)
		tokenScope, exit, err = dialog.TokenScope(oldTokenScope, data.dialogInputs.Next())
	}
	return exit, tokenScope, err
}

func enterGitlabToken(data *setupData, repo execute.OpenRepoResult) (exit dialogdomain.Exit, tokenScope configdomain.ConfigScope, err error) {
	data.userInput.config.NormalConfig.GitLabToken, exit, err = dialog.GitLabToken(repo.UnvalidatedConfig.NormalConfig.GitLabToken, data.dialogInputs.Next())
	if err != nil || exit {
		return exit, tokenScope, err
>>>>>>> 00b1c467
	}
	userName, err := connector.VerifyConnection()
	if err != nil {
		return dialog.CredentialsNoAccess(err, data.dialogInputs.Next())
	}
	fmt.Printf(messages.CredentialsForgeUserName, components.FormattedSelection(userName, aborted))
	err = connector.VerifyReadProposalPermission()
	if err != nil {
		return dialog.CredentialsNoProposalAccess(err, data.dialogInputs.Next())
	}
	fmt.Println(messages.CredentialsAccess)
	return false, false, nil
}

func createConnector(data *setupData, forgeTypeOpt Option[forgedomain.ForgeType]) (forgedomain.Connector, error) { //nolint:ireturn
	forgeType, hasForgeType := forgeTypeOpt.Get()
	if !hasForgeType {
		return nil, nil
	}
	switch forgeType {
	case forgedomain.ForgeTypeBitbucket:
		return bitbucketcloud.NewConnector(bitbucketcloud.NewConnectorArgs{
			AppPassword: data.userInput.config.NormalConfig.BitbucketAppPassword,
			ForgeType:   Some(forgedomain.ForgeTypeBitbucket),
			Log:         print.Logger{},
			RemoteURL:   data.config.NormalConfig.DevURL().GetOrDefault(),
			UserName:    data.config.NormalConfig.BitbucketUsername,
		}), nil
	case forgedomain.ForgeTypeBitbucketDatacenter:
		return bitbucketdatacenter.NewConnector(bitbucketdatacenter.NewConnectorArgs{
			AppPassword:     data.userInput.config.NormalConfig.BitbucketAppPassword,
			HostingPlatform: Some(forgedomain.ForgeTypeBitbucketDatacenter),
			Log:             print.Logger{},
			RemoteURL:       data.config.NormalConfig.DevURL().GetOrDefault(),
			UserName:        data.config.NormalConfig.BitbucketUsername,
		}), nil
	case forgedomain.ForgeTypeCodeberg:
		if subshell.IsInTest() {
			return nil, nil
		}
		return codeberg.NewConnector(codeberg.NewConnectorArgs{
			APIToken:  data.userInput.config.NormalConfig.CodebergToken,
			Log:       print.Logger{},
			RemoteURL: data.config.NormalConfig.DevURL().GetOrDefault(),
		})
	case forgedomain.ForgeTypeGitea:
		if subshell.IsInTest() {
			return nil, nil
		}
		return gitea.NewConnector(gitea.NewConnectorArgs{
			APIToken:  data.userInput.config.NormalConfig.GiteaToken,
			Log:       print.Logger{},
			RemoteURL: data.config.NormalConfig.DevURL().GetOrDefault(),
		}), nil
	case forgedomain.ForgeTypeGitHub:
		return github.NewConnector(github.NewConnectorArgs{
			APIToken:  data.userInput.config.NormalConfig.GitHubToken,
			Log:       print.Logger{},
			RemoteURL: data.config.NormalConfig.DevURL().GetOrDefault(),
		})
	case forgedomain.ForgeTypeGitLab:
		return gitlab.NewConnector(gitlab.NewConnectorArgs{
			APIToken:  data.userInput.config.NormalConfig.GitLabToken,
			Log:       print.Logger{},
			RemoteURL: data.config.NormalConfig.DevURL().GetOrDefault(),
		})
	}
	panic("unhandled forge type")
}

func enterTokenScope(forgeTypeOpt Option[forgedomain.ForgeType], data *setupData, repo execute.OpenRepoResult) (tokenScope configdomain.ConfigScope, aborted dialogdomain.Aborted, err error) {
	if !shouldAskForScope(forgeTypeOpt, data, repo) {
		return configdomain.ConfigScopeLocal, false, nil
	}
	return tokenScopeDialog(forgeTypeOpt, data, repo)
}

func shouldAskForScope(forgeTypeOpt Option[forgedomain.ForgeType], data *setupData, repo execute.OpenRepoResult) bool {
	forgeType, hasForgeType := forgeTypeOpt.Get()
	if !hasForgeType {
		return false
	}
	switch forgeType {
	case forgedomain.ForgeTypeBitbucket, forgedomain.ForgeTypeBitbucketDatacenter:
		return existsAndChanged(data.userInput.config.NormalConfig.BitbucketUsername, repo.UnvalidatedConfig.NormalConfig.BitbucketUsername) &&
			existsAndChanged(data.userInput.config.NormalConfig.BitbucketAppPassword, repo.UnvalidatedConfig.NormalConfig.BitbucketAppPassword)
	case forgedomain.ForgeTypeCodeberg:
		return existsAndChanged(data.userInput.config.NormalConfig.CodebergToken, repo.UnvalidatedConfig.NormalConfig.CodebergToken)
	case forgedomain.ForgeTypeGitea:
		return existsAndChanged(data.userInput.config.NormalConfig.GiteaToken, repo.UnvalidatedConfig.NormalConfig.GiteaToken)
	case forgedomain.ForgeTypeGitHub:
		return existsAndChanged(data.userInput.config.NormalConfig.GitHubToken, repo.UnvalidatedConfig.NormalConfig.GitHubToken)
	case forgedomain.ForgeTypeGitLab:
		return existsAndChanged(data.userInput.config.NormalConfig.GitLabToken, repo.UnvalidatedConfig.NormalConfig.GitLabToken)
	}
	return false
}

func tokenScopeDialog(forgeTypeOpt Option[forgedomain.ForgeType], data *setupData, repo execute.OpenRepoResult) (tokenScope configdomain.ConfigScope, aborted dialogdomain.Aborted, err error) {
	forgeType, hasForgeType := forgeTypeOpt.Get()
	if !hasForgeType {
		return configdomain.ConfigScopeLocal, false, nil
	}
	switch forgeType {
	case forgedomain.ForgeTypeBitbucket, forgedomain.ForgeTypeBitbucketDatacenter:
		oldTokenScope := determineScope(repo.ConfigSnapshot, configdomain.KeyBitbucketUsername, repo.UnvalidatedConfig.NormalConfig.BitbucketUsername)
		return dialog.TokenScope(oldTokenScope, data.dialogInputs.Next())
	case forgedomain.ForgeTypeCodeberg:
		oldTokenScope := determineScope(repo.ConfigSnapshot, configdomain.KeyCodebergToken, repo.UnvalidatedConfig.NormalConfig.CodebergToken)
		return dialog.TokenScope(oldTokenScope, data.dialogInputs.Next())
	case forgedomain.ForgeTypeGitea:
		oldTokenScope := determineScope(repo.ConfigSnapshot, configdomain.KeyGiteaToken, repo.UnvalidatedConfig.NormalConfig.GiteaToken)
		return dialog.TokenScope(oldTokenScope, data.dialogInputs.Next())
	case forgedomain.ForgeTypeGitHub:
		oldTokenScope := determineScope(repo.ConfigSnapshot, configdomain.KeyGithubToken, repo.UnvalidatedConfig.NormalConfig.GitHubToken)
		return dialog.TokenScope(oldTokenScope, data.dialogInputs.Next())
	case forgedomain.ForgeTypeGitLab:
		oldTokenScope := determineScope(repo.ConfigSnapshot, configdomain.KeyGitlabToken, repo.UnvalidatedConfig.NormalConfig.GitLabToken)
<<<<<<< HEAD
		return dialog.TokenScope(oldTokenScope, data.dialogInputs.Next())
	}
	panic("unhandled forge type")
=======
		tokenScope, exit, err = dialog.TokenScope(oldTokenScope, data.dialogInputs.Next())
	}
	return exit, tokenScope, err
>>>>>>> 00b1c467
}

func determineScope(configSnapshot undoconfig.ConfigSnapshot, key configdomain.Key, oldValue fmt.Stringer) configdomain.ConfigScope {
	switch {
	case oldValue.String() == "":
		return configdomain.ConfigScopeLocal
	case configSnapshot.Global[key] == oldValue.String():
		return configdomain.ConfigScopeGlobal
	case configSnapshot.Local[key] == oldValue.String():
		return configdomain.ConfigScopeLocal
	default:
		return configdomain.ConfigScopeLocal
	}
}

func existsAndChanged[T fmt.Stringer](input, existing T) bool {
	return input.String() != "" && input.String() != existing.String()
}

func loadSetupData(repo execute.OpenRepoResult, verbose configdomain.Verbose) (data setupData, exit dialogdomain.Exit, err error) {
	dialogTestInputs := components.LoadTestInputs(os.Environ())
	repoStatus, err := repo.Git.RepoStatus(repo.Backend)
	if err != nil {
		return data, false, err
	}
	branchesSnapshot, _, _, exit, err := execute.LoadRepoSnapshot(execute.LoadRepoSnapshotArgs{
		Backend:               repo.Backend,
		CommandsCounter:       repo.CommandsCounter,
		ConfigSnapshot:        repo.ConfigSnapshot,
		Detached:              false,
		DialogTestInputs:      dialogTestInputs,
		Fetch:                 false,
		FinalMessages:         repo.FinalMessages,
		Frontend:              repo.Frontend,
		Git:                   repo.Git,
		HandleUnfinishedState: true,
		Repo:                  repo,
		RepoStatus:            repoStatus,
		RootDir:               repo.RootDir,
		UnvalidatedConfig:     repo.UnvalidatedConfig,
		ValidateNoOpenChanges: false,
		Verbose:               verbose,
	})
	if err != nil {
		return data, exit, err
	}
	remotes, err := repo.Git.Remotes(repo.Backend)
	if err != nil {
		return data, exit, err
	}
	if len(remotes) == 0 {
		remotes = gitdomain.Remotes{repo.Git.DefaultRemote(repo.Backend)}
	}
	return setupData{
		config:        repo.UnvalidatedConfig,
		configFile:    repo.UnvalidatedConfig.NormalConfig.ConfigFile,
		dialogInputs:  dialogTestInputs,
		localBranches: branchesSnapshot.Branches,
		remotes:       remotes,
		userInput:     defaultUserInput(repo.UnvalidatedConfig.NormalConfig.GitConfigAccess, repo.UnvalidatedConfig.NormalConfig.GitVersion),
	}, exit, nil
}

func saveAll(userInput userInput, oldConfig config.UnvalidatedConfig, configFile Option[configdomain.PartialConfig], tokenScope configdomain.ConfigScope, forgeTypeOpt Option[forgedomain.ForgeType], gitCommands git.Commands, frontend gitdomain.Runner) error {
	err := saveAliases(oldConfig.NormalConfig.Aliases, userInput.config.NormalConfig.Aliases, gitCommands, frontend)
	if err != nil {
		return err
	}
	if forgeType, hasForgeType := forgeTypeOpt.Get(); hasForgeType {
		switch forgeType {
		case forgedomain.ForgeTypeBitbucket, forgedomain.ForgeTypeBitbucketDatacenter:
			err = saveBitbucketUsername(oldConfig.NormalConfig.BitbucketUsername, userInput.config.NormalConfig.BitbucketUsername, tokenScope, gitCommands, frontend)
			if err != nil {
				return err
			}
			err = saveBitbucketAppPassword(oldConfig.NormalConfig.BitbucketAppPassword, userInput.config.NormalConfig.BitbucketAppPassword, tokenScope, gitCommands, frontend)
			if err != nil {
				return err
			}
		case forgedomain.ForgeTypeCodeberg:
			err = saveCodebergToken(oldConfig.NormalConfig.CodebergToken, userInput.config.NormalConfig.CodebergToken, tokenScope, gitCommands, frontend)
			if err != nil {
				return err
			}
		case forgedomain.ForgeTypeGitHub:
			err = saveGitHubToken(oldConfig.NormalConfig.GitHubToken, userInput.config.NormalConfig.GitHubToken, tokenScope, gitCommands, frontend)
			if err != nil {
				return err
			}
		case forgedomain.ForgeTypeGitLab:
			err = saveGitLabToken(oldConfig.NormalConfig.GitLabToken, userInput.config.NormalConfig.GitLabToken, tokenScope, gitCommands, frontend)
			if err != nil {
				return err
			}
		case forgedomain.ForgeTypeGitea:
			err = saveGiteaToken(oldConfig.NormalConfig.GiteaToken, userInput.config.NormalConfig.GiteaToken, tokenScope, gitCommands, frontend)
			if err != nil {
				return err
			}
		}
	}
	switch userInput.configStorage {
	case dialog.ConfigStorageOptionFile:
		return saveToFile(userInput, oldConfig)
	case dialog.ConfigStorageOptionGit:
		return saveToGit(userInput, oldConfig, configFile, gitCommands, frontend)
	}
	panic("unknown configStorage: " + userInput.configStorage)
}

func saveToGit(userInput userInput, oldConfig config.UnvalidatedConfig, configFileOpt Option[configdomain.PartialConfig], gitCommands git.Commands, frontend gitdomain.Runner) error {
	configFile := configFileOpt.GetOrDefault()
	fc := execute.FailureCollector{}
	if configFile.NewBranchType.IsNone() {
		fc.Check(saveNewBranchType(oldConfig.NormalConfig.NewBranchType, userInput.config.NormalConfig.NewBranchType, oldConfig))
	}
	if configFile.ForgeType.IsNone() {
		fc.Check(saveForgeType(oldConfig.NormalConfig.ForgeType, userInput.config.NormalConfig.ForgeType, gitCommands, frontend))
	}
	if configFile.HostingOriginHostname.IsNone() {
		fc.Check(saveOriginHostname(oldConfig.NormalConfig.HostingOriginHostname, userInput.config.NormalConfig.HostingOriginHostname, gitCommands, frontend))
	}
	if configFile.MainBranch.IsNone() {
		fc.Check(saveMainBranch(oldConfig.UnvalidatedConfig.MainBranch, userInput.config.UnvalidatedConfig.MainBranch.GetOrPanic(), oldConfig))
	}
	if len(configFile.PerennialBranches) == 0 {
		fc.Check(savePerennialBranches(oldConfig.NormalConfig.PerennialBranches, userInput.config.NormalConfig.PerennialBranches, oldConfig))
	}
	if configFile.PerennialRegex.IsNone() {
		fc.Check(savePerennialRegex(oldConfig.NormalConfig.PerennialRegex, userInput.config.NormalConfig.PerennialRegex, oldConfig))
	}
	if configFile.UnknownBranchType.IsNone() {
		fc.Check(saveUnknownBranchType(oldConfig.NormalConfig.UnknownBranchType, userInput.config.NormalConfig.UnknownBranchType, oldConfig))
	}
	if configFile.DevRemote.IsNone() {
		fc.Check(saveDevRemote(oldConfig.NormalConfig.DevRemote, userInput.config.NormalConfig.DevRemote, oldConfig))
	}
	if configFile.FeatureRegex.IsNone() {
		fc.Check(saveFeatureRegex(oldConfig.NormalConfig.FeatureRegex, userInput.config.NormalConfig.FeatureRegex, oldConfig))
	}
	if configFile.PushHook.IsNone() {
		fc.Check(savePushHook(oldConfig.NormalConfig.PushHook, userInput.config.NormalConfig.PushHook, oldConfig))
	}
	if configFile.ShareNewBranches.IsNone() {
		fc.Check(saveShareNewBranches(oldConfig.NormalConfig.ShareNewBranches, userInput.config.NormalConfig.ShareNewBranches, oldConfig))
	}
	if configFile.ShipStrategy.IsNone() {
		fc.Check(saveShipStrategy(oldConfig.NormalConfig.ShipStrategy, userInput.config.NormalConfig.ShipStrategy, oldConfig))
	}
	if configFile.ShipDeleteTrackingBranch.IsNone() {
		fc.Check(saveShipDeleteTrackingBranch(oldConfig.NormalConfig.ShipDeleteTrackingBranch, userInput.config.NormalConfig.ShipDeleteTrackingBranch, oldConfig))
	}
	if configFile.SyncFeatureStrategy.IsNone() {
		fc.Check(saveSyncFeatureStrategy(oldConfig.NormalConfig.SyncFeatureStrategy, userInput.config.NormalConfig.SyncFeatureStrategy, oldConfig))
	}
	if configFile.SyncPerennialStrategy.IsNone() {
		fc.Check(saveSyncPerennialStrategy(oldConfig.NormalConfig.SyncPerennialStrategy, userInput.config.NormalConfig.SyncPerennialStrategy, oldConfig))
	}
	if configFile.SyncPrototypeStrategy.IsNone() {
		fc.Check(saveSyncPrototypeStrategy(oldConfig.NormalConfig.SyncPrototypeStrategy, userInput.config.NormalConfig.SyncPrototypeStrategy, oldConfig))
	}
	if configFile.SyncUpstream.IsNone() {
		fc.Check(saveSyncUpstream(oldConfig.NormalConfig.SyncUpstream, userInput.config.NormalConfig.SyncUpstream, oldConfig))
	}
	if configFile.SyncTags.IsNone() {
		fc.Check(saveSyncTags(oldConfig.NormalConfig.SyncTags, userInput.config.NormalConfig.SyncTags, oldConfig))
	}
	return fc.Err
}

func saveAliases(oldAliases, newAliases configdomain.Aliases, gitCommands git.Commands, frontend gitdomain.Runner) (err error) {
	for _, aliasableCommand := range configdomain.AllAliasableCommands() {
		oldAlias, hasOld := oldAliases[aliasableCommand]
		newAlias, hasNew := newAliases[aliasableCommand]
		switch {
		case hasOld && !hasNew:
			err = gitCommands.RemoveGitAlias(frontend, aliasableCommand)
		case newAlias != oldAlias:
			err = gitCommands.SetGitAlias(frontend, aliasableCommand)
		}
		if err != nil {
			return err
		}
	}
	return nil
}

func saveBitbucketAppPassword(oldPassword, newPassword Option[configdomain.BitbucketAppPassword], scope configdomain.ConfigScope, gitCommands git.Commands, frontend gitdomain.Runner) error {
	if newPassword.Equal(oldPassword) {
		return nil
	}
	if value, has := newPassword.Get(); has {
		return gitCommands.SetBitbucketAppPassword(frontend, value, scope)
	}
	return gitCommands.RemoveBitbucketAppPassword(frontend)
}

func saveBitbucketUsername(oldValue, newValue Option[configdomain.BitbucketUsername], scope configdomain.ConfigScope, gitCommands git.Commands, frontend gitdomain.Runner) error {
	if newValue.Equal(oldValue) {
		return nil
	}
	if value, has := newValue.Get(); has {
		return gitCommands.SetBitbucketUsername(frontend, value, scope)
	}
	return gitCommands.RemoveBitbucketUsername(frontend)
}

func saveNewBranchType(oldValue, newValue Option[configdomain.BranchType], config config.UnvalidatedConfig) error {
	if newValue.Equal(oldValue) {
		return nil
	}
	if value, hasValue := newValue.Get(); hasValue {
		return config.NormalConfig.SetNewBranchType(value)
	}
	config.NormalConfig.RemoveNewBranchType()
	return nil
}

func saveUnknownBranchType(oldValue, newValue configdomain.BranchType, config config.UnvalidatedConfig) error {
	if newValue == oldValue {
		return nil
	}
	return config.NormalConfig.SetUnknownBranchTypeLocally(newValue)
}

func saveDevRemote(oldValue, newValue gitdomain.Remote, config config.UnvalidatedConfig) error {
	if newValue == oldValue {
		return nil
	}
	return config.NormalConfig.SetDevRemote(newValue)
}

func saveFeatureRegex(oldValue, newValue Option[configdomain.FeatureRegex], config config.UnvalidatedConfig) error {
	if newValue.Equal(oldValue) {
		return nil
	}
	if value, has := newValue.Get(); has {
		return config.NormalConfig.SetFeatureRegexLocally(value)
	}
	config.NormalConfig.RemoveFeatureRegex()
	return nil
}

func saveForgeType(oldForgeType, newForgeType Option[forgedomain.ForgeType], gitCommands git.Commands, frontend gitdomain.Runner) (err error) {
	oldValue, oldHas := oldForgeType.Get()
	newValue, newHas := newForgeType.Get()
	if !oldHas && !newHas {
		return nil
	}
	if oldValue == newValue {
		return nil
	}
	if newHas {
		return gitCommands.SetForgeType(frontend, newValue)
	}
	return gitCommands.DeleteConfigEntryForgeType(frontend)
}

func saveCodebergToken(oldToken, newToken Option[configdomain.CodebergToken], scope configdomain.ConfigScope, gitCommands git.Commands, frontend gitdomain.Runner) error {
	if newToken.Equal(oldToken) {
		return nil
	}
	if value, has := newToken.Get(); has {
		return gitCommands.SetCodebergToken(frontend, value, scope)
	}
	return gitCommands.RemoveCodebergToken(frontend)
}

func saveGiteaToken(oldToken, newToken Option[configdomain.GiteaToken], scope configdomain.ConfigScope, gitCommands git.Commands, frontend gitdomain.Runner) error {
	if newToken.Equal(oldToken) {
		return nil
	}
	if value, has := newToken.Get(); has {
		return gitCommands.SetGiteaToken(frontend, value, scope)
	}
	return gitCommands.RemoveGiteaToken(frontend)
}

func saveGitHubToken(oldToken, newToken Option[configdomain.GitHubToken], scope configdomain.ConfigScope, gitCommands git.Commands, frontend gitdomain.Runner) error {
	if newToken.Equal(oldToken) {
		return nil
	}
	if value, has := newToken.Get(); has {
		return gitCommands.SetGitHubToken(frontend, value, scope)
	}
	return gitCommands.RemoveGitHubToken(frontend)
}

func saveGitLabToken(oldToken, newToken Option[configdomain.GitLabToken], scope configdomain.ConfigScope, gitCommands git.Commands, frontend gitdomain.Runner) error {
	if newToken.Equal(oldToken) {
		return nil
	}
	if value, has := newToken.Get(); has {
		return gitCommands.SetGitLabToken(frontend, value, scope)
	}
	return gitCommands.RemoveGitLabToken(frontend)
}

func saveMainBranch(oldValue Option[gitdomain.LocalBranchName], newValue gitdomain.LocalBranchName, config config.UnvalidatedConfig) error {
	if Some(newValue).Equal(oldValue) {
		return nil
	}
	return config.SetMainBranch(newValue)
}

func saveOriginHostname(oldValue, newValue Option[configdomain.HostingOriginHostname], gitCommands git.Commands, frontend gitdomain.Runner) error {
	if newValue.Equal(oldValue) {
		return nil
	}
	if value, has := newValue.Get(); has {
		return gitCommands.SetOriginHostname(frontend, value)
	}
	return gitCommands.DeleteConfigEntryOriginHostname(frontend)
}

func savePerennialBranches(oldValue, newValue gitdomain.LocalBranchNames, config config.UnvalidatedConfig) error {
	if slices.Compare(oldValue, newValue) != 0 || config.NormalConfig.GitConfig.PerennialBranches == nil {
		return config.NormalConfig.SetPerennialBranches(newValue)
	}
	return nil
}

func savePerennialRegex(oldValue, newValue Option[configdomain.PerennialRegex], config config.UnvalidatedConfig) error {
	if newValue.Equal(oldValue) {
		return nil
	}
	if value, has := newValue.Get(); has {
		return config.NormalConfig.SetPerennialRegexLocally(value)
	}
	config.NormalConfig.RemovePerennialRegex()
	return nil
}

func savePushHook(oldValue, newValue configdomain.PushHook, config config.UnvalidatedConfig) error {
	if newValue == oldValue {
		return nil
	}
	return config.NormalConfig.SetPushHookLocally(newValue)
}

func saveShareNewBranches(oldValue, newValue configdomain.ShareNewBranches, config config.UnvalidatedConfig) error {
	if newValue == oldValue {
		return nil
	}
	return config.NormalConfig.SetShareNewBranches(newValue, configdomain.ConfigScopeLocal)
}

func saveShipDeleteTrackingBranch(oldValue, newValue configdomain.ShipDeleteTrackingBranch, config config.UnvalidatedConfig) error {
	if newValue == oldValue {
		return nil
	}
	return config.NormalConfig.SetShipDeleteTrackingBranch(newValue, configdomain.ConfigScopeLocal)
}

func saveShipStrategy(oldValue, newValue configdomain.ShipStrategy, config config.UnvalidatedConfig) error {
	if newValue == oldValue {
		return nil
	}
	return config.NormalConfig.SetShipStrategy(newValue, configdomain.ConfigScopeLocal)
}

func saveSyncFeatureStrategy(oldValue, newValue configdomain.SyncFeatureStrategy, config config.UnvalidatedConfig) error {
	if newValue == oldValue {
		return nil
	}
	return config.NormalConfig.SetSyncFeatureStrategy(newValue)
}

func saveSyncPerennialStrategy(oldValue, newValue configdomain.SyncPerennialStrategy, config config.UnvalidatedConfig) error {
	if newValue == oldValue {
		return nil
	}
	return config.NormalConfig.SetSyncPerennialStrategy(newValue)
}

func saveSyncPrototypeStrategy(oldValue, newValue configdomain.SyncPrototypeStrategy, config config.UnvalidatedConfig) error {
	if newValue == oldValue {
		return nil
	}
	return config.NormalConfig.SetSyncPrototypeStrategy(newValue)
}

func saveSyncUpstream(oldValue, newValue configdomain.SyncUpstream, config config.UnvalidatedConfig) error {
	if newValue == oldValue {
		return nil
	}
	return config.NormalConfig.SetSyncUpstream(newValue, configdomain.ConfigScopeLocal)
}

func saveSyncTags(oldValue, newValue configdomain.SyncTags, config config.UnvalidatedConfig) error {
	if newValue == oldValue {
		return nil
	}
	return config.NormalConfig.SetSyncTags(newValue)
}

func saveToFile(userInput userInput, config config.UnvalidatedConfig) error {
	err := configfile.Save(&userInput.config)
	if err != nil {
		return err
	}
	config.NormalConfig.RemoveCreatePrototypeBranches()
	config.NormalConfig.RemoveDevRemote()
	config.RemoveMainBranch()
	config.NormalConfig.RemoveNewBranchType()
	config.NormalConfig.RemovePerennialBranches()
	config.NormalConfig.RemovePerennialRegex()
	config.NormalConfig.RemoveShareNewBranches()
	config.NormalConfig.RemovePushHook()
	config.NormalConfig.RemoveShipStrategy()
	config.NormalConfig.RemoveShipDeleteTrackingBranch()
	config.NormalConfig.RemoveSyncFeatureStrategy()
	config.NormalConfig.RemoveSyncPerennialStrategy()
	config.NormalConfig.RemoveSyncPrototypeStrategy()
	config.NormalConfig.RemoveSyncUpstream()
	config.NormalConfig.RemoveSyncTags()
	err = saveUnknownBranchType(config.NormalConfig.UnknownBranchType, userInput.config.NormalConfig.UnknownBranchType, config)
	if err != nil {
		return err
	}
	return saveFeatureRegex(config.NormalConfig.FeatureRegex, userInput.config.NormalConfig.FeatureRegex, config)
}<|MERGE_RESOLUTION|>--- conflicted
+++ resolved
@@ -79,13 +79,8 @@
 	if err != nil || exit {
 		return err
 	}
-<<<<<<< HEAD
-	tokenScope, forgeTypeOpt, aborted, err := enterData(repo, &data)
-	if err != nil || aborted {
-=======
-	exit, tokenScope, forgeTypeOpt, err := enterData(repo, &data)
+	tokenScope, forgeTypeOpt, exit, err := enterData(repo, &data)
 	if err != nil || exit {
->>>>>>> 00b1c467
 		return err
 	}
 	err = saveAll(data.userInput, repo.UnvalidatedConfig, data.configFile, tokenScope, forgeTypeOpt, repo.Git, repo.Frontend)
@@ -130,30 +125,17 @@
 	return None[forgedomain.ForgeType]()
 }
 
-<<<<<<< HEAD
-func enterData(repo execute.OpenRepoResult, data *setupData) (tokenScope configdomain.ConfigScope, forgeTypeOpt Option[forgedomain.ForgeType], aborted dialogdomain.Aborted, err error) {
-	tokenScope = configdomain.ConfigScopeLocal
-	configFile := data.configFile.GetOrDefault()
-	aborted, err = dialog.Welcome(data.dialogInputs.Next())
-	if err != nil || aborted {
-		return tokenScope, forgeTypeOpt, aborted, err
-	}
-	data.userInput.config.NormalConfig.Aliases, aborted, err = dialog.Aliases(configdomain.AllAliasableCommands(), repo.UnvalidatedConfig.NormalConfig.Aliases, data.dialogInputs.Next())
-	if err != nil || aborted {
-		return tokenScope, forgeTypeOpt, aborted, err
-=======
 // TODO: return exit as the second to last value
-func enterData(repo execute.OpenRepoResult, data *setupData) (exit dialogdomain.Exit, tokenScope configdomain.ConfigScope, forgeTypeOpt Option[forgedomain.ForgeType], err error) {
+func enterData(repo execute.OpenRepoResult, data *setupData) (tokenScope configdomain.ConfigScope, forgeTypeOpt Option[forgedomain.ForgeType], exit dialogdomain.Exit, err error) {
 	tokenScope = configdomain.ConfigScopeLocal
 	configFile := data.configFile.GetOrDefault()
 	exit, err = dialog.Welcome(data.dialogInputs.Next())
 	if err != nil || exit {
-		return exit, tokenScope, None[forgedomain.ForgeType](), err
+		return tokenScope, forgeTypeOpt, exit, err
 	}
 	data.userInput.config.NormalConfig.Aliases, exit, err = dialog.Aliases(configdomain.AllAliasableCommands(), repo.UnvalidatedConfig.NormalConfig.Aliases, data.dialogInputs.Next())
 	if err != nil || exit {
-		return exit, tokenScope, None[forgedomain.ForgeType](), err
->>>>>>> 00b1c467
+		return tokenScope, forgeTypeOpt, exit, err
 	}
 	var mainBranch gitdomain.LocalBranchName
 	if configFileMainBranch, configFileHasMainBranch := configFile.MainBranch.Get(); configFileHasMainBranch {
@@ -166,258 +148,140 @@
 		if existingMainBranch.IsNone() {
 			existingMainBranch = repo.Git.OriginHead(repo.Backend)
 		}
-<<<<<<< HEAD
-		mainBranch, aborted, err = dialog.MainBranch(data.localBranches.Names(), existingMainBranch, data.dialogInputs.Next())
-		if err != nil || aborted {
-			return tokenScope, forgeTypeOpt, aborted, err
-=======
 		mainBranch, exit, err = dialog.MainBranch(data.localBranches.Names(), existingMainBranch, data.dialogInputs.Next())
 		if err != nil || exit {
-			return exit, tokenScope, None[forgedomain.ForgeType](), err
->>>>>>> 00b1c467
+			return tokenScope, forgeTypeOpt, exit, err
 		}
 		data.userInput.config.UnvalidatedConfig.MainBranch = Some(mainBranch)
 	}
 	if len(configFile.PerennialBranches) == 0 {
-<<<<<<< HEAD
-		data.userInput.config.NormalConfig.PerennialBranches, aborted, err = dialog.PerennialBranches(data.localBranches.Names(), repo.UnvalidatedConfig.NormalConfig.PerennialBranches, mainBranch, data.dialogInputs.Next())
-		if err != nil || aborted {
-			return tokenScope, forgeTypeOpt, aborted, err
+		data.userInput.config.NormalConfig.PerennialBranches, exit, err = dialog.PerennialBranches(data.localBranches.Names(), repo.UnvalidatedConfig.NormalConfig.PerennialBranches, mainBranch, data.dialogInputs.Next())
+		if err != nil || exit {
+			return tokenScope, forgeTypeOpt, exit, err
 		}
 	}
 	if configFile.PerennialRegex.IsNone() {
-		data.userInput.config.NormalConfig.PerennialRegex, aborted, err = dialog.PerennialRegex(repo.UnvalidatedConfig.NormalConfig.PerennialRegex, data.dialogInputs.Next())
-		if err != nil || aborted {
-			return tokenScope, forgeTypeOpt, aborted, err
+		data.userInput.config.NormalConfig.PerennialRegex, exit, err = dialog.PerennialRegex(repo.UnvalidatedConfig.NormalConfig.PerennialRegex, data.dialogInputs.Next())
+		if err != nil || exit {
+			return tokenScope, forgeTypeOpt, exit, err
 		}
 	}
 	if configFile.FeatureRegex.IsNone() {
-		data.userInput.config.NormalConfig.FeatureRegex, aborted, err = dialog.FeatureRegex(repo.UnvalidatedConfig.NormalConfig.FeatureRegex, data.dialogInputs.Next())
-		if err != nil || aborted {
-			return tokenScope, forgeTypeOpt, aborted, err
+		data.userInput.config.NormalConfig.FeatureRegex, exit, err = dialog.FeatureRegex(repo.UnvalidatedConfig.NormalConfig.FeatureRegex, data.dialogInputs.Next())
+		if err != nil || exit {
+			return tokenScope, forgeTypeOpt, exit, err
 		}
 	}
 	if configFile.UnknownBranchType.IsNone() {
-		data.userInput.config.NormalConfig.UnknownBranchType, aborted, err = dialog.UnknownBranchType(repo.UnvalidatedConfig.NormalConfig.UnknownBranchType, data.dialogInputs.Next())
-		if err != nil || aborted {
-			return tokenScope, forgeTypeOpt, aborted, err
+		data.userInput.config.NormalConfig.UnknownBranchType, exit, err = dialog.UnknownBranchType(repo.UnvalidatedConfig.NormalConfig.UnknownBranchType, data.dialogInputs.Next())
+		if err != nil || exit {
+			return tokenScope, forgeTypeOpt, exit, err
 		}
 	}
 	if configFile.DevRemote.IsNone() {
-		data.userInput.config.NormalConfig.DevRemote, aborted, err = dialog.DevRemote(repo.UnvalidatedConfig.NormalConfig.DevRemote, data.remotes, data.dialogInputs.Next())
-		if err != nil || aborted {
-			return tokenScope, forgeTypeOpt, aborted, err
+		data.userInput.config.NormalConfig.DevRemote, exit, err = dialog.DevRemote(repo.UnvalidatedConfig.NormalConfig.DevRemote, data.remotes, data.dialogInputs.Next())
+		if err != nil || exit {
+			return tokenScope, forgeTypeOpt, exit, err
 		}
 	}
 	for {
 		if configFile.HostingOriginHostname.IsNone() {
-			data.userInput.config.NormalConfig.HostingOriginHostname, aborted, err = dialog.OriginHostname(repo.UnvalidatedConfig.NormalConfig.HostingOriginHostname, data.dialogInputs.Next())
-			if err != nil || aborted {
-				return tokenScope, forgeTypeOpt, aborted, err
+			data.userInput.config.NormalConfig.HostingOriginHostname, exit, err = dialog.OriginHostname(repo.UnvalidatedConfig.NormalConfig.HostingOriginHostname, data.dialogInputs.Next())
+			if err != nil || exit {
+				return tokenScope, forgeTypeOpt, exit, err
 			}
 		}
 		if configFile.ForgeType.IsNone() {
-			data.userInput.config.NormalConfig.ForgeType, aborted, err = dialog.ForgeType(repo.UnvalidatedConfig.NormalConfig.ForgeType, data.dialogInputs.Next())
-			if err != nil || aborted {
-				return tokenScope, forgeTypeOpt, aborted, err
+			data.userInput.config.NormalConfig.ForgeType, exit, err = dialog.ForgeType(repo.UnvalidatedConfig.NormalConfig.ForgeType, data.dialogInputs.Next())
+			if err != nil || exit {
+				return tokenScope, forgeTypeOpt, exit, err
 			}
 		}
-		forgeTypeOpt, aborted, err = enterForgeAuth(repo, data)
-		if err != nil || aborted {
-			return tokenScope, forgeTypeOpt, aborted, err
-		}
-		repeat, aborted, err := testForgeAuth(data, forgeTypeOpt)
-		if err != nil || aborted {
-			return tokenScope, forgeTypeOpt, aborted, err
-=======
-		data.userInput.config.NormalConfig.PerennialBranches, exit, err = dialog.PerennialBranches(data.localBranches.Names(), repo.UnvalidatedConfig.NormalConfig.PerennialBranches, mainBranch, data.dialogInputs.Next())
-		if err != nil || exit {
-			return exit, tokenScope, None[forgedomain.ForgeType](), err
-		}
-	}
-	if configFile.PerennialRegex.IsNone() {
-		data.userInput.config.NormalConfig.PerennialRegex, exit, err = dialog.PerennialRegex(repo.UnvalidatedConfig.NormalConfig.PerennialRegex, data.dialogInputs.Next())
-		if err != nil || exit {
-			return exit, tokenScope, None[forgedomain.ForgeType](), err
-		}
-	}
-	if configFile.FeatureRegex.IsNone() {
-		data.userInput.config.NormalConfig.FeatureRegex, exit, err = dialog.FeatureRegex(repo.UnvalidatedConfig.NormalConfig.FeatureRegex, data.dialogInputs.Next())
-		if err != nil || exit {
-			return exit, tokenScope, None[forgedomain.ForgeType](), err
-		}
-	}
-	if configFile.UnknownBranchType.IsNone() {
-		data.userInput.config.NormalConfig.UnknownBranchType, exit, err = dialog.UnknownBranchType(repo.UnvalidatedConfig.NormalConfig.UnknownBranchType, data.dialogInputs.Next())
-		if err != nil || exit {
-			return exit, tokenScope, None[forgedomain.ForgeType](), err
-		}
-	}
-	if configFile.DevRemote.IsNone() {
-		data.userInput.config.NormalConfig.DevRemote, exit, err = dialog.DevRemote(repo.UnvalidatedConfig.NormalConfig.DevRemote, data.remotes, data.dialogInputs.Next())
-		if err != nil || exit {
-			return exit, tokenScope, None[forgedomain.ForgeType](), err
-		}
-	}
-	if configFile.ForgeType.IsNone() {
-		data.userInput.config.NormalConfig.ForgeType, exit, err = dialog.ForgeType(repo.UnvalidatedConfig.NormalConfig.ForgeType, data.dialogInputs.Next())
-		if err != nil || exit {
-			return exit, tokenScope, None[forgedomain.ForgeType](), err
-		}
-	}
-	exit, tokenScope, forgeTypeOpt, err = enterForge(repo, data)
-	if err != nil || exit {
-		return exit, tokenScope, None[forgedomain.ForgeType](), err
-	}
-	if configFile.HostingOriginHostname.IsNone() {
-		data.userInput.config.NormalConfig.HostingOriginHostname, exit, err = dialog.OriginHostname(repo.UnvalidatedConfig.NormalConfig.HostingOriginHostname, data.dialogInputs.Next())
-		if err != nil || exit {
-			return exit, tokenScope, None[forgedomain.ForgeType](), err
->>>>>>> 00b1c467
+		forgeTypeOpt, exit, err = enterForgeAuth(repo, data)
+		if err != nil || exit {
+			return tokenScope, forgeTypeOpt, exit, err
+		}
+		repeat, exit, err := testForgeAuth(data, forgeTypeOpt)
+		if err != nil || exit {
+			return tokenScope, forgeTypeOpt, exit, err
 		}
 		if repeat {
 			continue
 		}
 		break
 	}
-	tokenScope, aborted, err = enterTokenScope(forgeTypeOpt, data, repo)
-	if err != nil || aborted {
-		return tokenScope, forgeTypeOpt, aborted, err
+	tokenScope, exit, err = enterTokenScope(forgeTypeOpt, data, repo)
+	if err != nil || exit {
+		return tokenScope, forgeTypeOpt, exit, err
 	}
 	if configFile.SyncFeatureStrategy.IsNone() {
-<<<<<<< HEAD
-		data.userInput.config.NormalConfig.SyncFeatureStrategy, aborted, err = dialog.SyncFeatureStrategy(repo.UnvalidatedConfig.NormalConfig.SyncFeatureStrategy, data.dialogInputs.Next())
-		if err != nil || aborted {
-			return tokenScope, forgeTypeOpt, aborted, err
-		}
-	}
-	if configFile.SyncPerennialStrategy.IsNone() {
-		data.userInput.config.NormalConfig.SyncPerennialStrategy, aborted, err = dialog.SyncPerennialStrategy(repo.UnvalidatedConfig.NormalConfig.SyncPerennialStrategy, data.dialogInputs.Next())
-		if err != nil || aborted {
-			return tokenScope, forgeTypeOpt, aborted, err
-		}
-	}
-	if configFile.SyncPrototypeStrategy.IsNone() {
-		data.userInput.config.NormalConfig.SyncPrototypeStrategy, aborted, err = dialog.SyncPrototypeStrategy(repo.UnvalidatedConfig.NormalConfig.SyncPrototypeStrategy, data.dialogInputs.Next())
-		if err != nil || aborted {
-			return tokenScope, forgeTypeOpt, aborted, err
-		}
-	}
-	if configFile.SyncUpstream.IsNone() {
-		data.userInput.config.NormalConfig.SyncUpstream, aborted, err = dialog.SyncUpstream(repo.UnvalidatedConfig.NormalConfig.SyncUpstream, data.dialogInputs.Next())
-		if err != nil || aborted {
-			return tokenScope, forgeTypeOpt, aborted, err
-		}
-	}
-	if configFile.SyncTags.IsNone() {
-		data.userInput.config.NormalConfig.SyncTags, aborted, err = dialog.SyncTags(repo.UnvalidatedConfig.NormalConfig.SyncTags, data.dialogInputs.Next())
-		if err != nil || aborted {
-			return tokenScope, forgeTypeOpt, aborted, err
-		}
-	}
-	if configFile.ShareNewBranches.IsNone() {
-		data.userInput.config.NormalConfig.ShareNewBranches, aborted, err = dialog.ShareNewBranches(repo.UnvalidatedConfig.NormalConfig.ShareNewBranches, data.dialogInputs.Next())
-		if err != nil || aborted {
-			return tokenScope, forgeTypeOpt, aborted, err
-		}
-	}
-	if configFile.PushHook.IsNone() {
-		data.userInput.config.NormalConfig.PushHook, aborted, err = dialog.PushHook(repo.UnvalidatedConfig.NormalConfig.PushHook, data.dialogInputs.Next())
-		if err != nil || aborted {
-			return tokenScope, forgeTypeOpt, aborted, err
-		}
-	}
-	if configFile.NewBranchType.IsNone() {
-		data.userInput.config.NormalConfig.NewBranchType, aborted, err = dialog.NewBranchType(repo.UnvalidatedConfig.NormalConfig.NewBranchType, data.dialogInputs.Next())
-		if err != nil || aborted {
-			return tokenScope, forgeTypeOpt, aborted, err
-		}
-	}
-	if configFile.ShipStrategy.IsNone() {
-		data.userInput.config.NormalConfig.ShipStrategy, aborted, err = dialog.ShipStrategy(repo.UnvalidatedConfig.NormalConfig.ShipStrategy, data.dialogInputs.Next())
-		if err != nil || aborted {
-			return tokenScope, forgeTypeOpt, aborted, err
-		}
-	}
-	if configFile.ShipDeleteTrackingBranch.IsNone() {
-		data.userInput.config.NormalConfig.ShipDeleteTrackingBranch, aborted, err = dialog.ShipDeleteTrackingBranch(repo.UnvalidatedConfig.NormalConfig.ShipDeleteTrackingBranch, data.dialogInputs.Next())
-		if err != nil || aborted {
-			return tokenScope, forgeTypeOpt, aborted, err
-		}
-	}
-	data.userInput.configStorage, aborted, err = dialog.ConfigStorage(data.dialogInputs.Next())
-	if err != nil || aborted {
-		return tokenScope, forgeTypeOpt, aborted, err
-=======
 		data.userInput.config.NormalConfig.SyncFeatureStrategy, exit, err = dialog.SyncFeatureStrategy(repo.UnvalidatedConfig.NormalConfig.SyncFeatureStrategy, data.dialogInputs.Next())
 		if err != nil || exit {
-			return exit, tokenScope, None[forgedomain.ForgeType](), err
+			return tokenScope, forgeTypeOpt, exit, err
 		}
 	}
 	if configFile.SyncPerennialStrategy.IsNone() {
 		data.userInput.config.NormalConfig.SyncPerennialStrategy, exit, err = dialog.SyncPerennialStrategy(repo.UnvalidatedConfig.NormalConfig.SyncPerennialStrategy, data.dialogInputs.Next())
 		if err != nil || exit {
-			return exit, tokenScope, None[forgedomain.ForgeType](), err
+			return tokenScope, forgeTypeOpt, exit, err
 		}
 	}
 	if configFile.SyncPrototypeStrategy.IsNone() {
 		data.userInput.config.NormalConfig.SyncPrototypeStrategy, exit, err = dialog.SyncPrototypeStrategy(repo.UnvalidatedConfig.NormalConfig.SyncPrototypeStrategy, data.dialogInputs.Next())
 		if err != nil || exit {
-			return exit, tokenScope, None[forgedomain.ForgeType](), err
+			return tokenScope, forgeTypeOpt, exit, err
 		}
 	}
 	if configFile.SyncUpstream.IsNone() {
 		data.userInput.config.NormalConfig.SyncUpstream, exit, err = dialog.SyncUpstream(repo.UnvalidatedConfig.NormalConfig.SyncUpstream, data.dialogInputs.Next())
 		if err != nil || exit {
-			return exit, tokenScope, None[forgedomain.ForgeType](), err
+			return tokenScope, forgeTypeOpt, exit, err
 		}
 	}
 	if configFile.SyncTags.IsNone() {
 		data.userInput.config.NormalConfig.SyncTags, exit, err = dialog.SyncTags(repo.UnvalidatedConfig.NormalConfig.SyncTags, data.dialogInputs.Next())
 		if err != nil || exit {
-			return exit, tokenScope, None[forgedomain.ForgeType](), err
+			return tokenScope, forgeTypeOpt, exit, err
 		}
 	}
 	if configFile.ShareNewBranches.IsNone() {
 		data.userInput.config.NormalConfig.ShareNewBranches, exit, err = dialog.ShareNewBranches(repo.UnvalidatedConfig.NormalConfig.ShareNewBranches, data.dialogInputs.Next())
 		if err != nil || exit {
-			return exit, tokenScope, None[forgedomain.ForgeType](), err
+			return tokenScope, forgeTypeOpt, exit, err
 		}
 	}
 	if configFile.PushHook.IsNone() {
 		data.userInput.config.NormalConfig.PushHook, exit, err = dialog.PushHook(repo.UnvalidatedConfig.NormalConfig.PushHook, data.dialogInputs.Next())
 		if err != nil || exit {
-			return exit, tokenScope, None[forgedomain.ForgeType](), err
+			return tokenScope, forgeTypeOpt, exit, err
 		}
 	}
 	if configFile.NewBranchType.IsNone() {
 		data.userInput.config.NormalConfig.NewBranchType, exit, err = dialog.NewBranchType(repo.UnvalidatedConfig.NormalConfig.NewBranchType, data.dialogInputs.Next())
 		if err != nil || exit {
-			return exit, tokenScope, None[forgedomain.ForgeType](), err
+			return tokenScope, forgeTypeOpt, exit, err
 		}
 	}
 	if configFile.ShipStrategy.IsNone() {
 		data.userInput.config.NormalConfig.ShipStrategy, exit, err = dialog.ShipStrategy(repo.UnvalidatedConfig.NormalConfig.ShipStrategy, data.dialogInputs.Next())
 		if err != nil || exit {
-			return exit, tokenScope, None[forgedomain.ForgeType](), err
+			return tokenScope, forgeTypeOpt, exit, err
 		}
 	}
 	if configFile.ShipDeleteTrackingBranch.IsNone() {
 		data.userInput.config.NormalConfig.ShipDeleteTrackingBranch, exit, err = dialog.ShipDeleteTrackingBranch(repo.UnvalidatedConfig.NormalConfig.ShipDeleteTrackingBranch, data.dialogInputs.Next())
 		if err != nil || exit {
-			return exit, tokenScope, None[forgedomain.ForgeType](), err
+			return tokenScope, forgeTypeOpt, exit, err
 		}
 	}
 	data.userInput.configStorage, exit, err = dialog.ConfigStorage(data.dialogInputs.Next())
 	if err != nil || exit {
-		return exit, tokenScope, None[forgedomain.ForgeType](), err
->>>>>>> 00b1c467
+		return tokenScope, forgeTypeOpt, exit, err
 	}
 	return tokenScope, forgeTypeOpt, false, nil
 }
 
-<<<<<<< HEAD
-func enterForgeAuth(repo execute.OpenRepoResult, data *setupData) (forgeTypeOpt Option[forgedomain.ForgeType], aborted dialogdomain.Aborted, err error) {
+func enterForgeAuth(repo execute.OpenRepoResult, data *setupData) (forgeTypeOpt Option[forgedomain.ForgeType], exit dialogdomain.Exit, err error) {
 	forgeTypeOpt = determineHostingPlatform(repo.UnvalidatedConfig, data.userInput.config.NormalConfig.ForgeType)
 	forgeType, hasForgeType := forgeTypeOpt.Get()
 	if !hasForgeType {
@@ -425,143 +289,61 @@
 	}
 	switch forgeType {
 	case forgedomain.ForgeTypeBitbucket, forgedomain.ForgeTypeBitbucketDatacenter:
-		aborted, err = enterBitbucketToken(data, repo)
+		exit, err = enterBitbucketToken(data, repo)
 	case forgedomain.ForgeTypeCodeberg:
-		aborted, err = enterCodebergToken(data, repo)
+		exit, err = enterCodebergToken(data, repo)
 	case forgedomain.ForgeTypeGitea:
-		aborted, err = enterGiteaToken(data, repo)
+		exit, err = enterGiteaToken(data, repo)
 	case forgedomain.ForgeTypeGitHub:
-		aborted, err = enterGithubToken(data, repo)
+		exit, err = enterGithubToken(data, repo)
 	case forgedomain.ForgeTypeGitLab:
-		aborted, err = enterGitlabToken(data, repo)
-	}
-	return forgeTypeOpt, aborted, err
-}
-
-func enterBitbucketToken(data *setupData, repo execute.OpenRepoResult) (aborted dialogdomain.Aborted, err error) {
-	data.userInput.config.NormalConfig.BitbucketUsername, aborted, err = dialog.BitbucketUsername(repo.UnvalidatedConfig.NormalConfig.BitbucketUsername, data.dialogInputs.Next())
-	if err != nil || aborted {
-		return aborted, err
-	}
-	data.userInput.config.NormalConfig.BitbucketAppPassword, aborted, err = dialog.BitbucketAppPassword(repo.UnvalidatedConfig.NormalConfig.BitbucketAppPassword, data.dialogInputs.Next())
-	return aborted, err
-}
-
-func enterCodebergToken(data *setupData, repo execute.OpenRepoResult) (aborted dialogdomain.Aborted, err error) {
-	data.userInput.config.NormalConfig.CodebergToken, aborted, err = dialog.CodebergToken(repo.UnvalidatedConfig.NormalConfig.CodebergToken, data.dialogInputs.Next())
-	return aborted, err
-}
-
-func enterGiteaToken(data *setupData, repo execute.OpenRepoResult) (aborted dialogdomain.Aborted, err error) {
-	data.userInput.config.NormalConfig.GiteaToken, aborted, err = dialog.GiteaToken(repo.UnvalidatedConfig.NormalConfig.GiteaToken, data.dialogInputs.Next())
-	return aborted, err
-}
-
-func enterGithubToken(data *setupData, repo execute.OpenRepoResult) (aborted dialogdomain.Aborted, err error) {
-	data.userInput.config.NormalConfig.GitHubToken, aborted, err = dialog.GitHubToken(repo.UnvalidatedConfig.NormalConfig.GitHubToken, data.dialogInputs.Next())
-	return aborted, err
-}
-
-func enterGitlabToken(data *setupData, repo execute.OpenRepoResult) (aborted dialogdomain.Aborted, err error) {
-	data.userInput.config.NormalConfig.GitLabToken, aborted, err = dialog.GitLabToken(repo.UnvalidatedConfig.NormalConfig.GitLabToken, data.dialogInputs.Next())
-	return aborted, err
-}
-
-func testForgeAuth(data *setupData, forgeTypeOpt Option[forgedomain.ForgeType]) (repeat bool, aborted dialogdomain.Aborted, err error) {
+		exit, err = enterGitlabToken(data, repo)
+	}
+	return forgeTypeOpt, exit, err
+}
+
+func enterBitbucketToken(data *setupData, repo execute.OpenRepoResult) (exit dialogdomain.Exit, err error) {
+	data.userInput.config.NormalConfig.BitbucketUsername, exit, err = dialog.BitbucketUsername(repo.UnvalidatedConfig.NormalConfig.BitbucketUsername, data.dialogInputs.Next())
+	if err != nil || exit {
+		return exit, err
+	}
+	data.userInput.config.NormalConfig.BitbucketAppPassword, exit, err = dialog.BitbucketAppPassword(repo.UnvalidatedConfig.NormalConfig.BitbucketAppPassword, data.dialogInputs.Next())
+	return exit, err
+}
+
+func enterCodebergToken(data *setupData, repo execute.OpenRepoResult) (exit dialogdomain.Exit, err error) {
+	data.userInput.config.NormalConfig.CodebergToken, exit, err = dialog.CodebergToken(repo.UnvalidatedConfig.NormalConfig.CodebergToken, data.dialogInputs.Next())
+	return exit, err
+}
+
+func enterGiteaToken(data *setupData, repo execute.OpenRepoResult) (exit dialogdomain.Exit, err error) {
+	data.userInput.config.NormalConfig.GiteaToken, exit, err = dialog.GiteaToken(repo.UnvalidatedConfig.NormalConfig.GiteaToken, data.dialogInputs.Next())
+	return exit, err
+}
+
+func enterGithubToken(data *setupData, repo execute.OpenRepoResult) (exit dialogdomain.Exit, err error) {
+	data.userInput.config.NormalConfig.GitHubToken, exit, err = dialog.GitHubToken(repo.UnvalidatedConfig.NormalConfig.GitHubToken, data.dialogInputs.Next())
+	return exit, err
+}
+
+func enterGitlabToken(data *setupData, repo execute.OpenRepoResult) (exit dialogdomain.Exit, err error) {
+	data.userInput.config.NormalConfig.GitLabToken, exit, err = dialog.GitLabToken(repo.UnvalidatedConfig.NormalConfig.GitLabToken, data.dialogInputs.Next())
+	return exit, err
+}
+
+func testForgeAuth(data *setupData, forgeTypeOpt Option[forgedomain.ForgeType]) (repeat bool, exit dialogdomain.Exit, err error) {
 	connector, err := createConnector(data, forgeTypeOpt)
 	if err != nil {
 		return false, false, err
 	}
 	if _, inTest := os.LookupEnv(subshell.TestToken); inTest {
 		return false, false, nil
-=======
-func enterForge(repo execute.OpenRepoResult, data *setupData) (exit dialogdomain.Exit, tokenScope configdomain.ConfigScope, forgeTypeOpt Option[forgedomain.ForgeType], err error) {
-	forgeTypeOpt = determineHostingPlatform(repo.UnvalidatedConfig, data.userInput.config.NormalConfig.ForgeType)
-	if forgeType, hasForgeType := forgeTypeOpt.Get(); hasForgeType {
-		switch forgeType {
-		case forgedomain.ForgeTypeBitbucket, forgedomain.ForgeTypeBitbucketDatacenter:
-			exit, tokenScope, err = enterBitbucketToken(data, repo)
-		case forgedomain.ForgeTypeCodeberg:
-			exit, tokenScope, err = enterCodebergToken(data, repo)
-		case forgedomain.ForgeTypeGitea:
-			exit, tokenScope, err = enterGiteaToken(data, repo)
-		case forgedomain.ForgeTypeGitHub:
-			exit, tokenScope, err = enterGithubToken(data, repo)
-		case forgedomain.ForgeTypeGitLab:
-			exit, tokenScope, err = enterGitlabToken(data, repo)
-		}
-	}
-	return exit, tokenScope, forgeTypeOpt, err
-}
-
-func enterBitbucketToken(data *setupData, repo execute.OpenRepoResult) (exit dialogdomain.Exit, tokenScope configdomain.ConfigScope, err error) {
-	data.userInput.config.NormalConfig.BitbucketUsername, exit, err = dialog.BitbucketUsername(repo.UnvalidatedConfig.NormalConfig.BitbucketUsername, data.dialogInputs.Next())
-	if err != nil || exit {
-		return exit, tokenScope, err
-	}
-	data.userInput.config.NormalConfig.BitbucketAppPassword, exit, err = dialog.BitbucketAppPassword(repo.UnvalidatedConfig.NormalConfig.BitbucketAppPassword, data.dialogInputs.Next())
-	if err != nil || exit {
-		return exit, tokenScope, err
-	}
-	showScopeDialog := existsAndChanged(data.userInput.config.NormalConfig.BitbucketUsername, repo.UnvalidatedConfig.NormalConfig.BitbucketUsername) &&
-		existsAndChanged(data.userInput.config.NormalConfig.BitbucketAppPassword, repo.UnvalidatedConfig.NormalConfig.BitbucketAppPassword)
-	if showScopeDialog {
-		oldTokenScope := determineScope(repo.ConfigSnapshot, configdomain.KeyBitbucketUsername, repo.UnvalidatedConfig.NormalConfig.BitbucketUsername)
-		tokenScope, exit, err = dialog.TokenScope(oldTokenScope, data.dialogInputs.Next())
-	}
-	return exit, tokenScope, err
-}
-
-func enterCodebergToken(data *setupData, repo execute.OpenRepoResult) (exit dialogdomain.Exit, tokenScope configdomain.ConfigScope, err error) {
-	data.userInput.config.NormalConfig.CodebergToken, exit, err = dialog.CodebergToken(repo.UnvalidatedConfig.NormalConfig.CodebergToken, data.dialogInputs.Next())
-	if err != nil || exit {
-		return exit, tokenScope, err
-	}
-	showScopeDialog := existsAndChanged(data.userInput.config.NormalConfig.CodebergToken, repo.UnvalidatedConfig.NormalConfig.CodebergToken)
-	if showScopeDialog {
-		oldTokenScope := determineScope(repo.ConfigSnapshot, configdomain.KeyCodebergToken, repo.UnvalidatedConfig.NormalConfig.CodebergToken)
-		tokenScope, exit, err = dialog.TokenScope(oldTokenScope, data.dialogInputs.Next())
-	}
-	return exit, tokenScope, err
-}
-
-func enterGiteaToken(data *setupData, repo execute.OpenRepoResult) (exit dialogdomain.Exit, tokenScope configdomain.ConfigScope, err error) {
-	data.userInput.config.NormalConfig.GiteaToken, exit, err = dialog.GiteaToken(repo.UnvalidatedConfig.NormalConfig.GiteaToken, data.dialogInputs.Next())
-	if err != nil || exit {
-		return exit, tokenScope, err
-	}
-	showScopeDialog := existsAndChanged(data.userInput.config.NormalConfig.GiteaToken, repo.UnvalidatedConfig.NormalConfig.GiteaToken)
-	if showScopeDialog {
-		oldTokenScope := determineScope(repo.ConfigSnapshot, configdomain.KeyGiteaToken, repo.UnvalidatedConfig.NormalConfig.GiteaToken)
-		tokenScope, exit, err = dialog.TokenScope(oldTokenScope, data.dialogInputs.Next())
-	}
-	return exit, tokenScope, err
-}
-
-func enterGithubToken(data *setupData, repo execute.OpenRepoResult) (exit dialogdomain.Exit, tokenScope configdomain.ConfigScope, err error) {
-	data.userInput.config.NormalConfig.GitHubToken, exit, err = dialog.GitHubToken(repo.UnvalidatedConfig.NormalConfig.GitHubToken, data.dialogInputs.Next())
-	if err != nil || exit {
-		return exit, tokenScope, err
-	}
-	showScopeDialog := existsAndChanged(data.userInput.config.NormalConfig.GitHubToken, repo.UnvalidatedConfig.NormalConfig.GitHubToken)
-	if showScopeDialog {
-		oldTokenScope := determineScope(repo.ConfigSnapshot, configdomain.KeyGithubToken, repo.UnvalidatedConfig.NormalConfig.GitHubToken)
-		tokenScope, exit, err = dialog.TokenScope(oldTokenScope, data.dialogInputs.Next())
-	}
-	return exit, tokenScope, err
-}
-
-func enterGitlabToken(data *setupData, repo execute.OpenRepoResult) (exit dialogdomain.Exit, tokenScope configdomain.ConfigScope, err error) {
-	data.userInput.config.NormalConfig.GitLabToken, exit, err = dialog.GitLabToken(repo.UnvalidatedConfig.NormalConfig.GitLabToken, data.dialogInputs.Next())
-	if err != nil || exit {
-		return exit, tokenScope, err
->>>>>>> 00b1c467
 	}
 	userName, err := connector.VerifyConnection()
 	if err != nil {
 		return dialog.CredentialsNoAccess(err, data.dialogInputs.Next())
 	}
-	fmt.Printf(messages.CredentialsForgeUserName, components.FormattedSelection(userName, aborted))
+	fmt.Printf(messages.CredentialsForgeUserName, components.FormattedSelection(userName, exit))
 	err = connector.VerifyReadProposalPermission()
 	if err != nil {
 		return dialog.CredentialsNoProposalAccess(err, data.dialogInputs.Next())
@@ -626,7 +408,7 @@
 	panic("unhandled forge type")
 }
 
-func enterTokenScope(forgeTypeOpt Option[forgedomain.ForgeType], data *setupData, repo execute.OpenRepoResult) (tokenScope configdomain.ConfigScope, aborted dialogdomain.Aborted, err error) {
+func enterTokenScope(forgeTypeOpt Option[forgedomain.ForgeType], data *setupData, repo execute.OpenRepoResult) (tokenScope configdomain.ConfigScope, exit dialogdomain.Exit, err error) {
 	if !shouldAskForScope(forgeTypeOpt, data, repo) {
 		return configdomain.ConfigScopeLocal, false, nil
 	}
@@ -654,7 +436,7 @@
 	return false
 }
 
-func tokenScopeDialog(forgeTypeOpt Option[forgedomain.ForgeType], data *setupData, repo execute.OpenRepoResult) (tokenScope configdomain.ConfigScope, aborted dialogdomain.Aborted, err error) {
+func tokenScopeDialog(forgeTypeOpt Option[forgedomain.ForgeType], data *setupData, repo execute.OpenRepoResult) (tokenScope configdomain.ConfigScope, exit dialogdomain.Exit, err error) {
 	forgeType, hasForgeType := forgeTypeOpt.Get()
 	if !hasForgeType {
 		return configdomain.ConfigScopeLocal, false, nil
@@ -674,15 +456,9 @@
 		return dialog.TokenScope(oldTokenScope, data.dialogInputs.Next())
 	case forgedomain.ForgeTypeGitLab:
 		oldTokenScope := determineScope(repo.ConfigSnapshot, configdomain.KeyGitlabToken, repo.UnvalidatedConfig.NormalConfig.GitLabToken)
-<<<<<<< HEAD
 		return dialog.TokenScope(oldTokenScope, data.dialogInputs.Next())
 	}
 	panic("unhandled forge type")
-=======
-		tokenScope, exit, err = dialog.TokenScope(oldTokenScope, data.dialogInputs.Next())
-	}
-	return exit, tokenScope, err
->>>>>>> 00b1c467
 }
 
 func determineScope(configSnapshot undoconfig.ConfigSnapshot, key configdomain.Key, oldValue fmt.Stringer) configdomain.ConfigScope {
