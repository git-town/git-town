package config

import (
	"cmp"
	"fmt"
	"os"
	"slices"

	"github.com/git-town/git-town/v21/internal/cli/dialog"
	"github.com/git-town/git-town/v21/internal/cli/dialog/dialogcomponents"
	"github.com/git-town/git-town/v21/internal/cli/dialog/dialogdomain"
	"github.com/git-town/git-town/v21/internal/cli/flags"
	"github.com/git-town/git-town/v21/internal/cli/print"
	"github.com/git-town/git-town/v21/internal/cmd/cmdhelpers"
	"github.com/git-town/git-town/v21/internal/config"
	"github.com/git-town/git-town/v21/internal/config/cliconfig"
	"github.com/git-town/git-town/v21/internal/config/configdomain"
	"github.com/git-town/git-town/v21/internal/config/configfile"
	"github.com/git-town/git-town/v21/internal/config/gitconfig"
	"github.com/git-town/git-town/v21/internal/execute"
	"github.com/git-town/git-town/v21/internal/forge"
	"github.com/git-town/git-town/v21/internal/forge/forgedomain"
	"github.com/git-town/git-town/v21/internal/git/gitdomain"
	"github.com/git-town/git-town/v21/internal/git/giturl"
	"github.com/git-town/git-town/v21/internal/messages"
	"github.com/git-town/git-town/v21/internal/subshell"
	"github.com/git-town/git-town/v21/internal/subshell/subshelldomain"
	"github.com/git-town/git-town/v21/internal/undo/undoconfig"
	"github.com/git-town/git-town/v21/internal/vm/interpreter/configinterpreter"
	. "github.com/git-town/git-town/v21/pkg/prelude"
	"github.com/spf13/cobra"
)

const setupConfigDesc = "Prompts to setup your Git Town configuration"

func SetupCommand() *cobra.Command {
	addVerboseFlag, readVerboseFlag := flags.Verbose()
	cmd := cobra.Command{
		Use:   "setup",
		Args:  cobra.NoArgs,
		Short: setupConfigDesc,
		Long:  cmdhelpers.Long(setupConfigDesc),
		RunE: func(cmd *cobra.Command, _ []string) error {
			verbose, err := readVerboseFlag(cmd)
			if err != nil {
				return err
			}
			cliConfig := cliconfig.CliConfig{
				DryRun:  false,
				Verbose: verbose,
			}
			return executeConfigSetup(cliConfig)
		},
	}
	addVerboseFlag(&cmd)
	return &cmd
}

func executeConfigSetup(cliConfig cliconfig.CliConfig) error {
	repo, err := execute.OpenRepo(execute.OpenRepoArgs{
		CliConfig:        cliConfig,
		PrintBranchNames: false,
		PrintCommands:    true,
		ValidateGitRepo:  true,
		ValidateIsOnline: false,
	})
	if err != nil {
		return err
	}
	data, exit, err := loadSetupData(repo, cliConfig)
	if err != nil || exit {
		return err
	}
	enterDataResult, exit, err := enterData(repo, data)
	if err != nil || exit {
		return err
	}
	if err = saveAll(enterDataResult, repo.UnvalidatedConfig, repo.Frontend); err != nil {
		return err
	}
	return configinterpreter.Finished(configinterpreter.FinishedArgs{
		Backend:               repo.Backend,
		BeginBranchesSnapshot: None[gitdomain.BranchesSnapshot](),
		BeginConfigSnapshot:   repo.ConfigSnapshot,
		Command:               "setup",
		CommandsCounter:       repo.CommandsCounter,
		FinalMessages:         repo.FinalMessages,
		Git:                   repo.Git,
		RootDir:               repo.RootDir,
		TouchedBranches:       []gitdomain.BranchName{},
		Verbose:               cliConfig.Verbose,
	})
}

type setupData struct {
	backend       subshelldomain.Querier
	dialogInputs  dialogcomponents.TestInputs
	localBranches gitdomain.BranchInfos
	remotes       gitdomain.Remotes
}

func determineForgeType(userChoice Option[forgedomain.ForgeType], devURL Option[giturl.Parts]) Option[forgedomain.ForgeType] {
	if userChoice.IsSome() {
		return userChoice
	}
	if devURL, hasDevURL := devURL.Get(); hasDevURL {
		return forge.Detect(devURL, userChoice)
	}
	return None[forgedomain.ForgeType]()
}

func enterData(repo execute.OpenRepoResult, data setupData) (userInput, dialogdomain.Exit, error) {
	var emptyResult userInput
	configFile := repo.UnvalidatedConfig.File.GetOrDefault()
	exit, err := dialog.Welcome(data.dialogInputs)
	if err != nil || exit {
		return emptyResult, exit, err
	}
	aliases, exit, err := dialog.Aliases(configdomain.AllAliasableCommands(), repo.UnvalidatedConfig.NormalConfig.Aliases, data.dialogInputs)
	if err != nil || exit {
		return emptyResult, exit, err
	}
	mainBranchSetting, actualMainBranch, exit, err := enterMainBranch(repo, data)
	if err != nil || exit {
		return emptyResult, exit, err
	}
	perennialBranches, exit, err := enterPerennialBranches(repo, data, actualMainBranch)
	if err != nil || exit {
		return emptyResult, exit, err
	}
	commonArgs := dialog.CommonArgs{
		ConfigFile:        configFile,
		Inputs:            data.dialogInputs,
		LocalGitConfig:    repo.UnvalidatedConfig.GitLocal,
		UnscopedGitConfig: repo.UnvalidatedConfig.NormalConfig.Git,
	}
	perennialRegex, exit, err := dialog.PerennialRegex(commonArgs)
	if err != nil || exit {
		return emptyResult, exit, err
	}
	featureRegex, exit, err := dialog.FeatureRegex(commonArgs)
	if err != nil || exit {
		return emptyResult, exit, err
	}
	contributionRegex, exit, err := dialog.ContributionRegex(commonArgs)
	if err != nil || exit {
		return emptyResult, exit, err
	}
	observedRegex, exit, err := dialog.ObservedRegex(commonArgs)
	if err != nil || exit {
		return emptyResult, exit, err
	}
	unknownBranchType := repo.UnvalidatedConfig.NormalConfig.UnknownBranchType
	if configFile.UnknownBranchType.IsNone() {
		unknownBranchType, exit, err = dialog.UnknownBranchType(unknownBranchType, data.dialogInputs)
		if err != nil || exit {
			return emptyResult, exit, err
		}
	}
	devRemote := None[gitdomain.Remote]()
	if configFile.DevRemote.IsNone() && len(data.remotes) > 1 {
		devRemote, exit, err = dialog.DevRemote(repo.UnvalidatedConfig.NormalConfig.DevRemote, data.remotes, data.dialogInputs)
		if err != nil || exit {
			return emptyResult, exit, err
		}
	}
	var hostingOriginHostName Option[configdomain.HostingOriginHostname]
	enteredForgeType := repo.UnvalidatedConfig.NormalConfig.ForgeType.Or(repo.UnvalidatedConfig.File.GetOrDefault().ForgeType)
	var actualForgeType Option[forgedomain.ForgeType]
	bitbucketUsername := None[forgedomain.BitbucketUsername]()
	bitbucketAppPassword := None[forgedomain.BitbucketAppPassword]()
	codebergToken := None[forgedomain.CodebergToken]()
	devURL := repo.UnvalidatedConfig.NormalConfig.DevURL(data.backend)
	giteaToken := None[forgedomain.GiteaToken]()
	githubConnectorTypeOpt := None[forgedomain.GitHubConnectorType]()
	githubToken := None[forgedomain.GitHubToken]()
	gitlabConnectorTypeOpt := None[forgedomain.GitLabConnectorType]()
	gitlabToken := None[forgedomain.GitLabToken]()
	for {
		hostingOriginHostName, exit, err = dialog.OriginHostname(commonArgs)
		if err != nil || exit {
			return emptyResult, exit, err
		}
		if configFile.ForgeType.IsNone() {
			enteredForgeType, exit, err = dialog.ForgeType(enteredForgeType, data.dialogInputs)
			if err != nil || exit {
				return emptyResult, exit, err
			}
		}
		actualForgeType = determineForgeType(enteredForgeType, devURL)
		if forgeType, hasForgeType := actualForgeType.Get(); hasForgeType {
			switch forgeType {
			case forgedomain.ForgeTypeBitbucket, forgedomain.ForgeTypeBitbucketDatacenter:
				bitbucketUsername, exit, err = dialog.BitbucketUsername(commonArgs)
				if err != nil || exit {
					return emptyResult, exit, err
				}
				bitbucketAppPassword, exit, err = dialog.BitbucketAppPassword(commonArgs)
			case forgedomain.ForgeTypeCodeberg:
				codebergToken, exit, err = dialog.CodebergToken(commonArgs)
			case forgedomain.ForgeTypeGitea:
				giteaToken, exit, err = dialog.GiteaToken(commonArgs)
			case forgedomain.ForgeTypeGitHub:
				githubConnectorTypeOpt, exit, err = dialog.GitHubConnectorType(repo.UnvalidatedConfig.NormalConfig.GitHubConnectorType, data.dialogInputs)
				if err != nil || exit {
					return emptyResult, exit, err
				}
				if githubConnectorType, has := githubConnectorTypeOpt.Get(); has {
					switch githubConnectorType {
					case forgedomain.GitHubConnectorTypeAPI:
						githubToken, exit, err = dialog.GitHubToken(commonArgs)
					case forgedomain.GitHubConnectorTypeGh:
					}
				}
			case forgedomain.ForgeTypeGitLab:
				gitlabConnectorTypeOpt, exit, err = dialog.GitLabConnectorType(repo.UnvalidatedConfig.NormalConfig.GitLabConnectorType, data.dialogInputs)
				if err != nil || exit {
					return emptyResult, exit, err
				}
				if gitlabConnectorType, has := gitlabConnectorTypeOpt.Get(); has {
					switch gitlabConnectorType {
					case forgedomain.GitLabConnectorTypeAPI:
						gitlabToken, exit, err = dialog.GitLabToken(commonArgs)
					case forgedomain.GitLabConnectorTypeGlab:
					}
				}
			}
			if err != nil || exit {
				return emptyResult, exit, err
			}
		}
		repeat, exit, err := testForgeAuth(testForgeAuthArgs{
			backend:              repo.Backend,
			bitbucketAppPassword: bitbucketAppPassword,
			bitbucketUsername:    bitbucketUsername,
			codebergToken:        codebergToken,
			devURL:               devURL,
			forgeTypeOpt:         actualForgeType,
			giteaToken:           giteaToken,
			githubConnectorType:  githubConnectorTypeOpt,
			githubToken:          githubToken,
			gitlabConnectorType:  gitlabConnectorTypeOpt,
			gitlabToken:          gitlabToken,
			inputs:               data.dialogInputs,
			remoteURL:            repo.UnvalidatedConfig.NormalConfig.RemoteURL(data.backend, devRemote.GetOrElse(data.remotes[0])),
		})
		if err != nil || exit {
			return emptyResult, exit, err
		}
		if !repeat {
			break
		}
	}
	tokenScope, exit, err := enterTokenScope(enterTokenScopeArgs{
		bitbucketAppPassword: bitbucketAppPassword,
		bitbucketUsername:    bitbucketUsername,
		codebergToken:        codebergToken,
		determinedForgeType:  actualForgeType,
		existingConfig:       repo.UnvalidatedConfig.NormalConfig.NormalConfigData,
		giteaToken:           giteaToken,
		githubToken:          githubToken,
		gitlabToken:          gitlabToken,
		inputs:               data.dialogInputs,
		repo:                 repo,
	})
	if err != nil || exit {
		return emptyResult, exit, err
	}
	syncFeatureStrategy := repo.UnvalidatedConfig.NormalConfig.SyncFeatureStrategy
	if configFile.SyncFeatureStrategy.IsNone() {
		syncFeatureStrategy, exit, err = dialog.SyncFeatureStrategy(syncFeatureStrategy, data.dialogInputs)
		if err != nil || exit {
			return emptyResult, exit, err
		}
	}
	syncPerennialStrategy := repo.UnvalidatedConfig.NormalConfig.SyncPerennialStrategy
	if configFile.SyncPerennialStrategy.IsNone() {
		syncPerennialStrategy, exit, err = dialog.SyncPerennialStrategy(syncPerennialStrategy, data.dialogInputs)
		if err != nil || exit {
			return emptyResult, exit, err
		}
	}
	syncPrototypeStrategy := repo.UnvalidatedConfig.NormalConfig.Git.SyncPrototypeStrategy
	if configFile.SyncPrototypeStrategy.IsNone() {
		syncPrototypeStrategy, exit, err = dialog.SyncPrototypeStrategy(commonArgs)
		if err != nil || exit {
			return emptyResult, exit, err
		}
	}
	syncUpstream := repo.UnvalidatedConfig.NormalConfig.SyncUpstream
	if configFile.SyncUpstream.IsNone() && len(data.remotes) > 1 {
		syncUpstream, exit, err = dialog.SyncUpstream(syncUpstream, data.dialogInputs)
		if err != nil || exit {
			return emptyResult, exit, err
		}
	}
	syncTags := repo.UnvalidatedConfig.NormalConfig.SyncTags
	if configFile.SyncTags.IsNone() {
		syncTags, exit, err = dialog.SyncTags(syncTags, data.dialogInputs)
		if err != nil || exit {
			return emptyResult, exit, err
		}
	}
	shareNewBranches := repo.UnvalidatedConfig.NormalConfig.ShareNewBranches
	if configFile.ShareNewBranches.IsNone() {
		shareNewBranches, exit, err = dialog.ShareNewBranches(shareNewBranches, data.dialogInputs)
		if err != nil || exit {
			return emptyResult, exit, err
		}
	}
	pushHook := repo.UnvalidatedConfig.NormalConfig.Git.PushHook
	if configFile.PushHook.IsNone() {
		pushHook, exit, err = dialog.PushHook(pushHook, data.dialogInputs)
		if err != nil || exit {
			return emptyResult, exit, err
		}
	}
	// TODO: move this up below UnknownBranchType
	newBranchType := repo.UnvalidatedConfig.NormalConfig.NewBranchType
	if configFile.NewBranchType.IsNone() {
		newBranchType, exit, err = dialog.NewBranchType(newBranchType, data.dialogInputs)
		if err != nil || exit {
			return emptyResult, exit, err
		}
	}
	shipStrategy := repo.UnvalidatedConfig.NormalConfig.ShipStrategy
	if configFile.ShipStrategy.IsNone() {
		shipStrategy, exit, err = dialog.ShipStrategy(shipStrategy, data.dialogInputs)
		if err != nil || exit {
			return emptyResult, exit, err
		}
	}
	shipDeleteTrackingBranch := repo.UnvalidatedConfig.NormalConfig.ShipDeleteTrackingBranch
	if configFile.ShipDeleteTrackingBranch.IsNone() {
		shipDeleteTrackingBranch, exit, err = dialog.ShipDeleteTrackingBranch(shipDeleteTrackingBranch, data.dialogInputs)
		if err != nil || exit {
			return emptyResult, exit, err
		}
	}
	configStorage, exit, err := dialog.ConfigStorage(data.dialogInputs)
	if err != nil || exit {
		return emptyResult, exit, err
	}
	normalData := configdomain.PartialConfig{
		Aliases:                  aliases,
		BitbucketAppPassword:     bitbucketAppPassword,
		BitbucketUsername:        bitbucketUsername,
		BranchTypeOverrides:      configdomain.BranchTypeOverrides{}, // the setup assistant doesn't ask for this
		CodebergToken:            codebergToken,
		ContributionRegex:        contributionRegex,
<<<<<<< HEAD
		DevRemote:                devRemote,
=======
		DevRemote:                Some(devRemote),
>>>>>>> 117967c9
		DryRun:                   None[configdomain.DryRun](), // the setup assistant doesn't ask for this
		FeatureRegex:             featureRegex,
		ForgeType:                enteredForgeType,
		GitHubConnectorType:      githubConnectorTypeOpt,
		GitHubToken:              githubToken,
		GitLabConnectorType:      gitlabConnectorTypeOpt,
		GitLabToken:              gitlabToken,
		GitUserEmail:             None[gitdomain.GitUserEmail](),
		GitUserName:              None[gitdomain.GitUserName](),
		GiteaToken:               giteaToken,
		GitUserEmail:             None[gitdomain.GitUserEmail](),
		GitUserName:              None[gitdomain.GitUserName](),
		HostingOriginHostname:    hostingOriginHostName,
		Lineage:                  configdomain.Lineage{}, // the setup assistant doesn't ask for this
<<<<<<< HEAD
		MainBranch:               mainBranchSetting,
=======
		MainBranch:               Some(mainBranch),
>>>>>>> 117967c9
		NewBranchType:            newBranchType,
		ObservedRegex:            observedRegex,
		Offline:                  None[configdomain.Offline](), // the setup assistant doesn't ask for this
		PerennialBranches:        perennialBranches,
		PerennialRegex:           perennialRegex,
<<<<<<< HEAD
		PushHook:                 pushHook,
=======
		PushHook:                 Some(pushHook),
>>>>>>> 117967c9
		ShareNewBranches:         Some(shareNewBranches),
		ShipDeleteTrackingBranch: Some(shipDeleteTrackingBranch),
		ShipStrategy:             Some(shipStrategy),
		SyncFeatureStrategy:      Some(syncFeatureStrategy),
		SyncPerennialStrategy:    Some(syncPerennialStrategy),
<<<<<<< HEAD
		SyncPrototypeStrategy:    syncPrototypeStrategy,
=======
		SyncPrototypeStrategy:    Some(syncPrototypeStrategy),
>>>>>>> 117967c9
		SyncTags:                 Some(syncTags),
		SyncUpstream:             Some(syncUpstream),
		UnknownBranchType:        Some(unknownBranchType),
		Verbose:                  None[configdomain.Verbose](), // the setup assistant doesn't ask for this
	}
	if data.dialogInputs.IsEmpty() {
		panic("unused dialog inputs")
	}
	if !data.dialogInputs.IsEmpty() {
		panic("unused dialog inputs")
	}
<<<<<<< HEAD
	return userInput{actualMainBranch, normalData, actualForgeType, tokenScope, configStorage}, false, nil
=======
	return userInput{normalData, actualForgeType, tokenScope, configStorage, validatedData}, false, nil
>>>>>>> 117967c9
}

// data entered by the user in the setup assistant
type userInput struct {
<<<<<<< HEAD
	actualMainBranch    gitdomain.LocalBranchName
=======
>>>>>>> 117967c9
	data                configdomain.PartialConfig
	determinedForgeType Option[forgedomain.ForgeType] // the forge type that was determined by the setup assistant - not necessarily what the user entered (could also be "auto detect")
	scope               configdomain.ConfigScope
	storageLocation     dialog.ConfigStorageOption
}

func enterMainBranch(repo execute.OpenRepoResult, data setupData) (userInput Option[gitdomain.LocalBranchName], actualMainBranch gitdomain.LocalBranchName, exit dialogdomain.Exit, err error) {
	if configFile, hasConfigFile := repo.UnvalidatedConfig.File.Get(); hasConfigFile {
		if configFileMainBranch, hasMain := configFile.MainBranch.Get(); hasMain {
			return Some(configFileMainBranch), configFileMainBranch, false, nil
		}
	}
	repoDefault := determineGitRepoDefaultBranch(repo)
	userInput, exit, err = dialog.MainBranch(dialog.MainBranchArgs{
		GitStandardBranch:     repoDefault,
		Inputs:                data.dialogInputs,
		LocalBranches:         data.localBranches.Names(),
		LocalGitMainBranch:    repo.UnvalidatedConfig.GitLocal.MainBranch,
		UnscopedGitMainBranch: repo.UnvalidatedConfig.NormalConfig.Git.MainBranch,
	})
	if err != nil || exit {
		return None[gitdomain.LocalBranchName](), "", exit, err
	}
	actualMainBranch = userInput.Or(repo.UnvalidatedConfig.NormalConfig.Git.MainBranch).GetOrPanic()
	return userInput, actualMainBranch, false, nil
}

func enterPerennialBranches(repo execute.OpenRepoResult, data setupData, mainBranch gitdomain.LocalBranchName) (gitdomain.LocalBranchNames, dialogdomain.Exit, error) {
	if configFile, hasConfigFile := repo.UnvalidatedConfig.File.Get(); hasConfigFile {
		if len(configFile.PerennialBranches) > 0 {
			return gitdomain.LocalBranchNames{}, false, nil
		}
	}
	return dialog.PerennialBranches(dialog.PerennialBranchesArgs{
		Inputs:                data.dialogInputs,
		LocalBranches:         data.localBranches.Names(),
		LocalGitPerennials:    repo.UnvalidatedConfig.GitLocal.PerennialBranches,
		MainBranch:            mainBranch,
		UnscopedGitPerennials: repo.UnvalidatedConfig.NormalConfig.Git.PerennialBranches,
	})
}

// determines the branch that is configured in Git as the default branch
func determineGitRepoDefaultBranch(repo execute.OpenRepoResult) Option[gitdomain.LocalBranchName] {
	if defaultBranch, has := gitconfig.DefaultBranch(repo.Backend).Get(); has {
		return Some(defaultBranch)
	}
	return repo.Git.OriginHead(repo.Backend)
}

func testForgeAuth(args testForgeAuthArgs) (repeat bool, exit dialogdomain.Exit, err error) {
	if _, inTest := os.LookupEnv(subshell.TestToken); inTest {
		return false, false, nil
	}
	connectorOpt, err := forge.NewConnector(forge.NewConnectorArgs{
		Backend:              args.backend,
		BitbucketAppPassword: args.bitbucketAppPassword,
		BitbucketUsername:    args.bitbucketUsername,
		CodebergToken:        args.codebergToken,
		ForgeType:            args.forgeTypeOpt,
		Frontend:             args.backend,
		GitHubConnectorType:  args.githubConnectorType,
		GitHubToken:          args.githubToken,
		GitLabConnectorType:  args.gitlabConnectorType,
		GitLabToken:          args.gitlabToken,
		GiteaToken:           args.giteaToken,
		Log:                  print.Logger{},
		RemoteURL:            args.devURL,
	})
	if err != nil {
		return false, false, err
	}
	connector, hasConnector := connectorOpt.Get()
	if !hasConnector {
		return false, false, nil
	}
	verifyResult := connector.VerifyConnection()
	if verifyResult.AuthenticationError != nil {
		return dialog.CredentialsNoAccess(verifyResult.AuthenticationError, args.inputs)
	}
	if user, hasUser := verifyResult.AuthenticatedUser.Get(); hasUser {
		fmt.Printf(messages.CredentialsForgeUserName, dialogcomponents.FormattedSelection(user, exit))
	}
	if verifyResult.AuthorizationError != nil {
		return dialog.CredentialsNoProposalAccess(verifyResult.AuthorizationError, args.inputs)
	}
	fmt.Println(messages.CredentialsAccess)
	return false, false, nil
}

type testForgeAuthArgs struct {
	backend              subshelldomain.RunnerQuerier
	bitbucketAppPassword Option[forgedomain.BitbucketAppPassword]
	bitbucketUsername    Option[forgedomain.BitbucketUsername]
	codebergToken        Option[forgedomain.CodebergToken]
	devURL               Option[giturl.Parts]
	forgeTypeOpt         Option[forgedomain.ForgeType]
	giteaToken           Option[forgedomain.GiteaToken]
	githubConnectorType  Option[forgedomain.GitHubConnectorType]
	githubToken          Option[forgedomain.GitHubToken]
	gitlabConnectorType  Option[forgedomain.GitLabConnectorType]
	gitlabToken          Option[forgedomain.GitLabToken]
	inputs               dialogcomponents.TestInputs
	remoteURL            Option[giturl.Parts]
}

func enterTokenScope(args enterTokenScopeArgs) (configdomain.ConfigScope, dialogdomain.Exit, error) {
	if shouldAskForScope(args) {
		return tokenScopeDialog(args)
	}
	return configdomain.ConfigScopeLocal, false, nil
}

type enterTokenScopeArgs struct {
	bitbucketAppPassword Option[forgedomain.BitbucketAppPassword]
	bitbucketUsername    Option[forgedomain.BitbucketUsername]
	codebergToken        Option[forgedomain.CodebergToken]
	determinedForgeType  Option[forgedomain.ForgeType]
	existingConfig       configdomain.NormalConfigData
	giteaToken           Option[forgedomain.GiteaToken]
	githubToken          Option[forgedomain.GitHubToken]
	gitlabToken          Option[forgedomain.GitLabToken]
	inputs               dialogcomponents.TestInputs
	repo                 execute.OpenRepoResult
}

func shouldAskForScope(args enterTokenScopeArgs) bool {
	if forgeType, hasForgeType := args.determinedForgeType.Get(); hasForgeType {
		switch forgeType {
		case forgedomain.ForgeTypeBitbucket, forgedomain.ForgeTypeBitbucketDatacenter:
			return existsAndChanged(args.bitbucketUsername, args.existingConfig.BitbucketUsername) &&
				existsAndChanged(args.bitbucketAppPassword, args.existingConfig.BitbucketAppPassword)
		case forgedomain.ForgeTypeCodeberg:
			return existsAndChanged(args.codebergToken, args.existingConfig.CodebergToken)
		case forgedomain.ForgeTypeGitea:
			return existsAndChanged(args.giteaToken, args.existingConfig.GiteaToken)
		case forgedomain.ForgeTypeGitHub:
			return existsAndChanged(args.githubToken, args.existingConfig.GitHubToken)
		case forgedomain.ForgeTypeGitLab:
			return existsAndChanged(args.gitlabToken, args.existingConfig.GitLabToken)
		}
	}
	return false
}

func tokenScopeDialog(args enterTokenScopeArgs) (configdomain.ConfigScope, dialogdomain.Exit, error) {
	if forgeType, hasForgeType := args.determinedForgeType.Get(); hasForgeType {
		switch forgeType {
		case forgedomain.ForgeTypeBitbucket, forgedomain.ForgeTypeBitbucketDatacenter:
			existingScope := determineExistingScope(args.repo.ConfigSnapshot, configdomain.KeyBitbucketUsername, args.repo.UnvalidatedConfig.NormalConfig.BitbucketUsername)
			return dialog.TokenScope(existingScope, args.inputs)
		case forgedomain.ForgeTypeCodeberg:
			existingScope := determineExistingScope(args.repo.ConfigSnapshot, configdomain.KeyCodebergToken, args.repo.UnvalidatedConfig.NormalConfig.CodebergToken)
			return dialog.TokenScope(existingScope, args.inputs)
		case forgedomain.ForgeTypeGitea:
			existingScope := determineExistingScope(args.repo.ConfigSnapshot, configdomain.KeyGiteaToken, args.repo.UnvalidatedConfig.NormalConfig.GiteaToken)
			return dialog.TokenScope(existingScope, args.inputs)
		case forgedomain.ForgeTypeGitHub:
			existingScope := determineExistingScope(args.repo.ConfigSnapshot, configdomain.KeyGitHubToken, args.repo.UnvalidatedConfig.NormalConfig.GitHubToken)
			return dialog.TokenScope(existingScope, args.inputs)
		case forgedomain.ForgeTypeGitLab:
			existingScope := determineExistingScope(args.repo.ConfigSnapshot, configdomain.KeyGitLabToken, args.repo.UnvalidatedConfig.NormalConfig.GitLabToken)
			return dialog.TokenScope(existingScope, args.inputs)
		}
	}
	return configdomain.ConfigScopeLocal, false, nil
}

func determineExistingScope(configSnapshot undoconfig.ConfigSnapshot, key configdomain.Key, oldValue fmt.Stringer) configdomain.ConfigScope {
	switch {
	case oldValue.String() == "":
		return configdomain.ConfigScopeLocal
	case configSnapshot.Global[key] == oldValue.String():
		return configdomain.ConfigScopeGlobal
	case configSnapshot.Local[key] == oldValue.String():
		return configdomain.ConfigScopeLocal
	default:
		return configdomain.ConfigScopeLocal
	}
}

func existsAndChanged[T fmt.Stringer](input, existing T) bool {
	return input.String() != "" && input.String() != existing.String()
}

func loadSetupData(repo execute.OpenRepoResult, cliConfig cliconfig.CliConfig) (data setupData, exit dialogdomain.Exit, err error) {
	dialogTestInputs := dialogcomponents.LoadTestInputs(os.Environ())
	repoStatus, err := repo.Git.RepoStatus(repo.Backend)
	if err != nil {
		return data, false, err
	}
	branchesSnapshot, _, _, exit, err := execute.LoadRepoSnapshot(execute.LoadRepoSnapshotArgs{
		Backend:               repo.Backend,
		CommandsCounter:       repo.CommandsCounter,
		ConfigSnapshot:        repo.ConfigSnapshot,
		Connector:             None[forgedomain.Connector](),
		Detached:              false,
		DialogTestInputs:      dialogTestInputs,
		Fetch:                 false,
		FinalMessages:         repo.FinalMessages,
		Frontend:              repo.Frontend,
		Git:                   repo.Git,
		HandleUnfinishedState: true,
		Repo:                  repo,
		RepoStatus:            repoStatus,
		RootDir:               repo.RootDir,
		UnvalidatedConfig:     repo.UnvalidatedConfig,
		ValidateNoOpenChanges: false,
		Verbose:               cliConfig.Verbose,
	})
	if err != nil {
		return data, exit, err
	}
	remotes, err := repo.Git.Remotes(repo.Backend)
	if err != nil {
		return data, exit, err
	}
	if len(remotes) == 0 {
		remotes = gitdomain.Remotes{gitconfig.DefaultRemote(repo.Backend)}
	}
	return setupData{
		backend:       repo.Backend,
		dialogInputs:  dialogTestInputs,
		localBranches: branchesSnapshot.Branches,
		remotes:       remotes,
	}, exit, nil
}

<<<<<<< HEAD
func saveAll(userInput userInput, config config.UnvalidatedConfig, frontend subshelldomain.Runner) error {
	_ = saveAliases(userInput.data.Aliases, config.NormalConfig.Aliases, frontend)
	if forgeType, hasForgeType := userInput.determinedForgeType.Get(); hasForgeType {
		switch forgeType {
		case forgedomain.ForgeTypeBitbucket, forgedomain.ForgeTypeBitbucketDatacenter:
			saveOptionToLocalGit(frontend, saveToLocalGitArgs[forgedomain.BitbucketUsername]{
				configFileValue:       None[forgedomain.BitbucketUsername](),
				saveFunc:              gitconfig.SetBitbucketUsername,
				removeFunc:            gitconfig.RemoveBitbucketUsername,
				valueToWrite:          userInput.data.BitbucketUsername,
				existingValueUnscoped: config.NormalConfig.Git.BitbucketUsername,
				existingValueLocal:    config.GitLocal.BitbucketUsername,
			})
			saveOptionToLocalGit(frontend, saveToLocalGitArgs[forgedomain.BitbucketAppPassword]{
				configFileValue:       None[forgedomain.BitbucketAppPassword](),
				saveFunc:              gitconfig.SetBitbucketAppPassword,
				removeFunc:            gitconfig.RemoveBitbucketAppPassword,
				valueToWrite:          userInput.data.BitbucketAppPassword,
				existingValueUnscoped: config.NormalConfig.Git.BitbucketAppPassword,
				existingValueLocal:    config.GitLocal.BitbucketAppPassword,
			})
		case forgedomain.ForgeTypeCodeberg:
			saveOptionToLocalGit(frontend, saveToLocalGitArgs[forgedomain.CodebergToken]{
				configFileValue:       None[forgedomain.CodebergToken](),
				saveFunc:              gitconfig.SetCodebergToken,
				removeFunc:            gitconfig.RemoveCodebergToken,
				valueToWrite:          userInput.data.CodebergToken,
				existingValueUnscoped: config.NormalConfig.Git.CodebergToken,
				existingValueLocal:    config.GitLocal.CodebergToken,
			})
		case forgedomain.ForgeTypeGitHub:
			saveOptionToLocalGit(frontend, saveToLocalGitArgs[forgedomain.GitHubToken]{
				configFileValue:       None[forgedomain.GitHubToken](),
				saveFunc:              gitconfig.SetGitHubToken,
				removeFunc:            gitconfig.RemoveGitHubToken,
				valueToWrite:          userInput.data.GitHubToken,
				existingValueUnscoped: config.NormalConfig.Git.GitHubToken,
				existingValueLocal:    config.GitLocal.GitHubToken,
			})
			saveOptionToLocalGit(frontend, saveToLocalGitArgs[forgedomain.GitHubConnectorType]{
				configFileValue:       None[forgedomain.GitHubConnectorType](),
				saveFunc:              gitconfig.SetGitHubConnectorType,
				removeFunc:            gitconfig.RemoveGitHubConnectorType,
				valueToWrite:          userInput.data.GitHubConnectorType,
				existingValueUnscoped: config.NormalConfig.Git.GitHubConnectorType,
				existingValueLocal:    config.GitLocal.GitHubConnectorType,
			})
		case forgedomain.ForgeTypeGitLab:
			saveOptionToLocalGit(frontend, saveToLocalGitArgs[forgedomain.GitLabToken]{
				configFileValue:       None[forgedomain.GitLabToken](),
				saveFunc:              gitconfig.SetGitLabToken,
				removeFunc:            gitconfig.RemoveGitLabToken,
				valueToWrite:          userInput.data.GitLabToken,
				existingValueUnscoped: config.NormalConfig.Git.GitLabToken,
				existingValueLocal:    config.GitLocal.GitLabToken,
			})
			saveOptionToLocalGit(frontend, saveToLocalGitArgs[forgedomain.GitLabConnectorType]{
				configFileValue:       None[forgedomain.GitLabConnectorType](),
				saveFunc:              gitconfig.SetGitLabConnectorType,
				removeFunc:            gitconfig.RemoveGitLabConnectorType,
				valueToWrite:          userInput.data.GitLabConnectorType,
				existingValueUnscoped: config.NormalConfig.Git.GitLabConnectorType,
				existingValueLocal:    config.GitLocal.GitLabConnectorType,
			})
		case forgedomain.ForgeTypeGitea:
			saveOptionToLocalGit(frontend, saveToLocalGitArgs[forgedomain.GiteaToken]{
				configFileValue:       None[forgedomain.GiteaToken](),
				saveFunc:              gitconfig.SetGiteaToken,
				removeFunc:            gitconfig.RemoveGiteaToken,
				valueToWrite:          userInput.data.GiteaToken,
				existingValueUnscoped: config.NormalConfig.Git.GiteaToken,
				existingValueLocal:    config.GitLocal.GiteaToken,
			})
=======
func saveAll(userInput userInput, existingGitConfig configdomain.PartialConfig, configFile Option[configdomain.PartialConfig], data setupData, frontend subshelldomain.Runner) error {
	fc := gohacks.ErrorCollector{}
	fc.Check(
		saveAliases(userInput.data.Aliases, existingGitConfig.Aliases, frontend),
	)
	if forgeType, hasForgeType := userInput.determinedForgeType.Get(); hasForgeType {
		switch forgeType {
		case forgedomain.ForgeTypeBitbucket, forgedomain.ForgeTypeBitbucketDatacenter:
			fc.Check(
				saveBitbucketUsername(userInput.data.BitbucketUsername, existingGitConfig.BitbucketUsername, userInput.scope, frontend),
			)
			fc.Check(
				saveBitbucketAppPassword(userInput.data.BitbucketAppPassword, existingGitConfig.BitbucketAppPassword, userInput.scope, frontend),
			)
		case forgedomain.ForgeTypeCodeberg:
			fc.Check(
				saveCodebergToken(userInput.data.CodebergToken, existingGitConfig.CodebergToken, userInput.scope, frontend),
			)
		case forgedomain.ForgeTypeGitHub:
			fc.Check(
				saveGitHubToken(userInput.data.GitHubToken, existingGitConfig.GitHubToken, userInput.scope, userInput.data.GitHubConnectorType, frontend),
			)
		case forgedomain.ForgeTypeGitLab:
			fc.Check(
				saveGitLabToken(userInput.data.GitLabToken, existingGitConfig.GitLabToken, userInput.scope, userInput.data.GitLabConnectorType, frontend),
			)
		case forgedomain.ForgeTypeGitea:
			fc.Check(
				saveGiteaToken(userInput.data.GiteaToken, existingGitConfig.GiteaToken, userInput.scope, frontend),
			)
>>>>>>> 117967c9
		}
	}
	switch userInput.storageLocation {
	case dialog.ConfigStorageOptionFile:
		return saveToFile(userInput, config, frontend)
	case dialog.ConfigStorageOptionGit: //
		saveToGit(userInput, config, frontend)
	}
	return nil
}

<<<<<<< HEAD
func saveToGit(userInput userInput, config config.UnvalidatedConfig, frontend subshelldomain.Runner) {
	configFile := config.File.GetOrDefault()
	saveOptionToLocalGit(frontend, saveToLocalGitArgs[configdomain.BranchType]{
		configFileValue:       configFile.NewBranchType,
		saveFunc:              gitconfig.SetNewBranchType,
		removeFunc:            gitconfig.RemoveNewBranchType,
		valueToWrite:          userInput.data.NewBranchType,
		existingValueUnscoped: config.NormalConfig.Git.NewBranchType,
		existingValueLocal:    config.GitLocal.NewBranchType,
	})
	saveOptionToLocalGit(frontend, saveToLocalGitArgs[forgedomain.ForgeType]{
		configFileValue:       configFile.ForgeType,
		saveFunc:              gitconfig.SetForgeType,
		removeFunc:            gitconfig.RemoveForgeType,
		valueToWrite:          userInput.data.ForgeType,
		existingValueUnscoped: config.NormalConfig.Git.ForgeType,
		existingValueLocal:    config.GitLocal.ForgeType,
	})
	saveOptionToLocalGit(frontend, saveToLocalGitArgs[forgedomain.GitHubConnectorType]{
		configFileValue:       configFile.GitHubConnectorType,
		saveFunc:              gitconfig.SetGitHubConnectorType,
		removeFunc:            gitconfig.RemoveGitHubConnectorType,
		valueToWrite:          userInput.data.GitHubConnectorType,
		existingValueUnscoped: config.NormalConfig.Git.GitHubConnectorType,
		existingValueLocal:    config.GitLocal.GitHubConnectorType,
	})
	saveOptionToLocalGit(frontend, saveToLocalGitArgs[forgedomain.GitLabConnectorType]{
		configFileValue:       configFile.GitLabConnectorType,
		saveFunc:              gitconfig.SetGitLabConnectorType,
		removeFunc:            gitconfig.RemoveGitLabConnectorType,
		valueToWrite:          userInput.data.GitLabConnectorType,
		existingValueUnscoped: config.NormalConfig.Git.GitLabConnectorType,
		existingValueLocal:    config.GitLocal.GitLabConnectorType,
	})
	saveOptionToLocalGit(frontend, saveToLocalGitArgs[configdomain.HostingOriginHostname]{
		configFileValue:       configFile.HostingOriginHostname,
		saveFunc:              gitconfig.SetOriginHostname,
		removeFunc:            gitconfig.RemoveOriginHostname,
		valueToWrite:          userInput.data.HostingOriginHostname,
		existingValueUnscoped: config.NormalConfig.Git.HostingOriginHostname,
		existingValueLocal:    config.GitLocal.HostingOriginHostname,
	})
	saveOptionToLocalGit(frontend, saveToLocalGitArgs[gitdomain.LocalBranchName]{
		configFileValue:       configFile.MainBranch,
		saveFunc:              gitconfig.SetMainBranch,
		removeFunc:            gitconfig.RemoveMainBranch,
		valueToWrite:          userInput.data.MainBranch,
		existingValueUnscoped: config.NormalConfig.Git.MainBranch,
		existingValueLocal:    config.GitLocal.MainBranch,
	})
	saveCollectionToLocalGit(frontend, saveCollectionArgs[gitdomain.LocalBranchNames, gitdomain.LocalBranchName]{
		configFileValue:   configFile.PerennialBranches,
		saveFunc:          gitconfig.SetPerennialBranches,
		removeFunc:        gitconfig.RemovePerennialBranches,
		valueToWrite:      userInput.data.PerennialBranches,
		valueAlreadyInGit: config.NormalConfig.Git.PerennialBranches,
	})
	saveOptionToLocalGit(frontend, saveToLocalGitArgs[configdomain.PerennialRegex]{
		configFileValue:       configFile.PerennialRegex,
		saveFunc:              gitconfig.SetPerennialRegex,
		removeFunc:            gitconfig.RemovePerennialRegex,
		valueToWrite:          userInput.data.PerennialRegex,
		existingValueUnscoped: config.NormalConfig.Git.PerennialRegex,
		existingValueLocal:    config.GitLocal.PerennialRegex,
	})
	saveOptionToLocalGit(frontend, saveToLocalGitArgs[configdomain.BranchType]{
		configFileValue:       configFile.UnknownBranchType,
		saveFunc:              gitconfig.SetUnknownBranchType,
		removeFunc:            gitconfig.RemoveUnknownBranchType,
		valueToWrite:          userInput.data.UnknownBranchType,
		existingValueUnscoped: config.NormalConfig.Git.UnknownBranchType,
		existingValueLocal:    config.GitLocal.UnknownBranchType,
	})
	saveOptionToLocalGit(frontend, saveToLocalGitArgs[gitdomain.Remote]{
		configFileValue:       configFile.DevRemote,
		saveFunc:              gitconfig.SetDevRemote,
		removeFunc:            gitconfig.RemoveDevRemote,
		valueToWrite:          userInput.data.DevRemote,
		existingValueUnscoped: config.NormalConfig.Git.DevRemote,
		existingValueLocal:    config.GitLocal.DevRemote,
	})
	saveOptionToLocalGit(frontend, saveToLocalGitArgs[configdomain.FeatureRegex]{
		configFileValue:       configFile.FeatureRegex,
		saveFunc:              gitconfig.SetFeatureRegex,
		removeFunc:            gitconfig.RemoveFeatureRegex,
		valueToWrite:          userInput.data.FeatureRegex,
		existingValueUnscoped: config.NormalConfig.Git.FeatureRegex,
		existingValueLocal:    config.GitLocal.FeatureRegex,
	})
	saveOptionToLocalGit(frontend, saveToLocalGitArgs[configdomain.ContributionRegex]{
		configFileValue:       configFile.ContributionRegex,
		saveFunc:              gitconfig.SetContributionRegex,
		removeFunc:            gitconfig.RemoveContributionRegex,
		valueToWrite:          userInput.data.ContributionRegex,
		existingValueUnscoped: config.NormalConfig.Git.ContributionRegex,
		existingValueLocal:    config.GitLocal.ContributionRegex,
	})
	saveOptionToLocalGit(frontend, saveToLocalGitArgs[configdomain.ObservedRegex]{
		configFileValue:       configFile.ObservedRegex,
		saveFunc:              gitconfig.SetObservedRegex,
		removeFunc:            gitconfig.RemoveObservedRegex,
		valueToWrite:          userInput.data.ObservedRegex,
		existingValueUnscoped: config.NormalConfig.Git.ObservedRegex,
		existingValueLocal:    config.GitLocal.ObservedRegex,
	})
	saveOptionToLocalGit(frontend, saveToLocalGitArgs[configdomain.PushHook]{
		configFileValue:       configFile.PushHook,
		saveFunc:              gitconfig.SetPushHook,
		removeFunc:            gitconfig.RemovePushHook,
		valueToWrite:          userInput.data.PushHook,
		existingValueUnscoped: config.NormalConfig.Git.PushHook,
		existingValueLocal:    config.GitLocal.PushHook,
	})
	saveOptionToLocalGit(frontend, saveToLocalGitArgs[configdomain.ShareNewBranches]{
		configFileValue:       configFile.ShareNewBranches,
		saveFunc:              gitconfig.SetShareNewBranches,
		removeFunc:            gitconfig.RemoveShareNewBranches,
		valueToWrite:          userInput.data.ShareNewBranches,
		existingValueUnscoped: config.NormalConfig.Git.ShareNewBranches,
		existingValueLocal:    config.GitLocal.ShareNewBranches,
	})
	saveOptionToLocalGit(frontend, saveToLocalGitArgs[configdomain.ShipStrategy]{
		configFileValue:       configFile.ShipStrategy,
		saveFunc:              gitconfig.SetShipStrategy,
		removeFunc:            gitconfig.RemoveShipStrategy,
		valueToWrite:          userInput.data.ShipStrategy,
		existingValueUnscoped: config.NormalConfig.Git.ShipStrategy,
		existingValueLocal:    config.GitLocal.ShipStrategy,
	})
	saveOptionToLocalGit(frontend, saveToLocalGitArgs[configdomain.ShipDeleteTrackingBranch]{
		configFileValue:       configFile.ShipDeleteTrackingBranch,
		saveFunc:              gitconfig.SetShipDeleteTrackingBranch,
		removeFunc:            gitconfig.RemoveShipDeleteTrackingBranch,
		valueToWrite:          userInput.data.ShipDeleteTrackingBranch,
		existingValueUnscoped: config.NormalConfig.Git.ShipDeleteTrackingBranch,
		existingValueLocal:    config.GitLocal.ShipDeleteTrackingBranch,
	})
	saveOptionToLocalGit(frontend, saveToLocalGitArgs[configdomain.SyncFeatureStrategy]{
		configFileValue:       configFile.SyncFeatureStrategy,
		saveFunc:              gitconfig.SetSyncFeatureStrategy,
		removeFunc:            gitconfig.RemoveSyncFeatureStrategy,
		valueToWrite:          userInput.data.SyncFeatureStrategy,
		existingValueUnscoped: config.NormalConfig.Git.SyncFeatureStrategy,
		existingValueLocal:    config.GitLocal.SyncFeatureStrategy,
	})
	saveOptionToLocalGit(frontend, saveToLocalGitArgs[configdomain.SyncPerennialStrategy]{
		configFileValue:       configFile.SyncPerennialStrategy,
		saveFunc:              gitconfig.SetSyncPerennialStrategy,
		removeFunc:            gitconfig.RemoveSyncPerennialStrategy,
		valueToWrite:          userInput.data.SyncPerennialStrategy,
		existingValueUnscoped: config.NormalConfig.Git.SyncPerennialStrategy,
		existingValueLocal:    config.GitLocal.SyncPerennialStrategy,
	})
	saveOptionToLocalGit(frontend, saveToLocalGitArgs[configdomain.SyncPrototypeStrategy]{
		configFileValue:       configFile.SyncPrototypeStrategy,
		saveFunc:              gitconfig.SetSyncPrototypeStrategy,
		removeFunc:            gitconfig.RemoveSyncPrototypeStrategy,
		valueToWrite:          userInput.data.SyncPrototypeStrategy,
		existingValueUnscoped: config.NormalConfig.Git.SyncPrototypeStrategy,
		existingValueLocal:    config.GitLocal.SyncPrototypeStrategy,
	})
	saveOptionToLocalGit(frontend, saveToLocalGitArgs[configdomain.SyncUpstream]{
		configFileValue:       configFile.SyncUpstream,
		saveFunc:              gitconfig.SetSyncUpstream,
		removeFunc:            gitconfig.RemoveSyncUpstream,
		valueToWrite:          userInput.data.SyncUpstream,
		existingValueUnscoped: config.NormalConfig.Git.SyncUpstream,
		existingValueLocal:    config.GitLocal.SyncUpstream,
	})
	saveOptionToLocalGit(frontend, saveToLocalGitArgs[configdomain.SyncTags]{
		configFileValue:       configFile.SyncTags,
		saveFunc:              gitconfig.SetSyncTags,
		removeFunc:            gitconfig.RemoveSyncTags,
		valueToWrite:          userInput.data.SyncTags,
		existingValueUnscoped: config.NormalConfig.Git.SyncTags,
		existingValueLocal:    config.GitLocal.SyncTags,
	})
=======
func saveToGit(userInput userInput, existingGitConfig configdomain.PartialConfig, configFileOpt Option[configdomain.PartialConfig], data setupData, frontend subshelldomain.Runner) error {
	configFile := configFileOpt.GetOrDefault()
	fc := gohacks.ErrorCollector{}
	if configFile.NewBranchType.IsNone() {
		fc.Check(
			saveNewBranchType(userInput.data.NewBranchType, existingGitConfig.NewBranchType, frontend),
		)
	}
	if configFile.ForgeType.IsNone() {
		fc.Check(
			saveForgeType(userInput.data.ForgeType, existingGitConfig.ForgeType, frontend),
		)
	}
	if configFile.GitHubConnectorType.IsNone() {
		fc.Check(
			saveGitHubConnectorType(userInput.data.GitHubConnectorType, existingGitConfig.GitHubConnectorType, frontend),
		)
	}
	if configFile.GitLabConnectorType.IsNone() {
		fc.Check(
			saveGitLabConnectorType(userInput.data.GitLabConnectorType, existingGitConfig.GitLabConnectorType, frontend),
		)
	}
	if configFile.HostingOriginHostname.IsNone() {
		fc.Check(
			saveOriginHostname(userInput.data.HostingOriginHostname, existingGitConfig.HostingOriginHostname, frontend),
		)
	}
	if configFile.MainBranch.IsNone() {
		fc.Check(
			saveMainBranch(userInput.validatedConfig.MainBranch, existingGitConfig.MainBranch, frontend),
		)
	}
	if len(configFile.PerennialBranches) == 0 {
		fc.Check(
			savePerennialBranches(userInput.data.PerennialBranches, existingGitConfig.PerennialBranches, frontend),
		)
	}
	if configFile.PerennialRegex.IsNone() {
		fc.Check(
			savePerennialRegex(userInput.data.PerennialRegex, existingGitConfig.PerennialRegex, frontend),
		)
	}
	if configFile.UnknownBranchType.IsNone() {
		fc.Check(
			saveUnknownBranchType(userInput.data.UnknownBranchType, existingGitConfig.UnknownBranchType, frontend),
		)
	}
	if len(data.remotes) > 1 && configFile.DevRemote.IsNone() {
		fc.Check(
			saveDevRemote(userInput.data.DevRemote, existingGitConfig.DevRemote, frontend),
		)
	}
	if configFile.FeatureRegex.IsNone() {
		fc.Check(
			saveFeatureRegex(userInput.data.FeatureRegex, existingGitConfig.FeatureRegex, frontend),
		)
	}
	if configFile.ContributionRegex.IsNone() {
		fc.Check(
			saveContributionRegex(userInput.data.ContributionRegex, existingGitConfig.ContributionRegex, frontend),
		)
	}
	if configFile.ObservedRegex.IsNone() {
		fc.Check(
			saveObservedRegex(userInput.data.ObservedRegex, existingGitConfig.ObservedRegex, frontend),
		)
	}
	if configFile.PushHook.IsNone() {
		fc.Check(
			savePushHook(userInput.data.PushHook, existingGitConfig.PushHook, frontend),
		)
	}
	if configFile.ShareNewBranches.IsNone() {
		fc.Check(
			saveShareNewBranches(userInput.data.ShareNewBranches, existingGitConfig.ShareNewBranches, frontend),
		)
	}
	if configFile.ShipStrategy.IsNone() {
		fc.Check(
			saveShipStrategy(userInput.data.ShipStrategy, existingGitConfig.ShipStrategy, frontend),
		)
	}
	if configFile.ShipDeleteTrackingBranch.IsNone() {
		fc.Check(
			saveShipDeleteTrackingBranch(userInput.data.ShipDeleteTrackingBranch, existingGitConfig.ShipDeleteTrackingBranch, frontend),
		)
	}
	if configFile.SyncFeatureStrategy.IsNone() {
		fc.Check(
			saveSyncFeatureStrategy(userInput.data.SyncFeatureStrategy, existingGitConfig.SyncFeatureStrategy, frontend),
		)
	}
	if configFile.SyncPerennialStrategy.IsNone() {
		fc.Check(
			saveSyncPerennialStrategy(userInput.data.SyncPerennialStrategy, existingGitConfig.SyncPerennialStrategy, frontend),
		)
	}
	if configFile.SyncPrototypeStrategy.IsNone() {
		fc.Check(
			saveSyncPrototypeStrategy(userInput.data.SyncPrototypeStrategy, existingGitConfig.SyncPrototypeStrategy, frontend),
		)
	}
	if configFile.SyncUpstream.IsNone() {
		fc.Check(
			saveSyncUpstream(userInput.data.SyncUpstream, existingGitConfig.SyncUpstream, frontend),
		)
	}
	if configFile.SyncTags.IsNone() {
		fc.Check(
			saveSyncTags(userInput.data.SyncTags, existingGitConfig.SyncTags, frontend),
		)
	}
	return fc.Err
>>>>>>> 117967c9
}

func saveAliases(valuesToWriteToGit configdomain.Aliases, valuesAlreadyInGit configdomain.Aliases, frontend subshelldomain.Runner) (err error) {
	for _, aliasableCommand := range configdomain.AllAliasableCommands() {
		oldAlias, hasOld := valuesAlreadyInGit[aliasableCommand]
		newAlias, hasNew := valuesToWriteToGit[aliasableCommand]
		switch {
		case hasOld && !hasNew:
			err = gitconfig.RemoveAlias(frontend, aliasableCommand)
		case hasNew && !hasOld, newAlias != oldAlias:
			err = gitconfig.SetAlias(frontend, aliasableCommand)
		}
		if err != nil {
			return err
		}
	}
	return nil
}

func saveOptionToLocalGit[T comparable](runner subshelldomain.Runner, args saveToLocalGitArgs[T]) {
	if args.valueToWrite.Equal(args.configFileValue) && args.valueToWrite.IsSome() {
		return
	}
<<<<<<< HEAD
	newValue, hasNew := args.valueToWrite.Get()
	hasUnscoped := args.existingValueUnscoped.IsSome()
	hasLocal := args.existingValueLocal.IsSome()
	newEqualsExisting := args.valueToWrite.Equal(args.existingValueUnscoped)
	switch {
	case hasNew && newEqualsExisting && hasLocal:
		// the local setting is already the desired value --> nothing to do
	case hasNew && newEqualsExisting && !hasLocal:
		_ = args.saveFunc(runner, newValue, configdomain.ConfigScopeLocal)
	case hasNew && !newEqualsExisting:
		_ = args.saveFunc(runner, newValue, configdomain.ConfigScopeLocal)
	case !hasNew && hasLocal:
		_ = args.removeFunc(runner)
	case !hasNew && !hasLocal:
		// nothing to do
	case !hasNew && hasUnscoped:
		_ = args.saveFunc(runner, newValue, configdomain.ConfigScopeLocal)
	default:
		panic("unhandled dialog save situation")
	}
}

type saveToLocalGitArgs[T comparable] struct {
	configFileValue       Option[T]
	existingValueLocal    Option[T]
	existingValueUnscoped Option[T]
	removeFunc            func(subshelldomain.Runner) error
	saveFunc              func(subshelldomain.Runner, T, configdomain.ConfigScope) error
	valueToWrite          Option[T]
}

func saveCollectionToLocalGit[T ~[]E, E cmp.Ordered](runner subshelldomain.Runner, args saveCollectionArgs[T, E]) {
	if slices.Compare(args.valueToWrite, args.configFileValue) == 0 && len(args.valueToWrite) > 0 {
		return
	}
	if slices.Compare(args.valueToWrite, args.valueAlreadyInGit) == 0 {
		return
	}
	_ = args.saveFunc(runner, args.valueToWrite, configdomain.ConfigScopeLocal)
}

type saveCollectionArgs[T ~[]E, E cmp.Ordered] struct {
	configFileValue   T
	removeFunc        func(subshelldomain.Runner) error
	saveFunc          func(subshelldomain.Runner, T, configdomain.ConfigScope) error
	valueAlreadyInGit T
	valueToWrite      T
}

func saveToFile(userInput userInput, config config.UnvalidatedConfig, runner subshelldomain.Runner) error {
	if config.GitLocal.MainBranch.IsSome() {
		_ = gitconfig.RemoveMainBranch(runner)
	}
	userInput.data.MainBranch = Some(userInput.actualMainBranch)
=======
	return gitconfig.RemoveBitbucketUsername(frontend)
}

func saveNewBranchType(valueToWriteToGit Option[configdomain.BranchType], valueAlreadyInGit Option[configdomain.BranchType], runner subshelldomain.Runner) error {
	if valueToWriteToGit.Equal(valueAlreadyInGit) {
		return nil
	}
	if value, hasValue := valueToWriteToGit.Get(); hasValue {
		return gitconfig.SetNewBranchType(runner, value, configdomain.ConfigScopeLocal)
	}
	_ = gitconfig.RemoveNewBranchType(runner)
	return nil
}

func saveUnknownBranchType(valueToWriteToGit Option[configdomain.BranchType], valueAlreadyInGit Option[configdomain.BranchType], runner subshelldomain.Runner) error {
	if valueAlreadyInGit.Equal(valueToWriteToGit) {
		return nil
	}
	if value, hasValue := valueToWriteToGit.Get(); hasValue {
		return gitconfig.SetUnknownBranchType(runner, value, configdomain.ConfigScopeLocal)
	}
	return gitconfig.RemoveUnknownBranchType(runner)
}

func saveDevRemote(valueToWriteToGit Option[gitdomain.Remote], valueAlreadyInGit Option[gitdomain.Remote], runner subshelldomain.Runner) error {
	if valueAlreadyInGit.Equal(valueToWriteToGit) {
		return nil
	}
	if value, hasValue := valueToWriteToGit.Get(); hasValue {
		return gitconfig.SetDevRemote(runner, value, configdomain.ConfigScopeLocal)
	}
	return gitconfig.RemoveDevRemote(runner)
}

func saveFeatureRegex(valueToWriteToGit Option[configdomain.FeatureRegex], valueAlreadyInGit Option[configdomain.FeatureRegex], runner subshelldomain.Runner) error {
	if valueToWriteToGit.Equal(valueAlreadyInGit) {
		return nil
	}
	if value, has := valueToWriteToGit.Get(); has {
		return gitconfig.SetFeatureRegex(runner, value, configdomain.ConfigScopeLocal)
	}
	_ = gitconfig.RemoveFeatureRegex(runner)
	return nil
}

func saveContributionRegex(valueToWriteToGit Option[configdomain.ContributionRegex], valueAlreadyInGit Option[configdomain.ContributionRegex], runner subshelldomain.Runner) error {
	if valueToWriteToGit.Equal(valueAlreadyInGit) {
		return nil
	}
	if value, has := valueToWriteToGit.Get(); has {
		return gitconfig.SetContributionRegex(runner, value, configdomain.ConfigScopeLocal)
	}
	_ = gitconfig.RemoveContributionRegex(runner)
	return nil
}

func saveObservedRegex(valueToWriteToGit Option[configdomain.ObservedRegex], valueAlreadyInGit Option[configdomain.ObservedRegex], runner subshelldomain.Runner) error {
	if valueToWriteToGit.Equal(valueAlreadyInGit) {
		return nil
	}
	if value, has := valueToWriteToGit.Get(); has {
		return gitconfig.SetObservedRegex(runner, value, configdomain.ConfigScopeLocal)
	}
	_ = gitconfig.RemoveObservedRegex(runner)
	return nil
}

func saveForgeType(valueToWriteToGit Option[forgedomain.ForgeType], valueAlreadyInGit Option[forgedomain.ForgeType], frontend subshelldomain.Runner) (err error) {
	oldValue, oldHas := valueAlreadyInGit.Get()
	newValue, newHas := valueToWriteToGit.Get()
	if !oldHas && !newHas {
		return nil
	}
	if oldValue == newValue {
		return nil
	}
	if newHas {
		return gitconfig.SetForgeType(frontend, newValue, configdomain.ConfigScopeLocal)
	}
	return gitconfig.RemoveForgeType(frontend)
}

func saveCodebergToken(valueToWriteToGit Option[forgedomain.CodebergToken], valueAlreadyInGit Option[forgedomain.CodebergToken], scope configdomain.ConfigScope, frontend subshelldomain.Runner) error {
	if valueToWriteToGit.Equal(valueAlreadyInGit) {
		return nil
	}
	if value, has := valueToWriteToGit.Get(); has {
		return gitconfig.SetCodebergToken(frontend, value, scope)
	}
	return gitconfig.RemoveCodebergToken(frontend)
}

func saveGiteaToken(valueToWriteToGit Option[forgedomain.GiteaToken], valueAlreadyInGit Option[forgedomain.GiteaToken], scope configdomain.ConfigScope, frontend subshelldomain.Runner) error {
	if valueToWriteToGit.Equal(valueAlreadyInGit) {
		return nil
	}
	if value, has := valueToWriteToGit.Get(); has {
		return gitconfig.SetGiteaToken(frontend, value, scope)
	}
	return gitconfig.RemoveGiteaToken(frontend)
}

func saveGitHubConnectorType(valueToWriteToGit Option[forgedomain.GitHubConnectorType], valueAlreadyInGit Option[forgedomain.GitHubConnectorType], frontend subshelldomain.Runner) error {
	if valueToWriteToGit.Equal(valueAlreadyInGit) {
		return nil
	}
	if value, has := valueToWriteToGit.Get(); has {
		return gitconfig.SetGitHubConnectorType(frontend, value, configdomain.ConfigScopeLocal)
	}
	return gitconfig.RemoveGitHubConnectorType(frontend)
}

func saveGitHubToken(valueToWriteToGit Option[forgedomain.GitHubToken], valueAlreadyInGit Option[forgedomain.GitHubToken], scope configdomain.ConfigScope, githubConnectorType Option[forgedomain.GitHubConnectorType], frontend subshelldomain.Runner) error {
	if connectorType, has := githubConnectorType.Get(); has {
		if connectorType == forgedomain.GitHubConnectorTypeGh {
			return nil
		}
	}
	if valueToWriteToGit.Equal(valueAlreadyInGit) {
		return nil
	}
	if value, has := valueToWriteToGit.Get(); has {
		return gitconfig.SetGitHubToken(frontend, value, scope)
	}
	return gitconfig.RemoveGitHubToken(frontend)
}

func saveGitLabConnectorType(valueToWriteToGit Option[forgedomain.GitLabConnectorType], valueAlreadyInGit Option[forgedomain.GitLabConnectorType], frontend subshelldomain.Runner) error {
	if valueToWriteToGit.Equal(valueAlreadyInGit) {
		return nil
	}
	if value, has := valueToWriteToGit.Get(); has {
		return gitconfig.SetGitLabConnectorType(frontend, value, configdomain.ConfigScopeLocal)
	}
	return gitconfig.RemoveGitLabConnectorType(frontend)
}

func saveGitLabToken(valueToWriteToGit Option[forgedomain.GitLabToken], valueAlreadyInGit Option[forgedomain.GitLabToken], scope configdomain.ConfigScope, gitlabConnectorType Option[forgedomain.GitLabConnectorType], frontend subshelldomain.Runner) error {
	if connectorType, has := gitlabConnectorType.Get(); has {
		if connectorType == forgedomain.GitLabConnectorTypeGlab {
			return nil
		}
	}
	if valueToWriteToGit.Equal(valueAlreadyInGit) {
		return nil
	}
	if value, has := valueToWriteToGit.Get(); has {
		return gitconfig.SetGitLabToken(frontend, value, scope)
	}
	return gitconfig.RemoveGitLabToken(frontend)
}

func saveMainBranch(valueToWriteToGit gitdomain.LocalBranchName, valueAlreadyInGit Option[gitdomain.LocalBranchName], runner subshelldomain.Runner) error {
	if existing, hasExisting := valueAlreadyInGit.Get(); hasExisting {
		if existing == valueToWriteToGit {
			return nil
		}
	}
	return gitconfig.SetMainBranch(runner, valueToWriteToGit, configdomain.ConfigScopeLocal)
}

func saveOriginHostname(valueToWriteToGit Option[configdomain.HostingOriginHostname], valueAlreadyInGit Option[configdomain.HostingOriginHostname], frontend subshelldomain.Runner) error {
	if valueToWriteToGit.Equal(valueAlreadyInGit) {
		return nil
	}
	if value, has := valueToWriteToGit.Get(); has {
		return gitconfig.SetOriginHostname(frontend, value, configdomain.ConfigScopeLocal)
	}
	return gitconfig.RemoveOriginHostname(frontend)
}

func savePerennialBranches(valueToWriteToGit gitdomain.LocalBranchNames, valueAlreadyInGit gitdomain.LocalBranchNames, runner subshelldomain.Runner) error {
	if slices.Compare(valueAlreadyInGit, valueToWriteToGit) == 0 {
		return nil
	}
	return gitconfig.SetPerennialBranches(runner, valueToWriteToGit, configdomain.ConfigScopeLocal)
}

func savePerennialRegex(valueToWriteToGit Option[configdomain.PerennialRegex], valueAlreadyInGit Option[configdomain.PerennialRegex], runner subshelldomain.Runner) error {
	if valueToWriteToGit.Equal(valueAlreadyInGit) {
		return nil
	}
	if value, has := valueToWriteToGit.Get(); has {
		return gitconfig.SetPerennialRegex(runner, value, configdomain.ConfigScopeLocal)
	}
	_ = gitconfig.RemovePerennialRegex(runner)
	return nil
}

func savePushHook(valueToWriteToGit Option[configdomain.PushHook], valueAlreadyInGit Option[configdomain.PushHook], runner subshelldomain.Runner) error {
	if valueAlreadyInGit.Equal(valueToWriteToGit) {
		return nil
	}
	if value, has := valueToWriteToGit.Get(); has {
		return gitconfig.SetPushHook(runner, value, configdomain.ConfigScopeLocal)
	}
	return gitconfig.RemovePushHook(runner)
}

func saveShareNewBranches(valueToWriteToGit Option[configdomain.ShareNewBranches], valueAlreadyInGit Option[configdomain.ShareNewBranches], runner subshelldomain.Runner) error {
	if valueAlreadyInGit.Equal(valueToWriteToGit) {
		return nil
	}
	if value, has := valueToWriteToGit.Get(); has {
		return gitconfig.SetShareNewBranches(runner, value, configdomain.ConfigScopeLocal)
	}
	return gitconfig.RemoveShareNewBranches(runner)
}

func saveShipDeleteTrackingBranch(valueToWriteToGit Option[configdomain.ShipDeleteTrackingBranch], valueAlreadyInGit Option[configdomain.ShipDeleteTrackingBranch], runner subshelldomain.Runner) error {
	if valueAlreadyInGit.Equal(valueToWriteToGit) {
		return nil
	}
	if value, has := valueToWriteToGit.Get(); has {
		return gitconfig.SetShipDeleteTrackingBranch(runner, value, configdomain.ConfigScopeLocal)
	}
	return gitconfig.RemoveShipDeleteTrackingBranch(runner)
}

func saveShipStrategy(valueToWriteToGit Option[configdomain.ShipStrategy], valueAlreadyInGit Option[configdomain.ShipStrategy], runner subshelldomain.Runner) error {
	if valueAlreadyInGit.Equal(valueToWriteToGit) {
		return nil
	}
	if value, has := valueToWriteToGit.Get(); has {
		return gitconfig.SetShipStrategy(runner, value, configdomain.ConfigScopeLocal)
	}
	return gitconfig.RemoveShipStrategy(runner)
}

func saveSyncFeatureStrategy(valueToWriteToGit Option[configdomain.SyncFeatureStrategy], valueAlreadyInGit Option[configdomain.SyncFeatureStrategy], runner subshelldomain.Runner) error {
	if valueAlreadyInGit.Equal(valueToWriteToGit) {
		return nil
	}
	if value, has := valueToWriteToGit.Get(); has {
		return gitconfig.SetSyncFeatureStrategy(runner, value, configdomain.ConfigScopeLocal)
	}
	return gitconfig.RemoveSyncFeatureStrategy(runner)
}

func saveSyncPerennialStrategy(valueToWriteToGit Option[configdomain.SyncPerennialStrategy], valueAlreadyInGit Option[configdomain.SyncPerennialStrategy], runner subshelldomain.Runner) error {
	if valueAlreadyInGit.Equal(valueToWriteToGit) {
		return nil
	}
	if value, has := valueToWriteToGit.Get(); has {
		return gitconfig.SetSyncPerennialStrategy(runner, value, configdomain.ConfigScopeLocal)
	}
	return gitconfig.RemoveSyncPerennialStrategy(runner)
}

func saveSyncPrototypeStrategy(valueToWriteToGit Option[configdomain.SyncPrototypeStrategy], valueAlreadyInGit Option[configdomain.SyncPrototypeStrategy], runner subshelldomain.Runner) error {
	if valueAlreadyInGit.Equal(valueToWriteToGit) {
		return nil
	}
	if value, has := valueToWriteToGit.Get(); has {
		return gitconfig.SetSyncPrototypeStrategy(runner, value, configdomain.ConfigScopeLocal)
	}
	return gitconfig.RemoveSyncPrototypeStrategy(runner)
}

func saveSyncUpstream(valueToWriteToGit Option[configdomain.SyncUpstream], valueAlreadyInGit Option[configdomain.SyncUpstream], runner subshelldomain.Runner) error {
	if valueAlreadyInGit.Equal(valueToWriteToGit) {
		return nil
	}
	if value, has := valueToWriteToGit.Get(); has {
		return gitconfig.SetSyncUpstream(runner, value, configdomain.ConfigScopeLocal)
	}
	return gitconfig.RemoveSyncUpstream(runner)
}

func saveSyncTags(valueToWriteToGit Option[configdomain.SyncTags], valueAlreadyInGit Option[configdomain.SyncTags], runner subshelldomain.Runner) error {
	if valueAlreadyInGit.Equal(valueToWriteToGit) {
		return nil
	}
	if value, has := valueToWriteToGit.Get(); has {
		return gitconfig.SetSyncTags(runner, value, configdomain.ConfigScopeLocal)
	}
	return gitconfig.RemoveSyncTags(runner)
}

func saveToFile(userInput userInput, gitConfig configdomain.PartialConfig, runner subshelldomain.Runner) error {
	userInput.data.MainBranch = Some(userInput.validatedConfig.MainBranch)
>>>>>>> 117967c9
	if err := configfile.Save(userInput.data); err != nil {
		return err
	}
	if config.GitLocal.DevRemote.IsSome() {
		_ = gitconfig.RemoveDevRemote(runner)
	}
	if config.GitLocal.NewBranchType.IsSome() {
		_ = gitconfig.RemoveNewBranchType(runner)
	}
	if len(config.GitLocal.PerennialBranches) > 0 {
		_ = gitconfig.RemovePerennialBranches(runner)
	}
	if config.GitLocal.PerennialRegex.IsSome() {
		_ = gitconfig.RemovePerennialRegex(runner)
	}
	if config.GitLocal.ShareNewBranches.IsSome() {
		_ = gitconfig.RemoveShareNewBranches(runner)
	}
	if config.GitLocal.PushHook.IsSome() {
		_ = gitconfig.RemovePushHook(runner)
	}
	if config.GitLocal.ShipStrategy.IsSome() {
		_ = gitconfig.RemoveShipStrategy(runner)
	}
	if config.GitLocal.ShipDeleteTrackingBranch.IsSome() {
		_ = gitconfig.RemoveShipDeleteTrackingBranch(runner)
	}
	if config.GitLocal.SyncFeatureStrategy.IsSome() {
		_ = gitconfig.RemoveSyncFeatureStrategy(runner)
	}
	if config.GitLocal.SyncPerennialStrategy.IsSome() {
		_ = gitconfig.RemoveSyncPerennialStrategy(runner)
	}
	if config.GitLocal.SyncPrototypeStrategy.IsSome() {
		_ = gitconfig.RemoveSyncPrototypeStrategy(runner)
	}
	if config.GitLocal.SyncUpstream.IsSome() {
		_ = gitconfig.RemoveSyncUpstream(runner)
	}
	if config.GitLocal.SyncTags.IsSome() {
		_ = gitconfig.RemoveSyncTags(runner)
	}
<<<<<<< HEAD
	saveOptionToLocalGit(runner, saveToLocalGitArgs[configdomain.BranchType]{
		configFileValue:       None[configdomain.BranchType](),
		saveFunc:              gitconfig.SetUnknownBranchType,
		removeFunc:            gitconfig.RemoveUnknownBranchType,
		valueToWrite:          userInput.data.UnknownBranchType,
		existingValueUnscoped: config.NormalConfig.Git.UnknownBranchType,
		existingValueLocal:    config.GitLocal.NewBranchType,
	})
	// TODO: also save ObservedRegex ContributionRegex NewBranchType
	saveOptionToLocalGit(runner, saveToLocalGitArgs[configdomain.FeatureRegex]{
		configFileValue:       None[configdomain.FeatureRegex](),
		saveFunc:              gitconfig.SetFeatureRegex,
		removeFunc:            gitconfig.RemoveFeatureRegex,
		valueToWrite:          userInput.data.FeatureRegex,
		existingValueUnscoped: config.NormalConfig.Git.FeatureRegex,
		existingValueLocal:    config.GitLocal.FeatureRegex,
	})
	return nil
=======
	if err := saveUnknownBranchType(userInput.data.UnknownBranchType, gitConfig.UnknownBranchType, runner); err != nil {
		return err
	}
	// TODO: also save ObservedRegex ContributionRegex NewBranchType
	return saveFeatureRegex(userInput.data.FeatureRegex, gitConfig.FeatureRegex, runner)
>>>>>>> 117967c9
}<|MERGE_RESOLUTION|>--- conflicted
+++ resolved
@@ -348,11 +348,7 @@
 		BranchTypeOverrides:      configdomain.BranchTypeOverrides{}, // the setup assistant doesn't ask for this
 		CodebergToken:            codebergToken,
 		ContributionRegex:        contributionRegex,
-<<<<<<< HEAD
 		DevRemote:                devRemote,
-=======
-		DevRemote:                Some(devRemote),
->>>>>>> 117967c9
 		DryRun:                   None[configdomain.DryRun](), // the setup assistant doesn't ask for this
 		FeatureRegex:             featureRegex,
 		ForgeType:                enteredForgeType,
@@ -367,31 +363,19 @@
 		GitUserName:              None[gitdomain.GitUserName](),
 		HostingOriginHostname:    hostingOriginHostName,
 		Lineage:                  configdomain.Lineage{}, // the setup assistant doesn't ask for this
-<<<<<<< HEAD
 		MainBranch:               mainBranchSetting,
-=======
-		MainBranch:               Some(mainBranch),
->>>>>>> 117967c9
 		NewBranchType:            newBranchType,
 		ObservedRegex:            observedRegex,
 		Offline:                  None[configdomain.Offline](), // the setup assistant doesn't ask for this
 		PerennialBranches:        perennialBranches,
 		PerennialRegex:           perennialRegex,
-<<<<<<< HEAD
 		PushHook:                 pushHook,
-=======
-		PushHook:                 Some(pushHook),
->>>>>>> 117967c9
 		ShareNewBranches:         Some(shareNewBranches),
 		ShipDeleteTrackingBranch: Some(shipDeleteTrackingBranch),
 		ShipStrategy:             Some(shipStrategy),
 		SyncFeatureStrategy:      Some(syncFeatureStrategy),
 		SyncPerennialStrategy:    Some(syncPerennialStrategy),
-<<<<<<< HEAD
 		SyncPrototypeStrategy:    syncPrototypeStrategy,
-=======
-		SyncPrototypeStrategy:    Some(syncPrototypeStrategy),
->>>>>>> 117967c9
 		SyncTags:                 Some(syncTags),
 		SyncUpstream:             Some(syncUpstream),
 		UnknownBranchType:        Some(unknownBranchType),
@@ -403,19 +387,11 @@
 	if !data.dialogInputs.IsEmpty() {
 		panic("unused dialog inputs")
 	}
-<<<<<<< HEAD
-	return userInput{actualMainBranch, normalData, actualForgeType, tokenScope, configStorage}, false, nil
-=======
 	return userInput{normalData, actualForgeType, tokenScope, configStorage, validatedData}, false, nil
->>>>>>> 117967c9
 }
 
 // data entered by the user in the setup assistant
 type userInput struct {
-<<<<<<< HEAD
-	actualMainBranch    gitdomain.LocalBranchName
-=======
->>>>>>> 117967c9
 	data                configdomain.PartialConfig
 	determinedForgeType Option[forgedomain.ForgeType] // the forge type that was determined by the setup assistant - not necessarily what the user entered (could also be "auto detect")
 	scope               configdomain.ConfigScope
@@ -644,7 +620,6 @@
 	}, exit, nil
 }
 
-<<<<<<< HEAD
 func saveAll(userInput userInput, config config.UnvalidatedConfig, frontend subshelldomain.Runner) error {
 	_ = saveAliases(userInput.data.Aliases, config.NormalConfig.Aliases, frontend)
 	if forgeType, hasForgeType := userInput.determinedForgeType.Get(); hasForgeType {
@@ -718,38 +693,6 @@
 				existingValueUnscoped: config.NormalConfig.Git.GiteaToken,
 				existingValueLocal:    config.GitLocal.GiteaToken,
 			})
-=======
-func saveAll(userInput userInput, existingGitConfig configdomain.PartialConfig, configFile Option[configdomain.PartialConfig], data setupData, frontend subshelldomain.Runner) error {
-	fc := gohacks.ErrorCollector{}
-	fc.Check(
-		saveAliases(userInput.data.Aliases, existingGitConfig.Aliases, frontend),
-	)
-	if forgeType, hasForgeType := userInput.determinedForgeType.Get(); hasForgeType {
-		switch forgeType {
-		case forgedomain.ForgeTypeBitbucket, forgedomain.ForgeTypeBitbucketDatacenter:
-			fc.Check(
-				saveBitbucketUsername(userInput.data.BitbucketUsername, existingGitConfig.BitbucketUsername, userInput.scope, frontend),
-			)
-			fc.Check(
-				saveBitbucketAppPassword(userInput.data.BitbucketAppPassword, existingGitConfig.BitbucketAppPassword, userInput.scope, frontend),
-			)
-		case forgedomain.ForgeTypeCodeberg:
-			fc.Check(
-				saveCodebergToken(userInput.data.CodebergToken, existingGitConfig.CodebergToken, userInput.scope, frontend),
-			)
-		case forgedomain.ForgeTypeGitHub:
-			fc.Check(
-				saveGitHubToken(userInput.data.GitHubToken, existingGitConfig.GitHubToken, userInput.scope, userInput.data.GitHubConnectorType, frontend),
-			)
-		case forgedomain.ForgeTypeGitLab:
-			fc.Check(
-				saveGitLabToken(userInput.data.GitLabToken, existingGitConfig.GitLabToken, userInput.scope, userInput.data.GitLabConnectorType, frontend),
-			)
-		case forgedomain.ForgeTypeGitea:
-			fc.Check(
-				saveGiteaToken(userInput.data.GiteaToken, existingGitConfig.GiteaToken, userInput.scope, frontend),
-			)
->>>>>>> 117967c9
 		}
 	}
 	switch userInput.storageLocation {
@@ -761,7 +704,6 @@
 	return nil
 }
 
-<<<<<<< HEAD
 func saveToGit(userInput userInput, config config.UnvalidatedConfig, frontend subshelldomain.Runner) {
 	configFile := config.File.GetOrDefault()
 	saveOptionToLocalGit(frontend, saveToLocalGitArgs[configdomain.BranchType]{
@@ -939,122 +881,6 @@
 		existingValueUnscoped: config.NormalConfig.Git.SyncTags,
 		existingValueLocal:    config.GitLocal.SyncTags,
 	})
-=======
-func saveToGit(userInput userInput, existingGitConfig configdomain.PartialConfig, configFileOpt Option[configdomain.PartialConfig], data setupData, frontend subshelldomain.Runner) error {
-	configFile := configFileOpt.GetOrDefault()
-	fc := gohacks.ErrorCollector{}
-	if configFile.NewBranchType.IsNone() {
-		fc.Check(
-			saveNewBranchType(userInput.data.NewBranchType, existingGitConfig.NewBranchType, frontend),
-		)
-	}
-	if configFile.ForgeType.IsNone() {
-		fc.Check(
-			saveForgeType(userInput.data.ForgeType, existingGitConfig.ForgeType, frontend),
-		)
-	}
-	if configFile.GitHubConnectorType.IsNone() {
-		fc.Check(
-			saveGitHubConnectorType(userInput.data.GitHubConnectorType, existingGitConfig.GitHubConnectorType, frontend),
-		)
-	}
-	if configFile.GitLabConnectorType.IsNone() {
-		fc.Check(
-			saveGitLabConnectorType(userInput.data.GitLabConnectorType, existingGitConfig.GitLabConnectorType, frontend),
-		)
-	}
-	if configFile.HostingOriginHostname.IsNone() {
-		fc.Check(
-			saveOriginHostname(userInput.data.HostingOriginHostname, existingGitConfig.HostingOriginHostname, frontend),
-		)
-	}
-	if configFile.MainBranch.IsNone() {
-		fc.Check(
-			saveMainBranch(userInput.validatedConfig.MainBranch, existingGitConfig.MainBranch, frontend),
-		)
-	}
-	if len(configFile.PerennialBranches) == 0 {
-		fc.Check(
-			savePerennialBranches(userInput.data.PerennialBranches, existingGitConfig.PerennialBranches, frontend),
-		)
-	}
-	if configFile.PerennialRegex.IsNone() {
-		fc.Check(
-			savePerennialRegex(userInput.data.PerennialRegex, existingGitConfig.PerennialRegex, frontend),
-		)
-	}
-	if configFile.UnknownBranchType.IsNone() {
-		fc.Check(
-			saveUnknownBranchType(userInput.data.UnknownBranchType, existingGitConfig.UnknownBranchType, frontend),
-		)
-	}
-	if len(data.remotes) > 1 && configFile.DevRemote.IsNone() {
-		fc.Check(
-			saveDevRemote(userInput.data.DevRemote, existingGitConfig.DevRemote, frontend),
-		)
-	}
-	if configFile.FeatureRegex.IsNone() {
-		fc.Check(
-			saveFeatureRegex(userInput.data.FeatureRegex, existingGitConfig.FeatureRegex, frontend),
-		)
-	}
-	if configFile.ContributionRegex.IsNone() {
-		fc.Check(
-			saveContributionRegex(userInput.data.ContributionRegex, existingGitConfig.ContributionRegex, frontend),
-		)
-	}
-	if configFile.ObservedRegex.IsNone() {
-		fc.Check(
-			saveObservedRegex(userInput.data.ObservedRegex, existingGitConfig.ObservedRegex, frontend),
-		)
-	}
-	if configFile.PushHook.IsNone() {
-		fc.Check(
-			savePushHook(userInput.data.PushHook, existingGitConfig.PushHook, frontend),
-		)
-	}
-	if configFile.ShareNewBranches.IsNone() {
-		fc.Check(
-			saveShareNewBranches(userInput.data.ShareNewBranches, existingGitConfig.ShareNewBranches, frontend),
-		)
-	}
-	if configFile.ShipStrategy.IsNone() {
-		fc.Check(
-			saveShipStrategy(userInput.data.ShipStrategy, existingGitConfig.ShipStrategy, frontend),
-		)
-	}
-	if configFile.ShipDeleteTrackingBranch.IsNone() {
-		fc.Check(
-			saveShipDeleteTrackingBranch(userInput.data.ShipDeleteTrackingBranch, existingGitConfig.ShipDeleteTrackingBranch, frontend),
-		)
-	}
-	if configFile.SyncFeatureStrategy.IsNone() {
-		fc.Check(
-			saveSyncFeatureStrategy(userInput.data.SyncFeatureStrategy, existingGitConfig.SyncFeatureStrategy, frontend),
-		)
-	}
-	if configFile.SyncPerennialStrategy.IsNone() {
-		fc.Check(
-			saveSyncPerennialStrategy(userInput.data.SyncPerennialStrategy, existingGitConfig.SyncPerennialStrategy, frontend),
-		)
-	}
-	if configFile.SyncPrototypeStrategy.IsNone() {
-		fc.Check(
-			saveSyncPrototypeStrategy(userInput.data.SyncPrototypeStrategy, existingGitConfig.SyncPrototypeStrategy, frontend),
-		)
-	}
-	if configFile.SyncUpstream.IsNone() {
-		fc.Check(
-			saveSyncUpstream(userInput.data.SyncUpstream, existingGitConfig.SyncUpstream, frontend),
-		)
-	}
-	if configFile.SyncTags.IsNone() {
-		fc.Check(
-			saveSyncTags(userInput.data.SyncTags, existingGitConfig.SyncTags, frontend),
-		)
-	}
-	return fc.Err
->>>>>>> 117967c9
 }
 
 func saveAliases(valuesToWriteToGit configdomain.Aliases, valuesAlreadyInGit configdomain.Aliases, frontend subshelldomain.Runner) (err error) {
@@ -1078,7 +904,6 @@
 	if args.valueToWrite.Equal(args.configFileValue) && args.valueToWrite.IsSome() {
 		return
 	}
-<<<<<<< HEAD
 	newValue, hasNew := args.valueToWrite.Get()
 	hasUnscoped := args.existingValueUnscoped.IsSome()
 	hasLocal := args.existingValueLocal.IsSome()
@@ -1133,289 +958,6 @@
 		_ = gitconfig.RemoveMainBranch(runner)
 	}
 	userInput.data.MainBranch = Some(userInput.actualMainBranch)
-=======
-	return gitconfig.RemoveBitbucketUsername(frontend)
-}
-
-func saveNewBranchType(valueToWriteToGit Option[configdomain.BranchType], valueAlreadyInGit Option[configdomain.BranchType], runner subshelldomain.Runner) error {
-	if valueToWriteToGit.Equal(valueAlreadyInGit) {
-		return nil
-	}
-	if value, hasValue := valueToWriteToGit.Get(); hasValue {
-		return gitconfig.SetNewBranchType(runner, value, configdomain.ConfigScopeLocal)
-	}
-	_ = gitconfig.RemoveNewBranchType(runner)
-	return nil
-}
-
-func saveUnknownBranchType(valueToWriteToGit Option[configdomain.BranchType], valueAlreadyInGit Option[configdomain.BranchType], runner subshelldomain.Runner) error {
-	if valueAlreadyInGit.Equal(valueToWriteToGit) {
-		return nil
-	}
-	if value, hasValue := valueToWriteToGit.Get(); hasValue {
-		return gitconfig.SetUnknownBranchType(runner, value, configdomain.ConfigScopeLocal)
-	}
-	return gitconfig.RemoveUnknownBranchType(runner)
-}
-
-func saveDevRemote(valueToWriteToGit Option[gitdomain.Remote], valueAlreadyInGit Option[gitdomain.Remote], runner subshelldomain.Runner) error {
-	if valueAlreadyInGit.Equal(valueToWriteToGit) {
-		return nil
-	}
-	if value, hasValue := valueToWriteToGit.Get(); hasValue {
-		return gitconfig.SetDevRemote(runner, value, configdomain.ConfigScopeLocal)
-	}
-	return gitconfig.RemoveDevRemote(runner)
-}
-
-func saveFeatureRegex(valueToWriteToGit Option[configdomain.FeatureRegex], valueAlreadyInGit Option[configdomain.FeatureRegex], runner subshelldomain.Runner) error {
-	if valueToWriteToGit.Equal(valueAlreadyInGit) {
-		return nil
-	}
-	if value, has := valueToWriteToGit.Get(); has {
-		return gitconfig.SetFeatureRegex(runner, value, configdomain.ConfigScopeLocal)
-	}
-	_ = gitconfig.RemoveFeatureRegex(runner)
-	return nil
-}
-
-func saveContributionRegex(valueToWriteToGit Option[configdomain.ContributionRegex], valueAlreadyInGit Option[configdomain.ContributionRegex], runner subshelldomain.Runner) error {
-	if valueToWriteToGit.Equal(valueAlreadyInGit) {
-		return nil
-	}
-	if value, has := valueToWriteToGit.Get(); has {
-		return gitconfig.SetContributionRegex(runner, value, configdomain.ConfigScopeLocal)
-	}
-	_ = gitconfig.RemoveContributionRegex(runner)
-	return nil
-}
-
-func saveObservedRegex(valueToWriteToGit Option[configdomain.ObservedRegex], valueAlreadyInGit Option[configdomain.ObservedRegex], runner subshelldomain.Runner) error {
-	if valueToWriteToGit.Equal(valueAlreadyInGit) {
-		return nil
-	}
-	if value, has := valueToWriteToGit.Get(); has {
-		return gitconfig.SetObservedRegex(runner, value, configdomain.ConfigScopeLocal)
-	}
-	_ = gitconfig.RemoveObservedRegex(runner)
-	return nil
-}
-
-func saveForgeType(valueToWriteToGit Option[forgedomain.ForgeType], valueAlreadyInGit Option[forgedomain.ForgeType], frontend subshelldomain.Runner) (err error) {
-	oldValue, oldHas := valueAlreadyInGit.Get()
-	newValue, newHas := valueToWriteToGit.Get()
-	if !oldHas && !newHas {
-		return nil
-	}
-	if oldValue == newValue {
-		return nil
-	}
-	if newHas {
-		return gitconfig.SetForgeType(frontend, newValue, configdomain.ConfigScopeLocal)
-	}
-	return gitconfig.RemoveForgeType(frontend)
-}
-
-func saveCodebergToken(valueToWriteToGit Option[forgedomain.CodebergToken], valueAlreadyInGit Option[forgedomain.CodebergToken], scope configdomain.ConfigScope, frontend subshelldomain.Runner) error {
-	if valueToWriteToGit.Equal(valueAlreadyInGit) {
-		return nil
-	}
-	if value, has := valueToWriteToGit.Get(); has {
-		return gitconfig.SetCodebergToken(frontend, value, scope)
-	}
-	return gitconfig.RemoveCodebergToken(frontend)
-}
-
-func saveGiteaToken(valueToWriteToGit Option[forgedomain.GiteaToken], valueAlreadyInGit Option[forgedomain.GiteaToken], scope configdomain.ConfigScope, frontend subshelldomain.Runner) error {
-	if valueToWriteToGit.Equal(valueAlreadyInGit) {
-		return nil
-	}
-	if value, has := valueToWriteToGit.Get(); has {
-		return gitconfig.SetGiteaToken(frontend, value, scope)
-	}
-	return gitconfig.RemoveGiteaToken(frontend)
-}
-
-func saveGitHubConnectorType(valueToWriteToGit Option[forgedomain.GitHubConnectorType], valueAlreadyInGit Option[forgedomain.GitHubConnectorType], frontend subshelldomain.Runner) error {
-	if valueToWriteToGit.Equal(valueAlreadyInGit) {
-		return nil
-	}
-	if value, has := valueToWriteToGit.Get(); has {
-		return gitconfig.SetGitHubConnectorType(frontend, value, configdomain.ConfigScopeLocal)
-	}
-	return gitconfig.RemoveGitHubConnectorType(frontend)
-}
-
-func saveGitHubToken(valueToWriteToGit Option[forgedomain.GitHubToken], valueAlreadyInGit Option[forgedomain.GitHubToken], scope configdomain.ConfigScope, githubConnectorType Option[forgedomain.GitHubConnectorType], frontend subshelldomain.Runner) error {
-	if connectorType, has := githubConnectorType.Get(); has {
-		if connectorType == forgedomain.GitHubConnectorTypeGh {
-			return nil
-		}
-	}
-	if valueToWriteToGit.Equal(valueAlreadyInGit) {
-		return nil
-	}
-	if value, has := valueToWriteToGit.Get(); has {
-		return gitconfig.SetGitHubToken(frontend, value, scope)
-	}
-	return gitconfig.RemoveGitHubToken(frontend)
-}
-
-func saveGitLabConnectorType(valueToWriteToGit Option[forgedomain.GitLabConnectorType], valueAlreadyInGit Option[forgedomain.GitLabConnectorType], frontend subshelldomain.Runner) error {
-	if valueToWriteToGit.Equal(valueAlreadyInGit) {
-		return nil
-	}
-	if value, has := valueToWriteToGit.Get(); has {
-		return gitconfig.SetGitLabConnectorType(frontend, value, configdomain.ConfigScopeLocal)
-	}
-	return gitconfig.RemoveGitLabConnectorType(frontend)
-}
-
-func saveGitLabToken(valueToWriteToGit Option[forgedomain.GitLabToken], valueAlreadyInGit Option[forgedomain.GitLabToken], scope configdomain.ConfigScope, gitlabConnectorType Option[forgedomain.GitLabConnectorType], frontend subshelldomain.Runner) error {
-	if connectorType, has := gitlabConnectorType.Get(); has {
-		if connectorType == forgedomain.GitLabConnectorTypeGlab {
-			return nil
-		}
-	}
-	if valueToWriteToGit.Equal(valueAlreadyInGit) {
-		return nil
-	}
-	if value, has := valueToWriteToGit.Get(); has {
-		return gitconfig.SetGitLabToken(frontend, value, scope)
-	}
-	return gitconfig.RemoveGitLabToken(frontend)
-}
-
-func saveMainBranch(valueToWriteToGit gitdomain.LocalBranchName, valueAlreadyInGit Option[gitdomain.LocalBranchName], runner subshelldomain.Runner) error {
-	if existing, hasExisting := valueAlreadyInGit.Get(); hasExisting {
-		if existing == valueToWriteToGit {
-			return nil
-		}
-	}
-	return gitconfig.SetMainBranch(runner, valueToWriteToGit, configdomain.ConfigScopeLocal)
-}
-
-func saveOriginHostname(valueToWriteToGit Option[configdomain.HostingOriginHostname], valueAlreadyInGit Option[configdomain.HostingOriginHostname], frontend subshelldomain.Runner) error {
-	if valueToWriteToGit.Equal(valueAlreadyInGit) {
-		return nil
-	}
-	if value, has := valueToWriteToGit.Get(); has {
-		return gitconfig.SetOriginHostname(frontend, value, configdomain.ConfigScopeLocal)
-	}
-	return gitconfig.RemoveOriginHostname(frontend)
-}
-
-func savePerennialBranches(valueToWriteToGit gitdomain.LocalBranchNames, valueAlreadyInGit gitdomain.LocalBranchNames, runner subshelldomain.Runner) error {
-	if slices.Compare(valueAlreadyInGit, valueToWriteToGit) == 0 {
-		return nil
-	}
-	return gitconfig.SetPerennialBranches(runner, valueToWriteToGit, configdomain.ConfigScopeLocal)
-}
-
-func savePerennialRegex(valueToWriteToGit Option[configdomain.PerennialRegex], valueAlreadyInGit Option[configdomain.PerennialRegex], runner subshelldomain.Runner) error {
-	if valueToWriteToGit.Equal(valueAlreadyInGit) {
-		return nil
-	}
-	if value, has := valueToWriteToGit.Get(); has {
-		return gitconfig.SetPerennialRegex(runner, value, configdomain.ConfigScopeLocal)
-	}
-	_ = gitconfig.RemovePerennialRegex(runner)
-	return nil
-}
-
-func savePushHook(valueToWriteToGit Option[configdomain.PushHook], valueAlreadyInGit Option[configdomain.PushHook], runner subshelldomain.Runner) error {
-	if valueAlreadyInGit.Equal(valueToWriteToGit) {
-		return nil
-	}
-	if value, has := valueToWriteToGit.Get(); has {
-		return gitconfig.SetPushHook(runner, value, configdomain.ConfigScopeLocal)
-	}
-	return gitconfig.RemovePushHook(runner)
-}
-
-func saveShareNewBranches(valueToWriteToGit Option[configdomain.ShareNewBranches], valueAlreadyInGit Option[configdomain.ShareNewBranches], runner subshelldomain.Runner) error {
-	if valueAlreadyInGit.Equal(valueToWriteToGit) {
-		return nil
-	}
-	if value, has := valueToWriteToGit.Get(); has {
-		return gitconfig.SetShareNewBranches(runner, value, configdomain.ConfigScopeLocal)
-	}
-	return gitconfig.RemoveShareNewBranches(runner)
-}
-
-func saveShipDeleteTrackingBranch(valueToWriteToGit Option[configdomain.ShipDeleteTrackingBranch], valueAlreadyInGit Option[configdomain.ShipDeleteTrackingBranch], runner subshelldomain.Runner) error {
-	if valueAlreadyInGit.Equal(valueToWriteToGit) {
-		return nil
-	}
-	if value, has := valueToWriteToGit.Get(); has {
-		return gitconfig.SetShipDeleteTrackingBranch(runner, value, configdomain.ConfigScopeLocal)
-	}
-	return gitconfig.RemoveShipDeleteTrackingBranch(runner)
-}
-
-func saveShipStrategy(valueToWriteToGit Option[configdomain.ShipStrategy], valueAlreadyInGit Option[configdomain.ShipStrategy], runner subshelldomain.Runner) error {
-	if valueAlreadyInGit.Equal(valueToWriteToGit) {
-		return nil
-	}
-	if value, has := valueToWriteToGit.Get(); has {
-		return gitconfig.SetShipStrategy(runner, value, configdomain.ConfigScopeLocal)
-	}
-	return gitconfig.RemoveShipStrategy(runner)
-}
-
-func saveSyncFeatureStrategy(valueToWriteToGit Option[configdomain.SyncFeatureStrategy], valueAlreadyInGit Option[configdomain.SyncFeatureStrategy], runner subshelldomain.Runner) error {
-	if valueAlreadyInGit.Equal(valueToWriteToGit) {
-		return nil
-	}
-	if value, has := valueToWriteToGit.Get(); has {
-		return gitconfig.SetSyncFeatureStrategy(runner, value, configdomain.ConfigScopeLocal)
-	}
-	return gitconfig.RemoveSyncFeatureStrategy(runner)
-}
-
-func saveSyncPerennialStrategy(valueToWriteToGit Option[configdomain.SyncPerennialStrategy], valueAlreadyInGit Option[configdomain.SyncPerennialStrategy], runner subshelldomain.Runner) error {
-	if valueAlreadyInGit.Equal(valueToWriteToGit) {
-		return nil
-	}
-	if value, has := valueToWriteToGit.Get(); has {
-		return gitconfig.SetSyncPerennialStrategy(runner, value, configdomain.ConfigScopeLocal)
-	}
-	return gitconfig.RemoveSyncPerennialStrategy(runner)
-}
-
-func saveSyncPrototypeStrategy(valueToWriteToGit Option[configdomain.SyncPrototypeStrategy], valueAlreadyInGit Option[configdomain.SyncPrototypeStrategy], runner subshelldomain.Runner) error {
-	if valueAlreadyInGit.Equal(valueToWriteToGit) {
-		return nil
-	}
-	if value, has := valueToWriteToGit.Get(); has {
-		return gitconfig.SetSyncPrototypeStrategy(runner, value, configdomain.ConfigScopeLocal)
-	}
-	return gitconfig.RemoveSyncPrototypeStrategy(runner)
-}
-
-func saveSyncUpstream(valueToWriteToGit Option[configdomain.SyncUpstream], valueAlreadyInGit Option[configdomain.SyncUpstream], runner subshelldomain.Runner) error {
-	if valueAlreadyInGit.Equal(valueToWriteToGit) {
-		return nil
-	}
-	if value, has := valueToWriteToGit.Get(); has {
-		return gitconfig.SetSyncUpstream(runner, value, configdomain.ConfigScopeLocal)
-	}
-	return gitconfig.RemoveSyncUpstream(runner)
-}
-
-func saveSyncTags(valueToWriteToGit Option[configdomain.SyncTags], valueAlreadyInGit Option[configdomain.SyncTags], runner subshelldomain.Runner) error {
-	if valueAlreadyInGit.Equal(valueToWriteToGit) {
-		return nil
-	}
-	if value, has := valueToWriteToGit.Get(); has {
-		return gitconfig.SetSyncTags(runner, value, configdomain.ConfigScopeLocal)
-	}
-	return gitconfig.RemoveSyncTags(runner)
-}
-
-func saveToFile(userInput userInput, gitConfig configdomain.PartialConfig, runner subshelldomain.Runner) error {
-	userInput.data.MainBranch = Some(userInput.validatedConfig.MainBranch)
->>>>>>> 117967c9
 	if err := configfile.Save(userInput.data); err != nil {
 		return err
 	}
@@ -1458,7 +1000,6 @@
 	if config.GitLocal.SyncTags.IsSome() {
 		_ = gitconfig.RemoveSyncTags(runner)
 	}
-<<<<<<< HEAD
 	saveOptionToLocalGit(runner, saveToLocalGitArgs[configdomain.BranchType]{
 		configFileValue:       None[configdomain.BranchType](),
 		saveFunc:              gitconfig.SetUnknownBranchType,
@@ -1477,11 +1018,4 @@
 		existingValueLocal:    config.GitLocal.FeatureRegex,
 	})
 	return nil
-=======
-	if err := saveUnknownBranchType(userInput.data.UnknownBranchType, gitConfig.UnknownBranchType, runner); err != nil {
-		return err
-	}
-	// TODO: also save ObservedRegex ContributionRegex NewBranchType
-	return saveFeatureRegex(userInput.data.FeatureRegex, gitConfig.FeatureRegex, runner)
->>>>>>> 117967c9
 }