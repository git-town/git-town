package cmd

import (
	"cmp"
	"errors"
	"fmt"
	"os"
	"slices"

	"github.com/git-town/git-town/v21/internal/cli/dialog"
	"github.com/git-town/git-town/v21/internal/cli/dialog/dialogcomponents"
	"github.com/git-town/git-town/v21/internal/cli/dialog/dialogdomain"
	"github.com/git-town/git-town/v21/internal/cli/flags"
	"github.com/git-town/git-town/v21/internal/cli/print"
	"github.com/git-town/git-town/v21/internal/cmd/cmdhelpers"
	"github.com/git-town/git-town/v21/internal/cmd/sync"
	"github.com/git-town/git-town/v21/internal/config"
	"github.com/git-town/git-town/v21/internal/config/cliconfig"
	"github.com/git-town/git-town/v21/internal/config/configdomain"
	"github.com/git-town/git-town/v21/internal/config/gitconfig"
	"github.com/git-town/git-town/v21/internal/execute"
	"github.com/git-town/git-town/v21/internal/forge"
	"github.com/git-town/git-town/v21/internal/git"
	"github.com/git-town/git-town/v21/internal/git/gitdomain"
	"github.com/git-town/git-town/v21/internal/gohacks"
	"github.com/git-town/git-town/v21/internal/gohacks/stringslice"
	"github.com/git-town/git-town/v21/internal/messages"
	"github.com/git-town/git-town/v21/internal/state/runstate"
	"github.com/git-town/git-town/v21/internal/subshell/subshelldomain"
	"github.com/git-town/git-town/v21/internal/undo/undoconfig"
	"github.com/git-town/git-town/v21/internal/validate"
	"github.com/git-town/git-town/v21/internal/vm/interpreter/configinterpreter"
	"github.com/git-town/git-town/v21/internal/vm/interpreter/fullinterpreter"
	"github.com/git-town/git-town/v21/internal/vm/program"
	. "github.com/git-town/git-town/v21/pkg/prelude"
	"github.com/spf13/cobra"
)

const (
	hackDesc = "Create a new feature branch off the main branch"
	hackHelp = `
Consider this stack:

main
 \
  branch-1
   \
*   branch-2

We are on the "branch-2" branch. After running "git hack branch-3", our
workspace contains these branches:

main
 \
  branch-1
   \
    branch-2
 \
* branch-3

The new branch "feature-2"
is a child of the main branch.

If there are no uncommitted changes,
it also syncs all affected branches.
`
)

func hackCmd() *cobra.Command {
	addBeamFlag, readBeamFlag := flags.Beam()
	addCommitFlag, readCommitFlag := flags.Commit()
	addDetachedFlag, readDetachedFlag := flags.Detached()
	addDryRunFlag, readDryRunFlag := flags.DryRun()
	addCommitMessageFlag, readCommitMessageFlag := flags.CommitMessage("the commit message")
	addNoAutoResolveFlag, readNoAutoResolveFlag := flags.NoAutoResolve()
	addProposeFlag, readProposeFlag := flags.Propose()
	addPrototypeFlag, readPrototypeFlag := flags.Prototype()
	addVerboseFlag, readVerboseFlag := flags.Verbose()
	cmd := cobra.Command{
		Use:     "hack <branch>",
		GroupID: cmdhelpers.GroupIDBasic,
		Args:    cobra.ArbitraryArgs,
		Short:   hackDesc,
		Long:    cmdhelpers.Long(hackDesc, hackHelp),
		RunE: func(cmd *cobra.Command, args []string) error {
<<<<<<< HEAD
			beam, err1 := readBeamFlag(cmd)
			commit, err2 := readCommitFlag(cmd)
			commitMessage, err3 := readCommitMessageFlag(cmd)
			detached, err4 := readDetachedFlag(cmd)
			dryRun, err5 := readDryRunFlag(cmd)
			noAutoResolve,
				propose, err6 := readProposeFlag(cmd)
			prototype, err7 := readPrototypeFlag(cmd)
			verbose, err8 := readVerboseFlag(cmd)
			if err := cmp.Or(err1, err2, err3, err4, err5, err6, err7, err8); err != nil {
=======
			beam, errBeam := readBeamFlag(cmd)
			commit, errCommit := readCommitFlag(cmd)
			commitMessage, errCommitMessage := readCommitMessageFlag(cmd)
			detached, errDetached := readDetachedFlag(cmd)
			dryRun, errDryRun := readDryRunFlag(cmd)
			propose, errPropose := readProposeFlag(cmd)
			prototype, errPrototype := readPrototypeFlag(cmd)
			verbose, errVerbose := readVerboseFlag(cmd)
			if err := cmp.Or(errBeam, errCommit, errCommitMessage, errDetached, errDryRun, errPropose, errPrototype, errVerbose); err != nil {
>>>>>>> ae5c3bcb
				return err
			}
			if commitMessage.IsSome() || propose.IsTrue() {
				commit = true
			}
			cliConfig := cliconfig.CliConfig{
				DryRun:  dryRun,
				Verbose: verbose,
			}
<<<<<<< HEAD
			return executeHack(args, cliConfig, beam, commit, commitMessage, detached, noAutoResolve, propose, prototype)
=======
			return executeHack(hackArgs{
				argv:          args,
				beam:          beam,
				cliConfig:     cliConfig,
				commit:        commit,
				commitMessage: commitMessage,
				detached:      detached,
				propose:       propose,
				prototype:     prototype,
			})
>>>>>>> ae5c3bcb
		},
	}
	addBeamFlag(&cmd)
	addCommitFlag(&cmd)
	addCommitMessageFlag(&cmd)
	addDetachedFlag(&cmd)
	addDryRunFlag(&cmd)
	addProposeFlag(&cmd)
	addPrototypeFlag(&cmd)
	addVerboseFlag(&cmd)
	return &cmd
}

<<<<<<< HEAD
func executeHack(args []string, cliConfig cliconfig.CliConfig, beam configdomain.Beam, commit configdomain.Commit, commitMessage Option[gitdomain.CommitMessage], detached configdomain.Detached, noAutoResolve configdomain.NoAutoResolve, propose configdomain.Propose, prototype configdomain.Prototype) error {
=======
func executeHack(args hackArgs) error {
>>>>>>> ae5c3bcb
	repo, err := execute.OpenRepo(execute.OpenRepoArgs{
		CliConfig:        args.cliConfig,
		PrintBranchNames: true,
		PrintCommands:    true,
		ValidateGitRepo:  true,
		ValidateIsOnline: false,
	})
	if err != nil {
		return err
	}
<<<<<<< HEAD
	data, exit, err := determineHackData(args, repo, cliConfig, beam, commit, commitMessage, detached, noAutoResolve, propose, prototype)
=======
	data, exit, err := determineHackData(args, repo)
>>>>>>> ae5c3bcb
	if err != nil || exit {
		return err
	}
	createNewFeatureBranchData, doCreateNewFeatureBranch, convertToFeatureBranchData, doConvertToFeatureBranch := data.Get()
	if doCreateNewFeatureBranch {
		return createFeatureBranch(createFeatureBranchArgs{
			appendData:            createNewFeatureBranchData,
			backend:               repo.Backend,
			beginBranchesSnapshot: createNewFeatureBranchData.branchesSnapshot,
			beginConfigSnapshot:   repo.ConfigSnapshot,
			beginStashSize:        createNewFeatureBranchData.stashSize,
			branchInfosLastRun:    createNewFeatureBranchData.branchInfosLastRun,
			commandsCounter:       repo.CommandsCounter,
			dryRun:                args.cliConfig.DryRun,
			finalMessages:         repo.FinalMessages,
			frontend:              repo.Frontend,
			git:                   repo.Git,
			rootDir:               repo.RootDir,
			verbose:               args.cliConfig.Verbose,
		})
	}
	if doConvertToFeatureBranch {
		return convertToFeatureBranch(convertToFeatureBranchArgs{
			beginConfigSnapshot: repo.ConfigSnapshot,
			config:              convertToFeatureBranchData.config,
			makeFeatureData:     convertToFeatureBranchData,
			repo:                repo,
			rootDir:             repo.RootDir,
			verbose:             args.cliConfig.Verbose,
		})
	}
	panic("both config arms were nil")
}

// If set to createNewFeatureData, the user wants to create a new feature branch.
// If set to convertToFeatureData, the user wants to convert an already existing branch into a feature branch.
type hackData = Either[appendFeatureData, convertToFeatureData]

// this configuration is for when "git town hack" is used to make contribution, observed, or parked branches feature branches
type convertToFeatureData struct {
	config         config.ValidatedConfig
	targetBranches configdomain.BranchesAndTypes
}

func createFeatureBranch(args createFeatureBranchArgs) error {
	runProgram := appendProgram(args.backend, args.appendData, args.finalMessages, true)
	runState := runstate.RunState{
		BeginBranchesSnapshot: args.beginBranchesSnapshot,
		BeginConfigSnapshot:   args.beginConfigSnapshot,
		BeginStashSize:        args.beginStashSize,
		BranchInfosLastRun:    args.branchInfosLastRun,
		Command:               "hack",
		DryRun:                args.dryRun,
		EndBranchesSnapshot:   None[gitdomain.BranchesSnapshot](),
		EndConfigSnapshot:     None[undoconfig.ConfigSnapshot](),
		EndStashSize:          None[gitdomain.StashSize](),
		RunProgram:            runProgram,
		TouchedBranches:       runProgram.TouchedBranches(),
		UndoAPIProgram:        program.Program{},
	}
	return fullinterpreter.Execute(fullinterpreter.ExecuteArgs{
		Backend:                 args.backend,
		CommandsCounter:         args.commandsCounter,
		Config:                  args.appendData.config,
		Connector:               args.appendData.connector,
		Detached:                args.appendData.detached,
		FinalMessages:           args.finalMessages,
		Frontend:                args.frontend,
		Git:                     args.git,
		HasOpenChanges:          args.appendData.hasOpenChanges,
		InitialBranch:           args.appendData.initialBranch,
		InitialBranchesSnapshot: args.beginBranchesSnapshot,
		InitialConfigSnapshot:   args.beginConfigSnapshot,
		InitialStashSize:        args.beginStashSize,
		Inputs:                  args.appendData.inputs,
		PendingCommand:          None[string](),
		RootDir:                 args.rootDir,
		RunState:                runState,
		Verbose:                 args.verbose,
	})
}

type createFeatureBranchArgs struct {
	appendData            appendFeatureData
	backend               subshelldomain.RunnerQuerier
	beginBranchesSnapshot gitdomain.BranchesSnapshot
	beginConfigSnapshot   undoconfig.ConfigSnapshot
	beginStashSize        gitdomain.StashSize
	branchInfosLastRun    Option[gitdomain.BranchInfos]
	commandsCounter       Mutable[gohacks.Counter]
	dryRun                configdomain.DryRun
	finalMessages         stringslice.Collector
	frontend              subshelldomain.Runner
	git                   git.Commands
	rootDir               gitdomain.RepoRootDir
	verbose               configdomain.Verbose
}

<<<<<<< HEAD
func determineHackData(args []string, repo execute.OpenRepoResult, cliConfig cliconfig.CliConfig, beam configdomain.Beam, commit configdomain.Commit, commitMessage Option[gitdomain.CommitMessage], detached configdomain.Detached, noAutoResolve configdomain.NoAutoResolve, propose configdomain.Propose, prototype configdomain.Prototype) (data hackData, exit dialogdomain.Exit, err error) {
=======
func determineHackData(args hackArgs, repo execute.OpenRepoResult) (data hackData, exit dialogdomain.Exit, err error) {
>>>>>>> ae5c3bcb
	preFetchBranchSnapshot, err := repo.Git.BranchesSnapshot(repo.Backend)
	if err != nil {
		return data, false, err
	}
	inputs := dialogcomponents.LoadInputs(os.Environ())
	previousBranch := repo.Git.PreviouslyCheckedOutBranch(repo.Backend)
	targetBranches := gitdomain.NewLocalBranchNames(args.argv...)
	var repoStatus gitdomain.RepoStatus
	repoStatus, err = repo.Git.RepoStatus(repo.Backend)
	if err != nil {
		return data, false, err
	}
	config := repo.UnvalidatedConfig.NormalConfig
	connector, err := forge.NewConnector(forge.NewConnectorArgs{
		Backend:              repo.Backend,
		BitbucketAppPassword: config.BitbucketAppPassword,
		BitbucketUsername:    config.BitbucketUsername,
		CodebergToken:        config.CodebergToken,
		ForgeType:            config.ForgeType,
		Frontend:             repo.Frontend,
		GitHubConnectorType:  config.GitHubConnectorType,
		GitHubToken:          config.GitHubToken,
		GitLabConnectorType:  config.GitLabConnectorType,
		GitLabToken:          config.GitLabToken,
		GiteaToken:           config.GiteaToken,
		Log:                  print.Logger{},
		RemoteURL:            config.DevURL(repo.Backend),
	})
	if err != nil {
		return data, false, err
	}
	branchesSnapshot, stashSize, branchInfosLastRun, exit, err := execute.LoadRepoSnapshot(execute.LoadRepoSnapshotArgs{
		Backend:               repo.Backend,
		CommandsCounter:       repo.CommandsCounter,
		ConfigSnapshot:        repo.ConfigSnapshot,
		Connector:             connector,
		Detached:              args.detached,
		Fetch:                 len(args.argv) == 1 && !repoStatus.OpenChanges && args.beam.IsFalse() && args.commit.IsFalse(),
		FinalMessages:         repo.FinalMessages,
		Frontend:              repo.Frontend,
		Git:                   repo.Git,
		HandleUnfinishedState: true,
		Inputs:                inputs,
		Repo:                  repo,
		RepoStatus:            repoStatus,
		RootDir:               repo.RootDir,
		UnvalidatedConfig:     repo.UnvalidatedConfig,
		ValidateNoOpenChanges: false,
		Verbose:               args.cliConfig.Verbose,
	})
	if err != nil || exit {
		return data, exit, err
	}
	localBranchNames := branchesSnapshot.Branches.LocalBranches().Names()
	var branchesToValidate gitdomain.LocalBranchNames
	shouldCreateBranch := len(targetBranches) == 1 && !slices.Contains(localBranchNames, targetBranches[0])
	initialBranch, hasInitialBranch := branchesSnapshot.Active.Get()
	if !hasInitialBranch {
		return data, false, errors.New(messages.CurrentBranchCannotDetermine)
	}
	initialBranchInfo, hasInitialBranchInfo := branchesSnapshot.Branches.FindByLocalName(initialBranch).Get()
	if !hasInitialBranchInfo {
		return data, exit, errors.New(messages.CurrentBranchCannotDetermine)
	}
	if shouldCreateBranch {
		branchesToValidate = gitdomain.LocalBranchNames{}
	} else {
		if len(targetBranches) == 0 {
			branchesToValidate = gitdomain.LocalBranchNames{initialBranch}
		} else {
			branchesToValidate = targetBranches
		}
	}
	branchesAndTypes := repo.UnvalidatedConfig.UnvalidatedBranchesAndTypes(localBranchNames)
	remotes, err := repo.Git.Remotes(repo.Backend)
	if err != nil {
		return data, false, err
	}
	validatedConfig, exit, err := validate.Config(validate.ConfigArgs{
		Backend:            repo.Backend,
		BranchInfos:        branchesSnapshot.Branches,
		BranchesAndTypes:   branchesAndTypes,
		BranchesToValidate: branchesToValidate,
		ConfigSnapshot:     repo.ConfigSnapshot,
		Connector:          connector,
		Frontend:           repo.Frontend,
		Git:                repo.Git,
		Inputs:             inputs,
		LocalBranches:      localBranchNames,
		Remotes:            remotes,
		RepoStatus:         repoStatus,
		Unvalidated:        NewMutable(&repo.UnvalidatedConfig),
	})
	if err != nil || exit {
		return data, exit, err
	}
	if !shouldCreateBranch {
		data = Right[appendFeatureData](convertToFeatureData{
			config:         validatedConfig,
			targetBranches: validatedConfig.BranchesAndTypes(branchesToValidate),
		})
		return data, false, nil
	}
	if len(targetBranches) > 1 {
		return data, false, errors.New(messages.HackTooManyArguments)
	}
	targetBranch := targetBranches[0]
	if branchesSnapshot.Branches.HasLocalBranch(targetBranch) {
		return data, false, fmt.Errorf(messages.BranchAlreadyExistsLocally, targetBranch)
	}
	if branchesSnapshot.Branches.HasMatchingTrackingBranchFor(targetBranch, repo.UnvalidatedConfig.NormalConfig.DevRemote) {
		return data, false, fmt.Errorf(messages.BranchAlreadyExistsRemotely, targetBranch)
	}
	branchNamesToSync := gitdomain.LocalBranchNames{validatedConfig.ValidatedConfigData.MainBranch}
	if args.detached {
		branchNamesToSync = validatedConfig.RemovePerennials(branchNamesToSync)
	}
	branchInfosToSync, nonExistingBranches := branchesSnapshot.Branches.Select(repo.UnvalidatedConfig.NormalConfig.DevRemote, branchNamesToSync...)
	branchesToSync, err := sync.BranchesToSync(branchInfosToSync, branchesSnapshot.Branches, repo, validatedConfig.ValidatedConfigData.MainBranch)
	if err != nil {
		return data, false, err
	}
	commitsToBeam := []gitdomain.Commit{}
	ancestor, hasAncestor := latestExistingAncestor(initialBranch, branchesSnapshot.Branches, validatedConfig.NormalConfig.Lineage).Get()
	if args.beam.IsTrue() && hasAncestor {
		commitsInBranch, err := repo.Git.CommitsInFeatureBranch(repo.Backend, initialBranch, ancestor.BranchName())
		if err != nil {
			return data, false, err
		}
		commitsToBeam, exit, err = dialog.CommitsToBeam(commitsInBranch, targetBranch, repo.Git, repo.Backend, inputs)
		if err != nil || exit {
			return data, exit, err
		}
	}
	if validatedConfig.NormalConfig.ShareNewBranches == configdomain.ShareNewBranchesPropose {
		args.propose = true
	}
	data = Left[appendFeatureData, convertToFeatureData](appendFeatureData{
		beam:                      args.beam,
		branchInfos:               branchesSnapshot.Branches,
		branchInfosLastRun:        branchInfosLastRun,
		branchesSnapshot:          branchesSnapshot,
		branchesToSync:            branchesToSync,
		commit:                    args.commit,
		commitMessage:             args.commitMessage,
		commitsToBeam:             commitsToBeam,
		config:                    validatedConfig,
		connector:                 connector,
		detached:                  args.detached,
		hasOpenChanges:            repoStatus.OpenChanges,
		initialBranch:             initialBranch,
		initialBranchInfo:         initialBranchInfo,
		inputs:                    inputs,
		newBranchParentCandidates: gitdomain.LocalBranchNames{validatedConfig.ValidatedConfigData.MainBranch},
		noAutoResolve:             noAutoResolve,
		nonExistingBranches:       nonExistingBranches,
		preFetchBranchInfos:       preFetchBranchSnapshot.Branches,
		previousBranch:            previousBranch,
		propose:                   args.propose,
		prototype:                 args.prototype,
		remotes:                   remotes,
		stashSize:                 stashSize,
		targetBranch:              targetBranch,
	})
	return data, false, err
}

type hackArgs struct {
	argv          []string
	beam          configdomain.Beam
	cliConfig     cliconfig.CliConfig
	commit        configdomain.Commit
	commitMessage Option[gitdomain.CommitMessage]
	detached      configdomain.Detached
	propose       configdomain.Propose
	prototype     configdomain.Prototype
}

func convertToFeatureBranch(args convertToFeatureBranchArgs) error {
	for branchName, branchType := range args.makeFeatureData.targetBranches {
		switch branchType {
		case
			configdomain.BranchTypeContributionBranch,
			configdomain.BranchTypeObservedBranch,
			configdomain.BranchTypeParkedBranch,
			configdomain.BranchTypePrototypeBranch:
			if err := gitconfig.SetBranchTypeOverride(args.repo.Backend, configdomain.BranchTypeFeatureBranch, branchName); err != nil {
				return err
			}
		case configdomain.BranchTypeFeatureBranch:
			return fmt.Errorf(messages.HackBranchIsAlreadyFeature, branchName)
		case configdomain.BranchTypeMainBranch:
			return errors.New(messages.HackCannotFeatureMainBranch)
		case configdomain.BranchTypePerennialBranch:
			return fmt.Errorf(messages.HackCannotFeaturePerennialBranch, branchName)
		}
		fmt.Printf(messages.BranchIsNowFeature, branchName)
	}
	return configinterpreter.Finished(configinterpreter.FinishedArgs{
		Backend:               args.repo.Backend,
		BeginBranchesSnapshot: None[gitdomain.BranchesSnapshot](),
		BeginConfigSnapshot:   args.beginConfigSnapshot,
		Command:               "observe",
		CommandsCounter:       args.repo.CommandsCounter,
		FinalMessages:         args.repo.FinalMessages,
		Git:                   args.repo.Git,
		RootDir:               args.rootDir,
		TouchedBranches:       args.makeFeatureData.targetBranches.Keys().BranchNames(),
		Verbose:               args.verbose,
	})
}

type convertToFeatureBranchArgs struct {
	beginConfigSnapshot undoconfig.ConfigSnapshot
	config              config.ValidatedConfig
	makeFeatureData     convertToFeatureData
	repo                execute.OpenRepoResult
	rootDir             gitdomain.RepoRootDir
	verbose             configdomain.Verbose
}<|MERGE_RESOLUTION|>--- conflicted
+++ resolved
@@ -83,18 +83,6 @@
 		Short:   hackDesc,
 		Long:    cmdhelpers.Long(hackDesc, hackHelp),
 		RunE: func(cmd *cobra.Command, args []string) error {
-<<<<<<< HEAD
-			beam, err1 := readBeamFlag(cmd)
-			commit, err2 := readCommitFlag(cmd)
-			commitMessage, err3 := readCommitMessageFlag(cmd)
-			detached, err4 := readDetachedFlag(cmd)
-			dryRun, err5 := readDryRunFlag(cmd)
-			noAutoResolve,
-				propose, err6 := readProposeFlag(cmd)
-			prototype, err7 := readPrototypeFlag(cmd)
-			verbose, err8 := readVerboseFlag(cmd)
-			if err := cmp.Or(err1, err2, err3, err4, err5, err6, err7, err8); err != nil {
-=======
 			beam, errBeam := readBeamFlag(cmd)
 			commit, errCommit := readCommitFlag(cmd)
 			commitMessage, errCommitMessage := readCommitMessageFlag(cmd)
@@ -104,7 +92,6 @@
 			prototype, errPrototype := readPrototypeFlag(cmd)
 			verbose, errVerbose := readVerboseFlag(cmd)
 			if err := cmp.Or(errBeam, errCommit, errCommitMessage, errDetached, errDryRun, errPropose, errPrototype, errVerbose); err != nil {
->>>>>>> ae5c3bcb
 				return err
 			}
 			if commitMessage.IsSome() || propose.IsTrue() {
@@ -114,9 +101,6 @@
 				DryRun:  dryRun,
 				Verbose: verbose,
 			}
-<<<<<<< HEAD
-			return executeHack(args, cliConfig, beam, commit, commitMessage, detached, noAutoResolve, propose, prototype)
-=======
 			return executeHack(hackArgs{
 				argv:          args,
 				beam:          beam,
@@ -127,7 +111,6 @@
 				propose:       propose,
 				prototype:     prototype,
 			})
->>>>>>> ae5c3bcb
 		},
 	}
 	addBeamFlag(&cmd)
@@ -141,11 +124,7 @@
 	return &cmd
 }
 
-<<<<<<< HEAD
-func executeHack(args []string, cliConfig cliconfig.CliConfig, beam configdomain.Beam, commit configdomain.Commit, commitMessage Option[gitdomain.CommitMessage], detached configdomain.Detached, noAutoResolve configdomain.NoAutoResolve, propose configdomain.Propose, prototype configdomain.Prototype) error {
-=======
 func executeHack(args hackArgs) error {
->>>>>>> ae5c3bcb
 	repo, err := execute.OpenRepo(execute.OpenRepoArgs{
 		CliConfig:        args.cliConfig,
 		PrintBranchNames: true,
@@ -156,11 +135,7 @@
 	if err != nil {
 		return err
 	}
-<<<<<<< HEAD
-	data, exit, err := determineHackData(args, repo, cliConfig, beam, commit, commitMessage, detached, noAutoResolve, propose, prototype)
-=======
 	data, exit, err := determineHackData(args, repo)
->>>>>>> ae5c3bcb
 	if err != nil || exit {
 		return err
 	}
@@ -259,11 +234,7 @@
 	verbose               configdomain.Verbose
 }
 
-<<<<<<< HEAD
-func determineHackData(args []string, repo execute.OpenRepoResult, cliConfig cliconfig.CliConfig, beam configdomain.Beam, commit configdomain.Commit, commitMessage Option[gitdomain.CommitMessage], detached configdomain.Detached, noAutoResolve configdomain.NoAutoResolve, propose configdomain.Propose, prototype configdomain.Prototype) (data hackData, exit dialogdomain.Exit, err error) {
-=======
 func determineHackData(args hackArgs, repo execute.OpenRepoResult) (data hackData, exit dialogdomain.Exit, err error) {
->>>>>>> ae5c3bcb
 	preFetchBranchSnapshot, err := repo.Git.BranchesSnapshot(repo.Backend)
 	if err != nil {
 		return data, false, err
