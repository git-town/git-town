package cmd

import (
	"cmp"
	"errors"
	"fmt"
	"os"
	"slices"

	"github.com/git-town/git-town/v21/internal/cli/dialog"
	"github.com/git-town/git-town/v21/internal/cli/dialog/dialogcomponents"
	"github.com/git-town/git-town/v21/internal/cli/dialog/dialogdomain"
	"github.com/git-town/git-town/v21/internal/cli/flags"
	"github.com/git-town/git-town/v21/internal/cli/print"
	"github.com/git-town/git-town/v21/internal/cmd/cmdhelpers"
	"github.com/git-town/git-town/v21/internal/cmd/sync"
	"github.com/git-town/git-town/v21/internal/config"
	"github.com/git-town/git-town/v21/internal/config/cliconfig"
	"github.com/git-town/git-town/v21/internal/config/configdomain"
	"github.com/git-town/git-town/v21/internal/config/gitconfig"
	"github.com/git-town/git-town/v21/internal/execute"
	"github.com/git-town/git-town/v21/internal/forge"
	"github.com/git-town/git-town/v21/internal/git"
	"github.com/git-town/git-town/v21/internal/git/gitdomain"
	"github.com/git-town/git-town/v21/internal/gohacks"
	"github.com/git-town/git-town/v21/internal/gohacks/stringslice"
	"github.com/git-town/git-town/v21/internal/messages"
	"github.com/git-town/git-town/v21/internal/state/runstate"
	"github.com/git-town/git-town/v21/internal/subshell/subshelldomain"
	"github.com/git-town/git-town/v21/internal/undo/undoconfig"
	"github.com/git-town/git-town/v21/internal/validate"
	"github.com/git-town/git-town/v21/internal/vm/interpreter/configinterpreter"
	"github.com/git-town/git-town/v21/internal/vm/interpreter/fullinterpreter"
	"github.com/git-town/git-town/v21/internal/vm/program"
	. "github.com/git-town/git-town/v21/pkg/prelude"
	"github.com/spf13/cobra"
)

const (
	hackDesc = "Create a new feature branch off the main branch"
	hackHelp = `
Consider this stack:

main
 \
  branch-1
   \
*   branch-2

We are on the "branch-2" branch. After running "git hack branch-3", our
workspace contains these branches:

main
 \
  branch-1
   \
    branch-2
 \
* branch-3

The new branch "feature-2"
is a child of the main branch.

If there are no uncommitted changes,
it also syncs all affected branches.
`
)

func hackCmd() *cobra.Command {
	addAutoResolveFlag, readAutoResolveFlag := flags.AutoResolve()
	addBeamFlag, readBeamFlag := flags.Beam()
	addCommitFlag, readCommitFlag := flags.Commit()
	addDetachedFlag, readDetachedFlag := flags.Detached()
	addDryRunFlag, readDryRunFlag := flags.DryRun()
	addCommitMessageFlag, readCommitMessageFlag := flags.CommitMessage("the commit message")
	addProposeFlag, readProposeFlag := flags.Propose()
	addPrototypeFlag, readPrototypeFlag := flags.Prototype()
	addVerboseFlag, readVerboseFlag := flags.Verbose()
	cmd := cobra.Command{
		Use:     "hack <branch>",
		GroupID: cmdhelpers.GroupIDBasic,
		Args:    cobra.ArbitraryArgs,
		Short:   hackDesc,
		Long:    cmdhelpers.Long(hackDesc, hackHelp),
		RunE: func(cmd *cobra.Command, args []string) error {
			autoResolve, errAutoResolve := readAutoResolveFlag(cmd)
			beam, errBeam := readBeamFlag(cmd)
			commit, errCommit := readCommitFlag(cmd)
			commitMessage, errCommitMessage := readCommitMessageFlag(cmd)
			detached, errDetached := readDetachedFlag(cmd)
			dryRun, errDryRun := readDryRunFlag(cmd)
			propose, errPropose := readProposeFlag(cmd)
			prototype, errPrototype := readPrototypeFlag(cmd)
			verbose, errVerbose := readVerboseFlag(cmd)
			if err := cmp.Or(errAutoResolve, errBeam, errCommit, errCommitMessage, errDetached, errDryRun, errPropose, errPrototype, errVerbose); err != nil {
				return err
			}
			if commitMessage.IsSome() || propose.IsTrue() {
				commit = true
			}
<<<<<<< HEAD
			cliConfig := cliconfig.CliConfig{
				AutoResolve: autoResolve,
				DryRun:      dryRun,
				Verbose:     verbose,
			}
=======
			cliConfig := cliconfig.New(cliconfig.NewArgs{
				DryRun:  dryRun,
				Verbose: verbose,
			})
>>>>>>> e9a31ad6
			return executeHack(hackArgs{
				argv:          args,
				beam:          beam,
				cliConfig:     cliConfig,
				commit:        commit,
				commitMessage: commitMessage,
				detached:      detached,
				propose:       propose,
				prototype:     prototype,
			})
		},
	}
	addBeamFlag(&cmd)
	addCommitFlag(&cmd)
	addCommitMessageFlag(&cmd)
	addDetachedFlag(&cmd)
	addDryRunFlag(&cmd)
	addAutoResolveFlag(&cmd)
	addProposeFlag(&cmd)
	addPrototypeFlag(&cmd)
	addVerboseFlag(&cmd)
	return &cmd
}

func executeHack(args hackArgs) error {
	repo, err := execute.OpenRepo(execute.OpenRepoArgs{
		CliConfig:        args.cliConfig,
		PrintBranchNames: true,
		PrintCommands:    true,
		ValidateGitRepo:  true,
		ValidateIsOnline: false,
	})
	if err != nil {
		return err
	}
	data, exit, err := determineHackData(args, repo)
	if err != nil || exit {
		return err
	}
	createNewFeatureBranchData, doCreateNewFeatureBranch, convertToFeatureBranchData, doConvertToFeatureBranch := data.Get()
	if doCreateNewFeatureBranch {
		return createFeatureBranch(createFeatureBranchArgs{
			appendData:            createNewFeatureBranchData,
			backend:               repo.Backend,
			beginBranchesSnapshot: createNewFeatureBranchData.branchesSnapshot,
			beginConfigSnapshot:   repo.ConfigSnapshot,
			beginStashSize:        createNewFeatureBranchData.stashSize,
			branchInfosLastRun:    createNewFeatureBranchData.branchInfosLastRun,
			commandsCounter:       repo.CommandsCounter,
			dryRun:                createNewFeatureBranchData.config.NormalConfig.DryRun,
			finalMessages:         repo.FinalMessages,
			frontend:              repo.Frontend,
			git:                   repo.Git,
			rootDir:               repo.RootDir,
		})
	}
	if doConvertToFeatureBranch {
		return convertToFeatureBranch(convertToFeatureBranchArgs{
			beginConfigSnapshot: repo.ConfigSnapshot,
			config:              convertToFeatureBranchData.config,
			makeFeatureData:     convertToFeatureBranchData,
			repo:                repo,
			rootDir:             repo.RootDir,
			verbose:             convertToFeatureBranchData.config.NormalConfig.Verbose,
		})
	}
	panic("both config arms were nil")
}

// If set to createNewFeatureData, the user wants to create a new feature branch.
// If set to convertToFeatureData, the user wants to convert an already existing branch into a feature branch.
type hackData = Either[appendFeatureData, convertToFeatureData]

// this configuration is for when "git town hack" is used to make contribution, observed, or parked branches feature branches
type convertToFeatureData struct {
	config         config.ValidatedConfig
	targetBranches configdomain.BranchesAndTypes
}

func createFeatureBranch(args createFeatureBranchArgs) error {
	runProgram := appendProgram(args.backend, args.appendData, args.finalMessages, true)
	runState := runstate.RunState{
		BeginBranchesSnapshot: args.beginBranchesSnapshot,
		BeginConfigSnapshot:   args.beginConfigSnapshot,
		BeginStashSize:        args.beginStashSize,
		BranchInfosLastRun:    args.branchInfosLastRun,
		Command:               "hack",
		DryRun:                args.dryRun,
		EndBranchesSnapshot:   None[gitdomain.BranchesSnapshot](),
		EndConfigSnapshot:     None[undoconfig.ConfigSnapshot](),
		EndStashSize:          None[gitdomain.StashSize](),
		RunProgram:            runProgram,
		TouchedBranches:       runProgram.TouchedBranches(),
		UndoAPIProgram:        program.Program{},
	}
	return fullinterpreter.Execute(fullinterpreter.ExecuteArgs{
		Backend:                 args.backend,
		CommandsCounter:         args.commandsCounter,
		Config:                  args.appendData.config,
		Connector:               args.appendData.connector,
		Detached:                args.appendData.detached,
		FinalMessages:           args.finalMessages,
		Frontend:                args.frontend,
		Git:                     args.git,
		HasOpenChanges:          args.appendData.hasOpenChanges,
		InitialBranch:           args.appendData.initialBranch,
		InitialBranchesSnapshot: args.beginBranchesSnapshot,
		InitialConfigSnapshot:   args.beginConfigSnapshot,
		InitialStashSize:        args.beginStashSize,
		Inputs:                  args.appendData.inputs,
		PendingCommand:          None[string](),
		RootDir:                 args.rootDir,
		RunState:                runState,
	})
}

type createFeatureBranchArgs struct {
	appendData            appendFeatureData
	backend               subshelldomain.RunnerQuerier
	beginBranchesSnapshot gitdomain.BranchesSnapshot
	beginConfigSnapshot   undoconfig.ConfigSnapshot
	beginStashSize        gitdomain.StashSize
	branchInfosLastRun    Option[gitdomain.BranchInfos]
	commandsCounter       Mutable[gohacks.Counter]
	dryRun                configdomain.DryRun
	finalMessages         stringslice.Collector
	frontend              subshelldomain.Runner
	git                   git.Commands
	rootDir               gitdomain.RepoRootDir
}

func determineHackData(args hackArgs, repo execute.OpenRepoResult) (data hackData, exit dialogdomain.Exit, err error) {
	preFetchBranchSnapshot, err := repo.Git.BranchesSnapshot(repo.Backend)
	if err != nil {
		return data, false, err
	}
	inputs := dialogcomponents.LoadInputs(os.Environ())
	previousBranch := repo.Git.PreviouslyCheckedOutBranch(repo.Backend)
	targetBranches := gitdomain.NewLocalBranchNames(args.argv...)
	var repoStatus gitdomain.RepoStatus
	repoStatus, err = repo.Git.RepoStatus(repo.Backend)
	if err != nil {
		return data, false, err
	}
	config := repo.UnvalidatedConfig.NormalConfig
	connector, err := forge.NewConnector(forge.NewConnectorArgs{
		Backend:              repo.Backend,
		BitbucketAppPassword: config.BitbucketAppPassword,
		BitbucketUsername:    config.BitbucketUsername,
		CodebergToken:        config.CodebergToken,
		ForgeType:            config.ForgeType,
		Frontend:             repo.Frontend,
		GitHubConnectorType:  config.GitHubConnectorType,
		GitHubToken:          config.GitHubToken,
		GitLabConnectorType:  config.GitLabConnectorType,
		GitLabToken:          config.GitLabToken,
		GiteaToken:           config.GiteaToken,
		Log:                  print.Logger{},
		RemoteURL:            config.DevURL(repo.Backend),
	})
	if err != nil {
		return data, false, err
	}
	branchesSnapshot, stashSize, branchInfosLastRun, exit, err := execute.LoadRepoSnapshot(execute.LoadRepoSnapshotArgs{
		Backend:               repo.Backend,
		CommandsCounter:       repo.CommandsCounter,
		ConfigSnapshot:        repo.ConfigSnapshot,
		Connector:             connector,
		Detached:              args.detached,
		Fetch:                 len(args.argv) == 1 && !repoStatus.OpenChanges && args.beam.IsFalse() && args.commit.IsFalse(),
		FinalMessages:         repo.FinalMessages,
		Frontend:              repo.Frontend,
		Git:                   repo.Git,
		HandleUnfinishedState: true,
		Inputs:                inputs,
		Repo:                  repo,
		RepoStatus:            repoStatus,
		RootDir:               repo.RootDir,
		UnvalidatedConfig:     repo.UnvalidatedConfig,
		ValidateNoOpenChanges: false,
	})
	if err != nil || exit {
		return data, exit, err
	}
	localBranchNames := branchesSnapshot.Branches.LocalBranches().Names()
	var branchesToValidate gitdomain.LocalBranchNames
	shouldCreateBranch := len(targetBranches) == 1 && !slices.Contains(localBranchNames, targetBranches[0])
	initialBranch, hasInitialBranch := branchesSnapshot.Active.Get()
	if !hasInitialBranch {
		return data, false, errors.New(messages.CurrentBranchCannotDetermine)
	}
	initialBranchInfo, hasInitialBranchInfo := branchesSnapshot.Branches.FindByLocalName(initialBranch).Get()
	if !hasInitialBranchInfo {
		return data, exit, errors.New(messages.CurrentBranchCannotDetermine)
	}
	if shouldCreateBranch {
		branchesToValidate = gitdomain.LocalBranchNames{}
	} else {
		if len(targetBranches) == 0 {
			branchesToValidate = gitdomain.LocalBranchNames{initialBranch}
		} else {
			branchesToValidate = targetBranches
		}
	}
	branchesAndTypes := repo.UnvalidatedConfig.UnvalidatedBranchesAndTypes(localBranchNames)
	remotes, err := repo.Git.Remotes(repo.Backend)
	if err != nil {
		return data, false, err
	}
	validatedConfig, exit, err := validate.Config(validate.ConfigArgs{
		Backend:            repo.Backend,
		BranchInfos:        branchesSnapshot.Branches,
		BranchesAndTypes:   branchesAndTypes,
		BranchesToValidate: branchesToValidate,
		ConfigSnapshot:     repo.ConfigSnapshot,
		Connector:          connector,
		Frontend:           repo.Frontend,
		Git:                repo.Git,
		Inputs:             inputs,
		LocalBranches:      localBranchNames,
		Remotes:            remotes,
		RepoStatus:         repoStatus,
		Unvalidated:        NewMutable(&repo.UnvalidatedConfig),
	})
	if err != nil || exit {
		return data, exit, err
	}
	if !shouldCreateBranch {
		data = Right[appendFeatureData](convertToFeatureData{
			config:         validatedConfig,
			targetBranches: validatedConfig.BranchesAndTypes(branchesToValidate),
		})
		return data, false, nil
	}
	if len(targetBranches) > 1 {
		return data, false, errors.New(messages.HackTooManyArguments)
	}
	targetBranch := targetBranches[0]
	if branchesSnapshot.Branches.HasLocalBranch(targetBranch) {
		return data, false, fmt.Errorf(messages.BranchAlreadyExistsLocally, targetBranch)
	}
	if branchesSnapshot.Branches.HasMatchingTrackingBranchFor(targetBranch, repo.UnvalidatedConfig.NormalConfig.DevRemote) {
		return data, false, fmt.Errorf(messages.BranchAlreadyExistsRemotely, targetBranch)
	}
	branchNamesToSync := gitdomain.LocalBranchNames{validatedConfig.ValidatedConfigData.MainBranch}
	if args.detached {
		branchNamesToSync = validatedConfig.RemovePerennials(branchNamesToSync)
	}
	branchInfosToSync, nonExistingBranches := branchesSnapshot.Branches.Select(repo.UnvalidatedConfig.NormalConfig.DevRemote, branchNamesToSync...)
	branchesToSync, err := sync.BranchesToSync(branchInfosToSync, branchesSnapshot.Branches, repo, validatedConfig.ValidatedConfigData.MainBranch)
	if err != nil {
		return data, false, err
	}
	commitsToBeam := []gitdomain.Commit{}
	ancestor, hasAncestor := latestExistingAncestor(initialBranch, branchesSnapshot.Branches, validatedConfig.NormalConfig.Lineage).Get()
	if args.beam.IsTrue() && hasAncestor {
		commitsInBranch, err := repo.Git.CommitsInFeatureBranch(repo.Backend, initialBranch, ancestor.BranchName())
		if err != nil {
			return data, false, err
		}
		commitsToBeam, exit, err = dialog.CommitsToBeam(commitsInBranch, targetBranch, repo.Git, repo.Backend, inputs)
		if err != nil || exit {
			return data, exit, err
		}
	}
	if validatedConfig.NormalConfig.ShareNewBranches == configdomain.ShareNewBranchesPropose {
		args.propose = true
	}
	data = Left[appendFeatureData, convertToFeatureData](appendFeatureData{
		autoResolve:               args.cliConfig.AutoResolve,
		beam:                      args.beam,
		branchInfos:               branchesSnapshot.Branches,
		branchInfosLastRun:        branchInfosLastRun,
		branchesSnapshot:          branchesSnapshot,
		branchesToSync:            branchesToSync,
		commit:                    args.commit,
		commitMessage:             args.commitMessage,
		commitsToBeam:             commitsToBeam,
		config:                    validatedConfig,
		connector:                 connector,
		detached:                  args.detached,
		hasOpenChanges:            repoStatus.OpenChanges,
		initialBranch:             initialBranch,
		initialBranchInfo:         initialBranchInfo,
		inputs:                    inputs,
		newBranchParentCandidates: gitdomain.LocalBranchNames{validatedConfig.ValidatedConfigData.MainBranch},
		nonExistingBranches:       nonExistingBranches,
		preFetchBranchInfos:       preFetchBranchSnapshot.Branches,
		previousBranch:            previousBranch,
		propose:                   args.propose,
		prototype:                 args.prototype,
		remotes:                   remotes,
		stashSize:                 stashSize,
		targetBranch:              targetBranch,
	})
	return data, false, err
}

type hackArgs struct {
	argv          []string
	beam          configdomain.Beam
	cliConfig     configdomain.PartialConfig
	commit        configdomain.Commit
	commitMessage Option[gitdomain.CommitMessage]
	detached      configdomain.Detached
	propose       configdomain.Propose
	prototype     configdomain.Prototype
}

func convertToFeatureBranch(args convertToFeatureBranchArgs) error {
	for branchName, branchType := range args.makeFeatureData.targetBranches {
		switch branchType {
		case
			configdomain.BranchTypeContributionBranch,
			configdomain.BranchTypeObservedBranch,
			configdomain.BranchTypeParkedBranch,
			configdomain.BranchTypePrototypeBranch:
			if err := gitconfig.SetBranchTypeOverride(args.repo.Backend, configdomain.BranchTypeFeatureBranch, branchName); err != nil {
				return err
			}
		case configdomain.BranchTypeFeatureBranch:
			return fmt.Errorf(messages.HackBranchIsAlreadyFeature, branchName)
		case configdomain.BranchTypeMainBranch:
			return errors.New(messages.HackCannotFeatureMainBranch)
		case configdomain.BranchTypePerennialBranch:
			return fmt.Errorf(messages.HackCannotFeaturePerennialBranch, branchName)
		}
		fmt.Printf(messages.BranchIsNowFeature, branchName)
	}
	return configinterpreter.Finished(configinterpreter.FinishedArgs{
		Backend:               args.repo.Backend,
		BeginBranchesSnapshot: None[gitdomain.BranchesSnapshot](),
		BeginConfigSnapshot:   args.beginConfigSnapshot,
		Command:               "observe",
		CommandsCounter:       args.repo.CommandsCounter,
		FinalMessages:         args.repo.FinalMessages,
		Git:                   args.repo.Git,
		RootDir:               args.rootDir,
		TouchedBranches:       args.makeFeatureData.targetBranches.Keys().BranchNames(),
		Verbose:               args.verbose,
	})
}

type convertToFeatureBranchArgs struct {
	beginConfigSnapshot undoconfig.ConfigSnapshot
	config              config.ValidatedConfig
	makeFeatureData     convertToFeatureData
	repo                execute.OpenRepoResult
	rootDir             gitdomain.RepoRootDir
	verbose             configdomain.Verbose
}<|MERGE_RESOLUTION|>--- conflicted
+++ resolved
@@ -98,18 +98,11 @@
 			if commitMessage.IsSome() || propose.IsTrue() {
 				commit = true
 			}
-<<<<<<< HEAD
-			cliConfig := cliconfig.CliConfig{
+			cliConfig := cliconfig.New(cliconfig.NewArgs{
 				AutoResolve: autoResolve,
 				DryRun:      dryRun,
 				Verbose:     verbose,
-			}
-=======
-			cliConfig := cliconfig.New(cliconfig.NewArgs{
-				DryRun:  dryRun,
-				Verbose: verbose,
 			})
->>>>>>> e9a31ad6
 			return executeHack(hackArgs{
 				argv:          args,
 				beam:          beam,
