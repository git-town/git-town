package cmd

import (
	"cmp"
	"errors"
	"fmt"
	"os"

	"github.com/git-town/git-town/v21/internal/cli/dialog/dialogcomponents"
	"github.com/git-town/git-town/v21/internal/cli/dialog/dialogdomain"
	"github.com/git-town/git-town/v21/internal/cli/flags"
	"github.com/git-town/git-town/v21/internal/cli/print"
	"github.com/git-town/git-town/v21/internal/cmd/cmdhelpers"
	"github.com/git-town/git-town/v21/internal/cmd/ship"
	"github.com/git-town/git-town/v21/internal/cmd/sync"
	"github.com/git-town/git-town/v21/internal/config"
	"github.com/git-town/git-town/v21/internal/config/cliconfig"
	"github.com/git-town/git-town/v21/internal/config/configdomain"
	"github.com/git-town/git-town/v21/internal/execute"
	"github.com/git-town/git-town/v21/internal/forge"
	"github.com/git-town/git-town/v21/internal/forge/forgedomain"
	"github.com/git-town/git-town/v21/internal/git/gitdomain"
	"github.com/git-town/git-town/v21/internal/messages"
	"github.com/git-town/git-town/v21/internal/state/runstate"
	"github.com/git-town/git-town/v21/internal/undo/undoconfig"
	"github.com/git-town/git-town/v21/internal/validate"
	"github.com/git-town/git-town/v21/internal/vm/interpreter/fullinterpreter"
	"github.com/git-town/git-town/v21/internal/vm/opcodes"
	"github.com/git-town/git-town/v21/internal/vm/optimizer"
	"github.com/git-town/git-town/v21/internal/vm/program"
	. "github.com/git-town/git-town/v21/pkg/prelude"
	"github.com/git-town/git-town/v21/pkg/set"
	"github.com/spf13/cobra"
)

const (
	proposeCmd  = "propose"
	proposeDesc = "Create a proposal to merge a feature branch"
	proposeHelp = `
Syncs the current branch and opens a browser window
to the new proposal page of your repository.

The form is pre-populated for the current branch
so that the proposal only shows the changes
made against the immediate parent branch.

Supported only for repositories hosted on
GitHub, GitLab, Gitea, Bitbucket, and Codeberg.
When using self-hosted versions
this command needs to be configured with "git config %s <driver>"
where driver is "github", "gitlab", "gitea", or "bitbucket".
When using SSH identities,
this command needs to be configured with
"git config %s <hostname>"
where hostname matches what is in your ssh config file.`
)

func proposeCommand() *cobra.Command {
	addBodyFlag, readBodyFlag := flags.ProposalBody("b")
	addBodyFileFlag, readBodyFileFlag := flags.ProposalBodyFile()
	addDryRunFlag, readDryRunFlag := flags.DryRun()
	addStackFlag, readStackFlag := flags.Stack("propose the entire stack")
	addTitleFlag, readTitleFlag := flags.ProposalTitle()
	addVerboseFlag, readVerboseFlag := flags.Verbose()
	cmd := cobra.Command{
		Use:     proposeCmd,
		GroupID: cmdhelpers.GroupIDBasic,
		Args:    cobra.NoArgs,
		Short:   proposeDesc,
		Long:    cmdhelpers.Long(proposeDesc, fmt.Sprintf(proposeHelp, configdomain.KeyForgeType, configdomain.KeyHostingOriginHostname)),
		RunE: func(cmd *cobra.Command, _ []string) error {
			bodyFile, errBodyFile := readBodyFileFlag(cmd)
			bodyText, errBodyText := readBodyFlag(cmd)
			dryRun, errDryRun := readDryRunFlag(cmd)
			stack, errStack := readStackFlag(cmd)
			title, errTitle := readTitleFlag(cmd)
			verbose, errVerbose := readVerboseFlag(cmd)
			if err := cmp.Or(errBodyFile, errBodyText, errDryRun, errStack, errTitle, errVerbose); err != nil {
				return err
			}
			cliConfig := cliconfig.CliConfig{
				DryRun:  dryRun,
				Verbose: verbose,
			}
			return executePropose(proposeArgs{
				body:      bodyText,
				bodyFile:  bodyFile,
				cliConfig: cliConfig,
<<<<<<< HEAD
				fullStack: stack,
=======
				stack:     stack,
>>>>>>> 160bea47
				title:     title,
			})
		},
	}
	addBodyFlag(&cmd)
	addBodyFileFlag(&cmd)
	addDryRunFlag(&cmd)
	addStackFlag(&cmd)
	addTitleFlag(&cmd)
	addVerboseFlag(&cmd)
	return &cmd
}

<<<<<<< HEAD
=======
type proposeArgs struct {
	body      Option[gitdomain.ProposalBody]
	bodyFile  Option[gitdomain.ProposalBodyFile]
	cliConfig cliconfig.CliConfig
	stack     configdomain.FullStack
	title     Option[gitdomain.ProposalTitle]
}

>>>>>>> 160bea47
func executePropose(args proposeArgs) error {
	repo, err := execute.OpenRepo(execute.OpenRepoArgs{
		CliConfig:        args.cliConfig,
		PrintBranchNames: true,
		PrintCommands:    true,
		ValidateGitRepo:  true,
		ValidateIsOnline: true,
	})
	if err != nil {
		return err
	}
	data, exit, err := determineProposeData(repo, args)
	if err != nil || exit {
		return err
	}
	runProgram := proposeProgram(repo, data)
	runState := runstate.RunState{
		BeginBranchesSnapshot: data.branchesSnapshot,
		BeginConfigSnapshot:   repo.ConfigSnapshot,
		BeginStashSize:        data.stashSize,
		BranchInfosLastRun:    data.branchInfosLastRun,
		Command:               proposeCmd,
		DryRun:                args.cliConfig.DryRun,
		EndBranchesSnapshot:   None[gitdomain.BranchesSnapshot](),
		EndConfigSnapshot:     None[undoconfig.ConfigSnapshot](),
		EndStashSize:          None[gitdomain.StashSize](),
		RunProgram:            runProgram,
		TouchedBranches:       runProgram.TouchedBranches(),
		UndoAPIProgram:        program.Program{},
	}
	return fullinterpreter.Execute(fullinterpreter.ExecuteArgs{
		Backend:                 repo.Backend,
		CommandsCounter:         repo.CommandsCounter,
		Config:                  data.config,
		Connector:               data.connector,
		Detached:                true,
		FinalMessages:           repo.FinalMessages,
		Frontend:                repo.Frontend,
		Git:                     repo.Git,
		HasOpenChanges:          data.hasOpenChanges,
		InitialBranch:           data.initialBranch,
		InitialBranchesSnapshot: data.branchesSnapshot,
		InitialConfigSnapshot:   repo.ConfigSnapshot,
		InitialStashSize:        data.stashSize,
		Inputs:                  data.inputs,
		PendingCommand:          None[string](),
		RootDir:                 repo.RootDir,
		RunState:                runState,
		Verbose:                 args.cliConfig.Verbose,
	})
}

type proposeArgs struct {
	body      Option[gitdomain.ProposalBody]
	bodyFile  Option[gitdomain.ProposalBodyFile]
	cliConfig cliconfig.CliConfig
	fullStack configdomain.FullStack
	title     Option[gitdomain.ProposalTitle]
}

type proposeData struct {
	branchInfos         gitdomain.BranchInfos
	branchInfosLastRun  Option[gitdomain.BranchInfos]
	branchesSnapshot    gitdomain.BranchesSnapshot
	branchesToPropose   []branchToProposeData
	branchesToSync      configdomain.BranchesToSync
	config              config.ValidatedConfig
	connector           Option[forgedomain.Connector]
	hasOpenChanges      bool
	initialBranch       gitdomain.LocalBranchName
	inputs              dialogcomponents.Inputs
	nonExistingBranches gitdomain.LocalBranchNames // branches that are listed in the lineage information, but don't exist in the repo, neither locally nor remotely
	preFetchBranchInfos gitdomain.BranchInfos
	previousBranch      Option[gitdomain.LocalBranchName]
	proposalBody        Option[gitdomain.ProposalBody]
	proposalTitle       Option[gitdomain.ProposalTitle]
	remotes             gitdomain.Remotes
	stashSize           gitdomain.StashSize
}

type branchToProposeData struct {
	branchType          configdomain.BranchType
	existingProposalURL Option[string]
	name                gitdomain.LocalBranchName
	syncStatus          gitdomain.SyncStatus
}

func determineProposeData(repo execute.OpenRepoResult, args proposeArgs) (data proposeData, exit dialogdomain.Exit, err error) {
	preFetchBranchSnapshot, err := repo.Git.BranchesSnapshot(repo.Backend)
	if err != nil {
		return data, false, err
	}
	inputs := dialogcomponents.LoadInputs(os.Environ())
	repoStatus, err := repo.Git.RepoStatus(repo.Backend)
	if err != nil {
		return data, false, err
	}
	config := repo.UnvalidatedConfig.NormalConfig
	connectorOpt, err := forge.NewConnector(forge.NewConnectorArgs{
		Backend:              repo.Backend,
		BitbucketAppPassword: config.BitbucketAppPassword,
		BitbucketUsername:    config.BitbucketUsername,
		CodebergToken:        config.CodebergToken,
		ForgeType:            config.ForgeType,
		Frontend:             repo.Frontend,
		GitHubConnectorType:  config.GitHubConnectorType,
		GitHubToken:          config.GitHubToken,
		GitLabConnectorType:  config.GitLabConnectorType,
		GitLabToken:          config.GitLabToken,
		GiteaToken:           config.GiteaToken,
		Log:                  print.Logger{},
		RemoteURL:            config.DevURL(repo.Backend),
	})
	if err != nil {
		return data, false, err
	}
	branchesSnapshot, stashSize, branchInfosLastRun, exit, err := execute.LoadRepoSnapshot(execute.LoadRepoSnapshotArgs{
		Backend:               repo.Backend,
		CommandsCounter:       repo.CommandsCounter,
		ConfigSnapshot:        repo.ConfigSnapshot,
		Connector:             connectorOpt,
		Detached:              true,
		Fetch:                 true,
		FinalMessages:         repo.FinalMessages,
		Frontend:              repo.Frontend,
		Git:                   repo.Git,
		HandleUnfinishedState: true,
		Inputs:                inputs,
		Repo:                  repo,
		RepoStatus:            repoStatus,
		RootDir:               repo.RootDir,
		UnvalidatedConfig:     repo.UnvalidatedConfig,
		ValidateNoOpenChanges: false,
		Verbose:               args.cliConfig.Verbose,
	})
	if err != nil || exit {
		return data, exit, err
	}
	previousBranch := repo.Git.PreviouslyCheckedOutBranch(repo.Backend)
	remotes, err := repo.Git.Remotes(repo.Backend)
	if err != nil {
		return data, false, err
	}
	localBranches := branchesSnapshot.Branches.LocalBranches().Names()
	initialBranch, hasInitialBranch := branchesSnapshot.Active.Get()
	if !hasInitialBranch {
		return data, false, errors.New(messages.CurrentBranchCannotDetermine)
	}
	branchesAndTypes := repo.UnvalidatedConfig.UnvalidatedBranchesAndTypes(branchesSnapshot.Branches.LocalBranches().Names())
	validatedConfig, exit, err := validate.Config(validate.ConfigArgs{
		Backend:            repo.Backend,
		BranchInfos:        branchesSnapshot.Branches,
		BranchesAndTypes:   branchesAndTypes,
		BranchesToValidate: gitdomain.LocalBranchNames{initialBranch},
		ConfigSnapshot:     repo.ConfigSnapshot,
		Connector:          connectorOpt,
		Frontend:           repo.Frontend,
		Git:                repo.Git,
		Inputs:             inputs,
		LocalBranches:      localBranches,
		Remotes:            remotes,
		RepoStatus:         repoStatus,
		Unvalidated:        NewMutable(&repo.UnvalidatedConfig),
	})
	if err != nil || exit {
		return data, exit, err
	}
	perennialAndMain := branchesAndTypes.BranchesOfTypes(configdomain.BranchTypePerennialBranch, configdomain.BranchTypeMainBranch)
	var branchNamesToPropose gitdomain.LocalBranchNames
	var branchNamesToSync gitdomain.LocalBranchNames
<<<<<<< HEAD
	if args.fullStack {
=======
	if args.stack {
>>>>>>> 160bea47
		branchNamesToSync = validatedConfig.NormalConfig.Lineage.BranchLineageWithoutRoot(initialBranch, perennialAndMain)
		branchNamesToPropose = make(gitdomain.LocalBranchNames, len(branchNamesToSync))
		copy(branchNamesToPropose, branchNamesToSync)
	} else {
		branchNamesToSync = validatedConfig.NormalConfig.Lineage.BranchAndAncestorsWithoutRoot(initialBranch)
		branchNamesToPropose = gitdomain.LocalBranchNames{initialBranch}
		if err = validateBranchTypeToPropose(branchesAndTypes[initialBranch]); err != nil {
			return data, false, err
		}
		if validatedConfig.NormalConfig.Lineage.Parent(initialBranch).IsNone() {
			return data, false, fmt.Errorf(messages.ProposalNoParent, initialBranch)
		}
	}
	connector, hasConnector := connectorOpt.Get()
	if !hasConnector {
		return data, false, forgedomain.UnsupportedServiceError()
	}
	findProposal, canFindProposals := connector.FindProposalFn().Get()
	branchesToPropose := make([]branchToProposeData, len(branchNamesToPropose))
	for b, branchNameToPropose := range branchNamesToPropose {
		branchType, has := branchesAndTypes[branchNameToPropose]
		if !has {
			return data, false, fmt.Errorf(messages.BranchTypeCannotDetermine, branchNameToPropose)
		}
		existingProposalURL := None[string]()
		if canFindProposals {
			if parent, hasParent := validatedConfig.NormalConfig.Lineage.Parent(branchNameToPropose).Get(); hasParent {
				existingProposalOpt, err := findProposal(branchNameToPropose, parent)
				if err != nil {
					print.Error(err)
				}
				if existingProposal, has := existingProposalOpt.Get(); has {
					existingProposalURL = Some(existingProposal.Data.Data().URL)
				}
			}
		}
		branchInfo, hasBranchInfo := branchesSnapshot.Branches.FindByLocalName(branchNameToPropose).Get()
		if !hasBranchInfo {
			return data, false, fmt.Errorf(messages.BranchInfoNotFound, branchNameToPropose)
		}
		branchesToPropose[b] = branchToProposeData{
			branchType:          branchType,
			existingProposalURL: existingProposalURL,
			name:                branchNameToPropose,
			syncStatus:          branchInfo.SyncStatus,
		}
	}
	branchInfosToSync, nonExistingBranches := branchesSnapshot.Branches.Select(repo.UnvalidatedConfig.NormalConfig.DevRemote, branchNamesToSync...)
	branchesToSync, err := sync.BranchesToSync(branchInfosToSync, branchesSnapshot.Branches, repo, validatedConfig.ValidatedConfigData.MainBranch)
	if err != nil {
		return data, false, err
	}
	bodyText, err := ship.ReadFile(args.body, args.bodyFile)
	return proposeData{
		branchInfos:         branchesSnapshot.Branches,
		branchInfosLastRun:  branchInfosLastRun,
		branchesSnapshot:    branchesSnapshot,
		branchesToPropose:   branchesToPropose,
		branchesToSync:      branchesToSync,
		config:              validatedConfig,
		connector:           connectorOpt,
		hasOpenChanges:      repoStatus.OpenChanges,
		initialBranch:       initialBranch,
		inputs:              inputs,
		nonExistingBranches: nonExistingBranches,
		preFetchBranchInfos: preFetchBranchSnapshot.Branches,
		previousBranch:      previousBranch,
		proposalBody:        bodyText,
		proposalTitle:       args.title,
		remotes:             remotes,
		stashSize:           stashSize,
	}, false, err
}

func proposeProgram(repo execute.OpenRepoResult, data proposeData) program.Program {
	prog := NewMutable(&program.Program{})
	data.config.CleanupLineage(data.branchInfos, data.nonExistingBranches, repo.FinalMessages, repo.Backend)
	branchesToDelete := set.New[gitdomain.LocalBranchName]()
	sync.BranchesProgram(data.branchesToSync, sync.BranchProgramArgs{
		BranchInfos:         data.branchInfos,
		BranchInfosLastRun:  data.branchInfosLastRun,
		BranchesToDelete:    NewMutable(&branchesToDelete),
		Config:              data.config,
		InitialBranch:       data.initialBranch,
		PrefetchBranchInfos: data.preFetchBranchInfos,
		Remotes:             data.remotes,
		Program:             prog,
		Prune:               false,
		PushBranches:        true,
	})
	for _, branchToPropose := range data.branchesToPropose {
		switch branchToPropose.branchType {
		case configdomain.BranchTypePrototypeBranch:
			prog.Value.Add(&opcodes.BranchTypeOverrideRemove{Branch: branchToPropose.name})
			repo.FinalMessages.Add(fmt.Sprintf(messages.PrototypeRemoved, branchToPropose.name))
		case configdomain.BranchTypeParkedBranch:
			prog.Value.Add(&opcodes.BranchTypeOverrideRemove{Branch: branchToPropose.name})
			repo.FinalMessages.Add(fmt.Sprintf(messages.ParkedRemoved, branchToPropose.name))
		case configdomain.BranchTypeFeatureBranch:
		case configdomain.BranchTypeContributionBranch, configdomain.BranchTypeMainBranch, configdomain.BranchTypeObservedBranch, configdomain.BranchTypePerennialBranch:
			continue
		}
		prog.Value.Add(&opcodes.PushCurrentBranchIfLocal{
			CurrentBranch: branchToPropose.name,
		})
		previousBranchCandidates := []Option[gitdomain.LocalBranchName]{data.previousBranch}
		cmdhelpers.Wrap(prog, cmdhelpers.WrapOptions{
			DryRun:                   data.config.NormalConfig.DryRun,
			InitialStashSize:         data.stashSize,
			RunInGitRoot:             true,
			StashOpenChanges:         data.hasOpenChanges,
			PreviousBranchCandidates: previousBranchCandidates,
		})
		if branchToPropose.syncStatus == gitdomain.SyncStatusDeletedAtRemote {
			repo.FinalMessages.Add(fmt.Sprintf(messages.BranchDeletedAtRemote, branchToPropose.name))
			return prog.Immutable()
		}
		if existingProposalURL, hasExistingProposal := branchToPropose.existingProposalURL.Get(); hasExistingProposal {
			prog.Value.Add(
				&opcodes.BrowserOpen{
					URL: existingProposalURL,
				},
			)
		} else {
			prog.Value.Add(&opcodes.ProposalCreate{
				Branch:        branchToPropose.name,
				MainBranch:    data.config.ValidatedConfigData.MainBranch,
				ProposalBody:  data.proposalBody,
				ProposalTitle: data.proposalTitle,
			})
		}
	}
	return optimizer.Optimize(prog.Immutable())
}

func validateBranchTypeToPropose(branchType configdomain.BranchType) error {
	switch branchType {
	case
		configdomain.BranchTypeFeatureBranch,
		configdomain.BranchTypeParkedBranch,
		configdomain.BranchTypePrototypeBranch:
		return nil
	case configdomain.BranchTypeMainBranch:
		return errors.New(messages.MainBranchCannotPropose)
	case configdomain.BranchTypeContributionBranch:
		return errors.New(messages.ContributionBranchCannotPropose)
	case configdomain.BranchTypeObservedBranch:
		return errors.New(messages.ObservedBranchCannotPropose)
	case configdomain.BranchTypePerennialBranch:
		return errors.New(messages.PerennialBranchCannotPropose)
	}
	return nil
}<|MERGE_RESOLUTION|>--- conflicted
+++ resolved
@@ -86,11 +86,7 @@
 				body:      bodyText,
 				bodyFile:  bodyFile,
 				cliConfig: cliConfig,
-<<<<<<< HEAD
-				fullStack: stack,
-=======
 				stack:     stack,
->>>>>>> 160bea47
 				title:     title,
 			})
 		},
@@ -104,8 +100,6 @@
 	return &cmd
 }
 
-<<<<<<< HEAD
-=======
 type proposeArgs struct {
 	body      Option[gitdomain.ProposalBody]
 	bodyFile  Option[gitdomain.ProposalBodyFile]
@@ -114,7 +108,6 @@
 	title     Option[gitdomain.ProposalTitle]
 }
 
->>>>>>> 160bea47
 func executePropose(args proposeArgs) error {
 	repo, err := execute.OpenRepo(execute.OpenRepoArgs{
 		CliConfig:        args.cliConfig,
@@ -285,11 +278,7 @@
 	perennialAndMain := branchesAndTypes.BranchesOfTypes(configdomain.BranchTypePerennialBranch, configdomain.BranchTypeMainBranch)
 	var branchNamesToPropose gitdomain.LocalBranchNames
 	var branchNamesToSync gitdomain.LocalBranchNames
-<<<<<<< HEAD
-	if args.fullStack {
-=======
 	if args.stack {
->>>>>>> 160bea47
 		branchNamesToSync = validatedConfig.NormalConfig.Lineage.BranchLineageWithoutRoot(initialBranch, perennialAndMain)
 		branchNamesToPropose = make(gitdomain.LocalBranchNames, len(branchNamesToSync))
 		copy(branchNamesToPropose, branchNamesToSync)
