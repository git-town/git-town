package cmd

import (
	"errors"
	"fmt"
	"io"
	"os"

	"github.com/git-town/git-town/v19/internal/cli/dialog/components"
	"github.com/git-town/git-town/v19/internal/cli/flags"
	"github.com/git-town/git-town/v19/internal/cli/print"
	"github.com/git-town/git-town/v19/internal/cmd/cmdhelpers"
	"github.com/git-town/git-town/v19/internal/cmd/sync"
	"github.com/git-town/git-town/v19/internal/config"
	"github.com/git-town/git-town/v19/internal/config/configdomain"
	"github.com/git-town/git-town/v19/internal/execute"
	"github.com/git-town/git-town/v19/internal/forge"
	"github.com/git-town/git-town/v19/internal/forge/forgedomain"
	"github.com/git-town/git-town/v19/internal/git/gitdomain"
	"github.com/git-town/git-town/v19/internal/messages"
	"github.com/git-town/git-town/v19/internal/undo/undoconfig"
	"github.com/git-town/git-town/v19/internal/validate"
	fullInterpreter "github.com/git-town/git-town/v19/internal/vm/interpreter/full"
	"github.com/git-town/git-town/v19/internal/vm/opcodes"
	"github.com/git-town/git-town/v19/internal/vm/optimizer"
	"github.com/git-town/git-town/v19/internal/vm/program"
	"github.com/git-town/git-town/v19/internal/vm/runstate"
	. "github.com/git-town/git-town/v19/pkg/prelude"
	"github.com/git-town/git-town/v19/pkg/set"
	"github.com/spf13/cobra"
)

const (
	proposeCmd  = "propose"
	proposeDesc = "Create a proposal to merge a feature branch"
	proposeHelp = `
Syncs the current branch and opens a browser window
to the new proposal page of your repository.

The form is pre-populated for the current branch
so that the proposal only shows the changes
made against the immediate parent branch.

Supported only for repositories hosted on
GitHub, GitLab, Gitea, Bitbucket, and Codeberg.
When using self-hosted versions
this command needs to be configured with "git config %s <driver>"
where driver is "github", "gitlab", "gitea", or "bitbucket".
When using SSH identities,
this command needs to be configured with
"git config %s <hostname>"
where hostname matches what is in your ssh config file.`
)

func proposeCommand() *cobra.Command {
	addBodyFlag, readBodyFlag := flags.ProposalBody("b")
	addBodyFileFlag, readBodyFileFlag := flags.ProposalBodyFile()
	addDryRunFlag, readDryRunFlag := flags.DryRun()
	addTitleFlag, readTitleFlag := flags.ProposalTitle()
	addVerboseFlag, readVerboseFlag := flags.Verbose()
	cmd := cobra.Command{
		Use:     proposeCmd,
		GroupID: cmdhelpers.GroupIDBasic,
		Args:    cobra.NoArgs,
		Short:   proposeDesc,
		Long:    cmdhelpers.Long(proposeDesc, fmt.Sprintf(proposeHelp, configdomain.KeyForgeType, configdomain.KeyHostingOriginHostname)),
		RunE: func(cmd *cobra.Command, _ []string) error {
			dryRun, err := readDryRunFlag(cmd)
			if err != nil {
				return err
			}
			bodyFile, err := readBodyFileFlag(cmd)
			if err != nil {
				return err
			}
			bodyText, err := readBodyFlag(cmd)
			if err != nil {
				return err
			}
			title, err := readTitleFlag(cmd)
			if err != nil {
				return err
			}
			verbose, err := readVerboseFlag(cmd)
			if err != nil {
				return err
			}
			return executePropose(dryRun, verbose, title, bodyText, bodyFile)
		},
	}
	addBodyFlag(&cmd)
	addBodyFileFlag(&cmd)
	addDryRunFlag(&cmd)
	addTitleFlag(&cmd)
	addVerboseFlag(&cmd)
	return &cmd
}

func executePropose(dryRun configdomain.DryRun, verbose configdomain.Verbose, title gitdomain.ProposalTitle, body gitdomain.ProposalBody, bodyFile gitdomain.ProposalBodyFile) error {
	repo, err := execute.OpenRepo(execute.OpenRepoArgs{
		DryRun:           dryRun,
		PrintBranchNames: true,
		PrintCommands:    true,
		ValidateGitRepo:  true,
		ValidateIsOnline: true,
		Verbose:          verbose,
	})
	if err != nil {
		return err
	}
	data, exit, err := determineProposeData(repo, dryRun, verbose, title, body, bodyFile)
	if err != nil || exit {
		return err
	}
	runProgram := proposeProgram(repo, data)
	runState := runstate.RunState{
		BeginBranchesSnapshot: data.branchesSnapshot,
		BeginConfigSnapshot:   repo.ConfigSnapshot,
		BeginStashSize:        data.stashSize,
		BranchInfosLastRun:    data.branchInfosLastRun,
		Command:               proposeCmd,
		DryRun:                dryRun,
		EndBranchesSnapshot:   None[gitdomain.BranchesSnapshot](),
		EndConfigSnapshot:     None[undoconfig.ConfigSnapshot](),
		EndStashSize:          None[gitdomain.StashSize](),
		RunProgram:            runProgram,
		TouchedBranches:       runProgram.TouchedBranches(),
		UndoAPIProgram:        program.Program{},
	}
	return fullInterpreter.Execute(fullInterpreter.ExecuteArgs{
		Backend:                 repo.Backend,
		CommandsCounter:         repo.CommandsCounter,
		Config:                  data.config,
		Connector:               data.connector,
		DialogTestInputs:        data.dialogTestInputs,
		FinalMessages:           repo.FinalMessages,
		Frontend:                repo.Frontend,
		Git:                     repo.Git,
		HasOpenChanges:          data.hasOpenChanges,
		InitialBranch:           data.initialBranch,
		InitialBranchesSnapshot: data.branchesSnapshot,
		InitialConfigSnapshot:   repo.ConfigSnapshot,
		InitialStashSize:        data.stashSize,
		RootDir:                 repo.RootDir,
		RunState:                runState,
		Verbose:                 verbose,
	})
}

type proposeData struct {
	branchInfos         gitdomain.BranchInfos
<<<<<<< HEAD
	branchInfosLastRun  Option[gitdomain.BranchInfos]
	branchToPropose     gitdomain.LocalBranchName
	branchTypeToPropose configdomain.BranchType
=======
	branchToPropose     branchToProposeData
>>>>>>> e59855a1
	branchesSnapshot    gitdomain.BranchesSnapshot
	branchesToSync      configdomain.BranchesToSync
	config              config.ValidatedConfig
	connector           Option[forgedomain.Connector]
	dialogTestInputs    components.TestInputs
	dryRun              configdomain.DryRun
	hasOpenChanges      bool
	initialBranch       gitdomain.LocalBranchName
	nonExistingBranches gitdomain.LocalBranchNames // branches that are listed in the lineage information, but don't exist in the repo, neither locally nor remotely
	preFetchBranchInfos gitdomain.BranchInfos
	previousBranch      Option[gitdomain.LocalBranchName]
	proposalBody        gitdomain.ProposalBody
	proposalTitle       gitdomain.ProposalTitle
	remotes             gitdomain.Remotes
	stashSize           gitdomain.StashSize
}

type branchToProposeData struct {
	branchType          configdomain.BranchType
	existingProposalURL Option[string]
	name                gitdomain.LocalBranchName
	syncStatus          gitdomain.SyncStatus
}

func determineProposeData(repo execute.OpenRepoResult, dryRun configdomain.DryRun, verbose configdomain.Verbose, title gitdomain.ProposalTitle, body gitdomain.ProposalBody, bodyFile gitdomain.ProposalBodyFile) (data proposeData, exit bool, err error) {
	preFetchBranchSnapshot, err := repo.Git.BranchesSnapshot(repo.Backend)
	if err != nil {
		return data, false, err
	}
	dialogTestInputs := components.LoadTestInputs(os.Environ())
	repoStatus, err := repo.Git.RepoStatus(repo.Backend)
	if err != nil {
		return data, false, err
	}
	branchesSnapshot, stashSize, branchInfosLastRun, exit, err := execute.LoadRepoSnapshot(execute.LoadRepoSnapshotArgs{
		Backend:               repo.Backend,
		CommandsCounter:       repo.CommandsCounter,
		ConfigSnapshot:        repo.ConfigSnapshot,
		DialogTestInputs:      dialogTestInputs,
		Fetch:                 true,
		FinalMessages:         repo.FinalMessages,
		Frontend:              repo.Frontend,
		Git:                   repo.Git,
		HandleUnfinishedState: true,
		Repo:                  repo,
		RepoStatus:            repoStatus,
		RootDir:               repo.RootDir,
		UnvalidatedConfig:     repo.UnvalidatedConfig,
		ValidateNoOpenChanges: false,
		Verbose:               verbose,
	})
	if err != nil || exit {
		return data, exit, err
	}
	previousBranch := repo.Git.PreviouslyCheckedOutBranch(repo.Backend)
	remotes, err := repo.Git.Remotes(repo.Backend)
	if err != nil {
		return data, false, err
	}
	localBranches := branchesSnapshot.Branches.LocalBranches().Names()
	initialBranch, hasInitialBranch := branchesSnapshot.Active.Get()
	if !hasInitialBranch {
		return data, false, errors.New(messages.CurrentBranchCannotDetermine)
	}
	connectorOpt, err := forge.NewConnector(repo.UnvalidatedConfig, repo.UnvalidatedConfig.NormalConfig.DevRemote, print.Logger{})
	if err != nil {
		return data, false, err
	}
	branchToPropose := initialBranch
	branchesAndTypes := repo.UnvalidatedConfig.UnvalidatedBranchesAndTypes(branchesSnapshot.Branches.LocalBranches().Names())
	validatedConfig, exit, err := validate.Config(validate.ConfigArgs{
		Backend:            repo.Backend,
		BranchesAndTypes:   branchesAndTypes,
		BranchesSnapshot:   branchesSnapshot,
		BranchesToValidate: gitdomain.LocalBranchNames{initialBranch},
		Connector:          connectorOpt,
		DialogTestInputs:   dialogTestInputs,
		Frontend:           repo.Frontend,
		Git:                repo.Git,
		LocalBranches:      localBranches,
		RepoStatus:         repoStatus,
		TestInputs:         dialogTestInputs,
		Unvalidated:        NewMutable(&repo.UnvalidatedConfig),
	})
	if err != nil || exit {
		return data, exit, err
	}
	branchTypeToPropose := validatedConfig.BranchType(branchToPropose)
	if err = validateBranchTypeToPropose(branchTypeToPropose); err != nil {
		return data, false, err
	}
	parentOfBranchToPropose, hasParentBranch := validatedConfig.NormalConfig.Lineage.Parent(branchToPropose).Get()
	if !hasParentBranch {
		return data, false, fmt.Errorf(messages.ProposalNoParent, branchToPropose)
	}
	connector, hasConnector := connectorOpt.Get()
	if !hasConnector {
		return data, false, forgedomain.UnsupportedServiceError()
	}
	existingProposalURL := None[string]()
	if findProposal, canFindProposal := connector.FindProposalFn().Get(); canFindProposal {
		existingProposalOpt, err := findProposal(initialBranch, parentOfBranchToPropose)
		if err != nil {
			print.Error(err)
		}
		if existingProposal, hasExistingProposal := existingProposalOpt.Get(); hasExistingProposal {
			existingProposalURL = Some(existingProposal.URL)
		}
	}
	branchNamesToSync := validatedConfig.NormalConfig.Lineage.BranchAndAncestors(branchToPropose)
	branchInfosToSync, nonExistingBranches := branchesSnapshot.Branches.Select(repo.UnvalidatedConfig.NormalConfig.DevRemote, branchNamesToSync...)
	branchesToSync, err := sync.BranchesToSync(branchInfosToSync, branchesSnapshot.Branches, repo, validatedConfig.ValidatedConfigData.MainBranch)
	if err != nil {
		return data, false, err
	}
	branchInfo, hasBranchInfo := branchesSnapshot.Branches.FindByLocalName(branchToPropose).Get()
	if !hasBranchInfo {
		return data, false, fmt.Errorf("cannot find branch info for %q", branchToPropose)
	}
	var bodyText gitdomain.ProposalBody
	if len(body) > 0 {
		bodyText = body
	} else if len(bodyFile) > 0 {
		if bodyFile.ShouldReadStdin() {
			content, err := io.ReadAll(os.Stdin)
			if err != nil {
				return data, false, fmt.Errorf("cannot read STDIN: %w", err)
			}
			bodyText = gitdomain.ProposalBody(content)
		} else {
			fileData, err := os.ReadFile(bodyFile.String())
			if err != nil {
				return data, false, err
			}
			bodyText = gitdomain.ProposalBody(fileData)
		}
	}
	return proposeData{
<<<<<<< HEAD
		branchInfos:         branchesSnapshot.Branches,
		branchInfosLastRun:  branchInfosLastRun,
		branchToPropose:     branchToPropose,
		branchTypeToPropose: branchTypeToPropose,
=======
		branchInfos: branchesSnapshot.Branches,
		branchToPropose: branchToProposeData{
			branchType:          branchTypeToPropose,
			existingProposalURL: existingProposalURL,
			name:                branchToPropose,
			syncStatus:          branchInfo.SyncStatus,
		},
>>>>>>> e59855a1
		branchesSnapshot:    branchesSnapshot,
		branchesToSync:      branchesToSync,
		config:              validatedConfig,
		connector:           connectorOpt,
		dialogTestInputs:    dialogTestInputs,
		dryRun:              dryRun,
		hasOpenChanges:      repoStatus.OpenChanges,
		initialBranch:       initialBranch,
		nonExistingBranches: nonExistingBranches,
		preFetchBranchInfos: preFetchBranchSnapshot.Branches,
		previousBranch:      previousBranch,
		proposalBody:        bodyText,
		proposalTitle:       title,
		remotes:             remotes,
		stashSize:           stashSize,
	}, false, err
}

func proposeProgram(repo execute.OpenRepoResult, data proposeData) program.Program {
	prog := NewMutable(&program.Program{})
	data.config.CleanupLineage(data.branchInfos, data.nonExistingBranches, repo.FinalMessages)
	branchesToDelete := set.New[gitdomain.LocalBranchName]()
	sync.BranchesProgram(data.branchesToSync, sync.BranchProgramArgs{
		BranchInfos:         data.branchInfos,
		BranchInfosLastRun:  data.branchInfosLastRun,
		BranchesToDelete:    NewMutable(&branchesToDelete),
		Config:              data.config,
		InitialBranch:       data.initialBranch,
		PrefetchBranchInfos: data.preFetchBranchInfos,
		Remotes:             data.remotes,
		Program:             prog,
		Prune:               false,
		PushBranches:        true,
	})
	if data.branchToPropose.branchType == configdomain.BranchTypePrototypeBranch {
		prog.Value.Add(&opcodes.BranchTypeOverrideRemove{Branch: data.branchToPropose.name})
		repo.FinalMessages.Add(fmt.Sprintf(messages.PrototypeRemoved, data.branchToPropose.name))
	}
	prog.Value.Add(&opcodes.PushCurrentBranchIfLocal{
		CurrentBranch: data.branchToPropose.name,
	})
	previousBranchCandidates := []Option[gitdomain.LocalBranchName]{data.previousBranch}
	cmdhelpers.Wrap(prog, cmdhelpers.WrapOptions{
		DryRun:                   data.dryRun,
		RunInGitRoot:             true,
		StashOpenChanges:         data.hasOpenChanges,
		PreviousBranchCandidates: previousBranchCandidates,
	})
	if data.branchToPropose.syncStatus == gitdomain.SyncStatusDeletedAtRemote {
		repo.FinalMessages.Add(fmt.Sprintf(messages.BranchDeletedAtRemote, data.branchToPropose.name))
		return prog.Immutable()
	}
	if existingProposalURL, hasExistingProposal := data.branchToPropose.existingProposalURL.Get(); hasExistingProposal {
		prog.Value.Add(
			&opcodes.BrowserOpen{
				URL: existingProposalURL,
			},
		)
	} else {
		prog.Value.Add(&opcodes.ProposalCreate{
			Branch:        data.branchToPropose.name,
			MainBranch:    data.config.ValidatedConfigData.MainBranch,
			ProposalBody:  data.proposalBody,
			ProposalTitle: data.proposalTitle,
		})
	}
	return optimizer.Optimize(prog.Immutable())
}

func validateBranchTypeToPropose(branchType configdomain.BranchType) error {
	switch branchType {
	case
		configdomain.BranchTypeFeatureBranch,
		configdomain.BranchTypeParkedBranch,
		configdomain.BranchTypePrototypeBranch:
		return nil
	case configdomain.BranchTypeMainBranch:
		return errors.New(messages.MainBranchCannotPropose)
	case configdomain.BranchTypeContributionBranch:
		return errors.New(messages.ContributionBranchCannotPropose)
	case configdomain.BranchTypeObservedBranch:
		return errors.New(messages.ObservedBranchCannotPropose)
	case configdomain.BranchTypePerennialBranch:
		return errors.New(messages.PerennialBranchCannotPropose)
	}
	return nil
}<|MERGE_RESOLUTION|>--- conflicted
+++ resolved
@@ -149,13 +149,9 @@
 
 type proposeData struct {
 	branchInfos         gitdomain.BranchInfos
-<<<<<<< HEAD
 	branchInfosLastRun  Option[gitdomain.BranchInfos]
-	branchToPropose     gitdomain.LocalBranchName
+	branchToPropose     branchToProposeData
 	branchTypeToPropose configdomain.BranchType
-=======
-	branchToPropose     branchToProposeData
->>>>>>> e59855a1
 	branchesSnapshot    gitdomain.BranchesSnapshot
 	branchesToSync      configdomain.BranchesToSync
 	config              config.ValidatedConfig
@@ -294,20 +290,14 @@
 		}
 	}
 	return proposeData{
-<<<<<<< HEAD
-		branchInfos:         branchesSnapshot.Branches,
-		branchInfosLastRun:  branchInfosLastRun,
-		branchToPropose:     branchToPropose,
-		branchTypeToPropose: branchTypeToPropose,
-=======
-		branchInfos: branchesSnapshot.Branches,
+		branchInfosLastRun: branchInfosLastRun,
+		branchInfos:        branchesSnapshot.Branches,
 		branchToPropose: branchToProposeData{
 			branchType:          branchTypeToPropose,
 			existingProposalURL: existingProposalURL,
 			name:                branchToPropose,
 			syncStatus:          branchInfo.SyncStatus,
 		},
->>>>>>> e59855a1
 		branchesSnapshot:    branchesSnapshot,
 		branchesToSync:      branchesToSync,
 		config:              validatedConfig,
