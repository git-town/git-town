--- conflicted
+++ resolved
@@ -167,16 +167,12 @@
 	stashSize           gitdomain.StashSize
 }
 
-<<<<<<< HEAD
 type branchToProposeData struct {
 	name       gitdomain.LocalBranchName
 	branchType configdomain.BranchType
 }
 
-func determineProposeData(repo execute.OpenRepoResult, detached configdomain.Detached, dryRun configdomain.DryRun, verbose configdomain.Verbose, title gitdomain.ProposalTitle, body gitdomain.ProposalBody, bodyFile gitdomain.ProposalBodyFile) (data proposeData, exit bool, err error) {
-=======
 func determineProposeData(repo execute.OpenRepoResult, dryRun configdomain.DryRun, verbose configdomain.Verbose, title gitdomain.ProposalTitle, body gitdomain.ProposalBody, bodyFile gitdomain.ProposalBodyFile) (data proposeData, exit bool, err error) {
->>>>>>> 1a117652
 	preFetchBranchSnapshot, err := repo.Git.BranchesSnapshot(repo.Backend)
 	if err != nil {
 		return data, false, err
