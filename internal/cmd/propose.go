package cmd

import (
	"cmp"
	"errors"
	"fmt"
	"os"

	"github.com/git-town/git-town/v21/internal/cli/dialog/dialogcomponents"
	"github.com/git-town/git-town/v21/internal/cli/dialog/dialogdomain"
	"github.com/git-town/git-town/v21/internal/cli/flags"
	"github.com/git-town/git-town/v21/internal/cli/print"
	"github.com/git-town/git-town/v21/internal/cmd/cmdhelpers"
	"github.com/git-town/git-town/v21/internal/cmd/ship"
	"github.com/git-town/git-town/v21/internal/cmd/sync"
	"github.com/git-town/git-town/v21/internal/config"
	"github.com/git-town/git-town/v21/internal/config/cliconfig"
	"github.com/git-town/git-town/v21/internal/config/configdomain"
	"github.com/git-town/git-town/v21/internal/execute"
	"github.com/git-town/git-town/v21/internal/forge"
	"github.com/git-town/git-town/v21/internal/forge/forgedomain"
	"github.com/git-town/git-town/v21/internal/git/gitdomain"
	"github.com/git-town/git-town/v21/internal/messages"
	"github.com/git-town/git-town/v21/internal/state/runstate"
	"github.com/git-town/git-town/v21/internal/undo/undoconfig"
	"github.com/git-town/git-town/v21/internal/validate"
	"github.com/git-town/git-town/v21/internal/vm/interpreter/fullinterpreter"
	"github.com/git-town/git-town/v21/internal/vm/opcodes"
	"github.com/git-town/git-town/v21/internal/vm/optimizer"
	"github.com/git-town/git-town/v21/internal/vm/program"
	. "github.com/git-town/git-town/v21/pkg/prelude"
	"github.com/git-town/git-town/v21/pkg/set"
	"github.com/spf13/cobra"
)

const (
	proposeCmd  = "propose"
	proposeDesc = "Create a proposal to merge a feature branch"
	proposeHelp = `
Syncs the current branch and opens a browser window
to the new proposal page of your repository.

The form is pre-populated for the current branch
so that the proposal only shows the changes
made against the immediate parent branch.

Supported only for repositories hosted on
GitHub, GitLab, Gitea, Bitbucket, and Codeberg.
When using self-hosted versions
this command needs to be configured with "git config %s <driver>"
where driver is "github", "gitlab", "gitea", or "bitbucket".
When using SSH identities,
this command needs to be configured with
"git config %s <hostname>"
where hostname matches what is in your ssh config file.`
)

func proposeCommand() *cobra.Command {
	addBodyFlag, readBodyFlag := flags.ProposalBody("b")
	addBodyFileFlag, readBodyFileFlag := flags.ProposalBodyFile()
	addDryRunFlag, readDryRunFlag := flags.DryRun()
	addAutoResolveFlag, readAutoResolveFlag := flags.AutoResolve()
	addStackFlag, readStackFlag := flags.Stack("propose the entire stack")
	addTitleFlag, readTitleFlag := flags.ProposalTitle()
	addVerboseFlag, readVerboseFlag := flags.Verbose()
	cmd := cobra.Command{
		Use:     proposeCmd,
		GroupID: cmdhelpers.GroupIDBasic,
		Args:    cobra.NoArgs,
		Short:   proposeDesc,
		Long:    cmdhelpers.Long(proposeDesc, fmt.Sprintf(proposeHelp, configdomain.KeyForgeType, configdomain.KeyHostingOriginHostname)),
		RunE: func(cmd *cobra.Command, _ []string) error {
			bodyFile, errBodyFile := readBodyFileFlag(cmd)
			bodyText, errBodyText := readBodyFlag(cmd)
			dryRun, errDryRun := readDryRunFlag(cmd)
			autoResolve, errAutoResolve := readAutoResolveFlag(cmd)
			stack, errStack := readStackFlag(cmd)
			title, errTitle := readTitleFlag(cmd)
			verbose, errVerbose := readVerboseFlag(cmd)
			if err := cmp.Or(errBodyFile, errBodyText, errDryRun, errAutoResolve, errStack, errTitle, errVerbose); err != nil {
				return err
			}
<<<<<<< HEAD
			cliConfig := cliconfig.CliConfig{
				DryRun:      dryRun,
				AutoResolve: autoResolve,
				Verbose:     verbose,
			}
=======
			cliConfig := cliconfig.New(cliconfig.NewArgs{
				DryRun:  dryRun,
				Verbose: verbose,
			})
>>>>>>> e9a31ad6
			return executePropose(proposeArgs{
				body:      bodyText,
				bodyFile:  bodyFile,
				cliConfig: cliConfig,
				stack:     stack,
				title:     title,
			})
		},
	}
	addBodyFlag(&cmd)
	addBodyFileFlag(&cmd)
	addDryRunFlag(&cmd)
	addAutoResolveFlag(&cmd)
	addStackFlag(&cmd)
	addTitleFlag(&cmd)
	addVerboseFlag(&cmd)
	return &cmd
}

type proposeArgs struct {
	body      Option[gitdomain.ProposalBody]
	bodyFile  Option[gitdomain.ProposalBodyFile]
	cliConfig configdomain.PartialConfig
	stack     configdomain.FullStack
	title     Option[gitdomain.ProposalTitle]
}

func executePropose(args proposeArgs) error {
	repo, err := execute.OpenRepo(execute.OpenRepoArgs{
		CliConfig:        args.cliConfig,
		PrintBranchNames: true,
		PrintCommands:    true,
		ValidateGitRepo:  true,
		ValidateIsOnline: true,
	})
	if err != nil {
		return err
	}
	data, exit, err := determineProposeData(repo, args)
	if err != nil || exit {
		return err
	}
	runProgram := proposeProgram(repo, data)
	runState := runstate.RunState{
		BeginBranchesSnapshot: data.branchesSnapshot,
		BeginConfigSnapshot:   repo.ConfigSnapshot,
		BeginStashSize:        data.stashSize,
		BranchInfosLastRun:    data.branchInfosLastRun,
		Command:               proposeCmd,
		DryRun:                data.config.NormalConfig.DryRun,
		EndBranchesSnapshot:   None[gitdomain.BranchesSnapshot](),
		EndConfigSnapshot:     None[undoconfig.ConfigSnapshot](),
		EndStashSize:          None[gitdomain.StashSize](),
		RunProgram:            runProgram,
		TouchedBranches:       runProgram.TouchedBranches(),
		UndoAPIProgram:        program.Program{},
	}
	return fullinterpreter.Execute(fullinterpreter.ExecuteArgs{
		Backend:                 repo.Backend,
		CommandsCounter:         repo.CommandsCounter,
		Config:                  data.config,
		Connector:               data.connector,
		Detached:                true,
		FinalMessages:           repo.FinalMessages,
		Frontend:                repo.Frontend,
		Git:                     repo.Git,
		HasOpenChanges:          data.hasOpenChanges,
		InitialBranch:           data.initialBranch,
		InitialBranchesSnapshot: data.branchesSnapshot,
		InitialConfigSnapshot:   repo.ConfigSnapshot,
		InitialStashSize:        data.stashSize,
		Inputs:                  data.inputs,
		PendingCommand:          None[string](),
		RootDir:                 repo.RootDir,
		RunState:                runState,
	})
}

type proposeData struct {
	branchInfos         gitdomain.BranchInfos
	branchInfosLastRun  Option[gitdomain.BranchInfos]
	branchesSnapshot    gitdomain.BranchesSnapshot
	branchesToPropose   []branchToProposeData
	branchesToSync      configdomain.BranchesToSync
	config              config.ValidatedConfig
	connector           Option[forgedomain.Connector]
	hasOpenChanges      bool
	initialBranch       gitdomain.LocalBranchName
	inputs              dialogcomponents.Inputs
	autoResolve         configdomain.AutoResolve
	nonExistingBranches gitdomain.LocalBranchNames // branches that are listed in the lineage information, but don't exist in the repo, neither locally nor remotely
	preFetchBranchInfos gitdomain.BranchInfos
	previousBranch      Option[gitdomain.LocalBranchName]
	proposalBody        Option[gitdomain.ProposalBody]
	proposalTitle       Option[gitdomain.ProposalTitle]
	remotes             gitdomain.Remotes
	stashSize           gitdomain.StashSize
}

type branchToProposeData struct {
	branchType          configdomain.BranchType
	existingProposalURL Option[string]
	name                gitdomain.LocalBranchName
	syncStatus          gitdomain.SyncStatus
}

func determineProposeData(repo execute.OpenRepoResult, args proposeArgs) (data proposeData, exit dialogdomain.Exit, err error) {
	preFetchBranchSnapshot, err := repo.Git.BranchesSnapshot(repo.Backend)
	if err != nil {
		return data, false, err
	}
	inputs := dialogcomponents.LoadInputs(os.Environ())
	repoStatus, err := repo.Git.RepoStatus(repo.Backend)
	if err != nil {
		return data, false, err
	}
	config := repo.UnvalidatedConfig.NormalConfig
	connectorOpt, err := forge.NewConnector(forge.NewConnectorArgs{
		Backend:              repo.Backend,
		BitbucketAppPassword: config.BitbucketAppPassword,
		BitbucketUsername:    config.BitbucketUsername,
		CodebergToken:        config.CodebergToken,
		ForgeType:            config.ForgeType,
		Frontend:             repo.Frontend,
		GitHubConnectorType:  config.GitHubConnectorType,
		GitHubToken:          config.GitHubToken,
		GitLabConnectorType:  config.GitLabConnectorType,
		GitLabToken:          config.GitLabToken,
		GiteaToken:           config.GiteaToken,
		Log:                  print.Logger{},
		RemoteURL:            config.DevURL(repo.Backend),
	})
	if err != nil {
		return data, false, err
	}
	branchesSnapshot, stashSize, branchInfosLastRun, exit, err := execute.LoadRepoSnapshot(execute.LoadRepoSnapshotArgs{
		Backend:               repo.Backend,
		CommandsCounter:       repo.CommandsCounter,
		ConfigSnapshot:        repo.ConfigSnapshot,
		Connector:             connectorOpt,
		Detached:              true,
		Fetch:                 true,
		FinalMessages:         repo.FinalMessages,
		Frontend:              repo.Frontend,
		Git:                   repo.Git,
		HandleUnfinishedState: true,
		Inputs:                inputs,
		Repo:                  repo,
		RepoStatus:            repoStatus,
		RootDir:               repo.RootDir,
		UnvalidatedConfig:     repo.UnvalidatedConfig,
		ValidateNoOpenChanges: false,
	})
	if err != nil || exit {
		return data, exit, err
	}
	previousBranch := repo.Git.PreviouslyCheckedOutBranch(repo.Backend)
	remotes, err := repo.Git.Remotes(repo.Backend)
	if err != nil {
		return data, false, err
	}
	localBranches := branchesSnapshot.Branches.LocalBranches().Names()
	initialBranch, hasInitialBranch := branchesSnapshot.Active.Get()
	if !hasInitialBranch {
		return data, false, errors.New(messages.CurrentBranchCannotDetermine)
	}
	branchesAndTypes := repo.UnvalidatedConfig.UnvalidatedBranchesAndTypes(branchesSnapshot.Branches.LocalBranches().Names())
	validatedConfig, exit, err := validate.Config(validate.ConfigArgs{
		Backend:            repo.Backend,
		BranchInfos:        branchesSnapshot.Branches,
		BranchesAndTypes:   branchesAndTypes,
		BranchesToValidate: gitdomain.LocalBranchNames{initialBranch},
		ConfigSnapshot:     repo.ConfigSnapshot,
		Connector:          connectorOpt,
		Frontend:           repo.Frontend,
		Git:                repo.Git,
		Inputs:             inputs,
		LocalBranches:      localBranches,
		Remotes:            remotes,
		RepoStatus:         repoStatus,
		Unvalidated:        NewMutable(&repo.UnvalidatedConfig),
	})
	if err != nil || exit {
		return data, exit, err
	}
	perennialAndMain := branchesAndTypes.BranchesOfTypes(configdomain.BranchTypePerennialBranch, configdomain.BranchTypeMainBranch)
	var branchNamesToPropose gitdomain.LocalBranchNames
	var branchNamesToSync gitdomain.LocalBranchNames
	if args.stack {
		branchNamesToSync = validatedConfig.NormalConfig.Lineage.BranchLineageWithoutRoot(initialBranch, perennialAndMain)
		branchNamesToPropose = make(gitdomain.LocalBranchNames, len(branchNamesToSync))
		copy(branchNamesToPropose, branchNamesToSync)
	} else {
		branchNamesToSync = validatedConfig.NormalConfig.Lineage.BranchAndAncestorsWithoutRoot(initialBranch)
		branchNamesToPropose = gitdomain.LocalBranchNames{initialBranch}
		if err = validateBranchTypeToPropose(branchesAndTypes[initialBranch]); err != nil {
			return data, false, err
		}
		if validatedConfig.NormalConfig.Lineage.Parent(initialBranch).IsNone() {
			return data, false, fmt.Errorf(messages.ProposalNoParent, initialBranch)
		}
	}
	connector, hasConnector := connectorOpt.Get()
	if !hasConnector {
		return data, false, forgedomain.UnsupportedServiceError()
	}
	findProposal, canFindProposals := connector.FindProposalFn().Get()
	branchesToPropose := make([]branchToProposeData, len(branchNamesToPropose))
	for b, branchNameToPropose := range branchNamesToPropose {
		branchType, has := branchesAndTypes[branchNameToPropose]
		if !has {
			return data, false, fmt.Errorf(messages.BranchTypeCannotDetermine, branchNameToPropose)
		}
		existingProposalURL := None[string]()
		if canFindProposals {
			if parent, hasParent := validatedConfig.NormalConfig.Lineage.Parent(branchNameToPropose).Get(); hasParent {
				existingProposalOpt, err := findProposal(branchNameToPropose, parent)
				if err != nil {
					print.Error(err)
				}
				if existingProposal, has := existingProposalOpt.Get(); has {
					existingProposalURL = Some(existingProposal.Data.Data().URL)
				}
			}
		}
		branchInfo, hasBranchInfo := branchesSnapshot.Branches.FindByLocalName(branchNameToPropose).Get()
		if !hasBranchInfo {
			return data, false, fmt.Errorf(messages.BranchInfoNotFound, branchNameToPropose)
		}
		branchesToPropose[b] = branchToProposeData{
			branchType:          branchType,
			existingProposalURL: existingProposalURL,
			name:                branchNameToPropose,
			syncStatus:          branchInfo.SyncStatus,
		}
	}
	branchInfosToSync, nonExistingBranches := branchesSnapshot.Branches.Select(repo.UnvalidatedConfig.NormalConfig.DevRemote, branchNamesToSync...)
	branchesToSync, err := sync.BranchesToSync(branchInfosToSync, branchesSnapshot.Branches, repo, validatedConfig.ValidatedConfigData.MainBranch)
	if err != nil {
		return data, false, err
	}
	bodyText, err := ship.ReadFile(args.body, args.bodyFile)
	return proposeData{
		branchInfos:         branchesSnapshot.Branches,
		branchInfosLastRun:  branchInfosLastRun,
		branchesSnapshot:    branchesSnapshot,
		branchesToPropose:   branchesToPropose,
		branchesToSync:      branchesToSync,
		config:              validatedConfig,
		connector:           connectorOpt,
		hasOpenChanges:      repoStatus.OpenChanges,
		initialBranch:       initialBranch,
		inputs:              inputs,
		autoResolve:         args.cliConfig.AutoResolve,
		nonExistingBranches: nonExistingBranches,
		preFetchBranchInfos: preFetchBranchSnapshot.Branches,
		previousBranch:      previousBranch,
		proposalBody:        bodyText,
		proposalTitle:       args.title,
		remotes:             remotes,
		stashSize:           stashSize,
	}, false, err
}

func proposeProgram(repo execute.OpenRepoResult, data proposeData) program.Program {
	prog := NewMutable(&program.Program{})
	data.config.CleanupLineage(data.branchInfos, data.nonExistingBranches, repo.FinalMessages, repo.Backend)
	branchesToDelete := set.New[gitdomain.LocalBranchName]()
	sync.BranchesProgram(data.branchesToSync, sync.BranchProgramArgs{
		BranchInfos:         data.branchInfos,
		BranchInfosLastRun:  data.branchInfosLastRun,
		BranchesToDelete:    NewMutable(&branchesToDelete),
		Config:              data.config,
		InitialBranch:       data.initialBranch,
		AutoResolve:         data.autoResolve,
		PrefetchBranchInfos: data.preFetchBranchInfos,
		Remotes:             data.remotes,
		Program:             prog,
		Prune:               false,
		PushBranches:        true,
	})
	for _, branchToPropose := range data.branchesToPropose {
		switch branchToPropose.branchType {
		case configdomain.BranchTypePrototypeBranch:
			prog.Value.Add(&opcodes.BranchTypeOverrideRemove{Branch: branchToPropose.name})
			repo.FinalMessages.Add(fmt.Sprintf(messages.PrototypeRemoved, branchToPropose.name))
		case configdomain.BranchTypeParkedBranch:
			prog.Value.Add(&opcodes.BranchTypeOverrideRemove{Branch: branchToPropose.name})
			repo.FinalMessages.Add(fmt.Sprintf(messages.ParkedRemoved, branchToPropose.name))
		case configdomain.BranchTypeFeatureBranch:
		case configdomain.BranchTypeContributionBranch, configdomain.BranchTypeMainBranch, configdomain.BranchTypeObservedBranch, configdomain.BranchTypePerennialBranch:
			continue
		}
		prog.Value.Add(&opcodes.PushCurrentBranchIfLocal{
			CurrentBranch: branchToPropose.name,
		})
		previousBranchCandidates := []Option[gitdomain.LocalBranchName]{data.previousBranch}
		cmdhelpers.Wrap(prog, cmdhelpers.WrapOptions{
			DryRun:                   data.config.NormalConfig.DryRun,
			InitialStashSize:         data.stashSize,
			RunInGitRoot:             true,
			StashOpenChanges:         data.hasOpenChanges,
			PreviousBranchCandidates: previousBranchCandidates,
		})
		if branchToPropose.syncStatus == gitdomain.SyncStatusDeletedAtRemote {
			repo.FinalMessages.Add(fmt.Sprintf(messages.BranchDeletedAtRemote, branchToPropose.name))
			return prog.Immutable()
		}
		if existingProposalURL, hasExistingProposal := branchToPropose.existingProposalURL.Get(); hasExistingProposal {
			prog.Value.Add(
				&opcodes.BrowserOpen{
					URL: existingProposalURL,
				},
			)
		} else {
			prog.Value.Add(&opcodes.ProposalCreate{
				Branch:        branchToPropose.name,
				MainBranch:    data.config.ValidatedConfigData.MainBranch,
				ProposalBody:  data.proposalBody,
				ProposalTitle: data.proposalTitle,
			})
		}
	}
	return optimizer.Optimize(prog.Immutable())
}

func validateBranchTypeToPropose(branchType configdomain.BranchType) error {
	switch branchType {
	case
		configdomain.BranchTypeFeatureBranch,
		configdomain.BranchTypeParkedBranch,
		configdomain.BranchTypePrototypeBranch:
		return nil
	case configdomain.BranchTypeMainBranch:
		return errors.New(messages.MainBranchCannotPropose)
	case configdomain.BranchTypeContributionBranch:
		return errors.New(messages.ContributionBranchCannotPropose)
	case configdomain.BranchTypeObservedBranch:
		return errors.New(messages.ObservedBranchCannotPropose)
	case configdomain.BranchTypePerennialBranch:
		return errors.New(messages.PerennialBranchCannotPropose)
	}
	return nil
}<|MERGE_RESOLUTION|>--- conflicted
+++ resolved
@@ -80,18 +80,11 @@
 			if err := cmp.Or(errBodyFile, errBodyText, errDryRun, errAutoResolve, errStack, errTitle, errVerbose); err != nil {
 				return err
 			}
-<<<<<<< HEAD
-			cliConfig := cliconfig.CliConfig{
+			cliConfig := cliconfig.New(cliconfig.NewArgs{
+				AutoResolve: autoResolve,
 				DryRun:      dryRun,
-				AutoResolve: autoResolve,
 				Verbose:     verbose,
-			}
-=======
-			cliConfig := cliconfig.New(cliconfig.NewArgs{
-				DryRun:  dryRun,
-				Verbose: verbose,
 			})
->>>>>>> e9a31ad6
 			return executePropose(proposeArgs{
 				body:      bodyText,
 				bodyFile:  bodyFile,
