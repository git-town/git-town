--- conflicted
+++ resolved
@@ -159,33 +159,6 @@
 }
 
 type proposeData struct {
-<<<<<<< HEAD
-	branchInfos          gitdomain.BranchInfos
-	branchesToPropose    gitdomain.LocalBranchNames
-	branchTypeToPropose  configdomain.BranchType
-	branchesSnapshot     gitdomain.BranchesSnapshot
-	branchesToSync       configdomain.BranchesToSync
-	config               config.ValidatedConfig
-	connector            Option[forgedomain.Connector]
-	dialogTestInputs     components.TestInputs
-	dryRun               configdomain.DryRun
-	existingProposalURLs map[gitdomain.LocalBranchName]string // used when proposing multiple branches (with --stack)
-	hasOpenChanges       bool
-	initialBranch        gitdomain.LocalBranchName
-	nonExistingBranches  gitdomain.LocalBranchNames // branches that are listed in the lineage information, but don't exist in the repo, neither locally nor remotely
-	preFetchBranchInfos  gitdomain.BranchInfos
-	previousBranch       Option[gitdomain.LocalBranchName]
-	proposalBody         gitdomain.ProposalBody
-	proposalTitle        gitdomain.ProposalTitle
-	remotes              gitdomain.Remotes
-	stashSize            gitdomain.StashSize
-}
-
-type branchToProposeData struct {
-}
-
-func determineProposeData(repo execute.OpenRepoResult, detached configdomain.Detached, dryRun configdomain.DryRun, fullStack configdomain.FullStack, verbose configdomain.Verbose, title gitdomain.ProposalTitle, body gitdomain.ProposalBody, bodyFile gitdomain.ProposalBodyFile) (data proposeData, exit bool, err error) {
-=======
 	branchInfos         gitdomain.BranchInfos
 	branchToProposeData branchToProposeData
 	branchesSnapshot    gitdomain.BranchesSnapshot
@@ -212,7 +185,6 @@
 }
 
 func determineProposeData(repo execute.OpenRepoResult, detached configdomain.Detached, dryRun configdomain.DryRun, verbose configdomain.Verbose, title gitdomain.ProposalTitle, body gitdomain.ProposalBody, bodyFile gitdomain.ProposalBodyFile) (data proposeData, exit bool, err error) {
->>>>>>> ca37fc33
 	preFetchBranchSnapshot, err := repo.Git.BranchesSnapshot(repo.Backend)
 	if err != nil {
 		return data, false, err
@@ -337,27 +309,6 @@
 		}
 	}
 	return proposeData{
-<<<<<<< HEAD
-		branchInfos:          branchesSnapshot.Branches,
-		branchesToPropose:    branchesToPropose,
-		branchTypeToPropose:  branchTypeToPropose,
-		branchesSnapshot:     branchesSnapshot,
-		branchesToSync:       branchesToSync,
-		config:               validatedConfig,
-		connector:            connectorOpt,
-		dialogTestInputs:     dialogTestInputs,
-		dryRun:               dryRun,
-		existingProposalURLs: existingProposalURLs,
-		hasOpenChanges:       repoStatus.OpenChanges,
-		initialBranch:        initialBranch,
-		nonExistingBranches:  nonExistingBranches,
-		preFetchBranchInfos:  preFetchBranchSnapshot.Branches,
-		previousBranch:       previousBranch,
-		proposalBody:         bodyText,
-		proposalTitle:        title,
-		remotes:              remotes,
-		stashSize:            stashSize,
-=======
 		branchInfos: branchesSnapshot.Branches,
 		branchToProposeData: branchToProposeData{
 			name:       branchToPropose,
@@ -379,7 +330,6 @@
 		proposalTitle:       title,
 		remotes:             remotes,
 		stashSize:           stashSize,
->>>>>>> ca37fc33
 	}, false, err
 }
 
@@ -398,21 +348,12 @@
 		Prune:               false,
 		PushBranches:        true,
 	})
-<<<<<<< HEAD
-	if data.branchTypeToPropose == configdomain.BranchTypePrototypeBranch {
-		prog.Value.Add(&opcodes.BranchTypeOverrideRemove{Branch: data.branchesToPropose})
-		repo.FinalMessages.Add(fmt.Sprintf(messages.PrototypeRemoved, data.branchesToPropose))
-	}
-	prog.Value.Add(&opcodes.PushCurrentBranchIfLocal{
-		CurrentBranch: data.branchesToPropose,
-=======
 	if data.branchToProposeData.branchType == configdomain.BranchTypePrototypeBranch {
 		prog.Value.Add(&opcodes.BranchTypeOverrideRemove{Branch: data.branchToProposeData.name})
 		repo.FinalMessages.Add(fmt.Sprintf(messages.PrototypeRemoved, data.branchToProposeData.name))
 	}
 	prog.Value.Add(&opcodes.PushCurrentBranchIfLocal{
 		CurrentBranch: data.branchToProposeData.name,
->>>>>>> ca37fc33
 	})
 	previousBranchCandidates := []Option[gitdomain.LocalBranchName]{data.previousBranch}
 	cmdhelpers.Wrap(prog, cmdhelpers.WrapOptions{
@@ -421,15 +362,9 @@
 		StashOpenChanges:         data.hasOpenChanges,
 		PreviousBranchCandidates: previousBranchCandidates,
 	})
-<<<<<<< HEAD
-	branchInfo, has := data.branchInfos.FindByLocalName(data.branchesToPropose).Get()
-	if has && branchInfo.SyncStatus == gitdomain.SyncStatusDeletedAtRemote {
-		repo.FinalMessages.Add(fmt.Sprintf(messages.BranchDeletedAtRemote, data.branchesToPropose))
-=======
 	branchInfo, has := data.branchInfos.FindByLocalName(data.branchToProposeData.name).Get()
 	if has && branchInfo.SyncStatus == gitdomain.SyncStatusDeletedAtRemote {
 		repo.FinalMessages.Add(fmt.Sprintf(messages.BranchDeletedAtRemote, data.branchToProposeData.name))
->>>>>>> ca37fc33
 		return prog.Immutable()
 	}
 	if existingProposalURL, hasExistingProposal := data.existingProposalURL.Get(); hasExistingProposal {
