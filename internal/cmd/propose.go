package cmd

import (
	"errors"
	"fmt"
	"io"
	"os"

	"github.com/git-town/git-town/v19/internal/cli/dialog/components"
	"github.com/git-town/git-town/v19/internal/cli/flags"
	"github.com/git-town/git-town/v19/internal/cli/print"
	"github.com/git-town/git-town/v19/internal/cmd/cmdhelpers"
	"github.com/git-town/git-town/v19/internal/cmd/sync"
	"github.com/git-town/git-town/v19/internal/config"
	"github.com/git-town/git-town/v19/internal/config/configdomain"
	"github.com/git-town/git-town/v19/internal/execute"
	"github.com/git-town/git-town/v19/internal/forge"
	"github.com/git-town/git-town/v19/internal/forge/forgedomain"
	"github.com/git-town/git-town/v19/internal/git/gitdomain"
	"github.com/git-town/git-town/v19/internal/messages"
	"github.com/git-town/git-town/v19/internal/undo/undoconfig"
	"github.com/git-town/git-town/v19/internal/validate"
	fullInterpreter "github.com/git-town/git-town/v19/internal/vm/interpreter/full"
	"github.com/git-town/git-town/v19/internal/vm/opcodes"
	"github.com/git-town/git-town/v19/internal/vm/optimizer"
	"github.com/git-town/git-town/v19/internal/vm/program"
	"github.com/git-town/git-town/v19/internal/vm/runstate"
	. "github.com/git-town/git-town/v19/pkg/prelude"
	"github.com/git-town/git-town/v19/pkg/set"
	"github.com/spf13/cobra"
)

const (
	proposeCmd  = "propose"
	proposeDesc = "Create a proposal to merge a feature branch"
	proposeHelp = `
Syncs the current branch and opens a browser window
to the new proposal page of your repository.

The form is pre-populated for the current branch
so that the proposal only shows the changes
made against the immediate parent branch.

Supported only for repositories hosted on
GitHub, GitLab, Gitea, Bitbucket, and Codeberg.
When using self-hosted versions
this command needs to be configured with "git config %s <driver>"
where driver is "github", "gitlab", "gitea", or "bitbucket".
When using SSH identities,
this command needs to be configured with
"git config %s <hostname>"
where hostname matches what is in your ssh config file.`
)

func proposeCommand() *cobra.Command {
	addBodyFlag, readBodyFlag := flags.ProposalBody("b")
	addBodyFileFlag, readBodyFileFlag := flags.ProposalBodyFile()
	addDetachedFlag, readDetachedFlag := flags.Detached()
	addDryRunFlag, readDryRunFlag := flags.DryRun()
	addStackFlag, readStackFlag := flags.Stack("propose the entire stack")
	addTitleFlag, readTitleFlag := flags.ProposalTitle()
	addVerboseFlag, readVerboseFlag := flags.Verbose()
	cmd := cobra.Command{
		Use:     proposeCmd,
		GroupID: cmdhelpers.GroupIDBasic,
		Args:    cobra.NoArgs,
		Short:   proposeDesc,
		Long:    cmdhelpers.Long(proposeDesc, fmt.Sprintf(proposeHelp, configdomain.KeyForgeType, configdomain.KeyHostingOriginHostname)),
		RunE: func(cmd *cobra.Command, _ []string) error {
			detached, err := readDetachedFlag(cmd)
			if err != nil {
				return err
			}
			dryRun, err := readDryRunFlag(cmd)
			if err != nil {
				return err
			}
			bodyFile, err := readBodyFileFlag(cmd)
			if err != nil {
				return err
			}
			bodyText, err := readBodyFlag(cmd)
			if err != nil {
				return err
			}
			stack, err := readStackFlag(cmd)
			if err != nil {
				return err
			}
			title, err := readTitleFlag(cmd)
			if err != nil {
				return err
			}
			verbose, err := readVerboseFlag(cmd)
			if err != nil {
				return err
			}
			return executePropose(detached, dryRun, verbose, title, bodyText, bodyFile, stack)
		},
	}
	addBodyFlag(&cmd)
	addBodyFileFlag(&cmd)
	addDetachedFlag(&cmd)
	addDryRunFlag(&cmd)
	addStackFlag(&cmd)
	addTitleFlag(&cmd)
	addVerboseFlag(&cmd)
	return &cmd
}

func executePropose(detached configdomain.Detached, dryRun configdomain.DryRun, verbose configdomain.Verbose, title gitdomain.ProposalTitle, body gitdomain.ProposalBody, bodyFile gitdomain.ProposalBodyFile, fullStack configdomain.FullStack) error {
	repo, err := execute.OpenRepo(execute.OpenRepoArgs{
		DryRun:           dryRun,
		PrintBranchNames: true,
		PrintCommands:    true,
		ValidateGitRepo:  true,
		ValidateIsOnline: true,
		Verbose:          verbose,
	})
	if err != nil {
		return err
	}
	data, exit, err := determineProposeData(repo, detached, dryRun, fullStack, verbose, title, body, bodyFile)
	if err != nil || exit {
		return err
	}
<<<<<<< HEAD
	if existingProposalURL, hasExistingProposal := data.existingProposalURL.Get(); hasExistingProposal {
		browser.Open(existingProposalURL, repo.Frontend, repo.Backend)
		return nil
	}
	runProgram := proposeProgram(repo, data, fullStack)
=======
	runProgram := proposeProgram(repo, data)
>>>>>>> 83e8fb05
	runState := runstate.RunState{
		BeginBranchesSnapshot: data.branchesSnapshot,
		BeginConfigSnapshot:   repo.ConfigSnapshot,
		BeginStashSize:        data.stashSize,
		Command:               proposeCmd,
		DryRun:                dryRun,
		EndBranchesSnapshot:   None[gitdomain.BranchesSnapshot](),
		EndConfigSnapshot:     None[undoconfig.ConfigSnapshot](),
		EndStashSize:          None[gitdomain.StashSize](),
		RunProgram:            runProgram,
		TouchedBranches:       runProgram.TouchedBranches(),
		UndoAPIProgram:        program.Program{},
	}
	return fullInterpreter.Execute(fullInterpreter.ExecuteArgs{
		Backend:                 repo.Backend,
		CommandsCounter:         repo.CommandsCounter,
		Config:                  data.config,
		Connector:               data.connector,
		DialogTestInputs:        data.dialogTestInputs,
		FinalMessages:           repo.FinalMessages,
		Frontend:                repo.Frontend,
		Git:                     repo.Git,
		HasOpenChanges:          data.hasOpenChanges,
		InitialBranch:           data.initialBranch,
		InitialBranchesSnapshot: data.branchesSnapshot,
		InitialConfigSnapshot:   repo.ConfigSnapshot,
		InitialStashSize:        data.stashSize,
		RootDir:                 repo.RootDir,
		RunState:                runState,
		Verbose:                 verbose,
	})
}

type proposeData struct {
	branchInfos          gitdomain.BranchInfos
	branchesToPropose    gitdomain.LocalBranchNames
	branchTypeToPropose  configdomain.BranchType
	branchesSnapshot     gitdomain.BranchesSnapshot
	branchesToSync       configdomain.BranchesToSync
	config               config.ValidatedConfig
	connector            Option[forgedomain.Connector]
	dialogTestInputs     components.TestInputs
	dryRun               configdomain.DryRun
	existingProposalURLs map[gitdomain.LocalBranchName]string // used when proposing multiple branches (with --stack)
	hasOpenChanges       bool
	initialBranch        gitdomain.LocalBranchName
	nonExistingBranches  gitdomain.LocalBranchNames // branches that are listed in the lineage information, but don't exist in the repo, neither locally nor remotely
	preFetchBranchInfos  gitdomain.BranchInfos
	previousBranch       Option[gitdomain.LocalBranchName]
	proposalBody         gitdomain.ProposalBody
	proposalTitle        gitdomain.ProposalTitle
	remotes              gitdomain.Remotes
	stashSize            gitdomain.StashSize
}

func determineProposeData(repo execute.OpenRepoResult, detached configdomain.Detached, dryRun configdomain.DryRun, fullStack configdomain.FullStack, verbose configdomain.Verbose, title gitdomain.ProposalTitle, body gitdomain.ProposalBody, bodyFile gitdomain.ProposalBodyFile) (data proposeData, exit bool, err error) {
	preFetchBranchSnapshot, err := repo.Git.BranchesSnapshot(repo.Backend)
	if err != nil {
		return data, false, err
	}
	dialogTestInputs := components.LoadTestInputs(os.Environ())
	repoStatus, err := repo.Git.RepoStatus(repo.Backend)
	if err != nil {
		return data, false, err
	}
	branchesSnapshot, stashSize, exit, err := execute.LoadRepoSnapshot(execute.LoadRepoSnapshotArgs{
		Backend:               repo.Backend,
		CommandsCounter:       repo.CommandsCounter,
		ConfigSnapshot:        repo.ConfigSnapshot,
		DialogTestInputs:      dialogTestInputs,
		Fetch:                 true,
		FinalMessages:         repo.FinalMessages,
		Frontend:              repo.Frontend,
		Git:                   repo.Git,
		HandleUnfinishedState: true,
		Repo:                  repo,
		RepoStatus:            repoStatus,
		RootDir:               repo.RootDir,
		UnvalidatedConfig:     repo.UnvalidatedConfig,
		ValidateNoOpenChanges: false,
		Verbose:               verbose,
	})
	if err != nil || exit {
		return data, exit, err
	}
	previousBranch := repo.Git.PreviouslyCheckedOutBranch(repo.Backend)
	remotes, err := repo.Git.Remotes(repo.Backend)
	if err != nil {
		return data, false, err
	}
	localBranches := branchesSnapshot.Branches.LocalBranches().Names()
	initialBranch, hasInitialBranch := branchesSnapshot.Active.Get()
	if !hasInitialBranch {
		return data, false, errors.New(messages.CurrentBranchCannotDetermine)
	}
	connectorOpt, err := forge.NewConnector(repo.UnvalidatedConfig, repo.UnvalidatedConfig.NormalConfig.DevRemote, print.Logger{})
	if err != nil {
		return data, false, err
	}
	branchToPropose := initialBranch
	branchesAndTypes := repo.UnvalidatedConfig.UnvalidatedBranchesAndTypes(branchesSnapshot.Branches.LocalBranches().Names())
	validatedConfig, exit, err := validate.Config(validate.ConfigArgs{
		Backend:            repo.Backend,
		BranchesAndTypes:   branchesAndTypes,
		BranchesSnapshot:   branchesSnapshot,
		BranchesToValidate: gitdomain.LocalBranchNames{initialBranch},
		Connector:          connectorOpt,
		DialogTestInputs:   dialogTestInputs,
		Frontend:           repo.Frontend,
		Git:                repo.Git,
		LocalBranches:      localBranches,
		RepoStatus:         repoStatus,
		TestInputs:         dialogTestInputs,
		Unvalidated:        NewMutable(&repo.UnvalidatedConfig),
	})
	if err != nil || exit {
		return data, exit, err
	}
	branchTypeToPropose := validatedConfig.BranchType(branchToPropose)
	if err = validateBranchTypeToPropose(branchTypeToPropose); err != nil {
		return data, false, err
	}
	parentOfBranchToPropose, hasParentBranch := validatedConfig.NormalConfig.Lineage.Parent(branchToPropose).Get()
	if !hasParentBranch {
		return data, false, fmt.Errorf(messages.ProposalNoParent, branchToPropose)
	}
	connector, hasConnector := connectorOpt.Get()
	if !hasConnector {
		return data, false, forgedomain.UnsupportedServiceError()
	}
	existingProposalURL := None[string]()
	existingProposalURLs := map[gitdomain.LocalBranchName]string{}
	findProposal, canFindProposals := connector.FindProposalFn().Get()
	if canFindProposals {
		if fullStack {
			for _, branchToPropose := range branchesToPropose {
			}
		} else {
			existingProposalOpt, err := findProposal(initialBranch, parentOfBranchToPropose)
			if err != nil {
				print.Error(err)
			}
			if existingProposal, hasExistingProposal := existingProposalOpt.Get(); hasExistingProposal {
				existingProposalURL = Some(existingProposal.URL)
			}
		}
	}
	var branchNamesToSync gitdomain.LocalBranchNames
	if fullStack {
		perennialAndMain := branchesAndTypes.BranchesOfTypes(configdomain.BranchTypePerennialBranch, configdomain.BranchTypeMainBranch)
		branchNamesToSync = validatedConfig.NormalConfig.Lineage.BranchLineageWithoutRoot(initialBranch, perennialAndMain)
	} else {
		branchNamesToSync = validatedConfig.NormalConfig.Lineage.BranchAndAncestors(branchToPropose)
	}
	if detached {
		branchNamesToSync = validatedConfig.RemovePerennials(branchNamesToSync)
	}
	branchInfosToSync, nonExistingBranches := branchesSnapshot.Branches.Select(repo.UnvalidatedConfig.NormalConfig.DevRemote, branchNamesToSync...)
	branchesToSync, err := sync.BranchesToSync(branchInfosToSync, branchesSnapshot.Branches, repo, validatedConfig.ValidatedConfigData.MainBranch)
	if err != nil {
		return data, false, err
	}
	var bodyText gitdomain.ProposalBody
	if len(body) > 0 {
		bodyText = body
	} else if len(bodyFile) > 0 {
		if bodyFile.ShouldReadStdin() {
			content, err := io.ReadAll(os.Stdin)
			if err != nil {
				return data, false, fmt.Errorf("cannot read STDIN: %w", err)
			}
			bodyText = gitdomain.ProposalBody(content)
		} else {
			fileData, err := os.ReadFile(bodyFile.String())
			if err != nil {
				return data, false, err
			}
			bodyText = gitdomain.ProposalBody(fileData)
		}
	}
	return proposeData{
		branchInfos:          branchesSnapshot.Branches,
		branchesToPropose:    branchToPropose,
		branchTypeToPropose:  branchTypeToPropose,
		branchesSnapshot:     branchesSnapshot,
		branchesToSync:       branchesToSync,
		config:               validatedConfig,
		connector:            connectorOpt,
		dialogTestInputs:     dialogTestInputs,
		dryRun:               dryRun,
		existingProposalURLs: existingProposalURLs,
		hasOpenChanges:       repoStatus.OpenChanges,
		initialBranch:        initialBranch,
		nonExistingBranches:  nonExistingBranches,
		preFetchBranchInfos:  preFetchBranchSnapshot.Branches,
		previousBranch:       previousBranch,
		proposalBody:         bodyText,
		proposalTitle:        title,
		remotes:              remotes,
		stashSize:            stashSize,
	}, false, err
}

func proposeProgram(repo execute.OpenRepoResult, data proposeData, fullStack configdomain.FullStack) program.Program {
	prog := NewMutable(&program.Program{})
	if existingProposalURL, hasExistingProposal := data.existingProposalURL.Get(); hasExistingProposal {
		prog.Value.Add(
			&opcodes.BrowserOpen{
				URL: existingProposalURL,
			},
		)
		return prog.Immutable()
	}
	data.config.CleanupLineage(data.branchInfos, data.nonExistingBranches, repo.FinalMessages)
	branchesToDelete := set.New[gitdomain.LocalBranchName]()
	sync.BranchesProgram(data.branchesToSync, sync.BranchProgramArgs{
		BranchInfos:         data.branchInfos,
		BranchesToDelete:    NewMutable(&branchesToDelete),
		Config:              data.config,
		InitialBranch:       data.initialBranch,
		PrefetchBranchInfos: data.preFetchBranchInfos,
		Remotes:             data.remotes,
		Program:             prog,
		Prune:               false,
		PushBranches:        true,
	})
	if data.branchTypeToPropose == configdomain.BranchTypePrototypeBranch {
		prog.Value.Add(&opcodes.BranchTypeOverrideRemove{Branch: data.branchesToPropose})
		repo.FinalMessages.Add(fmt.Sprintf(messages.PrototypeRemoved, data.branchesToPropose))
	}
	prog.Value.Add(&opcodes.PushCurrentBranchIfLocal{
		CurrentBranch: data.branchesToPropose,
	})
	previousBranchCandidates := []Option[gitdomain.LocalBranchName]{data.previousBranch}
	cmdhelpers.Wrap(prog, cmdhelpers.WrapOptions{
		DryRun:                   data.dryRun,
		RunInGitRoot:             true,
		StashOpenChanges:         data.hasOpenChanges,
		PreviousBranchCandidates: previousBranchCandidates,
	})
	branchInfo, has := data.branchInfos.FindByLocalName(data.branchesToPropose).Get()
	if has && branchInfo.SyncStatus == gitdomain.SyncStatusDeletedAtRemote {
		repo.FinalMessages.Add(fmt.Sprintf(messages.BranchDeletedAtRemote, data.branchesToPropose))
		return prog.Immutable()
	}
	prog.Value.Add(&opcodes.ProposalCreate{
		Branch:        data.branchesToPropose,
		MainBranch:    data.config.ValidatedConfigData.MainBranch,
		ProposalBody:  data.proposalBody,
		ProposalTitle: data.proposalTitle,
	})
	return optimizer.Optimize(prog.Immutable())
}

func validateBranchTypeToPropose(branchType configdomain.BranchType) error {
	switch branchType {
	case
		configdomain.BranchTypeFeatureBranch,
		configdomain.BranchTypeParkedBranch,
		configdomain.BranchTypePrototypeBranch:
		return nil
	case configdomain.BranchTypeMainBranch:
		return errors.New(messages.MainBranchCannotPropose)
	case configdomain.BranchTypeContributionBranch:
		return errors.New(messages.ContributionBranchCannotPropose)
	case configdomain.BranchTypeObservedBranch:
		return errors.New(messages.ObservedBranchCannotPropose)
	case configdomain.BranchTypePerennialBranch:
		return errors.New(messages.PerennialBranchCannotPropose)
	}
	return nil
}<|MERGE_RESOLUTION|>--- conflicted
+++ resolved
@@ -124,15 +124,7 @@
 	if err != nil || exit {
 		return err
 	}
-<<<<<<< HEAD
-	if existingProposalURL, hasExistingProposal := data.existingProposalURL.Get(); hasExistingProposal {
-		browser.Open(existingProposalURL, repo.Frontend, repo.Backend)
-		return nil
-	}
-	runProgram := proposeProgram(repo, data, fullStack)
-=======
 	runProgram := proposeProgram(repo, data)
->>>>>>> 83e8fb05
 	runState := runstate.RunState{
 		BeginBranchesSnapshot: data.branchesSnapshot,
 		BeginConfigSnapshot:   repo.ConfigSnapshot,
