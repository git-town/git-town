package cmd

import (
	"errors"
	"fmt"
	"io"
	"os"

	"github.com/git-town/git-town/v19/internal/cli/dialog/components"
	"github.com/git-town/git-town/v19/internal/cli/flags"
	"github.com/git-town/git-town/v19/internal/cli/print"
	"github.com/git-town/git-town/v19/internal/cmd/cmdhelpers"
	"github.com/git-town/git-town/v19/internal/cmd/sync"
	"github.com/git-town/git-town/v19/internal/config"
	"github.com/git-town/git-town/v19/internal/config/configdomain"
	"github.com/git-town/git-town/v19/internal/execute"
	"github.com/git-town/git-town/v19/internal/forge"
	"github.com/git-town/git-town/v19/internal/forge/forgedomain"
	"github.com/git-town/git-town/v19/internal/git/gitdomain"
	"github.com/git-town/git-town/v19/internal/messages"
	"github.com/git-town/git-town/v19/internal/undo/undoconfig"
	"github.com/git-town/git-town/v19/internal/validate"
	fullInterpreter "github.com/git-town/git-town/v19/internal/vm/interpreter/full"
	"github.com/git-town/git-town/v19/internal/vm/opcodes"
	"github.com/git-town/git-town/v19/internal/vm/optimizer"
	"github.com/git-town/git-town/v19/internal/vm/program"
	"github.com/git-town/git-town/v19/internal/vm/runstate"
	. "github.com/git-town/git-town/v19/pkg/prelude"
	"github.com/git-town/git-town/v19/pkg/set"
	"github.com/spf13/cobra"
)

const (
	proposeCmd  = "propose"
	proposeDesc = "Create a proposal to merge a feature branch"
	proposeHelp = `
Syncs the current branch and opens a browser window
to the new proposal page of your repository.

The form is pre-populated for the current branch
so that the proposal only shows the changes
made against the immediate parent branch.

Supported only for repositories hosted on
GitHub, GitLab, Gitea, Bitbucket, and Codeberg.
When using self-hosted versions
this command needs to be configured with "git config %s <driver>"
where driver is "github", "gitlab", "gitea", or "bitbucket".
When using SSH identities,
this command needs to be configured with
"git config %s <hostname>"
where hostname matches what is in your ssh config file.`
)

func proposeCommand() *cobra.Command {
	addBodyFlag, readBodyFlag := flags.ProposalBody("b")
	addBodyFileFlag, readBodyFileFlag := flags.ProposalBodyFile()
	addDetachedFlag, readDetachedFlag := flags.Detached()
	addDryRunFlag, readDryRunFlag := flags.DryRun()
	addStackFlag, readStackFlag := flags.Stack("propose the entire stack")
	addTitleFlag, readTitleFlag := flags.ProposalTitle()
	addVerboseFlag, readVerboseFlag := flags.Verbose()
	cmd := cobra.Command{
		Use:     proposeCmd,
		GroupID: cmdhelpers.GroupIDBasic,
		Args:    cobra.NoArgs,
		Short:   proposeDesc,
		Long:    cmdhelpers.Long(proposeDesc, fmt.Sprintf(proposeHelp, configdomain.KeyForgeType, configdomain.KeyHostingOriginHostname)),
		RunE: func(cmd *cobra.Command, _ []string) error {
			detached, err := readDetachedFlag(cmd)
			if err != nil {
				return err
			}
			dryRun, err := readDryRunFlag(cmd)
			if err != nil {
				return err
			}
			bodyFile, err := readBodyFileFlag(cmd)
			if err != nil {
				return err
			}
			bodyText, err := readBodyFlag(cmd)
			if err != nil {
				return err
			}
			stack, err := readStackFlag(cmd)
			if err != nil {
				return err
			}
			title, err := readTitleFlag(cmd)
			if err != nil {
				return err
			}
			verbose, err := readVerboseFlag(cmd)
			if err != nil {
				return err
			}
			return executePropose(detached, dryRun, verbose, title, bodyText, bodyFile, stack)
		},
	}
	addBodyFlag(&cmd)
	addBodyFileFlag(&cmd)
	addDetachedFlag(&cmd)
	addDryRunFlag(&cmd)
	addStackFlag(&cmd)
	addTitleFlag(&cmd)
	addVerboseFlag(&cmd)
	return &cmd
}

func executePropose(detached configdomain.Detached, dryRun configdomain.DryRun, verbose configdomain.Verbose, title gitdomain.ProposalTitle, body gitdomain.ProposalBody, bodyFile gitdomain.ProposalBodyFile, fullStack configdomain.FullStack) error {
	repo, err := execute.OpenRepo(execute.OpenRepoArgs{
		DryRun:           dryRun,
		PrintBranchNames: true,
		PrintCommands:    true,
		ValidateGitRepo:  true,
		ValidateIsOnline: true,
		Verbose:          verbose,
	})
	if err != nil {
		return err
	}
	data, exit, err := determineProposeData(repo, detached, dryRun, fullStack, verbose, title, body, bodyFile)
	if err != nil || exit {
		return err
	}
	runProgram := proposeProgram(repo, data)
	runState := runstate.RunState{
		BeginBranchesSnapshot: data.branchesSnapshot,
		BeginConfigSnapshot:   repo.ConfigSnapshot,
		BeginStashSize:        data.stashSize,
		Command:               proposeCmd,
		DryRun:                dryRun,
		EndBranchesSnapshot:   None[gitdomain.BranchesSnapshot](),
		EndConfigSnapshot:     None[undoconfig.ConfigSnapshot](),
		EndStashSize:          None[gitdomain.StashSize](),
		RunProgram:            runProgram,
		TouchedBranches:       runProgram.TouchedBranches(),
		UndoAPIProgram:        program.Program{},
	}
	return fullInterpreter.Execute(fullInterpreter.ExecuteArgs{
		Backend:                 repo.Backend,
		CommandsCounter:         repo.CommandsCounter,
		Config:                  data.config,
		Connector:               data.connector,
		DialogTestInputs:        data.dialogTestInputs,
		FinalMessages:           repo.FinalMessages,
		Frontend:                repo.Frontend,
		Git:                     repo.Git,
		HasOpenChanges:          data.hasOpenChanges,
		InitialBranch:           data.initialBranch,
		InitialBranchesSnapshot: data.branchesSnapshot,
		InitialConfigSnapshot:   repo.ConfigSnapshot,
		InitialStashSize:        data.stashSize,
		RootDir:                 repo.RootDir,
		RunState:                runState,
		Verbose:                 verbose,
	})
}

type proposeData struct {
	branchInfos          gitdomain.BranchInfos
	branchesToPropose    gitdomain.LocalBranchNames
	branchTypeToPropose  configdomain.BranchType
	branchesSnapshot     gitdomain.BranchesSnapshot
	branchesToSync       configdomain.BranchesToSync
	config               config.ValidatedConfig
	connector            Option[forgedomain.Connector]
	dialogTestInputs     components.TestInputs
	dryRun               configdomain.DryRun
	existingProposalURLs map[gitdomain.LocalBranchName]string // used when proposing multiple branches (with --stack)
	hasOpenChanges       bool
	initialBranch        gitdomain.LocalBranchName
	nonExistingBranches  gitdomain.LocalBranchNames // branches that are listed in the lineage information, but don't exist in the repo, neither locally nor remotely
	preFetchBranchInfos  gitdomain.BranchInfos
	previousBranch       Option[gitdomain.LocalBranchName]
	proposalBody         gitdomain.ProposalBody
	proposalTitle        gitdomain.ProposalTitle
	remotes              gitdomain.Remotes
	stashSize            gitdomain.StashSize
}

func determineProposeData(repo execute.OpenRepoResult, detached configdomain.Detached, dryRun configdomain.DryRun, fullStack configdomain.FullStack, verbose configdomain.Verbose, title gitdomain.ProposalTitle, body gitdomain.ProposalBody, bodyFile gitdomain.ProposalBodyFile) (data proposeData, exit bool, err error) {
	preFetchBranchSnapshot, err := repo.Git.BranchesSnapshot(repo.Backend)
	if err != nil {
		return data, false, err
	}
	dialogTestInputs := components.LoadTestInputs(os.Environ())
	repoStatus, err := repo.Git.RepoStatus(repo.Backend)
	if err != nil {
		return data, false, err
	}
	branchesSnapshot, stashSize, exit, err := execute.LoadRepoSnapshot(execute.LoadRepoSnapshotArgs{
		Backend:               repo.Backend,
		CommandsCounter:       repo.CommandsCounter,
		ConfigSnapshot:        repo.ConfigSnapshot,
		DialogTestInputs:      dialogTestInputs,
		Fetch:                 true,
		FinalMessages:         repo.FinalMessages,
		Frontend:              repo.Frontend,
		Git:                   repo.Git,
		HandleUnfinishedState: true,
		Repo:                  repo,
		RepoStatus:            repoStatus,
		RootDir:               repo.RootDir,
		UnvalidatedConfig:     repo.UnvalidatedConfig,
		ValidateNoOpenChanges: false,
		Verbose:               verbose,
	})
	if err != nil || exit {
		return data, exit, err
	}
	previousBranch := repo.Git.PreviouslyCheckedOutBranch(repo.Backend)
	remotes, err := repo.Git.Remotes(repo.Backend)
	if err != nil {
		return data, false, err
	}
	localBranches := branchesSnapshot.Branches.LocalBranches().Names()
	initialBranch, hasInitialBranch := branchesSnapshot.Active.Get()
	if !hasInitialBranch {
		return data, false, errors.New(messages.CurrentBranchCannotDetermine)
	}
	connectorOpt, err := forge.NewConnector(repo.UnvalidatedConfig, repo.UnvalidatedConfig.NormalConfig.DevRemote, print.Logger{})
	if err != nil {
		return data, false, err
	}
	branchToPropose := initialBranch
	branchesAndTypes := repo.UnvalidatedConfig.UnvalidatedBranchesAndTypes(branchesSnapshot.Branches.LocalBranches().Names())
	validatedConfig, exit, err := validate.Config(validate.ConfigArgs{
		Backend:            repo.Backend,
		BranchesAndTypes:   branchesAndTypes,
		BranchesSnapshot:   branchesSnapshot,
		BranchesToValidate: gitdomain.LocalBranchNames{initialBranch},
		Connector:          connectorOpt,
		DialogTestInputs:   dialogTestInputs,
		Frontend:           repo.Frontend,
		Git:                repo.Git,
		LocalBranches:      localBranches,
		RepoStatus:         repoStatus,
		TestInputs:         dialogTestInputs,
		Unvalidated:        NewMutable(&repo.UnvalidatedConfig),
	})
	if err != nil || exit {
		return data, exit, err
	}
	branchTypeToPropose := validatedConfig.BranchType(branchToPropose)
	if err = validateBranchTypeToPropose(branchTypeToPropose); err != nil {
		return data, false, err
	}
	parentOfBranchToPropose, hasParentBranch := validatedConfig.NormalConfig.Lineage.Parent(branchToPropose).Get()
	if !hasParentBranch {
		return data, false, fmt.Errorf(messages.ProposalNoParent, branchToPropose)
	}
	connector, hasConnector := connectorOpt.Get()
	if !hasConnector {
		return data, false, forgedomain.UnsupportedServiceError()
	}
	existingProposalURL := None[string]()
	existingProposalURLs := map[gitdomain.LocalBranchName]string{}
	findProposal, canFindProposals := connector.FindProposalFn().Get()
	if canFindProposals {
		if fullStack {
			for _, branchToPropose := range branchesToPropose {
			}
		} else {
			existingProposalOpt, err := findProposal(initialBranch, parentOfBranchToPropose)
			if err != nil {
				print.Error(err)
			}
			if existingProposal, hasExistingProposal := existingProposalOpt.Get(); hasExistingProposal {
				existingProposalURL = Some(existingProposal.URL)
			}
		}
	}
	var branchNamesToSync gitdomain.LocalBranchNames
	if fullStack {
		perennialAndMain := branchesAndTypes.BranchesOfTypes(configdomain.BranchTypePerennialBranch, configdomain.BranchTypeMainBranch)
		branchNamesToSync = validatedConfig.NormalConfig.Lineage.BranchLineageWithoutRoot(initialBranch, perennialAndMain)
	} else {
		branchNamesToSync = validatedConfig.NormalConfig.Lineage.BranchAndAncestors(branchToPropose)
	}
	if detached {
		branchNamesToSync = validatedConfig.RemovePerennials(branchNamesToSync)
	}
	branchInfosToSync, nonExistingBranches := branchesSnapshot.Branches.Select(repo.UnvalidatedConfig.NormalConfig.DevRemote, branchNamesToSync...)
	branchesToSync, err := sync.BranchesToSync(branchInfosToSync, branchesSnapshot.Branches, repo, validatedConfig.ValidatedConfigData.MainBranch)
	if err != nil {
		return data, false, err
	}
	var bodyText gitdomain.ProposalBody
	if len(body) > 0 {
		bodyText = body
	} else if len(bodyFile) > 0 {
		if bodyFile.ShouldReadStdin() {
			content, err := io.ReadAll(os.Stdin)
			if err != nil {
				return data, false, fmt.Errorf("cannot read STDIN: %w", err)
			}
			bodyText = gitdomain.ProposalBody(content)
		} else {
			fileData, err := os.ReadFile(bodyFile.String())
			if err != nil {
				return data, false, err
			}
			bodyText = gitdomain.ProposalBody(fileData)
		}
	}
	return proposeData{
		branchInfos:          branchesSnapshot.Branches,
		branchesToPropose:    branchToPropose,
		branchTypeToPropose:  branchTypeToPropose,
		branchesSnapshot:     branchesSnapshot,
		branchesToSync:       branchesToSync,
		config:               validatedConfig,
		connector:            connectorOpt,
		dialogTestInputs:     dialogTestInputs,
		dryRun:               dryRun,
		existingProposalURLs: existingProposalURLs,
		hasOpenChanges:       repoStatus.OpenChanges,
		initialBranch:        initialBranch,
		nonExistingBranches:  nonExistingBranches,
		preFetchBranchInfos:  preFetchBranchSnapshot.Branches,
		previousBranch:       previousBranch,
		proposalBody:         bodyText,
		proposalTitle:        title,
		remotes:              remotes,
		stashSize:            stashSize,
	}, false, err
}

func proposeProgram(repo execute.OpenRepoResult, data proposeData, fullStack configdomain.FullStack) program.Program {
	prog := NewMutable(&program.Program{})
	data.config.CleanupLineage(data.branchInfos, data.nonExistingBranches, repo.FinalMessages)
	branchesToDelete := set.New[gitdomain.LocalBranchName]()
	sync.BranchesProgram(data.branchesToSync, sync.BranchProgramArgs{
		BranchInfos:         data.branchInfos,
		BranchesToDelete:    NewMutable(&branchesToDelete),
		Config:              data.config,
		InitialBranch:       data.initialBranch,
		PrefetchBranchInfos: data.preFetchBranchInfos,
		Remotes:             data.remotes,
		Program:             prog,
		Prune:               false,
		PushBranches:        true,
	})
	if data.branchTypeToPropose == configdomain.BranchTypePrototypeBranch {
		prog.Value.Add(&opcodes.BranchTypeOverrideRemove{Branch: data.branchesToPropose})
		repo.FinalMessages.Add(fmt.Sprintf(messages.PrototypeRemoved, data.branchesToPropose))
	}
	prog.Value.Add(&opcodes.PushCurrentBranchIfLocal{
		CurrentBranch: data.branchesToPropose,
	})
	previousBranchCandidates := []Option[gitdomain.LocalBranchName]{data.previousBranch}
	cmdhelpers.Wrap(prog, cmdhelpers.WrapOptions{
		DryRun:                   data.dryRun,
		RunInGitRoot:             true,
		StashOpenChanges:         data.hasOpenChanges,
		PreviousBranchCandidates: previousBranchCandidates,
	})
	branchInfo, has := data.branchInfos.FindByLocalName(data.branchesToPropose).Get()
	if has && branchInfo.SyncStatus == gitdomain.SyncStatusDeletedAtRemote {
		repo.FinalMessages.Add(fmt.Sprintf(messages.BranchDeletedAtRemote, data.branchesToPropose))
		return prog.Immutable()
	}
<<<<<<< HEAD
	prog.Value.Add(&opcodes.ProposalCreate{
		Branch:        data.branchesToPropose,
		MainBranch:    data.config.ValidatedConfigData.MainBranch,
		ProposalBody:  data.proposalBody,
		ProposalTitle: data.proposalTitle,
	})
=======
	if existingProposalURL, hasExistingProposal := data.existingProposalURL.Get(); hasExistingProposal {
		prog.Value.Add(
			&opcodes.BrowserOpen{
				URL: existingProposalURL,
			},
		)
	} else {
		prog.Value.Add(&opcodes.ProposalCreate{
			Branch:        data.branchToPropose,
			MainBranch:    data.config.ValidatedConfigData.MainBranch,
			ProposalBody:  data.proposalBody,
			ProposalTitle: data.proposalTitle,
		})
	}
>>>>>>> 007fdbda
	return optimizer.Optimize(prog.Immutable())
}

func validateBranchTypeToPropose(branchType configdomain.BranchType) error {
	switch branchType {
	case
		configdomain.BranchTypeFeatureBranch,
		configdomain.BranchTypeParkedBranch,
		configdomain.BranchTypePrototypeBranch:
		return nil
	case configdomain.BranchTypeMainBranch:
		return errors.New(messages.MainBranchCannotPropose)
	case configdomain.BranchTypeContributionBranch:
		return errors.New(messages.ContributionBranchCannotPropose)
	case configdomain.BranchTypeObservedBranch:
		return errors.New(messages.ObservedBranchCannotPropose)
	case configdomain.BranchTypePerennialBranch:
		return errors.New(messages.PerennialBranchCannotPropose)
	}
	return nil
}<|MERGE_RESOLUTION|>--- conflicted
+++ resolved
@@ -362,14 +362,6 @@
 		repo.FinalMessages.Add(fmt.Sprintf(messages.BranchDeletedAtRemote, data.branchesToPropose))
 		return prog.Immutable()
 	}
-<<<<<<< HEAD
-	prog.Value.Add(&opcodes.ProposalCreate{
-		Branch:        data.branchesToPropose,
-		MainBranch:    data.config.ValidatedConfigData.MainBranch,
-		ProposalBody:  data.proposalBody,
-		ProposalTitle: data.proposalTitle,
-	})
-=======
 	if existingProposalURL, hasExistingProposal := data.existingProposalURL.Get(); hasExistingProposal {
 		prog.Value.Add(
 			&opcodes.BrowserOpen{
@@ -384,7 +376,6 @@
 			ProposalTitle: data.proposalTitle,
 		})
 	}
->>>>>>> 007fdbda
 	return optimizer.Optimize(prog.Immutable())
 }
 
