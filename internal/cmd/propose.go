package cmd

import (
	"errors"
	"fmt"
	"io"
	"os"

	"github.com/git-town/git-town/v19/internal/cli/dialog/components"
	"github.com/git-town/git-town/v19/internal/cli/flags"
	"github.com/git-town/git-town/v19/internal/cli/print"
	"github.com/git-town/git-town/v19/internal/cmd/cmdhelpers"
	"github.com/git-town/git-town/v19/internal/cmd/sync"
	"github.com/git-town/git-town/v19/internal/config"
	"github.com/git-town/git-town/v19/internal/config/configdomain"
	"github.com/git-town/git-town/v19/internal/execute"
	"github.com/git-town/git-town/v19/internal/forge"
	"github.com/git-town/git-town/v19/internal/forge/forgedomain"
	"github.com/git-town/git-town/v19/internal/git/gitdomain"
	"github.com/git-town/git-town/v19/internal/messages"
	"github.com/git-town/git-town/v19/internal/undo/undoconfig"
	"github.com/git-town/git-town/v19/internal/validate"
	fullInterpreter "github.com/git-town/git-town/v19/internal/vm/interpreter/full"
	"github.com/git-town/git-town/v19/internal/vm/opcodes"
	"github.com/git-town/git-town/v19/internal/vm/optimizer"
	"github.com/git-town/git-town/v19/internal/vm/program"
	"github.com/git-town/git-town/v19/internal/vm/runstate"
	. "github.com/git-town/git-town/v19/pkg/prelude"
	"github.com/git-town/git-town/v19/pkg/set"
	"github.com/spf13/cobra"
)

const (
	proposeCmd  = "propose"
	proposeDesc = "Create a proposal to merge a feature branch"
	proposeHelp = `
Syncs the current branch and opens a browser window
to the new proposal page of your repository.

The form is pre-populated for the current branch
so that the proposal only shows the changes
made against the immediate parent branch.

Supported only for repositories hosted on
GitHub, GitLab, Gitea, Bitbucket, and Codeberg.
When using self-hosted versions
this command needs to be configured with "git config %s <driver>"
where driver is "github", "gitlab", "gitea", or "bitbucket".
When using SSH identities,
this command needs to be configured with
"git config %s <hostname>"
where hostname matches what is in your ssh config file.`
)

func proposeCommand() *cobra.Command {
	addBodyFlag, readBodyFlag := flags.ProposalBody("b")
	addBodyFileFlag, readBodyFileFlag := flags.ProposalBodyFile()
	addDryRunFlag, readDryRunFlag := flags.DryRun()
	addStackFlag, readStackFlag := flags.Stack("propose the entire stack")
	addTitleFlag, readTitleFlag := flags.ProposalTitle()
	addVerboseFlag, readVerboseFlag := flags.Verbose()
	cmd := cobra.Command{
		Use:     proposeCmd,
		GroupID: cmdhelpers.GroupIDBasic,
		Args:    cobra.NoArgs,
		Short:   proposeDesc,
		Long:    cmdhelpers.Long(proposeDesc, fmt.Sprintf(proposeHelp, configdomain.KeyForgeType, configdomain.KeyHostingOriginHostname)),
		RunE: func(cmd *cobra.Command, _ []string) error {
			dryRun, err := readDryRunFlag(cmd)
			if err != nil {
				return err
			}
			bodyFile, err := readBodyFileFlag(cmd)
			if err != nil {
				return err
			}
			bodyText, err := readBodyFlag(cmd)
			if err != nil {
				return err
			}
			stack, err := readStackFlag(cmd)
			if err != nil {
				return err
			}
			title, err := readTitleFlag(cmd)
			if err != nil {
				return err
			}
			verbose, err := readVerboseFlag(cmd)
			if err != nil {
				return err
			}
			return executePropose(dryRun, verbose, title, bodyText, bodyFile, stack)
		},
	}
	addBodyFlag(&cmd)
	addBodyFileFlag(&cmd)
	addDryRunFlag(&cmd)
	addStackFlag(&cmd)
	addTitleFlag(&cmd)
	addVerboseFlag(&cmd)
	return &cmd
}

func executePropose(dryRun configdomain.DryRun, verbose configdomain.Verbose, title gitdomain.ProposalTitle, body gitdomain.ProposalBody, bodyFile gitdomain.ProposalBodyFile, fullStack configdomain.FullStack) error {
	repo, err := execute.OpenRepo(execute.OpenRepoArgs{
		DryRun:           dryRun,
		PrintBranchNames: true,
		PrintCommands:    true,
		ValidateGitRepo:  true,
		ValidateIsOnline: true,
		Verbose:          verbose,
	})
	if err != nil {
		return err
	}
	data, exit, err := determineProposeData(repo, dryRun, fullStack, verbose, title, body, bodyFile)
	if err != nil || exit {
		return err
	}
	runProgram := proposeProgram(repo, data)
	runState := runstate.RunState{
		BeginBranchesSnapshot: data.branchesSnapshot,
		BeginConfigSnapshot:   repo.ConfigSnapshot,
		BeginStashSize:        data.stashSize,
		BranchInfosLastRun:    data.branchInfosLastRun,
		Command:               proposeCmd,
		DryRun:                dryRun,
		EndBranchesSnapshot:   None[gitdomain.BranchesSnapshot](),
		EndConfigSnapshot:     None[undoconfig.ConfigSnapshot](),
		EndStashSize:          None[gitdomain.StashSize](),
		RunProgram:            runProgram,
		TouchedBranches:       runProgram.TouchedBranches(),
		UndoAPIProgram:        program.Program{},
	}
	return fullInterpreter.Execute(fullInterpreter.ExecuteArgs{
		Backend:                 repo.Backend,
		CommandsCounter:         repo.CommandsCounter,
		Config:                  data.config,
		Connector:               data.connector,
		DialogTestInputs:        data.dialogTestInputs,
		FinalMessages:           repo.FinalMessages,
		Frontend:                repo.Frontend,
		Git:                     repo.Git,
		HasOpenChanges:          data.hasOpenChanges,
		InitialBranch:           data.initialBranch,
		InitialBranchesSnapshot: data.branchesSnapshot,
		InitialConfigSnapshot:   repo.ConfigSnapshot,
		InitialStashSize:        data.stashSize,
		RootDir:                 repo.RootDir,
		RunState:                runState,
		Verbose:                 verbose,
	})
}

type proposeData struct {
	branchInfos         gitdomain.BranchInfos
<<<<<<< HEAD
	branchInfosLastRun  Option[gitdomain.BranchInfos]
	branchToPropose     gitdomain.LocalBranchName
	branchTypeToPropose configdomain.BranchType
=======
>>>>>>> a2452079
	branchesSnapshot    gitdomain.BranchesSnapshot
	branchesToPropose   []branchToProposeData
	branchesToSync      configdomain.BranchesToSync
	config              config.ValidatedConfig
	connector           Option[forgedomain.Connector]
	dialogTestInputs    components.TestInputs
	dryRun              configdomain.DryRun
	hasOpenChanges      bool
	initialBranch       gitdomain.LocalBranchName
	nonExistingBranches gitdomain.LocalBranchNames // branches that are listed in the lineage information, but don't exist in the repo, neither locally nor remotely
	preFetchBranchInfos gitdomain.BranchInfos
	previousBranch      Option[gitdomain.LocalBranchName]
	proposalBody        gitdomain.ProposalBody
	proposalTitle       gitdomain.ProposalTitle
	remotes             gitdomain.Remotes
	stashSize           gitdomain.StashSize
}

type branchToProposeData struct {
	branchType          configdomain.BranchType
	existingProposalURL Option[string]
	name                gitdomain.LocalBranchName
	syncStatus          gitdomain.SyncStatus
}

func determineProposeData(repo execute.OpenRepoResult, dryRun configdomain.DryRun, fullStack configdomain.FullStack, verbose configdomain.Verbose, title gitdomain.ProposalTitle, body gitdomain.ProposalBody, bodyFile gitdomain.ProposalBodyFile) (data proposeData, exit bool, err error) {
	preFetchBranchSnapshot, err := repo.Git.BranchesSnapshot(repo.Backend)
	if err != nil {
		return data, false, err
	}
	dialogTestInputs := components.LoadTestInputs(os.Environ())
	repoStatus, err := repo.Git.RepoStatus(repo.Backend)
	if err != nil {
		return data, false, err
	}
	branchesSnapshot, stashSize, branchInfosLastRun, exit, err := execute.LoadRepoSnapshot(execute.LoadRepoSnapshotArgs{
		Backend:               repo.Backend,
		CommandsCounter:       repo.CommandsCounter,
		ConfigSnapshot:        repo.ConfigSnapshot,
		DialogTestInputs:      dialogTestInputs,
		Fetch:                 true,
		FinalMessages:         repo.FinalMessages,
		Frontend:              repo.Frontend,
		Git:                   repo.Git,
		HandleUnfinishedState: true,
		Repo:                  repo,
		RepoStatus:            repoStatus,
		RootDir:               repo.RootDir,
		UnvalidatedConfig:     repo.UnvalidatedConfig,
		ValidateNoOpenChanges: false,
		Verbose:               verbose,
	})
	if err != nil || exit {
		return data, exit, err
	}
	previousBranch := repo.Git.PreviouslyCheckedOutBranch(repo.Backend)
	remotes, err := repo.Git.Remotes(repo.Backend)
	if err != nil {
		return data, false, err
	}
	localBranches := branchesSnapshot.Branches.LocalBranches().Names()
	initialBranch, hasInitialBranch := branchesSnapshot.Active.Get()
	if !hasInitialBranch {
		return data, false, errors.New(messages.CurrentBranchCannotDetermine)
	}
	connectorOpt, err := forge.NewConnector(repo.UnvalidatedConfig, repo.UnvalidatedConfig.NormalConfig.DevRemote, print.Logger{})
	if err != nil {
		return data, false, err
	}
	branchesAndTypes := repo.UnvalidatedConfig.UnvalidatedBranchesAndTypes(branchesSnapshot.Branches.LocalBranches().Names())
	validatedConfig, exit, err := validate.Config(validate.ConfigArgs{
		Backend:            repo.Backend,
		BranchesAndTypes:   branchesAndTypes,
		BranchesSnapshot:   branchesSnapshot,
		BranchesToValidate: gitdomain.LocalBranchNames{initialBranch},
		Connector:          connectorOpt,
		DialogTestInputs:   dialogTestInputs,
		Frontend:           repo.Frontend,
		Git:                repo.Git,
		LocalBranches:      localBranches,
		RepoStatus:         repoStatus,
		TestInputs:         dialogTestInputs,
		Unvalidated:        NewMutable(&repo.UnvalidatedConfig),
	})
	if err != nil || exit {
		return data, exit, err
	}
	perennialAndMain := branchesAndTypes.BranchesOfTypes(configdomain.BranchTypePerennialBranch, configdomain.BranchTypeMainBranch)
	var branchNamesToPropose gitdomain.LocalBranchNames
	var branchNamesToSync gitdomain.LocalBranchNames
	if fullStack {
		branchNamesToSync = validatedConfig.NormalConfig.Lineage.BranchLineageWithoutRoot(initialBranch, perennialAndMain)
		branchNamesToPropose = make(gitdomain.LocalBranchNames, len(branchNamesToSync))
		copy(branchNamesToPropose, branchNamesToSync)
	} else {
		branchNamesToSync = validatedConfig.NormalConfig.Lineage.BranchAndAncestorsWithoutRoot(initialBranch)
		branchNamesToPropose = gitdomain.LocalBranchNames{initialBranch}
		if err = validateBranchTypeToPropose(branchesAndTypes[initialBranch]); err != nil {
			return data, false, err
		}
		if validatedConfig.NormalConfig.Lineage.Parent(initialBranch).IsNone() {
			return data, false, fmt.Errorf(messages.ProposalNoParent, initialBranch)
		}
	}
	connector, hasConnector := connectorOpt.Get()
	if !hasConnector {
		return data, false, forgedomain.UnsupportedServiceError()
	}
	findProposal, canFindProposals := connector.FindProposalFn().Get()
	branchesToPropose := make([]branchToProposeData, len(branchNamesToPropose))
	for b, branchNameToPropose := range branchNamesToPropose {
		branchType, has := branchesAndTypes[branchNameToPropose]
		if !has {
			return data, false, fmt.Errorf(messages.BranchTypeCannotDetermine, branchNameToPropose)
		}
		existingProposalURL := None[string]()
		if canFindProposals {
			if parent, hasParent := validatedConfig.NormalConfig.Lineage.Parent(branchNameToPropose).Get(); hasParent {
				existingProposalOpt, err := findProposal(branchNameToPropose, parent)
				if err != nil {
					print.Error(err)
				}
				if existingProposal, has := existingProposalOpt.Get(); has {
					existingProposalURL = Some(existingProposal.URL)
				}
			}
		}
		branchInfo, hasBranchInfo := branchesSnapshot.Branches.FindByLocalName(branchNameToPropose).Get()
		if !hasBranchInfo {
			return data, false, fmt.Errorf(messages.BranchInfoNotFound, branchNameToPropose)
		}
		branchesToPropose[b] = branchToProposeData{
			branchType:          branchType,
			existingProposalURL: existingProposalURL,
			name:                branchNameToPropose,
			syncStatus:          branchInfo.SyncStatus,
		}
	}
	branchInfosToSync, nonExistingBranches := branchesSnapshot.Branches.Select(repo.UnvalidatedConfig.NormalConfig.DevRemote, branchNamesToSync...)
	branchesToSync, err := sync.BranchesToSync(branchInfosToSync, branchesSnapshot.Branches, repo, validatedConfig.ValidatedConfigData.MainBranch)
	if err != nil {
		return data, false, err
	}
	var bodyText gitdomain.ProposalBody
	if len(body) > 0 {
		bodyText = body
	} else if len(bodyFile) > 0 {
		if bodyFile.ShouldReadStdin() {
			content, err := io.ReadAll(os.Stdin)
			if err != nil {
				return data, false, fmt.Errorf("cannot read STDIN: %w", err)
			}
			bodyText = gitdomain.ProposalBody(content)
		} else {
			fileData, err := os.ReadFile(bodyFile.String())
			if err != nil {
				return data, false, err
			}
			bodyText = gitdomain.ProposalBody(fileData)
		}
	}
	return proposeData{
		branchInfos:         branchesSnapshot.Branches,
<<<<<<< HEAD
		branchInfosLastRun:  branchInfosLastRun,
		branchToPropose:     branchToPropose,
		branchTypeToPropose: branchTypeToPropose,
=======
>>>>>>> a2452079
		branchesSnapshot:    branchesSnapshot,
		branchesToPropose:   branchesToPropose,
		branchesToSync:      branchesToSync,
		config:              validatedConfig,
		connector:           connectorOpt,
		dialogTestInputs:    dialogTestInputs,
		dryRun:              dryRun,
		hasOpenChanges:      repoStatus.OpenChanges,
		initialBranch:       initialBranch,
		nonExistingBranches: nonExistingBranches,
		preFetchBranchInfos: preFetchBranchSnapshot.Branches,
		previousBranch:      previousBranch,
		proposalBody:        bodyText,
		proposalTitle:       title,
		remotes:             remotes,
		stashSize:           stashSize,
	}, false, err
}

func proposeProgram(repo execute.OpenRepoResult, data proposeData) program.Program {
	prog := NewMutable(&program.Program{})
	data.config.CleanupLineage(data.branchInfos, data.nonExistingBranches, repo.FinalMessages)
	branchesToDelete := set.New[gitdomain.LocalBranchName]()
	sync.BranchesProgram(data.branchesToSync, sync.BranchProgramArgs{
		BranchInfos:         data.branchInfos,
		BranchInfosLastRun:  data.branchInfosLastRun,
		BranchesToDelete:    NewMutable(&branchesToDelete),
		Config:              data.config,
		InitialBranch:       data.initialBranch,
		PrefetchBranchInfos: data.preFetchBranchInfos,
		Remotes:             data.remotes,
		Program:             prog,
		Prune:               false,
		PushBranches:        true,
	})
	for _, branchToPropose := range data.branchesToPropose {
		switch branchToPropose.branchType {
		case configdomain.BranchTypePrototypeBranch:
			prog.Value.Add(&opcodes.BranchTypeOverrideRemove{Branch: branchToPropose.name})
			repo.FinalMessages.Add(fmt.Sprintf(messages.PrototypeRemoved, branchToPropose.name))
		case configdomain.BranchTypeParkedBranch:
			prog.Value.Add(&opcodes.BranchTypeOverrideRemove{Branch: branchToPropose.name})
			repo.FinalMessages.Add(fmt.Sprintf(messages.ParkedRemoved, branchToPropose.name))
		case configdomain.BranchTypeFeatureBranch:
		case configdomain.BranchTypeContributionBranch, configdomain.BranchTypeMainBranch, configdomain.BranchTypeObservedBranch, configdomain.BranchTypePerennialBranch:
			continue
		}
		prog.Value.Add(&opcodes.PushCurrentBranchIfLocal{
			CurrentBranch: branchToPropose.name,
		})
		previousBranchCandidates := []Option[gitdomain.LocalBranchName]{data.previousBranch}
		cmdhelpers.Wrap(prog, cmdhelpers.WrapOptions{
			DryRun:                   data.dryRun,
			RunInGitRoot:             true,
			StashOpenChanges:         data.hasOpenChanges,
			PreviousBranchCandidates: previousBranchCandidates,
		})
		if branchToPropose.syncStatus == gitdomain.SyncStatusDeletedAtRemote {
			repo.FinalMessages.Add(fmt.Sprintf(messages.BranchDeletedAtRemote, branchToPropose.name))
			return prog.Immutable()
		}
		if existingProposalURL, hasExistingProposal := branchToPropose.existingProposalURL.Get(); hasExistingProposal {
			prog.Value.Add(
				&opcodes.BrowserOpen{
					URL: existingProposalURL,
				},
			)
		} else {
			prog.Value.Add(&opcodes.ProposalCreate{
				Branch:        branchToPropose.name,
				MainBranch:    data.config.ValidatedConfigData.MainBranch,
				ProposalBody:  data.proposalBody,
				ProposalTitle: data.proposalTitle,
			})
		}
	}
	return optimizer.Optimize(prog.Immutable())
}

func validateBranchTypeToPropose(branchType configdomain.BranchType) error {
	switch branchType {
	case
		configdomain.BranchTypeFeatureBranch,
		configdomain.BranchTypeParkedBranch,
		configdomain.BranchTypePrototypeBranch:
		return nil
	case configdomain.BranchTypeMainBranch:
		return errors.New(messages.MainBranchCannotPropose)
	case configdomain.BranchTypeContributionBranch:
		return errors.New(messages.ContributionBranchCannotPropose)
	case configdomain.BranchTypeObservedBranch:
		return errors.New(messages.ObservedBranchCannotPropose)
	case configdomain.BranchTypePerennialBranch:
		return errors.New(messages.PerennialBranchCannotPropose)
	}
	return nil
}<|MERGE_RESOLUTION|>--- conflicted
+++ resolved
@@ -155,12 +155,9 @@
 
 type proposeData struct {
 	branchInfos         gitdomain.BranchInfos
-<<<<<<< HEAD
 	branchInfosLastRun  Option[gitdomain.BranchInfos]
 	branchToPropose     gitdomain.LocalBranchName
 	branchTypeToPropose configdomain.BranchType
-=======
->>>>>>> a2452079
 	branchesSnapshot    gitdomain.BranchesSnapshot
 	branchesToPropose   []branchToProposeData
 	branchesToSync      configdomain.BranchesToSync
@@ -324,12 +321,9 @@
 	}
 	return proposeData{
 		branchInfos:         branchesSnapshot.Branches,
-<<<<<<< HEAD
 		branchInfosLastRun:  branchInfosLastRun,
 		branchToPropose:     branchToPropose,
 		branchTypeToPropose: branchTypeToPropose,
-=======
->>>>>>> a2452079
 		branchesSnapshot:    branchesSnapshot,
 		branchesToPropose:   branchesToPropose,
 		branchesToSync:      branchesToSync,
