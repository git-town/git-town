--- conflicted
+++ resolved
@@ -86,11 +86,7 @@
 				body:      bodyText,
 				bodyFile:  bodyFile,
 				cliConfig: cliConfig,
-<<<<<<< HEAD
-				fullStack: stack,
-=======
 				stack:     stack,
->>>>>>> 14f0d88e
 				title:     title,
 			})
 		},
@@ -108,11 +104,7 @@
 	body      Option[gitdomain.ProposalBody]
 	bodyFile  Option[gitdomain.ProposalBodyFile]
 	cliConfig cliconfig.CliConfig
-<<<<<<< HEAD
-	fullStack configdomain.FullStack
-=======
 	stack     configdomain.FullStack
->>>>>>> 14f0d88e
 	title     Option[gitdomain.ProposalTitle]
 }
 
@@ -278,11 +270,7 @@
 	perennialAndMain := branchesAndTypes.BranchesOfTypes(configdomain.BranchTypePerennialBranch, configdomain.BranchTypeMainBranch)
 	var branchNamesToPropose gitdomain.LocalBranchNames
 	var branchNamesToSync gitdomain.LocalBranchNames
-<<<<<<< HEAD
-	if args.fullStack {
-=======
 	if args.stack {
->>>>>>> 14f0d88e
 		branchNamesToSync = validatedConfig.NormalConfig.Lineage.BranchLineageWithoutRoot(initialBranch, perennialAndMain)
 		branchNamesToPropose = make(gitdomain.LocalBranchNames, len(branchNamesToSync))
 		copy(branchNamesToPropose, branchNamesToSync)
