--- conflicted
+++ resolved
@@ -83,15 +83,9 @@
 		Inputs:                inputs,
 		Repo:                  args.repo,
 		RepoStatus:            repoStatus,
-<<<<<<< HEAD
-		RootDir:               repo.RootDir,
-		UnvalidatedConfig:     repo.UnvalidatedConfig,
-		ValidateNoOpenChanges: len(args) == 0 && !bool(config.ShipIgnoreUncommitted.ShouldIgnoreUncommitted(),
-=======
 		RootDir:               args.repo.RootDir,
 		UnvalidatedConfig:     args.repo.UnvalidatedConfig,
-		ValidateNoOpenChanges: len(args.args) == 0,
->>>>>>> 7f10c37b
+		ValidateNoOpenChanges: len(args.args) == 0 && !bool(config.ShipIgnoreUncommitted.ShouldIgnoreUncommitted(),
 	})
 	if err != nil {
 		return data, configdomain.ProgramFlowExit, err
