--- conflicted
+++ resolved
@@ -38,7 +38,6 @@
 	targetBranchName         gitdomain.LocalBranchName
 }
 
-<<<<<<< HEAD
 type determineSharedShipDataArgs struct {
 	args                 []string
 	repo                 execute.OpenRepoResult
@@ -46,10 +45,7 @@
 }
 
 func determineSharedShipData(args determineSharedShipDataArgs) (data sharedShipData, flow configdomain.ProgramFlow, err error) {
-=======
-func determineSharedShipData(args []string, repo execute.OpenRepoResult, shipStrategyOverride Option[configdomain.ShipStrategy]) (sharedShipData, configdomain.ProgramFlow, error) {
 	var emptyResult sharedShipData
->>>>>>> c7fe83f5
 	inputs := dialogcomponents.LoadInputs(os.Environ())
 	repoStatus, err := args.repo.Git.RepoStatus(args.repo.Backend)
 	if err != nil {
@@ -135,17 +131,10 @@
 		BranchInfos:        branchesSnapshot.Branches,
 		BranchesAndTypes:   branchesAndTypes,
 		BranchesToValidate: gitdomain.LocalBranchNames{branchToShip},
-<<<<<<< HEAD
 		ConfigSnapshot:     args.repo.ConfigSnapshot,
 		Connector:          connector,
 		Frontend:           args.repo.Frontend,
 		Git:                args.repo.Git,
-=======
-		ConfigSnapshot:     repo.ConfigSnapshot,
-		Connector:          connector,
-		Frontend:           repo.Frontend,
-		Git:                repo.Git,
->>>>>>> c7fe83f5
 		Inputs:             inputs,
 		LocalBranches:      localBranches,
 		Remotes:            remotes,
