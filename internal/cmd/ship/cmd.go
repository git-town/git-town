--- conflicted
+++ resolved
@@ -74,21 +74,12 @@
 				Verbose: verbose,
 			}
 			return executeShip(executeShipArgs{
-<<<<<<< HEAD
-				args:           args,
-				cliConfig:      cliConfig,
-				messageOpt:     message,
-				messageFileOpt: messageFile,
-				shipStrategy:   shipStrategyOverride,
-				toParent:       toParent,
-=======
 				args:         args,
 				cliConfig:    cliConfig,
 				message:      message,
 				messageFile:  messageFile,
 				shipStrategy: shipStrategy,
 				toParent:     toParent,
->>>>>>> 160bea47
 			})
 		},
 	}
@@ -101,8 +92,6 @@
 	return &cmd
 }
 
-<<<<<<< HEAD
-=======
 type executeShipArgs struct {
 	args         []string
 	cliConfig    cliconfig.CliConfig
@@ -112,7 +101,6 @@
 	toParent     configdomain.ShipIntoNonperennialParent
 }
 
->>>>>>> 160bea47
 func executeShip(args executeShipArgs) error {
 	repo, err := execute.OpenRepo(execute.OpenRepoArgs{
 		CliConfig:        args.cliConfig,
