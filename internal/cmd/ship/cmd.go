--- conflicted
+++ resolved
@@ -57,12 +57,8 @@
 		Short: shipDesc,
 		Long:  cmdhelpers.Long(shipDesc, fmt.Sprintf(shipHelp, configdomain.KeyGitHubToken)),
 		RunE: func(cmd *cobra.Command, args []string) error {
-<<<<<<< HEAD
 			commitMessageFile, err2 := readCommitMessageFileFlag(cmd)
 			dryRun, err3 := readDryRunFlag(cmd)
-=======
-			dryRun, err1 := readDryRunFlag(cmd)
->>>>>>> e05f3cf1
 			message, err2 := readMessageFlag(cmd)
 			shipStrategyOverride, err3 := readShipStrategyFlag(cmd)
 			toParent, err4 := readToParentFlag(cmd)
