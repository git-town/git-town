--- conflicted
+++ resolved
@@ -69,18 +69,11 @@
 			if err := cmp.Or(err1, err2, err3, err4, err5, err6); err != nil {
 				return err
 			}
-<<<<<<< HEAD
-			cliConfig := cliconfig.CliConfig{
+			cliConfig := cliconfig.New(cliconfig.NewArgs{
+				AutoResolve: false,
 				DryRun:      dryRun,
-				AutoResolve: false,
 				Verbose:     verbose,
-			}
-=======
-			cliConfig := cliconfig.New(cliconfig.NewArgs{
-				DryRun:  dryRun,
-				Verbose: verbose,
 			})
->>>>>>> e9a31ad6
 			return executeShip(executeShipArgs{
 				args:         args,
 				cliConfig:    cliConfig,
