--- conflicted
+++ resolved
@@ -224,11 +224,7 @@
 	targetBranch              gitdomain.LocalBranchName
 }
 
-<<<<<<< HEAD
-func determineAppendData(cliConfig cliconfig.CliConfig, targetBranch gitdomain.LocalBranchName, beam configdomain.Beam, repo execute.OpenRepoResult, commit configdomain.Commit, commitMessage Option[gitdomain.CommitMessage], detached configdomain.Detached, propose configdomain.Propose, noAutoResolve configdomain.NoAutoResolve, prototype configdomain.Prototype) (data appendFeatureData, exit dialogdomain.Exit, err error) {
-=======
 func determineAppendData(args determineAppendDataArgs, repo execute.OpenRepoResult) (data appendFeatureData, exit dialogdomain.Exit, err error) {
->>>>>>> 8e4778ed
 	preFetchBranchSnapshot, err := repo.Git.BranchesSnapshot(repo.Backend)
 	if err != nil {
 		return data, false, err
