--- conflicted
+++ resolved
@@ -195,20 +195,6 @@
 	})
 }
 
-<<<<<<< HEAD
-=======
-type executeAppendArgs struct {
-	arg           string
-	beam          configdomain.Beam
-	cliConfig     configdomain.PartialConfig
-	commit        configdomain.Commit
-	commitMessage Option[gitdomain.CommitMessage]
-	detached      configdomain.Detached
-	propose       configdomain.Propose
-	prototype     configdomain.Prototype
-}
-
->>>>>>> cbc1b4b3
 type appendFeatureData struct {
 	beam                      configdomain.Beam
 	branchInfos               gitdomain.BranchInfos
