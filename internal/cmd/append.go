--- conflicted
+++ resolved
@@ -81,28 +81,16 @@
 		Short:   appendDesc,
 		Long:    cmdhelpers.Long(appendDesc, appendHelp),
 		RunE: func(cmd *cobra.Command, args []string) error {
-<<<<<<< HEAD
-			beam, err1 := readBeamFlag(cmd)
-			commit, err2 := readCommitFlag(cmd)
-			commitMessage, err3 := readCommitMessageFlag(cmd)
-			detached, err4 := readDetachedFlag(cmd)
-			dryRun, err5 := readDryRunFlag(cmd)
-			noAutoResolve, errNoAutoResolve := readNoAutoResolveFlag(cmd)
-			propose, err6 := readProposeFlag(cmd)
-			prototype, err7 := readPrototypeFlag(cmd)
-			verbose, err8 := readVerboseFlag(cmd)
-			if err := cmp.Or(err1, err2, err3, err4, err5, errNoAutoResolve, err6, err7, err8); err != nil {
-=======
 			beam, errBeam := readBeamFlag(cmd)
 			commit, errCommit := readCommitFlag(cmd)
 			commitMessage, errCommitMessage := readCommitMessageFlag(cmd)
 			detached, errDetached := readDetachedFlag(cmd)
 			dryRun, errDryRun := readDryRunFlag(cmd)
+			noAutoResolve, errNoAutoResolve := readNoAutoResolveFlag(cmd)
 			propose, errPropose := readProposeFlag(cmd)
 			prototype, errPrototype := readPrototypeFlag(cmd)
 			verbose, errVerbose := readVerboseFlag(cmd)
 			if err := cmp.Or(errBeam, errCommit, errCommitMessage, errDetached, errDryRun, errPropose, errPrototype, errVerbose); err != nil {
->>>>>>> 1c52ccfb
 				return err
 			}
 			if commitMessage.IsSome() || propose.IsTrue() {
