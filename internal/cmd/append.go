--- conflicted
+++ resolved
@@ -271,11 +271,7 @@
 		Connector:          connector,
 		Frontend:           repo.Frontend,
 		Git:                repo.Git,
-<<<<<<< HEAD
-		Inputs:             dialogTestInputs,
-=======
 		Inputs:             inputs,
->>>>>>> 1a8123ca
 		LocalBranches:      branchesSnapshot.Branches.LocalBranches().Names(),
 		Remotes:            remotes,
 		RepoStatus:         repoStatus,
