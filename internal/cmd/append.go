package cmd

import (
	"cmp"
	"errors"
	"fmt"
	"os"
	"slices"

	"github.com/git-town/git-town/v21/internal/cli/dialog"
	"github.com/git-town/git-town/v21/internal/cli/dialog/dialogcomponents"
	"github.com/git-town/git-town/v21/internal/cli/dialog/dialogdomain"
	"github.com/git-town/git-town/v21/internal/cli/flags"
	"github.com/git-town/git-town/v21/internal/cli/print"
	"github.com/git-town/git-town/v21/internal/cmd/cmdhelpers"
	"github.com/git-town/git-town/v21/internal/cmd/sync"
	"github.com/git-town/git-town/v21/internal/config"
	"github.com/git-town/git-town/v21/internal/config/cliconfig"
	"github.com/git-town/git-town/v21/internal/config/configdomain"
	"github.com/git-town/git-town/v21/internal/execute"
	"github.com/git-town/git-town/v21/internal/forge"
	"github.com/git-town/git-town/v21/internal/forge/forgedomain"
	"github.com/git-town/git-town/v21/internal/git/gitdomain"
	"github.com/git-town/git-town/v21/internal/gohacks/stringslice"
	"github.com/git-town/git-town/v21/internal/messages"
	"github.com/git-town/git-town/v21/internal/state/runstate"
	"github.com/git-town/git-town/v21/internal/subshell/subshelldomain"
	"github.com/git-town/git-town/v21/internal/undo/undoconfig"
	"github.com/git-town/git-town/v21/internal/validate"
	"github.com/git-town/git-town/v21/internal/vm/interpreter/fullinterpreter"
	"github.com/git-town/git-town/v21/internal/vm/opcodes"
	"github.com/git-town/git-town/v21/internal/vm/optimizer"
	"github.com/git-town/git-town/v21/internal/vm/program"
	. "github.com/git-town/git-town/v21/pkg/prelude"
	"github.com/git-town/git-town/v21/pkg/set"
	"github.com/spf13/cobra"
)

const (
	appendDesc = "Create a new feature branch as a child of the current branch"
	appendHelp = `
Consider this stack:

main
 \
* feature-1

We are on the "feature-1" branch,
which is a child of branch "main".
After running "git town append feature-2",
the repository will have these branches:

main
 \
  feature-1
   \
*   feature-2

The new branch "feature-2"
is a child of "feature-1".

If there are no uncommitted changes,
it also syncs all affected branches.
`
)

func appendCmd() *cobra.Command {
	addBeamFlag, readBeamFlag := flags.Beam()
	addCommitFlag, readCommitFlag := flags.Commit()
	addCommitMessageFlag, readCommitMessageFlag := flags.CommitMessage("the commit message")
	addDetachedFlag, readDetachedFlag := flags.Detached()
	addDryRunFlag, readDryRunFlag := flags.DryRun()
	addAutoResolveFlag, readAutoResolveFlag := flags.AutoResolve()
	addProposeFlag, readProposeFlag := flags.Propose()
	addPrototypeFlag, readPrototypeFlag := flags.Prototype()
	addVerboseFlag, readVerboseFlag := flags.Verbose()
	cmd := cobra.Command{
		Use:     "append <branch>",
		GroupID: cmdhelpers.GroupIDStack,
		Args:    cobra.ExactArgs(1),
		Short:   appendDesc,
		Long:    cmdhelpers.Long(appendDesc, appendHelp),
		RunE: func(cmd *cobra.Command, args []string) error {
			beam, errBeam := readBeamFlag(cmd)
			commit, errCommit := readCommitFlag(cmd)
			commitMessage, errCommitMessage := readCommitMessageFlag(cmd)
			detached, errDetached := readDetachedFlag(cmd)
			dryRun, errDryRun := readDryRunFlag(cmd)
			autoResolve, errAutoResolve := readAutoResolveFlag(cmd)
			propose, errPropose := readProposeFlag(cmd)
			prototype, errPrototype := readPrototypeFlag(cmd)
			verbose, errVerbose := readVerboseFlag(cmd)
			if err := cmp.Or(errBeam, errCommit, errCommitMessage, errDetached, errDryRun, errAutoResolve, errPropose, errPrototype, errVerbose); err != nil {
				return err
			}
			if commitMessage.IsSome() || propose.IsTrue() {
				commit = true
			}
<<<<<<< HEAD
			cliConfig := cliconfig.CliConfig{
				AutoResolve: autoResolve,
				DryRun:      dryRun,
				Verbose:     verbose,
			}
=======
			cliConfig := cliconfig.New(cliconfig.NewArgs{
				DryRun:  dryRun,
				Verbose: verbose,
			})
>>>>>>> e9a31ad6
			return executeAppend(executeAppendArgs{
				arg:           args[0],
				beam:          beam,
				cliConfig:     cliConfig,
				commit:        commit,
				commitMessage: commitMessage,
				detached:      detached,
				propose:       propose,
				prototype:     prototype,
			})
		},
	}
	addBeamFlag(&cmd)
	addCommitFlag(&cmd)
	addCommitMessageFlag(&cmd)
	addDetachedFlag(&cmd)
	addDryRunFlag(&cmd)
	addAutoResolveFlag(&cmd)
	addProposeFlag(&cmd)
	addPrototypeFlag(&cmd)
	addVerboseFlag(&cmd)
	return &cmd
}

func executeAppend(args executeAppendArgs) error {
	repo, err := execute.OpenRepo(execute.OpenRepoArgs{
		CliConfig:        args.cliConfig,
		PrintBranchNames: true,
		PrintCommands:    true,
		ValidateGitRepo:  true,
		ValidateIsOnline: false,
	})
	if err != nil {
		return err
	}
	data, exit, err := determineAppendData(determineAppendDataArgs{
		autoResolve:   args.cliConfig.AutoResolve,
		beam:          args.beam,
		commit:        args.commit,
		commitMessage: args.commitMessage,
		detached:      args.detached,
		propose:       args.propose,
		prototype:     args.prototype,
		targetBranch:  gitdomain.NewLocalBranchName(args.arg),
	}, repo)
	if err != nil || exit {
		return err
	}
	runProgram := appendProgram(repo.Backend, data, repo.FinalMessages, false)
	runState := runstate.RunState{
		BeginBranchesSnapshot: data.branchesSnapshot,
		BeginConfigSnapshot:   repo.ConfigSnapshot,
		BeginStashSize:        data.stashSize,
		Command:               "append",
		DryRun:                data.config.NormalConfig.DryRun,
		EndBranchesSnapshot:   None[gitdomain.BranchesSnapshot](),
		EndConfigSnapshot:     None[undoconfig.ConfigSnapshot](),
		EndStashSize:          None[gitdomain.StashSize](),
		BranchInfosLastRun:    data.branchInfosLastRun,
		RunProgram:            runProgram,
		TouchedBranches:       runProgram.TouchedBranches(),
		UndoAPIProgram:        program.Program{},
	}
	return fullinterpreter.Execute(fullinterpreter.ExecuteArgs{
		Backend:                 repo.Backend,
		CommandsCounter:         repo.CommandsCounter,
		Config:                  data.config,
		Connector:               data.connector,
		Detached:                args.detached,
		FinalMessages:           repo.FinalMessages,
		Frontend:                repo.Frontend,
		Git:                     repo.Git,
		HasOpenChanges:          data.hasOpenChanges,
		InitialBranch:           data.initialBranch,
		InitialBranchesSnapshot: data.branchesSnapshot,
		InitialConfigSnapshot:   repo.ConfigSnapshot,
		InitialStashSize:        data.stashSize,
		Inputs:                  data.inputs,
		PendingCommand:          None[string](),
		RootDir:                 repo.RootDir,
		RunState:                runState,
	})
}

type executeAppendArgs struct {
	arg           string
	beam          configdomain.Beam
	cliConfig     configdomain.PartialConfig
	commit        configdomain.Commit
	commitMessage Option[gitdomain.CommitMessage]
	detached      configdomain.Detached
	propose       configdomain.Propose
	prototype     configdomain.Prototype
}

type appendFeatureData struct {
	beam                      configdomain.Beam
	branchInfos               gitdomain.BranchInfos
	branchInfosLastRun        Option[gitdomain.BranchInfos]
	branchesSnapshot          gitdomain.BranchesSnapshot
	branchesToSync            configdomain.BranchesToSync
	commit                    configdomain.Commit
	commitMessage             Option[gitdomain.CommitMessage]
	commitsToBeam             gitdomain.Commits
	config                    config.ValidatedConfig
	connector                 Option[forgedomain.Connector]
	detached                  configdomain.Detached
	hasOpenChanges            bool
	initialBranch             gitdomain.LocalBranchName
	initialBranchInfo         *gitdomain.BranchInfo
	inputs                    dialogcomponents.Inputs
	newBranchParentCandidates gitdomain.LocalBranchNames
	autoResolve               configdomain.AutoResolve
	nonExistingBranches       gitdomain.LocalBranchNames // branches that are listed in the lineage information, but don't exist in the repo, neither locally nor remotely
	preFetchBranchInfos       gitdomain.BranchInfos
	previousBranch            Option[gitdomain.LocalBranchName]
	propose                   configdomain.Propose
	prototype                 configdomain.Prototype
	remotes                   gitdomain.Remotes
	stashSize                 gitdomain.StashSize
	targetBranch              gitdomain.LocalBranchName
}

func determineAppendData(args determineAppendDataArgs, repo execute.OpenRepoResult) (data appendFeatureData, exit dialogdomain.Exit, err error) {
	preFetchBranchSnapshot, err := repo.Git.BranchesSnapshot(repo.Backend)
	if err != nil {
		return data, false, err
	}
	inputs := dialogcomponents.LoadInputs(os.Environ())
	repoStatus, err := repo.Git.RepoStatus(repo.Backend)
	if err != nil {
		return data, false, err
	}
	config := repo.UnvalidatedConfig.NormalConfig
	connector, err := forge.NewConnector(forge.NewConnectorArgs{
		Backend:              repo.Backend,
		BitbucketAppPassword: config.BitbucketAppPassword,
		BitbucketUsername:    config.BitbucketUsername,
		CodebergToken:        config.CodebergToken,
		ForgeType:            config.ForgeType,
		Frontend:             repo.Frontend,
		GitHubConnectorType:  config.GitHubConnectorType,
		GitHubToken:          config.GitHubToken,
		GitLabConnectorType:  config.GitLabConnectorType,
		GitLabToken:          config.GitLabToken,
		GiteaToken:           config.GiteaToken,
		Log:                  print.Logger{},
		RemoteURL:            config.DevURL(repo.Backend),
	})
	if err != nil {
		return data, false, err
	}
	branchesSnapshot, stashSize, branchInfosLastRun, exit, err := execute.LoadRepoSnapshot(execute.LoadRepoSnapshotArgs{
		Backend:               repo.Backend,
		CommandsCounter:       repo.CommandsCounter,
		ConfigSnapshot:        repo.ConfigSnapshot,
		Connector:             connector,
		Detached:              args.detached,
		Fetch:                 !repoStatus.OpenChanges && args.beam.IsFalse() && args.commit.IsFalse(),
		FinalMessages:         repo.FinalMessages,
		Frontend:              repo.Frontend,
		Git:                   repo.Git,
		HandleUnfinishedState: true,
		Inputs:                inputs,
		Repo:                  repo,
		RepoStatus:            repoStatus,
		RootDir:               repo.RootDir,
		UnvalidatedConfig:     repo.UnvalidatedConfig,
		ValidateNoOpenChanges: false,
	})
	if err != nil || exit {
		return data, exit, err
	}
	previousBranch := repo.Git.PreviouslyCheckedOutBranch(repo.Backend)
	remotes, err := repo.Git.Remotes(repo.Backend)
	if err != nil {
		return data, false, err
	}
	if branchesSnapshot.Branches.HasLocalBranch(args.targetBranch) {
		return data, false, fmt.Errorf(messages.BranchAlreadyExistsLocally, args.targetBranch)
	}
	if branchesSnapshot.Branches.HasMatchingTrackingBranchFor(args.targetBranch, repo.UnvalidatedConfig.NormalConfig.DevRemote) {
		return data, false, fmt.Errorf(messages.BranchAlreadyExistsRemotely, args.targetBranch)
	}
	initialBranch, hasInitialBranch := branchesSnapshot.Active.Get()
	if !hasInitialBranch {
		return data, false, errors.New(messages.CurrentBranchCannotDetermine)
	}
	initialBranchInfo, hasInitialBranchInfo := branchesSnapshot.Branches.FindByLocalName(initialBranch).Get()
	if !hasInitialBranchInfo {
		return data, exit, errors.New(messages.CurrentBranchCannotDetermine)
	}
	branchesAndTypes := repo.UnvalidatedConfig.UnvalidatedBranchesAndTypes(branchesSnapshot.Branches.LocalBranches().Names())
	validatedConfig, exit, err := validate.Config(validate.ConfigArgs{
		Backend:            repo.Backend,
		BranchInfos:        branchesSnapshot.Branches,
		BranchesAndTypes:   branchesAndTypes,
		BranchesToValidate: gitdomain.LocalBranchNames{initialBranch},
		ConfigSnapshot:     repo.ConfigSnapshot,
		Connector:          connector,
		Frontend:           repo.Frontend,
		Git:                repo.Git,
		Inputs:             inputs,
		LocalBranches:      branchesSnapshot.Branches.LocalBranches().Names(),
		Remotes:            remotes,
		RepoStatus:         repoStatus,
		Unvalidated:        NewMutable(&repo.UnvalidatedConfig),
	})
	if err != nil || exit {
		return data, exit, err
	}
	branchNamesToSync := validatedConfig.NormalConfig.Lineage.BranchAndAncestors(initialBranch)
	if args.detached {
		branchNamesToSync = validatedConfig.RemovePerennials(branchNamesToSync)
	}
	branchInfosToSync, nonExistingBranches := branchesSnapshot.Branches.Select(repo.UnvalidatedConfig.NormalConfig.DevRemote, branchNamesToSync...)
	branchesToSync, err := sync.BranchesToSync(branchInfosToSync, branchesSnapshot.Branches, repo, validatedConfig.ValidatedConfigData.MainBranch)
	if err != nil {
		return data, false, err
	}
	initialAndAncestors := validatedConfig.NormalConfig.Lineage.BranchAndAncestors(initialBranch)
	slices.Reverse(initialAndAncestors)
	commitsToBeam := []gitdomain.Commit{}
	ancestor, hasAncestor := latestExistingAncestor(initialBranch, branchesSnapshot.Branches, validatedConfig.NormalConfig.Lineage).Get()
	if args.beam.IsTrue() && hasAncestor {
		commitsInBranch, err := repo.Git.CommitsInFeatureBranch(repo.Backend, initialBranch, ancestor.BranchName())
		if err != nil {
			return data, false, err
		}
		commitsToBeam, exit, err = dialog.CommitsToBeam(commitsInBranch, args.targetBranch, repo.Git, repo.Backend, inputs)
		if err != nil || exit {
			return data, exit, err
		}
	}
	if validatedConfig.NormalConfig.ShareNewBranches == configdomain.ShareNewBranchesPropose {
		args.propose = true
	}
	return appendFeatureData{
		autoResolve:               args.autoResolve,
		beam:                      args.beam,
		branchInfos:               branchesSnapshot.Branches,
		branchInfosLastRun:        branchInfosLastRun,
		branchesSnapshot:          branchesSnapshot,
		branchesToSync:            branchesToSync,
		commit:                    args.commit,
		commitMessage:             args.commitMessage,
		commitsToBeam:             commitsToBeam,
		config:                    validatedConfig,
		connector:                 connector,
		detached:                  args.detached,
		hasOpenChanges:            repoStatus.OpenChanges,
		initialBranch:             initialBranch,
		initialBranchInfo:         initialBranchInfo,
		inputs:                    inputs,
		newBranchParentCandidates: initialAndAncestors,
		nonExistingBranches:       nonExistingBranches,
		preFetchBranchInfos:       preFetchBranchSnapshot.Branches,
		previousBranch:            previousBranch,
		propose:                   args.propose,
		prototype:                 args.prototype,
		remotes:                   remotes,
		stashSize:                 stashSize,
		targetBranch:              args.targetBranch,
	}, false, nil
}

type determineAppendDataArgs struct {
	autoResolve   configdomain.AutoResolve
	beam          configdomain.Beam
	commit        configdomain.Commit
	commitMessage Option[gitdomain.CommitMessage]
	detached      configdomain.Detached
	propose       configdomain.Propose
	prototype     configdomain.Prototype
	targetBranch  gitdomain.LocalBranchName
}

func appendProgram(frontend subshelldomain.Runner, data appendFeatureData, finalMessages stringslice.Collector, beamCherryPick bool) program.Program {
	prog := NewMutable(&program.Program{})
	data.config.CleanupLineage(data.branchInfos, data.nonExistingBranches, finalMessages, frontend)
	if !data.hasOpenChanges && data.beam.IsFalse() && data.commit.IsFalse() {
		branchesToDelete := set.New[gitdomain.LocalBranchName]()
		sync.BranchesProgram(data.branchesToSync, sync.BranchProgramArgs{
			AutoResolve:         data.autoResolve,
			BranchInfos:         data.branchInfos,
			BranchInfosLastRun:  data.branchInfosLastRun,
			BranchesToDelete:    NewMutable(&branchesToDelete),
			Config:              data.config,
			InitialBranch:       data.initialBranch,
			PrefetchBranchInfos: data.preFetchBranchInfos,
			Program:             prog,
			Prune:               false,
			Remotes:             data.remotes,
			PushBranches:        true,
		})
	}
	prog.Value.Add(&opcodes.BranchCreateAndCheckoutExistingParent{
		Ancestors: data.newBranchParentCandidates,
		Branch:    data.targetBranch,
	})
	if data.remotes.HasRemote(data.config.NormalConfig.DevRemote) && data.config.NormalConfig.ShareNewBranches == configdomain.ShareNewBranchesPush && data.config.NormalConfig.Offline.IsOnline() {
		prog.Value.Add(&opcodes.BranchTrackingCreate{Branch: data.targetBranch})
	}
	prog.Value.Add(&opcodes.LineageParentSetFirstExisting{
		Branch:    data.targetBranch,
		Ancestors: data.newBranchParentCandidates,
	})
	if data.prototype {
		prog.Value.Add(&opcodes.BranchTypeOverrideSet{Branch: data.targetBranch, BranchType: configdomain.BranchTypePrototypeBranch})
	} else {
		if newBranchType, hasNewBranchType := data.config.NormalConfig.NewBranchType.Get(); hasNewBranchType {
			switch newBranchType.BranchType() {
			case
				configdomain.BranchTypeContributionBranch,
				configdomain.BranchTypeObservedBranch,
				configdomain.BranchTypeParkedBranch,
				configdomain.BranchTypePerennialBranch,
				configdomain.BranchTypePrototypeBranch,
				configdomain.BranchTypeFeatureBranch:
				prog.Value.Add(&opcodes.BranchTypeOverrideSet{Branch: data.targetBranch, BranchType: newBranchType.BranchType()})
			case configdomain.BranchTypeMainBranch:
			}
		}
	}
	if data.commit {
		prog.Value.Add(
			&opcodes.Commit{
				AuthorOverride:                 None[gitdomain.Author](),
				FallbackToDefaultCommitMessage: false,
				Message:                        data.commitMessage,
			},
		)
	}
	moveCommitsToAppendedBranch(prog, data, beamCherryPick)
	if data.propose {
		title := None[gitdomain.ProposalTitle]()
		if commitMessage, has := data.commitMessage.Get(); has {
			title = Some(gitdomain.ProposalTitle(string(commitMessage)))
		}
		prog.Value.Add(
			&opcodes.BranchTrackingCreate{
				Branch: data.targetBranch,
			},
			&opcodes.ProposalCreate{
				Branch:        data.targetBranch,
				MainBranch:    data.config.ValidatedConfigData.MainBranch,
				ProposalBody:  None[gitdomain.ProposalBody](),
				ProposalTitle: title,
			},
		)
	}
	if data.commit {
		prog.Value.Add(
			&opcodes.Checkout{Branch: data.initialBranch},
		)
	} else {
		previousBranchCandidates := []Option[gitdomain.LocalBranchName]{Some(data.initialBranch), data.previousBranch}
		cmdhelpers.Wrap(prog, cmdhelpers.WrapOptions{
			DryRun:                   data.config.NormalConfig.DryRun,
			InitialStashSize:         data.stashSize,
			RunInGitRoot:             true,
			StashOpenChanges:         data.hasOpenChanges,
			PreviousBranchCandidates: previousBranchCandidates,
		})
	}
	return optimizer.Optimize(prog.Immutable())
}

func moveCommitsToAppendedBranch(prog Mutable[program.Program], data appendFeatureData, performCherryPick bool) {
	if len(data.commitsToBeam) == 0 {
		return
	}
	if performCherryPick {
		for _, commitToBeam := range data.commitsToBeam {
			prog.Value.Add(
				&opcodes.CherryPick{SHA: commitToBeam.SHA},
			)
		}
	}
	prog.Value.Add(
		&opcodes.Checkout{
			Branch: data.initialBranch,
		},
	)
	for c := len(data.commitsToBeam) - 1; c >= 0; c-- {
		commitToBeam := data.commitsToBeam[c]
		prog.Value.Add(
			&opcodes.CommitRemove{
				SHA: commitToBeam.SHA,
			},
		)
	}
	if data.initialBranchInfo.HasTrackingBranch() {
		prog.Value.Add(
			&opcodes.PushCurrentBranchForceIgnoreError{},
		)
	}
	prog.Value.Add(
		&opcodes.Checkout{
			Branch: data.targetBranch,
		},
	)
	if !performCherryPick {
		prog.Value.Add(
			&opcodes.RebaseBranch{
				Branch: data.initialBranch.BranchName(),
			},
		)
	}
}<|MERGE_RESOLUTION|>--- conflicted
+++ resolved
@@ -96,18 +96,11 @@
 			if commitMessage.IsSome() || propose.IsTrue() {
 				commit = true
 			}
-<<<<<<< HEAD
-			cliConfig := cliconfig.CliConfig{
+			cliConfig := cliconfig.New(cliconfig.NewArgs{
 				AutoResolve: autoResolve,
 				DryRun:      dryRun,
 				Verbose:     verbose,
-			}
-=======
-			cliConfig := cliconfig.New(cliconfig.NewArgs{
-				DryRun:  dryRun,
-				Verbose: verbose,
 			})
->>>>>>> e9a31ad6
 			return executeAppend(executeAppendArgs{
 				arg:           args[0],
 				beam:          beam,
@@ -144,7 +137,7 @@
 		return err
 	}
 	data, exit, err := determineAppendData(determineAppendDataArgs{
-		autoResolve:   args.cliConfig.AutoResolve,
+		autoResolve:   repo.UnvalidatedConfig.NormalConfig.AutoResolve,
 		beam:          args.beam,
 		commit:        args.commit,
 		commitMessage: args.commitMessage,
