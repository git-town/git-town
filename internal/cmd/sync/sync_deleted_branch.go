--- conflicted
+++ resolved
@@ -8,17 +8,10 @@
 )
 
 // deletedBranchProgram adds opcodes that sync a branch that was deleted at origin to the given program.
-<<<<<<< HEAD
-func deletedBranchProgram(prog Mutable[program.Program], branch gitdomain.LocalBranchName, initialParentName Option[gitdomain.LocalBranchName], initialParentSHA Option[gitdomain.SHA], commitsToRemove Option[gitdomain.Location], args BranchProgramArgs) {
-	switch args.Config.BranchType(branch) {
-	case configdomain.BranchTypeFeatureBranch:
-		syncDeletedFeatureBranchProgram(prog, branch, initialParentName, initialParentSHA, commitsToRemove, args)
-=======
 func deletedBranchProgram(branch gitdomain.LocalBranchName, initialParentName Option[gitdomain.LocalBranchName], initialParentSHA, parentSHAPreviousRun Option[gitdomain.SHA], args BranchProgramArgs) {
 	switch args.Config.BranchType(branch) {
 	case configdomain.BranchTypeFeatureBranch:
 		syncDeletedFeatureBranchProgram(branch, initialParentName, initialParentSHA, parentSHAPreviousRun, args)
->>>>>>> 2c609a0e
 	case
 		configdomain.BranchTypePerennialBranch,
 		configdomain.BranchTypeMainBranch,
@@ -37,11 +30,7 @@
 
 // syncDeletedFeatureBranchProgram syncs a feare branch whose remote has been deleted.
 // The parent branch must have been fully synced before calling this function.
-<<<<<<< HEAD
-func syncDeletedFeatureBranchProgram(prog Mutable[program.Program], branch gitdomain.LocalBranchName, initialParentName Option[gitdomain.LocalBranchName], initialParentSHA Option[gitdomain.SHA], commitsToRemove Option[gitdomain.Location], args BranchProgramArgs) {
-=======
 func syncDeletedFeatureBranchProgram(branch gitdomain.LocalBranchName, initialParentName Option[gitdomain.LocalBranchName], initialParentSHA, parentSHAPreviousRun Option[gitdomain.SHA], args BranchProgramArgs) {
->>>>>>> 2c609a0e
 	var syncStatus gitdomain.SyncStatus
 	if preFetchBranchInfo, has := args.PrefetchBranchInfos.FindByLocalName(branch).Get(); has {
 		syncStatus = preFetchBranchInfo.SyncStatus
@@ -64,21 +53,12 @@
 		gitdomain.SyncStatusNotInSync:
 		args.Program.Value.Add(&opcodes.CheckoutIfNeeded{Branch: branch})
 		pullParentBranchOfCurrentFeatureBranchOpcode(pullParentBranchOfCurrentFeatureBranchOpcodeArgs{
-<<<<<<< HEAD
 			branch:            branch,
 			initialParentName: initialParentName,
 			initialParentSHA:  initialParentSHA,
 			commitsToRemove:   commitsToRemove,
-			program:           prog,
+			program:           args.Program,
 			syncStrategy:      args.Config.NormalConfig.SyncFeatureStrategy,
-=======
-			branch:               branch,
-			initialParentName:    initialParentName,
-			initialParentSHA:     initialParentSHA,
-			parentSHAPreviousRun: parentSHAPreviousRun,
-			program:              args.Program,
-			syncStrategy:         args.Config.NormalConfig.SyncFeatureStrategy,
->>>>>>> 2c609a0e
 			// this function syncs a branch whose remote was deleted --> we know for sure there is no tracking branch
 			trackingBranch: None[gitdomain.RemoteBranchName](),
 		})
