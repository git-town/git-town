package sync

import (
	"github.com/git-town/git-town/v21/internal/config/configdomain"
	"github.com/git-town/git-town/v21/internal/git/gitdomain"
	"github.com/git-town/git-town/v21/internal/vm/opcodes"
	. "github.com/git-town/git-town/v21/pkg/prelude"
)

// deletedBranchProgram adds opcodes that sync a branch that was deleted at origin to the given program.
func deletedBranchProgram(branch gitdomain.LocalBranchName, initialParentName Option[gitdomain.LocalBranchName], initialParentSHA Option[gitdomain.SHA], parentSHAPreviousRun Option[gitdomain.Location], args BranchProgramArgs) {
	switch args.Config.BranchType(branch) {
	case configdomain.BranchTypeFeatureBranch:
		syncDeletedFeatureBranchProgram(branch, initialParentName, initialParentSHA, parentSHAPreviousRun, args)
	case
		configdomain.BranchTypePerennialBranch,
		configdomain.BranchTypeMainBranch,
		configdomain.BranchTypeObservedBranch,
		configdomain.BranchTypeContributionBranch,
		configdomain.BranchTypeParkedBranch,
		configdomain.BranchTypePrototypeBranch:
		syncDeleteLocalBranchProgram(branch, args)
	}
	if _, hasOverride := args.Config.NormalConfig.BranchTypeOverrides[branch]; hasOverride {
		args.Program.Value.Add(&opcodes.BranchTypeOverrideRemove{
			Branch: branch,
		})
	}
}

// syncDeletedFeatureBranchProgram syncs a feare branch whose remote has been deleted.
// The parent branch must have been fully synced before calling this function.
func syncDeletedFeatureBranchProgram(branch gitdomain.LocalBranchName, initialParentName Option[gitdomain.LocalBranchName], initialParentSHA Option[gitdomain.SHA], commitsToRemove Option[gitdomain.Location], args BranchProgramArgs) {
	var syncStatus gitdomain.SyncStatus
	if preFetchBranchInfo, has := args.PrefetchBranchInfos.FindByLocalName(branch).Get(); has {
		syncStatus = preFetchBranchInfo.SyncStatus
	} else {
		syncStatus = gitdomain.SyncStatusNotInSync
	}
	switch syncStatus {
	case
		gitdomain.SyncStatusUpToDate,
		gitdomain.SyncStatusBehind,
		gitdomain.SyncStatusLocalOnly:
		syncDeleteLocalBranchProgram(branch, args)
	case
		gitdomain.SyncStatusOtherWorktree,
		gitdomain.SyncStatusRemoteOnly:
		return
	case
		gitdomain.SyncStatusAhead,
		gitdomain.SyncStatusDeletedAtRemote,
		gitdomain.SyncStatusNotInSync:
		args.Program.Value.Add(&opcodes.CheckoutIfNeeded{Branch: branch})
		pullParentBranchOfCurrentFeatureBranchOpcode(pullParentBranchOfCurrentFeatureBranchOpcodeArgs{
			branch:            branch,
<<<<<<< HEAD
			initialParentName: initialParentName,
			initialParentSHA:  initialParentSHA,
			commitsToRemove:   commitsToRemove,
=======
			parentNameInitial: initialParentName,
			parentSHAInitial:  initialParentSHA,
			parentSHAPrevious: parentSHAPreviousRun,
>>>>>>> 77b14b8d
			program:           args.Program,
			syncStrategy:      args.Config.NormalConfig.SyncFeatureStrategy,
			// this function syncs a branch whose remote was deleted --> we know for sure there is no tracking branch
			trackingBranch: None[gitdomain.RemoteBranchName](),
		})
		args.Program.Value.Add(&opcodes.BranchWithRemoteGoneDeleteIfEmptyAtRuntime{Branch: branch})
	}
}

// deletes the given local branch as part of syncing it
func syncDeleteLocalBranchProgram(branch gitdomain.LocalBranchName, args BranchProgramArgs) {
	args.Program.Value.Add(
		&opcodes.CheckoutParentOrMain{
			Branch: branch,
		},
		&opcodes.BranchLocalDeleteContent{
			BranchToDelete:     branch,
			BranchToRebaseOnto: args.Config.ValidatedConfigData.MainBranch,
		},
	)
	RemoveBranchConfiguration(RemoveBranchConfigurationArgs{
		Branch:  branch,
		Lineage: args.Config.NormalConfig.Lineage,
		Program: args.Program,
	})
}<|MERGE_RESOLUTION|>--- conflicted
+++ resolved
@@ -54,15 +54,9 @@
 		args.Program.Value.Add(&opcodes.CheckoutIfNeeded{Branch: branch})
 		pullParentBranchOfCurrentFeatureBranchOpcode(pullParentBranchOfCurrentFeatureBranchOpcodeArgs{
 			branch:            branch,
-<<<<<<< HEAD
-			initialParentName: initialParentName,
-			initialParentSHA:  initialParentSHA,
-			commitsToRemove:   commitsToRemove,
-=======
 			parentNameInitial: initialParentName,
 			parentSHAInitial:  initialParentSHA,
-			parentSHAPrevious: parentSHAPreviousRun,
->>>>>>> 77b14b8d
+			parentSHAPrevious: parentSHAPrevious,
 			program:           args.Program,
 			syncStrategy:      args.Config.NormalConfig.SyncFeatureStrategy,
 			// this function syncs a branch whose remote was deleted --> we know for sure there is no tracking branch
