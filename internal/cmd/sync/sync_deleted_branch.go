--- conflicted
+++ resolved
@@ -66,7 +66,6 @@
 		Lineage: args.Config.NormalConfig.Lineage,
 		Program: prog,
 	})
-<<<<<<< HEAD
 	prog.Value.Add(
 		&opcodes.CheckoutParentOrMain{
 			Branch: branch,
@@ -75,12 +74,5 @@
 			BranchToDelete:     branch,
 			BranchToRebaseOnto: args.Config.ValidatedConfigData.MainBranch,
 		},
-		&opcodes.MessageQueue{
-			Message: fmt.Sprintf(messages.BranchDeleted, branch),
-		},
 	)
-=======
-	prog.Value.Add(&opcodes.CheckoutParentOrMain{Branch: branch})
-	prog.Value.Add(&opcodes.BranchLocalDelete{Branch: branch})
->>>>>>> 07e78053
 }