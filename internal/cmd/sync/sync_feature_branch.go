--- conflicted
+++ resolved
@@ -84,14 +84,9 @@
 		if args.Offline.IsFalse() {
 			args.Program.Value.Add(
 				&opcodes.RebaseTrackingBranch{
-<<<<<<< HEAD
 					RemoteBranch:  trackingBranch,
 					PushBranches:  args.PushBranches,
 					CurrentBranch: args.LocalName,
-=======
-					RemoteBranch: trackingBranch,
-					PushBranches: args.PushBranches,
->>>>>>> 1564a26b
 				},
 			)
 		}
