package sync

import (
	"github.com/git-town/git-town/v20/internal/config/configdomain"
	"github.com/git-town/git-town/v20/internal/git/gitdomain"
	"github.com/git-town/git-town/v20/internal/vm/opcodes"
	"github.com/git-town/git-town/v20/internal/vm/program"
	. "github.com/git-town/git-town/v20/pkg/prelude"
)

// FeatureBranchProgram adds the opcodes to sync the feature branch with the given name.
func FeatureBranchProgram(syncStrategy configdomain.SyncStrategy, args featureBranchArgs) {
	switch syncStrategy {
	case configdomain.SyncStrategyCompress:
		syncFeatureBranchCompress(args)
	case configdomain.SyncStrategyFFOnly:
		syncFeatureBranchFFOnly(args)
	case configdomain.SyncStrategyMerge:
		syncFeatureBranchMerge(args)
	case configdomain.SyncStrategyRebase:
		syncFeatureBranchRebase(args)
	}
	if args.prune {
		args.program.Value.Add(&opcodes.BranchDeleteIfEmptyAtRuntime{Branch: args.localName})
	}
}

type featureBranchArgs struct {
	firstCommitMessage Option[gitdomain.CommitMessage]
	initialParentName  Option[gitdomain.LocalBranchName] // the parent when Git Town started
	initialParentSHA   Option[gitdomain.SHA]             // the parent when Git Town started
<<<<<<< HEAD
	localName          gitdomain.LocalBranchName
	offline            configdomain.Offline     // whether offline mode is enabled
	parentLastRunSHA   Option[gitdomain.SHA]    // the parent at the end of the last Git Town command
	program            Mutable[program.Program] // the program to update
=======
	localName          gitdomain.LocalBranchName         // name of the feature branch
	offline            configdomain.Offline              // whether offline mode is enabled
	parentLastRunSHA   Option[gitdomain.SHA]             // the parent at the end of the last Git Town command
	program            Mutable[program.Program]          // the program to update
>>>>>>> 02386db7
	prune              configdomain.Prune
	pushBranches       configdomain.PushBranches
	trackingBranchName Option[gitdomain.RemoteBranchName]
}

func syncFeatureBranchCompress(args featureBranchArgs) {
	args.program.Value.Add(
		&opcodes.SyncFeatureBranchCompress{
			CurrentBranch:     args.localName,
			CommitMessage:     args.firstCommitMessage,
			Offline:           args.offline,
			InitialParentName: args.initialParentName,
			InitialParentSHA:  args.initialParentSHA,
			TrackingBranch:    args.trackingBranchName,
		},
	)
}

func syncFeatureBranchFFOnly(args featureBranchArgs) {
	// The ff-only strategy does not sync with the parent branch.
	// It is intended for perennial branches only.
	if args.offline.IsFalse() {
		if trackingBranch, hasTrackingBranch := args.trackingBranchName.Get(); hasTrackingBranch {
			args.program.Value.Add(&opcodes.MergeFastForward{Branch: trackingBranch.BranchName()})
		}
	}
}

func syncFeatureBranchMerge(args featureBranchArgs) {
	args.program.Value.Add(
		&opcodes.MergeParentsUntilLocal{
			Branch:            args.localName,
			InitialParentName: args.initialParentName,
			InitialParentSHA:  args.initialParentSHA,
		},
	)
	if trackingBranch, hasTrackingBranch := args.trackingBranchName.Get(); hasTrackingBranch {
		args.program.Value.Add(&opcodes.MergeIntoCurrentBranch{BranchToMerge: trackingBranch.BranchName()})
	}
}

func syncFeatureBranchRebase(args featureBranchArgs) {
	args.program.Value.Add(
		&opcodes.RebaseParentsUntilLocal{
			Branch:      args.localName,
			PreviousSHA: args.parentLastRunSHA,
		},
	)
	if trackingBranch, hasTrackingBranch := args.trackingBranchName.Get(); hasTrackingBranch {
		if args.offline.IsFalse() {
			args.program.Value.Add(
				&opcodes.RebaseTrackingBranch{
					RemoteBranch: trackingBranch,
					PushBranches: args.pushBranches,
				},
				&opcodes.RebaseParentsUntilLocal{
					Branch:      args.localName,
					PreviousSHA: args.parentLastRunSHA,
				},
				&opcodes.PushCurrentBranchForceIfNeeded{
					CurrentBranch:   args.localName,
					ForceIfIncludes: true,
				},
			)
		}
	}
}<|MERGE_RESOLUTION|>--- conflicted
+++ resolved
@@ -29,17 +29,10 @@
 	firstCommitMessage Option[gitdomain.CommitMessage]
 	initialParentName  Option[gitdomain.LocalBranchName] // the parent when Git Town started
 	initialParentSHA   Option[gitdomain.SHA]             // the parent when Git Town started
-<<<<<<< HEAD
-	localName          gitdomain.LocalBranchName
-	offline            configdomain.Offline     // whether offline mode is enabled
-	parentLastRunSHA   Option[gitdomain.SHA]    // the parent at the end of the last Git Town command
-	program            Mutable[program.Program] // the program to update
-=======
 	localName          gitdomain.LocalBranchName         // name of the feature branch
 	offline            configdomain.Offline              // whether offline mode is enabled
 	parentLastRunSHA   Option[gitdomain.SHA]             // the parent at the end of the last Git Town command
 	program            Mutable[program.Program]          // the program to update
->>>>>>> 02386db7
 	prune              configdomain.Prune
 	pushBranches       configdomain.PushBranches
 	trackingBranchName Option[gitdomain.RemoteBranchName]
