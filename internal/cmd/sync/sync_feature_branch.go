--- conflicted
+++ resolved
@@ -27,18 +27,6 @@
 }
 
 type featureBranchArgs struct {
-<<<<<<< HEAD
-	firstCommitMessage   Option[gitdomain.CommitMessage]
-	localName            gitdomain.LocalBranchName
-	offline              configdomain.Offline              // whether offline mode is enabled
-	originalParentName   Option[gitdomain.LocalBranchName] // the parent when Git Town started
-	originalParentSHA    Option[gitdomain.SHA]             // the parent when Git Town started
-	parentPreviousRunSHA Option[gitdomain.SHA]
-	program              Mutable[program.Program] // the program to update
-	prune                configdomain.Prune
-	pushBranches         configdomain.PushBranches
-	trackingBranchName   Option[gitdomain.RemoteBranchName]
-=======
 	firstCommitMessage Option[gitdomain.CommitMessage]
 	localName          gitdomain.LocalBranchName
 	offline            configdomain.Offline              // whether offline mode is enabled
@@ -49,7 +37,6 @@
 	prune              configdomain.Prune
 	pushBranches       configdomain.PushBranches
 	trackingBranchName Option[gitdomain.RemoteBranchName]
->>>>>>> 10958b8b
 }
 
 func syncFeatureParentBranch(syncStrategy configdomain.SyncStrategy, args featureBranchArgs) {
@@ -66,11 +53,7 @@
 		args.program.Value.Add(
 			&opcodes.RebaseParentIfNeeded{
 				Branch:      args.localName,
-<<<<<<< HEAD
-				PreviousSHA: args.parentPreviousRunSHA,
-=======
 				PreviousSHA: args.parentLastRunSHA,
->>>>>>> 10958b8b
 			},
 		)
 	case configdomain.SyncStrategyCompress:
