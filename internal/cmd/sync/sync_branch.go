--- conflicted
+++ resolved
@@ -88,11 +88,7 @@
 			offline:            args.Config.NormalConfig.Offline,
 			originalParentName: originalParentName,
 			originalParentSHA:  originalParentSHA,
-<<<<<<< HEAD
-			parentPreviousRunSHA: ,
-=======
 			parentLastRunSHA:   parentLastRunSHA,
->>>>>>> 10958b8b
 			program:            args.Program,
 			prune:              args.Prune,
 			pushBranches:       args.PushBranches,
