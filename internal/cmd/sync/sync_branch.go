package sync

import (
	"fmt"

	"github.com/git-town/git-town/v21/internal/config"
	"github.com/git-town/git-town/v21/internal/config/configdomain"
	"github.com/git-town/git-town/v21/internal/git/gitdomain"
	"github.com/git-town/git-town/v21/internal/vm/opcodes"
	"github.com/git-town/git-town/v21/internal/vm/program"
	. "github.com/git-town/git-town/v21/pkg/prelude"
	"github.com/git-town/git-town/v21/pkg/set"
)

// BranchProgram syncs the given branch.
func BranchProgram(localName gitdomain.LocalBranchName, branchInfo gitdomain.BranchInfo, firstCommitMessage Option[gitdomain.CommitMessage], args BranchProgramArgs) {
	fmt.Println("2222222222222222222222222222222222222222222222222 BranchProgram for", localName)
	parentNameOpt := args.Config.NormalConfig.Lineage.Parent(localName)
	parentName, hasParentName := parentNameOpt.Get()
	previousParentSHA := None[gitdomain.SHA]
	initialParentSHA := None[gitdomain.SHA]()
	if hasParentName {
		if parentBranchInfo, hasParentBranchInfo := args.BranchInfos.FindLocalOrRemote(parentName, args.Config.NormalConfig.DevRemote).Get(); hasParentBranchInfo {
			initialParentSHA = parentBranchInfo.LocalSHA.Or(parentBranchInfo.RemoteSHA)
		}
	}
	ancestorToRemove, hasAncestorToRemove := args.Config.NormalConfig.Lineage.YoungestAncestorWithin(localName, args.BranchesToDelete.Value.Values()).Get()
<<<<<<< HEAD
	fmt.Println("2222222222222222222222222222222222222222222222222 ancestorToRemove", hasAncestorToRemove, ancestorToRemove)
	// determine commits to remove
	commitsToRemove := None[gitdomain.Location]()
	// step 1: a local ancestor branch will be deleted --> remove all commits from that branch
	if hasAncestorToRemove {
		commitsToRemove = Some(ancestorToRemove.Location())
=======
	parentSHAPreviousRun := None[gitdomain.SHA]()
	if parent, has := parentNameOpt.Get(); has {
		if branchInfosLastRun, has := args.BranchInfosLastRun.Get(); has {
			if parentInfoLastRun, has := branchInfosLastRun.FindByLocalName(parent).Get(); has {
				parentSHAPreviousRun = Some(parentInfoLastRun.GetLocalOrRemoteSHA())
			}
		}
>>>>>>> 82404c72
	}
	// step 2: the parent branch had a di
	// if commitsToRemove.IsNone() {
	// 	if parent, has := initialParentName.Get(); has {
	// 		if branchInfosLastRun, has := args.BranchInfosLastRun.Get(); has {
	// 			if parentInfoLastRun, has := branchInfosLastRun.FindByLocalName(parent).Get(); has {
	// 				commitsToRemove = Some(parentInfoLastRun.GetLocalOrRemoteSHA())
	// 			}
	// 		}
	// 	}
	// }
	fmt.Println("2222222222222222222222222222222222222222222222222 commitsToRemove", commitsToRemove)
	trackingBranchGone := branchInfo.SyncStatus == gitdomain.SyncStatusDeletedAtRemote
	switch {
<<<<<<< HEAD
=======
	case hasAncestorToRemove && ancestorToRemove == parentName && trackingBranchGone && hasDescendents:
		args.BranchesToDelete.Value.Add(localName)
	case hasAncestorToRemove && ancestorToRemove == parentName:
		if usesRebaseSyncStrategy {
			RemoveAncestorCommits(RemoveAncestorCommitsArgs{
				Ancestor:          ancestorToRemove.BranchName(),
				Branch:            localName,
				HasTrackingBranch: branchInfo.HasTrackingBranch(),
				Program:           args.Program,
				RebaseOnto:        args.Config.ValidatedConfigData.MainBranch, // TODO: RebaseOnto the latest existing parent, which isn't always main
			})
		}
	case usesRebaseSyncStrategy && trackingBranchGone && hasDescendents:
		args.BranchesToDelete.Value.Add(localName)
>>>>>>> 82404c72
	case trackingBranchGone:
		deletedBranchProgram(localName, parentNameOpt, initialParentSHA, commitsToRemove, args)
		args.BranchesToDelete.Value.Add(localName)
	case branchInfo.SyncStatus == gitdomain.SyncStatusOtherWorktree:
		// cannot sync branches that are active in another worktree
	default:
		if hasAncestorToRemove && usesRebaseSyncStrategy {
			RemoveAncestorCommits(RemoveAncestorCommitsArgs{
				Ancestor:          ancestorToRemove.BranchName(),
				Branch:            localName,
				HasTrackingBranch: branchInfo.HasTrackingBranch(),
				Program:           args.Program,
				RebaseOnto:        args.Config.ValidatedConfigData.MainBranch, // TODO: RebaseOnto the latest existing parent, which isn't always main
			})
		}
		localBranchProgram(localBranchProgramArgs{
			BranchProgramArgs:  args,
			branchInfo:         branchInfo,
			commitsToRemove:    commitsToRemove,
			firstCommitMessage: firstCommitMessage,
			initialParentName:  parentNameOpt,
			initialParentSHA:   initialParentSHA,
			localName:          localName,
		})
	}
	args.Program.Value.Add(&opcodes.ProgramEndOfBranch{})
}

type BranchProgramArgs struct {
	BranchInfos         gitdomain.BranchInfos                       // the initial BranchInfos, after "git fetch" ran
	BranchInfosLastRun  Option[gitdomain.BranchInfos]               // the BranchInfos at the end of the previous Git Town command
	BranchesToDelete    Mutable[set.Set[gitdomain.LocalBranchName]] // branches that should be deleted after the branches are all synced
	Config              config.ValidatedConfig
	InitialBranch       gitdomain.LocalBranchName
	PrefetchBranchInfos gitdomain.BranchInfos // BranchInfos before "git fetch" ran
	Program             Mutable[program.Program]
	Prune               configdomain.Prune
	PushBranches        configdomain.PushBranches
	Remotes             gitdomain.Remotes
}

type localBranchProgramArgs struct {
	BranchProgramArgs
	branchInfo         gitdomain.BranchInfo
	commitsToRemove    Option[gitdomain.Location]
	firstCommitMessage Option[gitdomain.CommitMessage]
	initialParentName  Option[gitdomain.LocalBranchName]
	initialParentSHA   Option[gitdomain.SHA]
	localName          gitdomain.LocalBranchName
}

// localBranchProgram provides the program to sync a local branch.
func localBranchProgram(args localBranchProgramArgs) {
	branchType := args.Config.BranchType(args.localName)
	isMainOrPerennialBranch := branchType == configdomain.BranchTypeMainBranch || branchType == configdomain.BranchTypePerennialBranch
	if isMainOrPerennialBranch && !args.Remotes.HasRemote(args.Config.NormalConfig.DevRemote) {
		// perennial branch but no remote --> this branch cannot be synced
		return
	}
	args.Program.Value.Add(&opcodes.CheckoutIfNeeded{Branch: args.localName})
	switch branchType {
	case configdomain.BranchTypeFeatureBranch:
		FeatureBranchProgram(args.Config.NormalConfig.SyncFeatureStrategy.SyncStrategy(), featureBranchArgs{
			commitsToRemove:    args.commitsToRemove,
			firstCommitMessage: args.firstCommitMessage,
			initialParentName:  args.initialParentName,
			initialParentSHA:   args.initialParentSHA,
			localName:          args.localName,
			offline:            args.Config.NormalConfig.Offline,
			program:            args.Program,
			prune:              args.Prune,
			pushBranches:       args.PushBranches,
			trackingBranch:     args.branchInfo.RemoteName,
		})
	case configdomain.BranchTypePerennialBranch, configdomain.BranchTypeMainBranch:
		PerennialBranchProgram(args.branchInfo, args.BranchProgramArgs)
	case configdomain.BranchTypeParkedBranch:
		ParkedBranchProgram(args.Config.NormalConfig.SyncFeatureStrategy.SyncStrategy(), args.InitialBranch, featureBranchArgs{
			commitsToRemove:    args.commitsToRemove,
			firstCommitMessage: args.firstCommitMessage,
			initialParentName:  args.initialParentName,
			initialParentSHA:   args.initialParentSHA,
			localName:          args.localName,
			offline:            args.Config.NormalConfig.Offline,
			program:            args.Program,
			prune:              args.Prune,
			pushBranches:       args.PushBranches,
			trackingBranch:     args.branchInfo.RemoteName,
		})
	case configdomain.BranchTypeContributionBranch:
		ContributionBranchProgram(args.Program, args.branchInfo)
	case configdomain.BranchTypeObservedBranch:
		ObservedBranchProgram(args.branchInfo, args.Program)
	case configdomain.BranchTypePrototypeBranch:
		FeatureBranchProgram(args.Config.NormalConfig.SyncPrototypeStrategy.SyncStrategy(), featureBranchArgs{
			commitsToRemove:    args.commitsToRemove,
			firstCommitMessage: args.firstCommitMessage,
			initialParentName:  args.initialParentName,
			initialParentSHA:   args.initialParentSHA,
			localName:          args.localName,
			offline:            args.Config.NormalConfig.Offline,
			program:            args.Program,
			prune:              args.Prune,
			pushBranches:       configdomain.PushBranches(args.branchInfo.HasTrackingBranch()),
			trackingBranch:     args.branchInfo.RemoteName,
		})
	}
	if args.PushBranches.IsTrue() && args.Remotes.HasRemote(args.Config.NormalConfig.DevRemote) && args.Config.NormalConfig.Offline.IsOnline() && branchType.ShouldPush(args.localName == args.InitialBranch) {
		isMainBranch := branchType == configdomain.BranchTypeMainBranch
		switch {
		case !args.branchInfo.HasTrackingBranch():
			args.Program.Value.Add(&opcodes.BranchTrackingCreate{Branch: args.localName})
		case isMainBranch && args.Remotes.HasUpstream() && args.Config.NormalConfig.SyncUpstream.IsTrue():
			args.Program.Value.Add(&opcodes.PushCurrentBranchIfNeeded{CurrentBranch: args.localName})
		case isMainOrPerennialBranch && !shouldPushPerennialBranch(args.branchInfo.SyncStatus):
			// don't push if its a perennial branch that doesn't need pushing
		case isMainOrPerennialBranch:
			args.Program.Value.Add(&opcodes.PushCurrentBranchIfNeeded{CurrentBranch: args.localName})
		default:
			pushFeatureBranchProgram(args.Program, args.localName, args.Config.NormalConfig.SyncFeatureStrategy)
		}
	}
}

// pullParentBranchOfCurrentFeatureBranchOpcode adds the opcode to pull updates from the parent branch of the current feature branch into the current feature branch.
func pullParentBranchOfCurrentFeatureBranchOpcode(args pullParentBranchOfCurrentFeatureBranchOpcodeArgs) {
	switch args.syncStrategy {
	case configdomain.SyncFeatureStrategyMerge, configdomain.SyncFeatureStrategyCompress:
		args.program.Value.Add(&opcodes.SyncFeatureBranchMerge{
			Branch:            args.branch,
			InitialParentName: args.initialParentName,
			InitialParentSHA:  args.initialParentSHA,
			TrackingBranch:    args.trackingBranch,
		})
	case configdomain.SyncFeatureStrategyRebase:
		args.program.Value.Add(&opcodes.RebaseAncestorsUntilLocal{
			Branch:          args.branch,
			CommitsToRemove: args.commitsToRemove,
		})
	}
}

type pullParentBranchOfCurrentFeatureBranchOpcodeArgs struct {
	branch            gitdomain.LocalBranchName
	initialParentName Option[gitdomain.LocalBranchName]
	initialParentSHA  Option[gitdomain.SHA]
	commitsToRemove   Option[gitdomain.Location]
	program           Mutable[program.Program]
	syncStrategy      configdomain.SyncFeatureStrategy
	trackingBranch    Option[gitdomain.RemoteBranchName]
}

func pushFeatureBranchProgram(prog Mutable[program.Program], branch gitdomain.LocalBranchName, syncFeatureStrategy configdomain.SyncFeatureStrategy) {
	switch syncFeatureStrategy {
	case configdomain.SyncFeatureStrategyMerge:
		prog.Value.Add(&opcodes.PushCurrentBranchIfNeeded{CurrentBranch: branch})
	case configdomain.SyncFeatureStrategyRebase:
		prog.Value.Add(&opcodes.PushCurrentBranchForceIfNeeded{CurrentBranch: branch, ForceIfIncludes: true})
	case configdomain.SyncFeatureStrategyCompress:
		prog.Value.Add(&opcodes.PushCurrentBranchForceIfNeeded{CurrentBranch: branch, ForceIfIncludes: false})
	}
}

func RemoveAncestorCommits(args RemoveAncestorCommitsArgs) {
	// HERE IT RUNS THE REBASE AGAINST THE WRONG PARENT
	args.Program.Value.Add(
		&opcodes.CheckoutIfNeeded{Branch: args.Branch},
	)
	if args.HasTrackingBranch {
		args.Program.Value.Add(
			&opcodes.PullCurrentBranch{},
		)
	}
	args.Program.Value.Add(
		&opcodes.RebaseOnto{
			BranchToRebaseOnto: args.RebaseOnto.BranchName(),
			CommitsToRemove:    args.Ancestor.Location(),
		},
	)
	if args.HasTrackingBranch {
		args.Program.Value.Add(
			&opcodes.PushCurrentBranchForce{ForceIfIncludes: false},
		)
	}
}

type RemoveAncestorCommitsArgs struct {
	Ancestor          gitdomain.BranchName
	Branch            gitdomain.LocalBranchName
	HasTrackingBranch bool
	Program           Mutable[program.Program]
	RebaseOnto        gitdomain.LocalBranchName
}

func shouldPushPerennialBranch(syncStatus gitdomain.SyncStatus) bool {
	switch syncStatus {
	case
		gitdomain.SyncStatusAhead,
		gitdomain.SyncStatusBehind,
		gitdomain.SyncStatusLocalOnly,
		gitdomain.SyncStatusNotInSync:
		return true
	case
		gitdomain.SyncStatusDeletedAtRemote,
		gitdomain.SyncStatusOtherWorktree,
		gitdomain.SyncStatusRemoteOnly,
		gitdomain.SyncStatusUpToDate:
	}
	return false
}

// updateCurrentPerennialBranchOpcode provides the opcode to update the current perennial branch with changes from the given other branch.
func updateCurrentPerennialBranchOpcode(prog Mutable[program.Program], otherBranch gitdomain.RemoteBranchName, strategy configdomain.SyncPerennialStrategy) {
	switch strategy {
	case configdomain.SyncPerennialStrategyMerge:
		prog.Value.Add(&opcodes.MergeIntoCurrentBranch{BranchToMerge: otherBranch.BranchName()})
	case configdomain.SyncPerennialStrategyRebase:
		prog.Value.Add(&opcodes.RebaseBranch{Branch: otherBranch.BranchName()})
	case configdomain.SyncPerennialStrategyFFOnly:
		prog.Value.Add(&opcodes.MergeFastForward{Branch: otherBranch.BranchName()})
	}
}<|MERGE_RESOLUTION|>--- conflicted
+++ resolved
@@ -25,22 +25,12 @@
 		}
 	}
 	ancestorToRemove, hasAncestorToRemove := args.Config.NormalConfig.Lineage.YoungestAncestorWithin(localName, args.BranchesToDelete.Value.Values()).Get()
-<<<<<<< HEAD
 	fmt.Println("2222222222222222222222222222222222222222222222222 ancestorToRemove", hasAncestorToRemove, ancestorToRemove)
 	// determine commits to remove
 	commitsToRemove := None[gitdomain.Location]()
 	// step 1: a local ancestor branch will be deleted --> remove all commits from that branch
 	if hasAncestorToRemove {
 		commitsToRemove = Some(ancestorToRemove.Location())
-=======
-	parentSHAPreviousRun := None[gitdomain.SHA]()
-	if parent, has := parentNameOpt.Get(); has {
-		if branchInfosLastRun, has := args.BranchInfosLastRun.Get(); has {
-			if parentInfoLastRun, has := branchInfosLastRun.FindByLocalName(parent).Get(); has {
-				parentSHAPreviousRun = Some(parentInfoLastRun.GetLocalOrRemoteSHA())
-			}
-		}
->>>>>>> 82404c72
 	}
 	// step 2: the parent branch had a di
 	// if commitsToRemove.IsNone() {
@@ -55,23 +45,6 @@
 	fmt.Println("2222222222222222222222222222222222222222222222222 commitsToRemove", commitsToRemove)
 	trackingBranchGone := branchInfo.SyncStatus == gitdomain.SyncStatusDeletedAtRemote
 	switch {
-<<<<<<< HEAD
-=======
-	case hasAncestorToRemove && ancestorToRemove == parentName && trackingBranchGone && hasDescendents:
-		args.BranchesToDelete.Value.Add(localName)
-	case hasAncestorToRemove && ancestorToRemove == parentName:
-		if usesRebaseSyncStrategy {
-			RemoveAncestorCommits(RemoveAncestorCommitsArgs{
-				Ancestor:          ancestorToRemove.BranchName(),
-				Branch:            localName,
-				HasTrackingBranch: branchInfo.HasTrackingBranch(),
-				Program:           args.Program,
-				RebaseOnto:        args.Config.ValidatedConfigData.MainBranch, // TODO: RebaseOnto the latest existing parent, which isn't always main
-			})
-		}
-	case usesRebaseSyncStrategy && trackingBranchGone && hasDescendents:
-		args.BranchesToDelete.Value.Add(localName)
->>>>>>> 82404c72
 	case trackingBranchGone:
 		deletedBranchProgram(localName, parentNameOpt, initialParentSHA, commitsToRemove, args)
 		args.BranchesToDelete.Value.Add(localName)
