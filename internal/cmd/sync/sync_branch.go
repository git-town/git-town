--- conflicted
+++ resolved
@@ -21,20 +21,7 @@
 		}
 	}
 	usesRebaseSyncStrategy := args.Config.NormalConfig.SyncFeatureStrategy == configdomain.SyncFeatureStrategyRebase
-<<<<<<< HEAD
-	ancestorToRemove, hasAncestorToRemove := args.Config.NormalConfig.Lineage.YoungestAncestor(localName, args.BranchesToDelete.Value.Values()).Get()
-=======
 	ancestorToRemove, hasAncestorToRemove := args.Config.NormalConfig.Lineage.YoungestAncestorWithin(localName, args.BranchesToDelete.Value.Values()).Get()
-	if hasAncestorToRemove && usesRebaseSyncStrategy {
-		RemoveAncestorCommits(RemoveAncestorCommitsArgs{
-			Ancestor:          ancestorToRemove.BranchName(),
-			Branch:            localName,
-			HasTrackingBranch: branchInfo.HasTrackingBranch(),
-			Program:           args.Program,
-			RebaseOnto:        args.Config.ValidatedConfigData.MainBranch, // TODO: RebaseOnto the latest existing parent, which isn't always main
-		})
-	}
->>>>>>> 3ed26843
 	parentSHAPreviousRun := None[gitdomain.SHA]()
 	if parent, has := initialParentName.Get(); has {
 		if branchInfosLastRun, has := args.BranchInfosLastRun.Get(); has {
