package sync

import (
	"fmt"

	"github.com/git-town/git-town/v21/internal/config"
	"github.com/git-town/git-town/v21/internal/config/configdomain"
	"github.com/git-town/git-town/v21/internal/git/gitdomain"
	"github.com/git-town/git-town/v21/internal/vm/opcodes"
	"github.com/git-town/git-town/v21/internal/vm/program"
	. "github.com/git-town/git-town/v21/pkg/prelude"
	"github.com/git-town/git-town/v21/pkg/set"
)

// BranchProgram syncs the given branch.
func BranchProgram(localName gitdomain.LocalBranchName, branchInfo gitdomain.BranchInfo, firstCommitMessage Option[gitdomain.CommitMessage], args BranchProgramArgs) {
	fmt.Println("2222222222222222222222222222222222222222222222222 BranchProgram for", localName)
	initialParentName := args.Config.NormalConfig.Lineage.Parent(localName)
	initialParentSHA := None[gitdomain.SHA]()
	parentName, hasParentName := initialParentName.Get()
	if hasParentName {
		if parentBranchInfo, hasParentBranchInfo := args.BranchInfos.FindLocalOrRemote(parentName, args.Config.NormalConfig.DevRemote).Get(); hasParentBranchInfo {
			initialParentSHA = parentBranchInfo.LocalSHA.Or(parentBranchInfo.RemoteSHA)
		}
	}
<<<<<<< HEAD
	ancestorToRemove, hasAncestorToRemove := args.Config.NormalConfig.Lineage.YoungestAncestor(localName, args.BranchesToDelete.Value.Values()).Get()
	fmt.Println("2222222222222222222222222222222222222222222222222 ancestorToRemove", hasAncestorToRemove, ancestorToRemove)
	// determine commits to remove
	commitsToRemove := None[gitdomain.Location]()
	// step 1: a local ancestor branch will be deleted --> remove all commits from that branch
	if hasAncestorToRemove {
		commitsToRemove = Some(ancestorToRemove.Location())
=======
	usesRebaseSyncStrategy := args.Config.NormalConfig.SyncFeatureStrategy == configdomain.SyncFeatureStrategyRebase
	ancestorToRemove, hasAncestorToRemove := args.Config.NormalConfig.Lineage.YoungestAncestorWithin(localName, args.BranchesToDelete.Value.Values()).Get()
	if hasAncestorToRemove && usesRebaseSyncStrategy {
		RemoveAncestorCommits(RemoveAncestorCommitsArgs{
			Ancestor:          ancestorToRemove.BranchName(),
			Branch:            localName,
			HasTrackingBranch: branchInfo.HasTrackingBranch(),
			Program:           args.Program,
			RebaseOnto:        args.Config.ValidatedConfigData.MainBranch, // TODO: RebaseOnto the latest existing parent, which isn't always main
		})
	}
	parentSHAPreviousRun := None[gitdomain.SHA]()
	if parent, has := initialParentName.Get(); has {
		if branchInfosLastRun, has := args.BranchInfosLastRun.Get(); has {
			if parentInfoLastRun, has := branchInfosLastRun.FindByLocalName(parent).Get(); has {
				parentSHAPreviousRun = Some(parentInfoLastRun.GetLocalOrRemoteSHA())
			}
		}
>>>>>>> 3ed26843
	}
	// step 2: the parent branch had a di
	// if commitsToRemove.IsNone() {
	// 	if parent, has := initialParentName.Get(); has {
	// 		if branchInfosLastRun, has := args.BranchInfosLastRun.Get(); has {
	// 			if parentInfoLastRun, has := branchInfosLastRun.FindByLocalName(parent).Get(); has {
	// 				commitsToRemove = Some(parentInfoLastRun.GetLocalOrRemoteSHA())
	// 			}
	// 		}
	// 	}
	// }
	fmt.Println("2222222222222222222222222222222222222222222222222 commitsToRemove", commitsToRemove)
	trackingBranchGone := branchInfo.SyncStatus == gitdomain.SyncStatusDeletedAtRemote
	switch {
	case trackingBranchGone:
		args.BranchesToDelete.Value.Add(localName)
	case branchInfo.SyncStatus == gitdomain.SyncStatusOtherWorktree:
		// cannot sync branches that are active in another worktree
	default:
		localBranchProgram(localBranchProgramArgs{
			BranchProgramArgs:  args,
			branchInfo:         branchInfo,
			commitsToRemove:    commitsToRemove,
			firstCommitMessage: firstCommitMessage,
			initialParentName:  initialParentName,
			initialParentSHA:   initialParentSHA,
			localName:          localName,
		})
	}
	args.Program.Value.Add(&opcodes.ProgramEndOfBranch{})
}

type BranchProgramArgs struct {
	BranchInfos         gitdomain.BranchInfos                       // the initial BranchInfos, after "git fetch" ran
	BranchInfosLastRun  Option[gitdomain.BranchInfos]               // the BranchInfos at the end of the previous Git Town command
	BranchesToDelete    Mutable[set.Set[gitdomain.LocalBranchName]] // branches that should be deleted after the branches are all synced
	Config              config.ValidatedConfig
	InitialBranch       gitdomain.LocalBranchName
	PrefetchBranchInfos gitdomain.BranchInfos // BranchInfos before "git fetch" ran
	Program             Mutable[program.Program]
	Prune               configdomain.Prune
	PushBranches        configdomain.PushBranches
	Remotes             gitdomain.Remotes
}

type localBranchProgramArgs struct {
	BranchProgramArgs
	branchInfo         gitdomain.BranchInfo
	commitsToRemove    Option[gitdomain.Location]
	firstCommitMessage Option[gitdomain.CommitMessage]
	initialParentName  Option[gitdomain.LocalBranchName]
	initialParentSHA   Option[gitdomain.SHA]
	localName          gitdomain.LocalBranchName
}

// localBranchProgram provides the program to sync a local branch.
func localBranchProgram(args localBranchProgramArgs) {
	branchType := args.Config.BranchType(args.localName)
	isMainOrPerennialBranch := branchType == configdomain.BranchTypeMainBranch || branchType == configdomain.BranchTypePerennialBranch
	if isMainOrPerennialBranch && !args.Remotes.HasRemote(args.Config.NormalConfig.DevRemote) {
		// perennial branch but no remote --> this branch cannot be synced
		return
	}
	args.Program.Value.Add(&opcodes.CheckoutIfNeeded{Branch: args.localName})
	switch branchType {
	case configdomain.BranchTypeFeatureBranch:
		FeatureBranchProgram(args.Config.NormalConfig.SyncFeatureStrategy.SyncStrategy(), featureBranchArgs{
			commitsToRemove:    args.commitsToRemove,
			firstCommitMessage: args.firstCommitMessage,
			initialParentName:  args.initialParentName,
			initialParentSHA:   args.initialParentSHA,
			localName:          args.localName,
			offline:            args.Config.NormalConfig.Offline,
			program:            args.Program,
			prune:              args.Prune,
			pushBranches:       args.PushBranches,
			trackingBranch:     args.branchInfo.RemoteName,
		})
	case configdomain.BranchTypePerennialBranch, configdomain.BranchTypeMainBranch:
		PerennialBranchProgram(args.branchInfo, args.BranchProgramArgs)
	case configdomain.BranchTypeParkedBranch:
		ParkedBranchProgram(args.Config.NormalConfig.SyncFeatureStrategy.SyncStrategy(), args.InitialBranch, featureBranchArgs{
			commitsToRemove:    args.commitsToRemove,
			firstCommitMessage: args.firstCommitMessage,
			initialParentName:  args.initialParentName,
			initialParentSHA:   args.initialParentSHA,
			localName:          args.localName,
			offline:            args.Config.NormalConfig.Offline,
			program:            args.Program,
			prune:              args.Prune,
			pushBranches:       args.PushBranches,
			trackingBranch:     args.branchInfo.RemoteName,
		})
	case configdomain.BranchTypeContributionBranch:
		ContributionBranchProgram(args.Program, args.branchInfo)
	case configdomain.BranchTypeObservedBranch:
		ObservedBranchProgram(args.branchInfo, args.Program)
	case configdomain.BranchTypePrototypeBranch:
		FeatureBranchProgram(args.Config.NormalConfig.SyncPrototypeStrategy.SyncStrategy(), featureBranchArgs{
			commitsToRemove:    args.commitsToRemove,
			firstCommitMessage: args.firstCommitMessage,
			initialParentName:  args.initialParentName,
			initialParentSHA:   args.initialParentSHA,
			localName:          args.localName,
			offline:            args.Config.NormalConfig.Offline,
			program:            args.Program,
			prune:              args.Prune,
			pushBranches:       configdomain.PushBranches(args.branchInfo.HasTrackingBranch()),
			trackingBranch:     args.branchInfo.RemoteName,
		})
	}
	if args.PushBranches.IsTrue() && args.Remotes.HasRemote(args.Config.NormalConfig.DevRemote) && args.Config.NormalConfig.Offline.IsOnline() && branchType.ShouldPush(args.localName == args.InitialBranch) {
		isMainBranch := branchType == configdomain.BranchTypeMainBranch
		switch {
		case !args.branchInfo.HasTrackingBranch():
			args.Program.Value.Add(&opcodes.BranchTrackingCreate{Branch: args.localName})
		case isMainBranch && args.Remotes.HasUpstream() && args.Config.NormalConfig.SyncUpstream.IsTrue():
			args.Program.Value.Add(&opcodes.PushCurrentBranchIfNeeded{CurrentBranch: args.localName})
		case isMainOrPerennialBranch && !shouldPushPerennialBranch(args.branchInfo.SyncStatus):
			// don't push if its a perennial branch that doesn't need pushing
		case isMainOrPerennialBranch:
			args.Program.Value.Add(&opcodes.PushCurrentBranchIfNeeded{CurrentBranch: args.localName})
		default:
			pushFeatureBranchProgram(args.Program, args.localName, args.Config.NormalConfig.SyncFeatureStrategy)
		}
	}
}

// pullParentBranchOfCurrentFeatureBranchOpcode adds the opcode to pull updates from the parent branch of the current feature branch into the current feature branch.
func pullParentBranchOfCurrentFeatureBranchOpcode(args pullParentBranchOfCurrentFeatureBranchOpcodeArgs) {
	switch args.syncStrategy {
	case configdomain.SyncFeatureStrategyMerge, configdomain.SyncFeatureStrategyCompress:
		args.program.Value.Add(&opcodes.SyncFeatureBranchMerge{
			Branch:            args.branch,
			InitialParentName: args.initialParentName,
			InitialParentSHA:  args.initialParentSHA,
			TrackingBranch:    args.trackingBranch,
		})
	case configdomain.SyncFeatureStrategyRebase:
		args.program.Value.Add(&opcodes.RebaseAncestorsUntilLocal{
			Branch:          args.branch,
			CommitsToRemove: args.commitsToRemove,
		})
	}
}

type pullParentBranchOfCurrentFeatureBranchOpcodeArgs struct {
	branch            gitdomain.LocalBranchName
	initialParentName Option[gitdomain.LocalBranchName]
	initialParentSHA  Option[gitdomain.SHA]
	commitsToRemove   Option[gitdomain.Location]
	program           Mutable[program.Program]
	syncStrategy      configdomain.SyncFeatureStrategy
	trackingBranch    Option[gitdomain.RemoteBranchName]
}

func pushFeatureBranchProgram(prog Mutable[program.Program], branch gitdomain.LocalBranchName, syncFeatureStrategy configdomain.SyncFeatureStrategy) {
	switch syncFeatureStrategy {
	case configdomain.SyncFeatureStrategyMerge:
		prog.Value.Add(&opcodes.PushCurrentBranchIfNeeded{CurrentBranch: branch})
	case configdomain.SyncFeatureStrategyRebase:
		prog.Value.Add(&opcodes.PushCurrentBranchForceIfNeeded{CurrentBranch: branch, ForceIfIncludes: true})
	case configdomain.SyncFeatureStrategyCompress:
		prog.Value.Add(&opcodes.PushCurrentBranchForceIfNeeded{CurrentBranch: branch, ForceIfIncludes: false})
	}
}

func RemoveAncestorCommits(args RemoveAncestorCommitsArgs) {
	// HERE IT RUNS THE REBASE AGAINST THE WRONG PARENT
	args.Program.Value.Add(
		&opcodes.CheckoutIfNeeded{Branch: args.Branch},
	)
	if args.HasTrackingBranch {
		args.Program.Value.Add(
			&opcodes.PullCurrentBranch{},
		)
	}
	args.Program.Value.Add(
		&opcodes.RebaseOnto{
			BranchToRebaseOnto: args.RebaseOnto.BranchName(),
			CommitsToRemove:    args.Ancestor.Location(),
		},
	)
	if args.HasTrackingBranch {
		args.Program.Value.Add(
			&opcodes.PushCurrentBranchForce{ForceIfIncludes: false},
		)
	}
}

type RemoveAncestorCommitsArgs struct {
	Ancestor          gitdomain.BranchName
	Branch            gitdomain.LocalBranchName
	HasTrackingBranch bool
	Program           Mutable[program.Program]
	RebaseOnto        gitdomain.LocalBranchName
}

func shouldPushPerennialBranch(syncStatus gitdomain.SyncStatus) bool {
	switch syncStatus {
	case
		gitdomain.SyncStatusAhead,
		gitdomain.SyncStatusBehind,
		gitdomain.SyncStatusLocalOnly,
		gitdomain.SyncStatusNotInSync:
		return true
	case
		gitdomain.SyncStatusDeletedAtRemote,
		gitdomain.SyncStatusOtherWorktree,
		gitdomain.SyncStatusRemoteOnly,
		gitdomain.SyncStatusUpToDate:
	}
	return false
}

// updateCurrentPerennialBranchOpcode provides the opcode to update the current perennial branch with changes from the given other branch.
func updateCurrentPerennialBranchOpcode(prog Mutable[program.Program], otherBranch gitdomain.RemoteBranchName, strategy configdomain.SyncPerennialStrategy) {
	switch strategy {
	case configdomain.SyncPerennialStrategyMerge:
		prog.Value.Add(&opcodes.MergeIntoCurrentBranch{BranchToMerge: otherBranch.BranchName()})
	case configdomain.SyncPerennialStrategyRebase:
		prog.Value.Add(&opcodes.RebaseBranch{Branch: otherBranch.BranchName()})
	case configdomain.SyncPerennialStrategyFFOnly:
		prog.Value.Add(&opcodes.MergeFastForward{Branch: otherBranch.BranchName()})
	}
}<|MERGE_RESOLUTION|>--- conflicted
+++ resolved
@@ -23,34 +23,13 @@
 			initialParentSHA = parentBranchInfo.LocalSHA.Or(parentBranchInfo.RemoteSHA)
 		}
 	}
-<<<<<<< HEAD
-	ancestorToRemove, hasAncestorToRemove := args.Config.NormalConfig.Lineage.YoungestAncestor(localName, args.BranchesToDelete.Value.Values()).Get()
+	ancestorToRemove, hasAncestorToRemove := args.Config.NormalConfig.Lineage.YoungestAncestorWithin(localName, args.BranchesToDelete.Value.Values()).Get()
 	fmt.Println("2222222222222222222222222222222222222222222222222 ancestorToRemove", hasAncestorToRemove, ancestorToRemove)
 	// determine commits to remove
 	commitsToRemove := None[gitdomain.Location]()
 	// step 1: a local ancestor branch will be deleted --> remove all commits from that branch
 	if hasAncestorToRemove {
 		commitsToRemove = Some(ancestorToRemove.Location())
-=======
-	usesRebaseSyncStrategy := args.Config.NormalConfig.SyncFeatureStrategy == configdomain.SyncFeatureStrategyRebase
-	ancestorToRemove, hasAncestorToRemove := args.Config.NormalConfig.Lineage.YoungestAncestorWithin(localName, args.BranchesToDelete.Value.Values()).Get()
-	if hasAncestorToRemove && usesRebaseSyncStrategy {
-		RemoveAncestorCommits(RemoveAncestorCommitsArgs{
-			Ancestor:          ancestorToRemove.BranchName(),
-			Branch:            localName,
-			HasTrackingBranch: branchInfo.HasTrackingBranch(),
-			Program:           args.Program,
-			RebaseOnto:        args.Config.ValidatedConfigData.MainBranch, // TODO: RebaseOnto the latest existing parent, which isn't always main
-		})
-	}
-	parentSHAPreviousRun := None[gitdomain.SHA]()
-	if parent, has := initialParentName.Get(); has {
-		if branchInfosLastRun, has := args.BranchInfosLastRun.Get(); has {
-			if parentInfoLastRun, has := branchInfosLastRun.FindByLocalName(parent).Get(); has {
-				parentSHAPreviousRun = Some(parentInfoLastRun.GetLocalOrRemoteSHA())
-			}
-		}
->>>>>>> 3ed26843
 	}
 	// step 2: the parent branch had a di
 	// if commitsToRemove.IsNone() {
