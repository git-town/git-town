package sync

import (
	"github.com/git-town/git-town/v21/internal/config"
	"github.com/git-town/git-town/v21/internal/config/configdomain"
	"github.com/git-town/git-town/v21/internal/git/gitdomain"
	"github.com/git-town/git-town/v21/internal/vm/opcodes"
	"github.com/git-town/git-town/v21/internal/vm/program"
	. "github.com/git-town/git-town/v21/pkg/prelude"
	"github.com/git-town/git-town/v21/pkg/set"
)

// BranchProgram syncs the given branch.
func BranchProgram(localName gitdomain.LocalBranchName, branchInfo gitdomain.BranchInfo, firstCommitMessage Option[gitdomain.CommitMessage], args BranchProgramArgs) {
	initialParentName := args.Config.NormalConfig.Lineage.Parent(localName)
	initialParentSHA := None[gitdomain.SHA]()
	parentName, hasParentName := initialParentName.Get()
	if hasParentName {
		if parentBranchInfo, hasParentBranchInfo := args.BranchInfos.FindLocalOrRemote(parentName, args.Config.NormalConfig.DevRemote).Get(); hasParentBranchInfo {
			initialParentSHA = parentBranchInfo.LocalSHA.Or(parentBranchInfo.RemoteSHA)
		}
	}
	usesRebaseSyncStrategy := args.Config.NormalConfig.SyncFeatureStrategy == configdomain.SyncFeatureStrategyRebase
	parentToRemove, hasParentToRemove := args.Config.NormalConfig.Lineage.LatestAncestor(localName, args.BranchesToDelete.Value.Values()).Get()
	parentSHAPreviousRun := None[gitdomain.SHA]()
	if parent, has := initialParentName.Get(); has {
		if branchInfosLastRun, has := args.BranchInfosLastRun.Get(); has {
			if parentInfoLastRun, has := branchInfosLastRun.FindByLocalName(parent).Get(); has {
				parentSHAPreviousRun = Some(parentInfoLastRun.GetLocalOrRemoteSHA())
			}
		}
	}
	trackingBranchGone := branchInfo.SyncStatus == gitdomain.SyncStatusDeletedAtRemote
	hasDescendents := args.Config.NormalConfig.Lineage.HasDescendents(localName)
	switch {
	case hasParentToRemove && parentToRemove == parentName && trackingBranchGone && hasDescendents:
		if usesRebaseSyncStrategy {
			RemoveAncestorCommits(RemoveAncestorCommitsArgs{
				Ancestor:          parentToRemove.BranchName(),
				Branch:            localName,
				HasTrackingBranch: branchInfo.HasTrackingBranch(),
				Program:           args.Program,
				RebaseOnto:        args.Config.ValidatedConfigData.MainBranch, // TODO: RebaseOnto the latest existing parent, which isn't always main
			})
		}
		args.BranchesToDelete.Value.Add(localName)
	case hasParentToRemove && parentToRemove == parentName:
		if usesRebaseSyncStrategy {
			RemoveAncestorCommits(RemoveAncestorCommitsArgs{
				Ancestor:          parentToRemove.BranchName(),
				Branch:            localName,
				HasTrackingBranch: branchInfo.HasTrackingBranch(),
				Program:           args.Program,
				RebaseOnto:        args.Config.ValidatedConfigData.MainBranch, // TODO: RebaseOnto the latest existing parent, which isn't always main
			})
		}
	case usesRebaseSyncStrategy && trackingBranchGone && hasDescendents:
		args.BranchesToDelete.Value.Add(localName)
	case trackingBranchGone:
		deletedBranchProgram(args.Program, localName, initialParentName, initialParentSHA, parentSHAPreviousRun, args)
	case branchInfo.SyncStatus == gitdomain.SyncStatusOtherWorktree:
		// cannot sync branches that are active in another worktree
	default:
<<<<<<< HEAD
		if hasParentToRemove && usesRebaseSyncStrategy {
			RemoveAncestorCommits(RemoveAncestorCommitsArgs{
				Ancestor:          parentToRemove.BranchName(),
				Branch:            localName,
				HasTrackingBranch: branchInfo.HasTrackingBranch(),
				Program:           args.Program,
				RebaseOnto:        args.Config.ValidatedConfigData.MainBranch, // TODO: RebaseOnto the latest existing parent, which isn't always main
			})
		}
		LocalBranchProgram(LocalBranchProgramArgs{
=======
		localBranchProgram(localBranchProgramArgs{
>>>>>>> a826a5ed
			BranchProgramArgs:    args,
			branchInfo:           branchInfo,
			firstCommitMessage:   firstCommitMessage,
			initialParentName:    initialParentName,
			initialParentSHA:     initialParentSHA,
			localName:            localName,
			parentSHAPreviousRun: parentSHAPreviousRun,
		})
	}
	args.Program.Value.Add(&opcodes.ProgramEndOfBranch{})
}

type BranchProgramArgs struct {
	BranchInfos         gitdomain.BranchInfos                       // the initial BranchInfos, after "git fetch" ran
	BranchInfosLastRun  Option[gitdomain.BranchInfos]               // the BranchInfos at the end of the previous Git Town command
	BranchesToDelete    Mutable[set.Set[gitdomain.LocalBranchName]] // branches that should be deleted after the branches are all synced
	Config              config.ValidatedConfig
	InitialBranch       gitdomain.LocalBranchName
	PrefetchBranchInfos gitdomain.BranchInfos // BranchInfos before "git fetch" ran
	Program             Mutable[program.Program]
	Prune               configdomain.Prune
	PushBranches        configdomain.PushBranches
	Remotes             gitdomain.Remotes
}

type localBranchProgramArgs struct {
	BranchProgramArgs
	branchInfo           gitdomain.BranchInfo
	firstCommitMessage   Option[gitdomain.CommitMessage]
	initialParentName    Option[gitdomain.LocalBranchName]
	initialParentSHA     Option[gitdomain.SHA]
	localName            gitdomain.LocalBranchName
	parentSHAPreviousRun Option[gitdomain.SHA]
}

// localBranchProgram provides the program to sync a local branch.
func localBranchProgram(args localBranchProgramArgs) {
	branchType := args.Config.BranchType(args.localName)
	isMainOrPerennialBranch := branchType == configdomain.BranchTypeMainBranch || branchType == configdomain.BranchTypePerennialBranch
	if isMainOrPerennialBranch && !args.Remotes.HasRemote(args.Config.NormalConfig.DevRemote) {
		// perennial branch but no remote --> this branch cannot be synced
		return
	}
	args.Program.Value.Add(&opcodes.CheckoutIfNeeded{Branch: args.localName})
	switch branchType {
	case configdomain.BranchTypeFeatureBranch:
		FeatureBranchProgram(args.Config.NormalConfig.SyncFeatureStrategy.SyncStrategy(), featureBranchArgs{
			firstCommitMessage:   args.firstCommitMessage,
			initialParentName:    args.initialParentName,
			initialParentSHA:     args.initialParentSHA,
			localName:            args.localName,
			offline:              args.Config.NormalConfig.Offline,
			parentSHAPreviousRun: args.parentSHAPreviousRun,
			program:              args.Program,
			prune:                args.Prune,
			pushBranches:         args.PushBranches,
			trackingBranch:       args.branchInfo.RemoteName,
		})
	case configdomain.BranchTypePerennialBranch, configdomain.BranchTypeMainBranch:
		PerennialBranchProgram(args.branchInfo, args.BranchProgramArgs)
	case configdomain.BranchTypeParkedBranch:
		ParkedBranchProgram(args.Config.NormalConfig.SyncFeatureStrategy.SyncStrategy(), args.InitialBranch, featureBranchArgs{
			firstCommitMessage:   args.firstCommitMessage,
			initialParentName:    args.initialParentName,
			initialParentSHA:     args.initialParentSHA,
			localName:            args.localName,
			offline:              args.Config.NormalConfig.Offline,
			parentSHAPreviousRun: args.parentSHAPreviousRun,
			program:              args.Program,
			prune:                args.Prune,
			pushBranches:         args.PushBranches,
			trackingBranch:       args.branchInfo.RemoteName,
		})
	case configdomain.BranchTypeContributionBranch:
		ContributionBranchProgram(args.Program, args.branchInfo)
	case configdomain.BranchTypeObservedBranch:
		ObservedBranchProgram(args.branchInfo, args.Program)
	case configdomain.BranchTypePrototypeBranch:
		FeatureBranchProgram(args.Config.NormalConfig.SyncPrototypeStrategy.SyncStrategy(), featureBranchArgs{
			firstCommitMessage:   args.firstCommitMessage,
			initialParentName:    args.initialParentName,
			initialParentSHA:     args.initialParentSHA,
			localName:            args.localName,
			offline:              args.Config.NormalConfig.Offline,
			parentSHAPreviousRun: args.parentSHAPreviousRun,
			program:              args.Program,
			prune:                args.Prune,
			pushBranches:         configdomain.PushBranches(args.branchInfo.HasTrackingBranch()),
			trackingBranch:       args.branchInfo.RemoteName,
		})
	}
	if args.PushBranches.IsTrue() && args.Remotes.HasRemote(args.Config.NormalConfig.DevRemote) && args.Config.NormalConfig.Offline.IsOnline() && branchType.ShouldPush(args.localName == args.InitialBranch) {
		isMainBranch := branchType == configdomain.BranchTypeMainBranch
		switch {
		case !args.branchInfo.HasTrackingBranch():
			args.Program.Value.Add(&opcodes.BranchTrackingCreate{Branch: args.localName})
		case isMainBranch && args.Remotes.HasUpstream() && args.Config.NormalConfig.SyncUpstream.IsTrue():
			args.Program.Value.Add(&opcodes.PushCurrentBranchIfNeeded{CurrentBranch: args.localName})
		case isMainOrPerennialBranch && !shouldPushPerennialBranch(args.branchInfo.SyncStatus):
			// don't push if its a perennial branch that doesn't need pushing
		case isMainOrPerennialBranch:
			args.Program.Value.Add(&opcodes.PushCurrentBranchIfNeeded{CurrentBranch: args.localName})
		default:
			pushFeatureBranchProgram(args.Program, args.localName, args.Config.NormalConfig.SyncFeatureStrategy)
		}
	}
}

// pullParentBranchOfCurrentFeatureBranchOpcode adds the opcode to pull updates from the parent branch of the current feature branch into the current feature branch.
func pullParentBranchOfCurrentFeatureBranchOpcode(args pullParentBranchOfCurrentFeatureBranchOpcodeArgs) {
	switch args.syncStrategy {
	case configdomain.SyncFeatureStrategyMerge, configdomain.SyncFeatureStrategyCompress:
		args.program.Value.Add(&opcodes.SyncFeatureBranchMerge{
			Branch:            args.branch,
			InitialParentName: args.initialParentName,
			InitialParentSHA:  args.initialParentSHA,
			TrackingBranch:    args.trackingBranch,
		})
	case configdomain.SyncFeatureStrategyRebase:
		args.program.Value.Add(&opcodes.RebaseAncestorsUntilLocal{
			Branch:          args.branch,
			CommitsToRemove: args.parentSHAPreviousRun,
		})
	}
}

type pullParentBranchOfCurrentFeatureBranchOpcodeArgs struct {
	branch               gitdomain.LocalBranchName
	initialParentName    Option[gitdomain.LocalBranchName]
	initialParentSHA     Option[gitdomain.SHA]
	parentSHAPreviousRun Option[gitdomain.SHA]
	program              Mutable[program.Program]
	syncStrategy         configdomain.SyncFeatureStrategy
	trackingBranch       Option[gitdomain.RemoteBranchName]
}

func pushFeatureBranchProgram(prog Mutable[program.Program], branch gitdomain.LocalBranchName, syncFeatureStrategy configdomain.SyncFeatureStrategy) {
	switch syncFeatureStrategy {
	case configdomain.SyncFeatureStrategyMerge:
		prog.Value.Add(&opcodes.PushCurrentBranchIfNeeded{CurrentBranch: branch})
	case configdomain.SyncFeatureStrategyRebase:
		prog.Value.Add(&opcodes.PushCurrentBranchForceIfNeeded{CurrentBranch: branch, ForceIfIncludes: true})
	case configdomain.SyncFeatureStrategyCompress:
		prog.Value.Add(&opcodes.PushCurrentBranchForceIfNeeded{CurrentBranch: branch, ForceIfIncludes: false})
	}
}

func RemoveAncestorCommits(args RemoveAncestorCommitsArgs) {
	args.Program.Value.Add(
		&opcodes.CheckoutIfNeeded{Branch: args.Branch},
	)
	if args.HasTrackingBranch {
		args.Program.Value.Add(
			&opcodes.PullCurrentBranch{},
		)
	}
	args.Program.Value.Add(
		&opcodes.RebaseOnto{
			BranchToRebaseOnto: args.RebaseOnto.BranchName(),
			CommitsToRemove:    args.Ancestor.Location(),
		},
	)
	if args.HasTrackingBranch {
		args.Program.Value.Add(
			&opcodes.PushCurrentBranchForce{ForceIfIncludes: false},
		)
	}
}

type RemoveAncestorCommitsArgs struct {
	Ancestor          gitdomain.BranchName
	Branch            gitdomain.LocalBranchName
	HasTrackingBranch bool
	Program           Mutable[program.Program]
	RebaseOnto        gitdomain.LocalBranchName
}

func shouldPushPerennialBranch(syncStatus gitdomain.SyncStatus) bool {
	switch syncStatus {
	case
		gitdomain.SyncStatusAhead,
		gitdomain.SyncStatusBehind,
		gitdomain.SyncStatusLocalOnly,
		gitdomain.SyncStatusNotInSync:
		return true
	case
		gitdomain.SyncStatusDeletedAtRemote,
		gitdomain.SyncStatusOtherWorktree,
		gitdomain.SyncStatusRemoteOnly,
		gitdomain.SyncStatusUpToDate:
	}
	return false
}

// updateCurrentPerennialBranchOpcode provides the opcode to update the current perennial branch with changes from the given other branch.
func updateCurrentPerennialBranchOpcode(prog Mutable[program.Program], otherBranch gitdomain.RemoteBranchName, strategy configdomain.SyncPerennialStrategy) {
	switch strategy {
	case configdomain.SyncPerennialStrategyMerge:
		prog.Value.Add(&opcodes.MergeIntoCurrentBranch{BranchToMerge: otherBranch.BranchName()})
	case configdomain.SyncPerennialStrategyRebase:
		prog.Value.Add(&opcodes.RebaseBranch{Branch: otherBranch.BranchName()})
	case configdomain.SyncPerennialStrategyFFOnly:
		prog.Value.Add(&opcodes.MergeFastForward{Branch: otherBranch.BranchName()})
	}
}<|MERGE_RESOLUTION|>--- conflicted
+++ resolved
@@ -61,7 +61,6 @@
 	case branchInfo.SyncStatus == gitdomain.SyncStatusOtherWorktree:
 		// cannot sync branches that are active in another worktree
 	default:
-<<<<<<< HEAD
 		if hasParentToRemove && usesRebaseSyncStrategy {
 			RemoveAncestorCommits(RemoveAncestorCommitsArgs{
 				Ancestor:          parentToRemove.BranchName(),
@@ -71,10 +70,7 @@
 				RebaseOnto:        args.Config.ValidatedConfigData.MainBranch, // TODO: RebaseOnto the latest existing parent, which isn't always main
 			})
 		}
-		LocalBranchProgram(LocalBranchProgramArgs{
-=======
 		localBranchProgram(localBranchProgramArgs{
->>>>>>> a826a5ed
 			BranchProgramArgs:    args,
 			branchInfo:           branchInfo,
 			firstCommitMessage:   firstCommitMessage,
