package sync

import (
	"github.com/git-town/git-town/v16/internal/config"
	"github.com/git-town/git-town/v16/internal/config/configdomain"
	"github.com/git-town/git-town/v16/internal/git/gitdomain"
	"github.com/git-town/git-town/v16/internal/vm/opcodes"
	"github.com/git-town/git-town/v16/internal/vm/program"
	. "github.com/git-town/git-town/v16/pkg/prelude"
	"github.com/git-town/git-town/v16/pkg/set"
)

// BranchProgram syncs the given branch.
func BranchProgram(localName gitdomain.LocalBranchName, branchInfo gitdomain.BranchInfo, firstCommitMessage Option[gitdomain.CommitMessage], args BranchProgramArgs) {
	originalParentName := args.Config.NormalConfig.Lineage.Parent(localName)
	originalParentSHA := None[gitdomain.SHA]()
	parentName, hasParentName := originalParentName.Get()
	if hasParentName {
		if parentBranchInfo, hasParentBranchInfo := args.BranchInfos.FindLocalOrRemote(parentName).Get(); hasParentBranchInfo {
			originalParentSHA = parentBranchInfo.LocalSHA.Or(parentBranchInfo.RemoteSHA)
		}
	}
	trackingBranchIsGone := branchInfo.SyncStatus == gitdomain.SyncStatusDeletedAtRemote
	rebaseSyncStrategy := args.Config.NormalConfig.SyncFeatureStrategy == configdomain.SyncFeatureStrategyRebase
	hasDescendents := args.Config.NormalConfig.Lineage.HasDescendents(localName)
	parentToRemove, hasParentToRemove := args.Config.NormalConfig.Lineage.LatestAncestor(localName, args.BranchesToDelete.Value.Values()).Get() //   args.Value.BranchesToDelete.Contains(parentName)
	// TODO: add an E2E test where a branch has two child branches, and then the branch gets shipped at origin
	if hasParentToRemove && rebaseSyncStrategy {
<<<<<<< HEAD
		RemoveParentCommits(RemoveParentArgs{
=======
		RemoveParentCommits(RemoveParentCommitsArgs{
>>>>>>> 6aaaa712
			Branch:            localName,
			HasTrackingBranch: branchInfo.HasTrackingBranch(),
			Parent:            parentToRemove.BranchName(),
			Program:           args.Program,
			RebaseOnto:        args.Config.ValidatedConfigData.MainBranch,
		})
	}
	switch {
	case hasParentToRemove && parentToRemove == parentName && trackingBranchIsGone && hasDescendents:
		args.BranchesToDelete.Value.Add(localName)
	case hasParentToRemove && parentToRemove == parentName:
		// nothing to do here, we already synced with the parent
	case rebaseSyncStrategy && trackingBranchIsGone && hasDescendents:
		args.BranchesToDelete.Value.Add(localName)
	case trackingBranchIsGone:
		deletedBranchProgram(args.Program, localName, originalParentName, originalParentSHA, args)
	case branchInfo.SyncStatus == gitdomain.SyncStatusOtherWorktree:
		// cannot sync branches that are active in another worktree
	default:
		LocalBranchProgram(localName, branchInfo, originalParentName, originalParentSHA, firstCommitMessage, args)
	}
	args.Program.Value.Add(&opcodes.ProgramEndOfBranch{})
}

type BranchProgramArgs struct {
	BranchInfos         gitdomain.BranchInfos                       // the initial BranchInfos, after "git fetch" ran
	BranchesToDelete    Mutable[set.Set[gitdomain.LocalBranchName]] // branches that should be deleted after the branches are all synced
	Config              config.ValidatedConfig
	InitialBranch       gitdomain.LocalBranchName
	PrefetchBranchInfos gitdomain.BranchInfos // BranchInfos before "git fetch" ran
	Program             Mutable[program.Program]
	PushBranches        configdomain.PushBranches
	Remotes             gitdomain.Remotes
}

// LocalBranchProgram provides the program to sync a local branch.
func LocalBranchProgram(localName gitdomain.LocalBranchName, branchInfo gitdomain.BranchInfo, originalParentName Option[gitdomain.LocalBranchName], originalParentSHA Option[gitdomain.SHA], firstCommitMessage Option[gitdomain.CommitMessage], args BranchProgramArgs) {
	isMainOrPerennialBranch := args.Config.IsMainOrPerennialBranch(localName)
	if isMainOrPerennialBranch && !args.Remotes.HasOrigin() {
		// perennial branch but no remote --> this branch cannot be synced
		return
	}
	args.Program.Value.Add(&opcodes.CheckoutIfNeeded{Branch: localName})
	branchType := args.Config.BranchType(localName)
	switch branchType {
	case configdomain.BranchTypeFeatureBranch:
		FeatureBranchProgram(args.Config.NormalConfig.SyncFeatureStrategy.SyncStrategy(), featureBranchArgs{
			firstCommitMessage: firstCommitMessage,
			localName:          localName,
			offline:            args.Config.NormalConfig.Offline,
			originalParentName: originalParentName,
			originalParentSHA:  originalParentSHA,
			program:            args.Program,
			pushBranches:       args.PushBranches,
			trackingBranchName: branchInfo.RemoteName,
		})
	case
		configdomain.BranchTypePerennialBranch,
		configdomain.BranchTypeMainBranch:
		PerennialBranchProgram(branchInfo, args)
	case configdomain.BranchTypeParkedBranch:
		ParkedBranchProgram(args.Config.NormalConfig.SyncFeatureStrategy.SyncStrategy(), args.InitialBranch, featureBranchArgs{
			firstCommitMessage: firstCommitMessage,
			localName:          localName,
			offline:            args.Config.NormalConfig.Offline,
			originalParentName: originalParentName,
			originalParentSHA:  originalParentSHA,
			program:            args.Program,
			pushBranches:       args.PushBranches,
			trackingBranchName: branchInfo.RemoteName,
		})
	case configdomain.BranchTypeContributionBranch:
		ContributionBranchProgram(args.Program, branchInfo)
	case configdomain.BranchTypeObservedBranch:
		ObservedBranchProgram(branchInfo.RemoteName, args.Program)
	case configdomain.BranchTypePrototypeBranch:
		FeatureBranchProgram(args.Config.NormalConfig.SyncPrototypeStrategy.SyncStrategy(), featureBranchArgs{
			firstCommitMessage: firstCommitMessage,
			localName:          localName,
			offline:            args.Config.NormalConfig.Offline,
			originalParentName: originalParentName,
			originalParentSHA:  originalParentSHA,
			program:            args.Program,
			pushBranches:       false,
			trackingBranchName: branchInfo.RemoteName,
		})
	}
	if args.PushBranches.IsTrue() && args.Remotes.HasOrigin() && args.Config.NormalConfig.IsOnline() && branchType.ShouldPush(localName == args.InitialBranch) {
		switch {
		case !branchInfo.HasTrackingBranch():
			args.Program.Value.Add(&opcodes.BranchTrackingCreate{Branch: localName})
		case isMainOrPerennialBranch:
			args.Program.Value.Add(&opcodes.PushCurrentBranchIfNeeded{CurrentBranch: localName})
		default:
			pushFeatureBranchProgram(args.Program, localName, args.Config.NormalConfig.SyncFeatureStrategy)
		}
	}
}

// pullParentBranchOfCurrentFeatureBranchOpcode adds the opcode to pull updates from the parent branch of the current feature branch into the current feature branch.
func pullParentBranchOfCurrentFeatureBranchOpcode(args pullParentBranchOfCurrentFeatureBranchOpcodeArgs) {
	switch args.syncStrategy {
	case configdomain.SyncFeatureStrategyMerge:
		args.program.Value.Add(&opcodes.MergeParentIfNeeded{
			Branch:             args.branch,
			OriginalParentName: args.originalParentName,
			OriginalParentSHA:  args.originalParentSHA,
		})
	case configdomain.SyncFeatureStrategyRebase:
		args.program.Value.Add(&opcodes.RebaseParentIfNeeded{
			Branch: args.branch,
		})
	case configdomain.SyncFeatureStrategyCompress:
		args.program.Value.Add(&opcodes.MergeParentIfNeeded{
			Branch:             args.branch,
			OriginalParentName: args.originalParentName,
			OriginalParentSHA:  args.originalParentSHA,
		})
	}
}

type pullParentBranchOfCurrentFeatureBranchOpcodeArgs struct {
	branch             gitdomain.LocalBranchName
	originalParentName Option[gitdomain.LocalBranchName]
	originalParentSHA  Option[gitdomain.SHA]
	program            Mutable[program.Program]
	syncStrategy       configdomain.SyncFeatureStrategy
}

func pushFeatureBranchProgram(prog Mutable[program.Program], branch gitdomain.LocalBranchName, syncFeatureStrategy configdomain.SyncFeatureStrategy) {
	switch syncFeatureStrategy {
	case configdomain.SyncFeatureStrategyMerge:
		prog.Value.Add(&opcodes.PushCurrentBranchIfNeeded{CurrentBranch: branch})
	case configdomain.SyncFeatureStrategyRebase:
		prog.Value.Add(&opcodes.PushCurrentBranchForceIfNeeded{ForceIfIncludes: true})
	case configdomain.SyncFeatureStrategyCompress:
		prog.Value.Add(&opcodes.PushCurrentBranchForceIfNeeded{ForceIfIncludes: false})
	}
}

<<<<<<< HEAD
func RemoveParentCommits(args RemoveParentArgs) {
=======
func RemoveParentCommits(args RemoveParentCommitsArgs) {
>>>>>>> 6aaaa712
	args.Program.Value.Add(
		&opcodes.CheckoutIfNeeded{Branch: args.Branch},
	)
	if args.HasTrackingBranch {
		args.Program.Value.Add(
			&opcodes.PullCurrentBranch{},
		)
	}
	args.Program.Value.Add(
		&opcodes.RebaseOnto{
			BranchToRebaseAgainst: args.Parent,
			BranchToRebaseOnto:    args.RebaseOnto,
		},
	)
	if args.HasTrackingBranch {
		args.Program.Value.Add(
			&opcodes.ForcePush{ForceIfIncludes: false},
		)
	}
}

<<<<<<< HEAD
type RemoveParentArgs struct {
=======
type RemoveParentCommitsArgs struct {
>>>>>>> 6aaaa712
	Branch            gitdomain.LocalBranchName
	HasTrackingBranch bool
	Parent            gitdomain.BranchName
	Program           Mutable[program.Program]
	RebaseOnto        gitdomain.LocalBranchName
}

// updateCurrentPerennialBranchOpcode provides the opcode to update the current perennial branch with changes from the given other branch.
func updateCurrentPerennialBranchOpcode(prog Mutable[program.Program], otherBranch gitdomain.RemoteBranchName, strategy configdomain.SyncPerennialStrategy) {
	switch strategy {
	case configdomain.SyncPerennialStrategyMerge:
		prog.Value.Add(&opcodes.Merge{Branch: otherBranch.BranchName()})
	case configdomain.SyncPerennialStrategyRebase:
		prog.Value.Add(&opcodes.RebaseBranch{Branch: otherBranch.BranchName()})
	}
}<|MERGE_RESOLUTION|>--- conflicted
+++ resolved
@@ -26,11 +26,7 @@
 	parentToRemove, hasParentToRemove := args.Config.NormalConfig.Lineage.LatestAncestor(localName, args.BranchesToDelete.Value.Values()).Get() //   args.Value.BranchesToDelete.Contains(parentName)
 	// TODO: add an E2E test where a branch has two child branches, and then the branch gets shipped at origin
 	if hasParentToRemove && rebaseSyncStrategy {
-<<<<<<< HEAD
-		RemoveParentCommits(RemoveParentArgs{
-=======
 		RemoveParentCommits(RemoveParentCommitsArgs{
->>>>>>> 6aaaa712
 			Branch:            localName,
 			HasTrackingBranch: branchInfo.HasTrackingBranch(),
 			Parent:            parentToRemove.BranchName(),
@@ -171,11 +167,7 @@
 	}
 }
 
-<<<<<<< HEAD
-func RemoveParentCommits(args RemoveParentArgs) {
-=======
 func RemoveParentCommits(args RemoveParentCommitsArgs) {
->>>>>>> 6aaaa712
 	args.Program.Value.Add(
 		&opcodes.CheckoutIfNeeded{Branch: args.Branch},
 	)
@@ -197,11 +189,7 @@
 	}
 }
 
-<<<<<<< HEAD
-type RemoveParentArgs struct {
-=======
 type RemoveParentCommitsArgs struct {
->>>>>>> 6aaaa712
 	Branch            gitdomain.LocalBranchName
 	HasTrackingBranch bool
 	Parent            gitdomain.BranchName
