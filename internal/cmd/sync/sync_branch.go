--- conflicted
+++ resolved
@@ -21,20 +21,7 @@
 		}
 	}
 	usesRebaseSyncStrategy := args.Config.NormalConfig.SyncFeatureStrategy == configdomain.SyncFeatureStrategyRebase
-<<<<<<< HEAD
-	parentToRemove, hasParentToRemove := args.Config.NormalConfig.Lineage.LatestAncestor(localName, args.BranchesToDelete.Value.Values()).Get()
-=======
 	ancestorToRemove, hasAncestorToRemove := args.Config.NormalConfig.Lineage.YoungestAncestor(localName, args.BranchesToDelete.Value.Values()).Get()
-	if hasAncestorToRemove && usesRebaseSyncStrategy {
-		RemoveAncestorCommits(RemoveAncestorCommitsArgs{
-			Ancestor:          ancestorToRemove.BranchName(),
-			Branch:            localName,
-			HasTrackingBranch: branchInfo.HasTrackingBranch(),
-			Program:           args.Program,
-			RebaseOnto:        args.Config.ValidatedConfigData.MainBranch, // TODO: RebaseOnto the latest existing parent, which isn't always main
-		})
-	}
->>>>>>> 51a36f01
 	parentSHAPreviousRun := None[gitdomain.SHA]()
 	if parent, has := initialParentName.Get(); has {
 		if branchInfosLastRun, has := args.BranchInfosLastRun.Get(); has {
@@ -48,21 +35,16 @@
 	switch {
 	case hasAncestorToRemove && ancestorToRemove == parentName && trackingBranchGone && hasDescendents:
 		args.BranchesToDelete.Value.Add(localName)
-<<<<<<< HEAD
-	case hasParentToRemove && parentToRemove == parentName:
+	case hasAncestorToRemove && ancestorToRemove == parentName:
 		if usesRebaseSyncStrategy {
 			RemoveAncestorCommits(RemoveAncestorCommitsArgs{
-				Ancestor:          parentToRemove.BranchName(),
+				Ancestor:          ancestorToRemove.BranchName(),
 				Branch:            localName,
 				HasTrackingBranch: branchInfo.HasTrackingBranch(),
 				Program:           args.Program,
 				RebaseOnto:        args.Config.ValidatedConfigData.MainBranch, // TODO: RebaseOnto the latest existing parent, which isn't always main
 			})
 		}
-=======
-	case hasAncestorToRemove && ancestorToRemove == parentName:
-		// nothing to do here, we already synced with the parent by calling RemoveAncestorCommits above
->>>>>>> 51a36f01
 	case usesRebaseSyncStrategy && trackingBranchGone && hasDescendents:
 		args.BranchesToDelete.Value.Add(localName)
 	case trackingBranchGone:
@@ -70,9 +52,9 @@
 	case branchInfo.SyncStatus == gitdomain.SyncStatusOtherWorktree:
 		// cannot sync branches that are active in another worktree
 	default:
-		if hasParentToRemove && usesRebaseSyncStrategy {
+		if hasAncestorToRemove && usesRebaseSyncStrategy {
 			RemoveAncestorCommits(RemoveAncestorCommitsArgs{
-				Ancestor:          parentToRemove.BranchName(),
+				Ancestor:          ancestorToRemove.BranchName(),
 				Branch:            localName,
 				HasTrackingBranch: branchInfo.HasTrackingBranch(),
 				Program:           args.Program,
