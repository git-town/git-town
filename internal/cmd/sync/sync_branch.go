package sync

import (
	"github.com/git-town/git-town/v21/internal/config"
	"github.com/git-town/git-town/v21/internal/config/configdomain"
	"github.com/git-town/git-town/v21/internal/git/gitdomain"
	"github.com/git-town/git-town/v21/internal/vm/opcodes"
	"github.com/git-town/git-town/v21/internal/vm/program"
	. "github.com/git-town/git-town/v21/pkg/prelude"
	"github.com/git-town/git-town/v21/pkg/set"
)

// BranchProgram syncs the given branch.
func BranchProgram(localName gitdomain.LocalBranchName, branchInfo gitdomain.BranchInfo, firstCommitMessage Option[gitdomain.CommitMessage], args BranchProgramArgs) {
	initialParentName := args.Config.NormalConfig.Lineage.Parent(localName)
	initialParentSHA := None[gitdomain.SHA]()
	parentName, hasParentName := initialParentName.Get()
	if hasParentName {
		if parentBranchInfo, hasParentBranchInfo := args.BranchInfos.FindLocalOrRemote(parentName, args.Config.NormalConfig.DevRemote).Get(); hasParentBranchInfo {
			initialParentSHA = parentBranchInfo.LocalSHA.Or(parentBranchInfo.RemoteSHA)
		}
	}
	usesRebaseSyncStrategy := args.Config.NormalConfig.SyncFeatureStrategy == configdomain.SyncFeatureStrategyRebase
	parentToRemove, hasParentToRemove := args.Config.NormalConfig.Lineage.LatestAncestor(localName, args.BranchesToDelete.Value.Values()).Get()
	parentSHAPreviousRun := None[gitdomain.SHA]()
	if parent, has := initialParentName.Get(); has {
		if branchInfosLastRun, has := args.BranchInfosLastRun.Get(); has {
			if parentInfoLastRun, has := branchInfosLastRun.FindByLocalName(parent).Get(); has {
				parentSHAPreviousRun = Some(parentInfoLastRun.GetLocalOrRemoteSHA())
			}
		}
	}
	trackingBranchGone := branchInfo.SyncStatus == gitdomain.SyncStatusDeletedAtRemote
	hasDescendents := args.Config.NormalConfig.Lineage.HasDescendents(localName)
	switch {
	case hasParentToRemove && parentToRemove == parentName && trackingBranchGone && hasDescendents:
		if usesRebaseSyncStrategy {
			RemoveAncestorCommits(RemoveAncestorCommitsArgs{
				Ancestor:          parentToRemove.BranchName(),
				Branch:            localName,
				HasTrackingBranch: branchInfo.HasTrackingBranch(),
				Program:           args.Program,
				RebaseOnto:        args.Config.ValidatedConfigData.MainBranch, // TODO: RebaseOnto the latest existing parent, which isn't always main
			})
		}
		args.BranchesToDelete.Value.Add(localName)
	case hasParentToRemove && parentToRemove == parentName:
		if usesRebaseSyncStrategy {
			RemoveAncestorCommits(RemoveAncestorCommitsArgs{
				Ancestor:          parentToRemove.BranchName(),
				Branch:            localName,
				HasTrackingBranch: branchInfo.HasTrackingBranch(),
				Program:           args.Program,
				RebaseOnto:        args.Config.ValidatedConfigData.MainBranch, // TODO: RebaseOnto the latest existing parent, which isn't always main
			})
		}
	case usesRebaseSyncStrategy && trackingBranchGone && hasDescendents:
		args.BranchesToDelete.Value.Add(localName)
	case trackingBranchGone:
		deletedBranchProgram(args.Program, localName, initialParentName, initialParentSHA, parentSHAPreviousRun, args)
	case branchInfo.SyncStatus == gitdomain.SyncStatusOtherWorktree:
		// cannot sync branches that are active in another worktree
	default:
<<<<<<< HEAD
		if hasParentToRemove && usesRebaseSyncStrategy {
			RemoveAncestorCommits(RemoveAncestorCommitsArgs{
				Ancestor:          parentToRemove.BranchName(),
				Branch:            localName,
				HasTrackingBranch: branchInfo.HasTrackingBranch(),
				Program:           args.Program,
				RebaseOnto:        args.Config.ValidatedConfigData.MainBranch, // TODO: RebaseOnto the latest existing parent, which isn't always main
			})
		}
		LocalBranchProgram(localName, branchInfo, initialParentName, initialParentSHA, parentSHAPreviousRun, firstCommitMessage, args)
=======
		LocalBranchProgram(LocalBranchProgramArgs{
			BranchProgramArgs:    args,
			branchInfo:           branchInfo,
			firstCommitMessage:   firstCommitMessage,
			initialParentName:    initialParentName,
			initialParentSHA:     initialParentSHA,
			localName:            localName,
			parentSHAPreviousRun: parentSHAPreviousRun,
		})
>>>>>>> a2a1d128
	}
	args.Program.Value.Add(&opcodes.ProgramEndOfBranch{})
}

type BranchProgramArgs struct {
	BranchInfos         gitdomain.BranchInfos                       // the initial BranchInfos, after "git fetch" ran
	BranchInfosLastRun  Option[gitdomain.BranchInfos]               // the BranchInfos at the end of the previous Git Town command
	BranchesToDelete    Mutable[set.Set[gitdomain.LocalBranchName]] // branches that should be deleted after the branches are all synced
	Config              config.ValidatedConfig
	InitialBranch       gitdomain.LocalBranchName
	PrefetchBranchInfos gitdomain.BranchInfos // BranchInfos before "git fetch" ran
	Program             Mutable[program.Program]
	Prune               configdomain.Prune
	PushBranches        configdomain.PushBranches
	Remotes             gitdomain.Remotes
}

type LocalBranchProgramArgs struct {
	BranchProgramArgs
	branchInfo           gitdomain.BranchInfo
	firstCommitMessage   Option[gitdomain.CommitMessage]
	initialParentName    Option[gitdomain.LocalBranchName]
	initialParentSHA     Option[gitdomain.SHA]
	localName            gitdomain.LocalBranchName
	parentSHAPreviousRun Option[gitdomain.SHA]
}

// LocalBranchProgram provides the program to sync a local branch.
func LocalBranchProgram(args LocalBranchProgramArgs) {
	branchType := args.Config.BranchType(args.localName)
	isMainOrPerennialBranch := branchType == configdomain.BranchTypeMainBranch || branchType == configdomain.BranchTypePerennialBranch
	if isMainOrPerennialBranch && !args.Remotes.HasRemote(args.Config.NormalConfig.DevRemote) {
		// perennial branch but no remote --> this branch cannot be synced
		return
	}
	args.Program.Value.Add(&opcodes.CheckoutIfNeeded{Branch: args.localName})
	switch branchType {
	case configdomain.BranchTypeFeatureBranch:
		FeatureBranchProgram(args.Config.NormalConfig.SyncFeatureStrategy.SyncStrategy(), featureBranchArgs{
			firstCommitMessage:   args.firstCommitMessage,
			initialParentName:    args.initialParentName,
			initialParentSHA:     args.initialParentSHA,
			localName:            args.localName,
			offline:              args.Config.NormalConfig.Offline,
			parentSHAPreviousRun: args.parentSHAPreviousRun,
			program:              args.Program,
			prune:                args.Prune,
			pushBranches:         args.PushBranches,
			trackingBranch:       args.branchInfo.RemoteName,
		})
	case configdomain.BranchTypePerennialBranch, configdomain.BranchTypeMainBranch:
		PerennialBranchProgram(args.branchInfo, args.BranchProgramArgs)
	case configdomain.BranchTypeParkedBranch:
		ParkedBranchProgram(args.Config.NormalConfig.SyncFeatureStrategy.SyncStrategy(), args.InitialBranch, featureBranchArgs{
			firstCommitMessage:   args.firstCommitMessage,
			initialParentName:    args.initialParentName,
			initialParentSHA:     args.initialParentSHA,
			localName:            args.localName,
			offline:              args.Config.NormalConfig.Offline,
			parentSHAPreviousRun: args.parentSHAPreviousRun,
			program:              args.Program,
			prune:                args.Prune,
			pushBranches:         args.PushBranches,
			trackingBranch:       args.branchInfo.RemoteName,
		})
	case configdomain.BranchTypeContributionBranch:
		ContributionBranchProgram(args.Program, args.branchInfo)
	case configdomain.BranchTypeObservedBranch:
		ObservedBranchProgram(args.branchInfo, args.Program)
	case configdomain.BranchTypePrototypeBranch:
		FeatureBranchProgram(args.Config.NormalConfig.SyncPrototypeStrategy.SyncStrategy(), featureBranchArgs{
			firstCommitMessage:   args.firstCommitMessage,
			initialParentName:    args.initialParentName,
			initialParentSHA:     args.initialParentSHA,
			localName:            args.localName,
			offline:              args.Config.NormalConfig.Offline,
			parentSHAPreviousRun: args.parentSHAPreviousRun,
			program:              args.Program,
			prune:                args.Prune,
			pushBranches:         configdomain.PushBranches(args.branchInfo.HasTrackingBranch()),
			trackingBranch:       args.branchInfo.RemoteName,
		})
	}
	if args.PushBranches.IsTrue() && args.Remotes.HasRemote(args.Config.NormalConfig.DevRemote) && args.Config.NormalConfig.Offline.IsOnline() && branchType.ShouldPush(args.localName == args.InitialBranch) {
		isMainBranch := branchType == configdomain.BranchTypeMainBranch
		switch {
		case !args.branchInfo.HasTrackingBranch():
			args.Program.Value.Add(&opcodes.BranchTrackingCreate{Branch: args.localName})
		case isMainBranch && args.Remotes.HasUpstream() && args.Config.NormalConfig.SyncUpstream.IsTrue():
			args.Program.Value.Add(&opcodes.PushCurrentBranchIfNeeded{CurrentBranch: args.localName})
		case isMainOrPerennialBranch && !shouldPushPerennialBranch(args.branchInfo.SyncStatus):
			// don't push if its a perennial branch that doesn't need pushing
		case isMainOrPerennialBranch:
			args.Program.Value.Add(&opcodes.PushCurrentBranchIfNeeded{CurrentBranch: args.localName})
		default:
			pushFeatureBranchProgram(args.Program, args.localName, args.Config.NormalConfig.SyncFeatureStrategy)
		}
	}
}

// pullParentBranchOfCurrentFeatureBranchOpcode adds the opcode to pull updates from the parent branch of the current feature branch into the current feature branch.
func pullParentBranchOfCurrentFeatureBranchOpcode(args pullParentBranchOfCurrentFeatureBranchOpcodeArgs) {
	switch args.syncStrategy {
	case configdomain.SyncFeatureStrategyMerge, configdomain.SyncFeatureStrategyCompress:
		args.program.Value.Add(&opcodes.SyncFeatureBranchMerge{
			Branch:            args.branch,
			InitialParentName: args.initialParentName,
			InitialParentSHA:  args.initialParentSHA,
			TrackingBranch:    args.trackingBranch,
		})
	case configdomain.SyncFeatureStrategyRebase:
		args.program.Value.Add(&opcodes.RebaseAncestorsUntilLocal{
			Branch:          args.branch,
			CommitsToRemove: args.parentSHAPreviousRun,
		})
	}
}

type pullParentBranchOfCurrentFeatureBranchOpcodeArgs struct {
	branch               gitdomain.LocalBranchName
	initialParentName    Option[gitdomain.LocalBranchName]
	initialParentSHA     Option[gitdomain.SHA]
	parentSHAPreviousRun Option[gitdomain.SHA]
	program              Mutable[program.Program]
	syncStrategy         configdomain.SyncFeatureStrategy
	trackingBranch       Option[gitdomain.RemoteBranchName]
}

func pushFeatureBranchProgram(prog Mutable[program.Program], branch gitdomain.LocalBranchName, syncFeatureStrategy configdomain.SyncFeatureStrategy) {
	switch syncFeatureStrategy {
	case configdomain.SyncFeatureStrategyMerge:
		prog.Value.Add(&opcodes.PushCurrentBranchIfNeeded{CurrentBranch: branch})
	case configdomain.SyncFeatureStrategyRebase:
		prog.Value.Add(&opcodes.PushCurrentBranchForceIfNeeded{CurrentBranch: branch, ForceIfIncludes: true})
	case configdomain.SyncFeatureStrategyCompress:
		prog.Value.Add(&opcodes.PushCurrentBranchForceIfNeeded{CurrentBranch: branch, ForceIfIncludes: false})
	}
}

func RemoveAncestorCommits(args RemoveAncestorCommitsArgs) {
	args.Program.Value.Add(
		&opcodes.CheckoutIfNeeded{Branch: args.Branch},
	)
	if args.HasTrackingBranch {
		args.Program.Value.Add(
			&opcodes.PullCurrentBranch{},
		)
	}
	args.Program.Value.Add(
		&opcodes.RebaseOnto{
			BranchToRebaseOnto: args.RebaseOnto.BranchName(),
			CommitsToRemove:    args.Ancestor.Location(),
		},
	)
	if args.HasTrackingBranch {
		args.Program.Value.Add(
			&opcodes.PushCurrentBranchForce{ForceIfIncludes: false},
		)
	}
}

type RemoveAncestorCommitsArgs struct {
	Ancestor          gitdomain.BranchName
	Branch            gitdomain.LocalBranchName
	HasTrackingBranch bool
	Program           Mutable[program.Program]
	RebaseOnto        gitdomain.LocalBranchName
}

func shouldPushPerennialBranch(syncStatus gitdomain.SyncStatus) bool {
	switch syncStatus {
	case
		gitdomain.SyncStatusAhead,
		gitdomain.SyncStatusBehind,
		gitdomain.SyncStatusLocalOnly,
		gitdomain.SyncStatusNotInSync:
		return true
	case
		gitdomain.SyncStatusDeletedAtRemote,
		gitdomain.SyncStatusOtherWorktree,
		gitdomain.SyncStatusRemoteOnly,
		gitdomain.SyncStatusUpToDate:
	}
	return false
}

// updateCurrentPerennialBranchOpcode provides the opcode to update the current perennial branch with changes from the given other branch.
func updateCurrentPerennialBranchOpcode(prog Mutable[program.Program], otherBranch gitdomain.RemoteBranchName, strategy configdomain.SyncPerennialStrategy) {
	switch strategy {
	case configdomain.SyncPerennialStrategyMerge:
		prog.Value.Add(&opcodes.MergeIntoCurrentBranch{BranchToMerge: otherBranch.BranchName()})
	case configdomain.SyncPerennialStrategyRebase:
		prog.Value.Add(&opcodes.RebaseBranch{Branch: otherBranch.BranchName()})
	case configdomain.SyncPerennialStrategyFFOnly:
		prog.Value.Add(&opcodes.MergeFastForward{Branch: otherBranch.BranchName()})
	}
}<|MERGE_RESOLUTION|>--- conflicted
+++ resolved
@@ -61,7 +61,6 @@
 	case branchInfo.SyncStatus == gitdomain.SyncStatusOtherWorktree:
 		// cannot sync branches that are active in another worktree
 	default:
-<<<<<<< HEAD
 		if hasParentToRemove && usesRebaseSyncStrategy {
 			RemoveAncestorCommits(RemoveAncestorCommitsArgs{
 				Ancestor:          parentToRemove.BranchName(),
@@ -71,8 +70,6 @@
 				RebaseOnto:        args.Config.ValidatedConfigData.MainBranch, // TODO: RebaseOnto the latest existing parent, which isn't always main
 			})
 		}
-		LocalBranchProgram(localName, branchInfo, initialParentName, initialParentSHA, parentSHAPreviousRun, firstCommitMessage, args)
-=======
 		LocalBranchProgram(LocalBranchProgramArgs{
 			BranchProgramArgs:    args,
 			branchInfo:           branchInfo,
@@ -82,7 +79,6 @@
 			localName:            localName,
 			parentSHAPreviousRun: parentSHAPreviousRun,
 		})
->>>>>>> a2a1d128
 	}
 	args.Program.Value.Add(&opcodes.ProgramEndOfBranch{})
 }
