--- conflicted
+++ resolved
@@ -14,12 +14,8 @@
 
 // BranchProgram syncs the given branch.
 func BranchProgram(localName gitdomain.LocalBranchName, branchInfo gitdomain.BranchInfo, firstCommitMessage Option[gitdomain.CommitMessage], args BranchProgramArgs) {
-<<<<<<< HEAD
 	fmt.Println("2222222222222222222222222222222222222222222222222 BranchProgram for", localName)
-	initialParentName := args.Config.NormalConfig.Lineage.Parent(localName)
-=======
 	parentNameOpt := args.Config.NormalConfig.Lineage.Parent(localName)
->>>>>>> e4b5a5fb
 	initialParentSHA := None[gitdomain.SHA]()
 	parentName, hasParentName := parentNameOpt.Get()
 	if hasParentName {
@@ -28,31 +24,12 @@
 		}
 	}
 	ancestorToRemove, hasAncestorToRemove := args.Config.NormalConfig.Lineage.YoungestAncestorWithin(localName, args.BranchesToDelete.Value.Values()).Get()
-<<<<<<< HEAD
 	fmt.Println("2222222222222222222222222222222222222222222222222 ancestorToRemove", hasAncestorToRemove, ancestorToRemove)
 	// determine commits to remove
 	commitsToRemove := None[gitdomain.Location]()
 	// step 1: a local ancestor branch will be deleted --> remove all commits from that branch
 	if hasAncestorToRemove {
 		commitsToRemove = Some(ancestorToRemove.Location())
-=======
-	if hasAncestorToRemove && usesRebaseSyncStrategy {
-		RemoveAncestorCommits(RemoveAncestorCommitsArgs{
-			Ancestor:          ancestorToRemove.BranchName(),
-			Branch:            localName,
-			HasTrackingBranch: branchInfo.HasTrackingBranch(),
-			Program:           args.Program,
-			RebaseOnto:        args.Config.ValidatedConfigData.MainBranch, // TODO: RebaseOnto the latest existing parent, which isn't always main
-		})
-	}
-	parentSHAPreviousRun := None[gitdomain.SHA]()
-	if parent, has := parentNameOpt.Get(); has {
-		if branchInfosLastRun, has := args.BranchInfosLastRun.Get(); has {
-			if parentInfoLastRun, has := branchInfosLastRun.FindByLocalName(parent).Get(); has {
-				parentSHAPreviousRun = Some(parentInfoLastRun.GetLocalOrRemoteSHA())
-			}
-		}
->>>>>>> e4b5a5fb
 	}
 	// step 2: the parent branch had a di
 	// if commitsToRemove.IsNone() {
@@ -68,33 +45,19 @@
 	trackingBranchGone := branchInfo.SyncStatus == gitdomain.SyncStatusDeletedAtRemote
 	switch {
 	case trackingBranchGone:
-<<<<<<< HEAD
-		deletedBranchProgram(localName, initialParentName, initialParentSHA, parentSHAPreviousRun, args)
+		deletedBranchProgram(localName, parentNameOpt, initialParentSHA, parentSHAPreviousRun, args)
 		args.BranchesToDelete.Value.Add(localName)
-=======
-		deletedBranchProgram(localName, parentNameOpt, initialParentSHA, parentSHAPreviousRun, args)
->>>>>>> e4b5a5fb
 	case branchInfo.SyncStatus == gitdomain.SyncStatusOtherWorktree:
 		// cannot sync branches that are active in another worktree
 	default:
 		localBranchProgram(localBranchProgramArgs{
-<<<<<<< HEAD
 			BranchProgramArgs:  args,
 			branchInfo:         branchInfo,
 			commitsToRemove:    commitsToRemove,
 			firstCommitMessage: firstCommitMessage,
-			initialParentName:  initialParentName,
+			initialParentName:  parentNameOpt,
 			initialParentSHA:   initialParentSHA,
 			localName:          localName,
-=======
-			BranchProgramArgs:    args,
-			branchInfo:           branchInfo,
-			firstCommitMessage:   firstCommitMessage,
-			initialParentName:    parentNameOpt,
-			initialParentSHA:     initialParentSHA,
-			localName:            localName,
-			parentSHAPreviousRun: parentSHAPreviousRun,
->>>>>>> e4b5a5fb
 		})
 	}
 	args.Program.Value.Add(&opcodes.ProgramEndOfBranch{})
