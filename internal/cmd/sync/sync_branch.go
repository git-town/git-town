package sync

import (
	"github.com/git-town/git-town/v20/internal/config"
	"github.com/git-town/git-town/v20/internal/config/configdomain"
	"github.com/git-town/git-town/v20/internal/git/gitdomain"
	"github.com/git-town/git-town/v20/internal/vm/opcodes"
	"github.com/git-town/git-town/v20/internal/vm/program"
	. "github.com/git-town/git-town/v20/pkg/prelude"
	"github.com/git-town/git-town/v20/pkg/set"
)

// BranchProgram syncs the given branch.
func BranchProgram(localName gitdomain.LocalBranchName, branchInfo gitdomain.BranchInfo, firstCommitMessage Option[gitdomain.CommitMessage], args BranchProgramArgs) {
	initialParentName := args.Config.NormalConfig.Lineage.Parent(localName)
	initialParentSHA := None[gitdomain.SHA]()
	parentName, hasParentName := initialParentName.Get()
	if hasParentName {
		if parentBranchInfo, hasParentBranchInfo := args.BranchInfos.FindLocalOrRemote(parentName, args.Config.NormalConfig.DevRemote).Get(); hasParentBranchInfo {
			initialParentSHA = parentBranchInfo.LocalSHA.Or(parentBranchInfo.RemoteSHA)
		}
	}
	trackingBranchGone := branchInfo.SyncStatus == gitdomain.SyncStatusDeletedAtRemote
	rebaseSyncStrategy := args.Config.NormalConfig.SyncFeatureStrategy == configdomain.SyncFeatureStrategyRebase
	hasDescendents := args.Config.NormalConfig.Lineage.HasDescendents(localName)
	parentToRemove, hasParentToRemove := args.Config.NormalConfig.Lineage.LatestAncestor(localName, args.BranchesToDelete.Value.Values()).Get()
	if hasParentToRemove && rebaseSyncStrategy {
		RemoveAncestorCommits(RemoveAncestorCommitsArgs{
			Ancestor:          parentToRemove.BranchName(),
			Branch:            localName,
			HasTrackingBranch: branchInfo.HasTrackingBranch(),
			Program:           args.Program,
			RebaseOnto:        args.Config.ValidatedConfigData.MainBranch, // TODO: RebaseOnto the latest existing parent, which isn't always main
		})
	}
	parentLastRunSHA := None[gitdomain.SHA]()
	if parent, has := initialParentName.Get(); has {
		if branchInfosLastRun, has := args.BranchInfosLastRun.Get(); has {
			if parentInfoLastRun, has := branchInfosLastRun.FindByLocalName(parent).Get(); has {
				parentLastRunSHA = Some(parentInfoLastRun.GetLocalOrRemoteSHA())
			}
		}
	}
	switch {
	case hasParentToRemove && parentToRemove == parentName && trackingBranchGone && hasDescendents:
		args.BranchesToDelete.Value.Add(localName)
	case hasParentToRemove && parentToRemove == parentName:
		// nothing to do here, we already synced with the parent
	case rebaseSyncStrategy && trackingBranchGone && hasDescendents:
		args.BranchesToDelete.Value.Add(localName)
	case trackingBranchGone:
		deletedBranchProgram(args.Program, localName, initialParentName, initialParentSHA, parentLastRunSHA, args)
	case branchInfo.SyncStatus == gitdomain.SyncStatusOtherWorktree:
		// cannot sync branches that are active in another worktree
	default:
		LocalBranchProgram(localName, branchInfo, initialParentName, initialParentSHA, parentLastRunSHA, firstCommitMessage, args)
	}
	args.Program.Value.Add(&opcodes.ProgramEndOfBranch{})
}

type BranchProgramArgs struct {
	BranchInfos         gitdomain.BranchInfos                       // the initial BranchInfos, after "git fetch" ran
	BranchInfosLastRun  Option[gitdomain.BranchInfos]               // the BranchInfos at the end of the previous Git Town command
	BranchesToDelete    Mutable[set.Set[gitdomain.LocalBranchName]] // branches that should be deleted after the branches are all synced
	Config              config.ValidatedConfig
	InitialBranch       gitdomain.LocalBranchName
	PrefetchBranchInfos gitdomain.BranchInfos // BranchInfos before "git fetch" ran
	Program             Mutable[program.Program]
	Prune               configdomain.Prune
	PushBranches        configdomain.PushBranches
	Remotes             gitdomain.Remotes
}

// LocalBranchProgram provides the program to sync a local branch.
func LocalBranchProgram(localName gitdomain.LocalBranchName, branchInfo gitdomain.BranchInfo, initialParentName Option[gitdomain.LocalBranchName], initialParentSHA, parentLastRunSHA Option[gitdomain.SHA], firstCommitMessage Option[gitdomain.CommitMessage], args BranchProgramArgs) {
	branchType := args.Config.BranchType(localName)
	isMainOrPerennialBranch := branchType == configdomain.BranchTypeMainBranch || branchType == configdomain.BranchTypePerennialBranch
	if isMainOrPerennialBranch && !args.Remotes.HasRemote(args.Config.NormalConfig.DevRemote) {
		// perennial branch but no remote --> this branch cannot be synced
		return
	}
	args.Program.Value.Add(&opcodes.CheckoutIfNeeded{Branch: localName})
	switch branchType {
	case configdomain.BranchTypeFeatureBranch:
		FeatureBranchProgram(args.Config.NormalConfig.SyncFeatureStrategy.SyncStrategy(), featureBranchArgs{
			firstCommitMessage: firstCommitMessage,
			initialParentName:  initialParentName,
			initialParentSHA:   initialParentSHA,
			localName:          localName,
			offline:            args.Config.NormalConfig.Offline,
			parentLastRunSHA:   parentLastRunSHA,
			program:            args.Program,
			prune:              args.Prune,
			pushBranches:       args.PushBranches,
			trackingBranch:     branchInfo.RemoteName,
		})
	case configdomain.BranchTypePerennialBranch, configdomain.BranchTypeMainBranch:
		PerennialBranchProgram(branchInfo, args)
	case configdomain.BranchTypeParkedBranch:
		ParkedBranchProgram(args.Config.NormalConfig.SyncFeatureStrategy.SyncStrategy(), args.InitialBranch, featureBranchArgs{
			firstCommitMessage: firstCommitMessage,
			initialParentName:  initialParentName,
			initialParentSHA:   initialParentSHA,
			localName:          localName,
			offline:            args.Config.NormalConfig.Offline,
			parentLastRunSHA:   parentLastRunSHA,
			program:            args.Program,
			prune:              args.Prune,
			pushBranches:       args.PushBranches,
			trackingBranch:     branchInfo.RemoteName,
		})
	case configdomain.BranchTypeContributionBranch:
		ContributionBranchProgram(args.Program, branchInfo)
	case configdomain.BranchTypeObservedBranch:
		ObservedBranchProgram(branchInfo, args.Program)
	case configdomain.BranchTypePrototypeBranch:
		FeatureBranchProgram(args.Config.NormalConfig.SyncPrototypeStrategy.SyncStrategy(), featureBranchArgs{
			firstCommitMessage: firstCommitMessage,
			initialParentName:  initialParentName,
			initialParentSHA:   initialParentSHA,
			localName:          localName,
			offline:            args.Config.NormalConfig.Offline,
			parentLastRunSHA:   parentLastRunSHA,
			program:            args.Program,
			prune:              args.Prune,
			pushBranches:       configdomain.PushBranches(branchInfo.HasTrackingBranch()),
			trackingBranch:     branchInfo.RemoteName,
		})
	}
	if args.PushBranches.IsTrue() && args.Remotes.HasRemote(args.Config.NormalConfig.DevRemote) && args.Config.NormalConfig.IsOnline() && branchType.ShouldPush(localName == args.InitialBranch) {
		isMainBranch := branchType == configdomain.BranchTypeMainBranch
		switch {
		case !branchInfo.HasTrackingBranch():
			args.Program.Value.Add(&opcodes.BranchTrackingCreate{Branch: localName})
		case isMainBranch && args.Remotes.HasUpstream() && args.Config.NormalConfig.SyncUpstream.IsTrue():
			args.Program.Value.Add(&opcodes.PushCurrentBranchIfNeeded{CurrentBranch: localName})
		case isMainOrPerennialBranch && !shouldPushPerennialBranch(branchInfo.SyncStatus):
			// don't push if its a perennial branch that doesn't need pushing
		case isMainOrPerennialBranch:
			args.Program.Value.Add(&opcodes.PushCurrentBranchIfNeeded{CurrentBranch: localName})
		default:
			pushFeatureBranchProgram(args.Program, localName, args.Config.NormalConfig.SyncFeatureStrategy)
		}
	}
}

// pullParentBranchOfCurrentFeatureBranchOpcode adds the opcode to pull updates from the parent branch of the current feature branch into the current feature branch.
func pullParentBranchOfCurrentFeatureBranchOpcode(args pullParentBranchOfCurrentFeatureBranchOpcodeArgs) {
	switch args.syncStrategy {
	case configdomain.SyncFeatureStrategyMerge:
<<<<<<< HEAD
=======
		// TODO: merge with variant the compress variant
>>>>>>> 91e0bbc0
		args.program.Value.Add(&opcodes.SyncFeatureBranchMerge{
			Branch:            args.branch,
			InitialParentName: args.initialParentName,
			InitialParentSHA:  args.initialParentSHA,
			TrackingBranch:    args.trackingBranch,
		})
	case configdomain.SyncFeatureStrategyRebase:
		args.program.Value.Add(&opcodes.RebaseParentsUntilLocal{
			Branch:      args.branch,
			PreviousSHA: args.previousParentSHA,
		})
	case configdomain.SyncFeatureStrategyCompress:
		args.program.Value.Add(&opcodes.SyncFeatureBranchMerge{
			Branch:            args.branch,
			InitialParentName: args.initialParentName,
			InitialParentSHA:  args.initialParentSHA,
			TrackingBranch:    args.trackingBranch,
		})
	}
}

type pullParentBranchOfCurrentFeatureBranchOpcodeArgs struct {
	branch            gitdomain.LocalBranchName
	initialParentName Option[gitdomain.LocalBranchName]
	initialParentSHA  Option[gitdomain.SHA]
	previousParentSHA Option[gitdomain.SHA]
	program           Mutable[program.Program]
	syncStrategy      configdomain.SyncFeatureStrategy
	trackingBranch    Option[gitdomain.RemoteBranchName]
}

func pushFeatureBranchProgram(prog Mutable[program.Program], branch gitdomain.LocalBranchName, syncFeatureStrategy configdomain.SyncFeatureStrategy) {
	switch syncFeatureStrategy {
	case configdomain.SyncFeatureStrategyMerge:
		prog.Value.Add(&opcodes.PushCurrentBranchIfNeeded{CurrentBranch: branch})
	case configdomain.SyncFeatureStrategyRebase:
		prog.Value.Add(&opcodes.PushCurrentBranchForceIfNeeded{CurrentBranch: branch, ForceIfIncludes: true})
	case configdomain.SyncFeatureStrategyCompress:
		prog.Value.Add(&opcodes.PushCurrentBranchForceIfNeeded{CurrentBranch: branch, ForceIfIncludes: false})
	}
}

func RemoveAncestorCommits(args RemoveAncestorCommitsArgs) {
	args.Program.Value.Add(
		&opcodes.CheckoutIfNeeded{Branch: args.Branch},
	)
	if args.HasTrackingBranch {
		args.Program.Value.Add(
			&opcodes.PullCurrentBranch{},
		)
	}
	args.Program.Value.Add(
		&opcodes.RebaseOntoRemoveDeleted{
			BranchToRebaseOnto: args.RebaseOnto,
			CommitsToRemove:    args.Ancestor,
			Upstream:           None[gitdomain.LocalBranchName](),
		},
	)
	if args.HasTrackingBranch {
		args.Program.Value.Add(
			&opcodes.PushCurrentBranchForce{ForceIfIncludes: false},
		)
	}
}

type RemoveAncestorCommitsArgs struct {
	Ancestor          gitdomain.BranchName
	Branch            gitdomain.LocalBranchName
	HasTrackingBranch bool
	Program           Mutable[program.Program]
	RebaseOnto        gitdomain.LocalBranchName
}

func shouldPushPerennialBranch(syncStatus gitdomain.SyncStatus) bool {
	switch syncStatus {
	case
		gitdomain.SyncStatusAhead,
		gitdomain.SyncStatusBehind,
		gitdomain.SyncStatusLocalOnly,
		gitdomain.SyncStatusNotInSync:
		return true
	case
		gitdomain.SyncStatusDeletedAtRemote,
		gitdomain.SyncStatusOtherWorktree,
		gitdomain.SyncStatusRemoteOnly,
		gitdomain.SyncStatusUpToDate:
	}
	return false
}

// updateCurrentPerennialBranchOpcode provides the opcode to update the current perennial branch with changes from the given other branch.
func updateCurrentPerennialBranchOpcode(prog Mutable[program.Program], otherBranch gitdomain.RemoteBranchName, strategy configdomain.SyncPerennialStrategy) {
	switch strategy {
	case configdomain.SyncPerennialStrategyMerge:
		prog.Value.Add(&opcodes.MergeIntoCurrentBranch{BranchToMerge: otherBranch.BranchName()})
	case configdomain.SyncPerennialStrategyRebase:
		prog.Value.Add(&opcodes.RebaseBranch{Branch: otherBranch.BranchName()})
	case configdomain.SyncPerennialStrategyFFOnly:
		prog.Value.Add(&opcodes.MergeFastForward{Branch: otherBranch.BranchName()})
	}
}<|MERGE_RESOLUTION|>--- conflicted
+++ resolved
@@ -148,10 +148,7 @@
 func pullParentBranchOfCurrentFeatureBranchOpcode(args pullParentBranchOfCurrentFeatureBranchOpcodeArgs) {
 	switch args.syncStrategy {
 	case configdomain.SyncFeatureStrategyMerge:
-<<<<<<< HEAD
-=======
 		// TODO: merge with variant the compress variant
->>>>>>> 91e0bbc0
 		args.program.Value.Add(&opcodes.SyncFeatureBranchMerge{
 			Branch:            args.branch,
 			InitialParentName: args.initialParentName,
