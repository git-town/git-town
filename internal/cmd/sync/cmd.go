// Package sync provides functionality around syncing Git branches.
package sync

import (
	"cmp"
	"errors"
	"fmt"
	"os"

	"github.com/git-town/git-town/v21/internal/cli/dialog/dialogcomponents"
	"github.com/git-town/git-town/v21/internal/cli/dialog/dialogdomain"
	"github.com/git-town/git-town/v21/internal/cli/flags"
	"github.com/git-town/git-town/v21/internal/cli/print"
	"github.com/git-town/git-town/v21/internal/cmd/cmdhelpers"
	"github.com/git-town/git-town/v21/internal/config"
	"github.com/git-town/git-town/v21/internal/config/cliconfig"
	"github.com/git-town/git-town/v21/internal/config/configdomain"
	"github.com/git-town/git-town/v21/internal/execute"
	"github.com/git-town/git-town/v21/internal/forge"
	"github.com/git-town/git-town/v21/internal/forge/forgedomain"
	"github.com/git-town/git-town/v21/internal/git/gitdomain"
	"github.com/git-town/git-town/v21/internal/messages"
	"github.com/git-town/git-town/v21/internal/state/runstate"
	"github.com/git-town/git-town/v21/internal/validate"
	"github.com/git-town/git-town/v21/internal/vm/interpreter/fullinterpreter"
	"github.com/git-town/git-town/v21/internal/vm/opcodes"
	"github.com/git-town/git-town/v21/internal/vm/optimizer"
	"github.com/git-town/git-town/v21/internal/vm/program"
	. "github.com/git-town/git-town/v21/pkg/prelude"
	"github.com/git-town/git-town/v21/pkg/set"
	"github.com/spf13/cobra"
)

const (
	syncCommand = "sync"
	syncDesc    = "Update the current branch with all relevant changes"
	syncHelp    = `
Synchronizes the current branch with the rest of the world.

When run on a feature branch:
- syncs all ancestor branches
- pulls updates for the current branch
- merges the parent branch into the current branch
- pushes the current branch
- updates branch lineage in proposals

When run on the main branch or a perennial branch:
- pulls and pushes updates for the current branch
- pushes tags

If the repository contains an "upstream" remote, syncs the main branch with its upstream counterpart. You can disable this by running "git config %s false".`
)

func Cmd() *cobra.Command {
	addAllFlag, readAllFlag := flags.All("sync all local branches")
	addDetachedFlag, readDetachedFlag := flags.Detached()
	addDryRunFlag, readDryRunFlag := flags.DryRun()
	addAutoResolveFlag, readAutoResolveFlag := flags.AutoResolve()
	addPushFlag, readPushFlag := flags.Push()
	addPruneFlag, readPruneFlag := flags.Prune()
	addStackFlag, readStackFlag := flags.Stack("sync the stack that the current branch belongs to")
	addVerboseFlag, readVerboseFlag := flags.Verbose()
	cmd := cobra.Command{
		Use:     syncCommand,
		GroupID: cmdhelpers.GroupIDBasic,
		Args:    cobra.NoArgs,
		Short:   syncDesc,
		Long:    cmdhelpers.Long(syncDesc, fmt.Sprintf(syncHelp, configdomain.KeySyncUpstream)),
		RunE: func(cmd *cobra.Command, _ []string) error {
			allBranches, errAllBranches := readAllFlag(cmd)
			detached, errDetached := readDetachedFlag(cmd)
			dryRun, errDryRun := readDryRunFlag(cmd)
			autoResolve, errAutoResolve := readAutoResolveFlag(cmd)
			pushBranches, errPushBranches := readPushFlag(cmd)
			prune, errPrune := readPruneFlag(cmd)
			stack, errStack := readStackFlag(cmd)
			verbose, errVerbose := readVerboseFlag(cmd)
			if err := cmp.Or(errAllBranches, errDetached, errDryRun, errAutoResolve, errPushBranches, errPrune, errStack, errVerbose); err != nil {
				return err
			}
			cliConfig := cliconfig.New(cliconfig.NewArgs{
				AutoResolve:  autoResolve,
				Detached:     detached,
				DryRun:       dryRun,
				PushBranches: pushBranches,
				Stash:        None[configdomain.Stash](),
				Verbose:      verbose,
			})
			return executeSync(executeSyncArgs{
				cliConfig:       cliConfig,
				prune:           prune,
				stack:           stack,
				syncAllBranches: allBranches,
			})
		},
	}
	addAllFlag(&cmd)
	addDetachedFlag(&cmd)
	addDryRunFlag(&cmd)
	addAutoResolveFlag(&cmd)
	addPushFlag(&cmd)
	addPruneFlag(&cmd)
	addStackFlag(&cmd)
	addVerboseFlag(&cmd)
	return &cmd
}

type executeSyncArgs struct {
	cliConfig       configdomain.PartialConfig
	prune           configdomain.Prune
	stack           configdomain.FullStack
	syncAllBranches configdomain.AllBranches
}

func executeSync(args executeSyncArgs) error {
	repo, err := execute.OpenRepo(execute.OpenRepoArgs{
		CliConfig:        args.cliConfig,
		PrintBranchNames: true,
		PrintCommands:    true,
		ValidateGitRepo:  true,
		ValidateIsOnline: false,
	})
	if err != nil {
		return err
	}
	data, exit, err := determineSyncData(repo, determineSyncDataArgs{
		syncAllBranches: args.syncAllBranches,
		syncStack:       args.stack,
	})
	if err != nil || exit {
		return err
	}
	if err = validateSyncData(data); err != nil {
		return err
	}
	data.config.CleanupLineage(data.branchInfos, data.nonExistingBranches, repo.FinalMessages, repo.Backend)
	runProgram := NewMutable(&program.Program{})
	branchesToDelete := set.New[gitdomain.LocalBranchName]()
	BranchesProgram(data.branchesToSync, BranchProgramArgs{
		BranchInfos:         data.branchInfos,
		BranchInfosPrevious: data.previousBranchInfos,
		BranchesToDelete:    NewMutable(&branchesToDelete),
		Config:              data.config,
		InitialBranch:       data.initialBranch,
		PrefetchBranchInfos: data.prefetchBranchesSnapshot.Branches,
		Program:             runProgram,
		Prune:               args.prune,
		PushBranches:        data.config.NormalConfig.PushBranches,
		Remotes:             data.remotes,
	})
	previousbranchCandidates := []Option[gitdomain.LocalBranchName]{data.previousBranch}
	finalBranchCandidates := gitdomain.LocalBranchNames{data.initialBranch}
	if previousBranch, hasPreviousBranch := data.previousBranch.Get(); hasPreviousBranch {
		finalBranchCandidates = append(finalBranchCandidates, previousBranch)
	}
	runProgram.Value.Add(&opcodes.CheckoutFirstExisting{
		Branches:   finalBranchCandidates,
		MainBranch: data.config.ValidatedConfigData.MainBranch,
	})
	if data.remotes.HasRemote(data.config.NormalConfig.DevRemote) && data.shouldPushTags && data.config.NormalConfig.Offline.IsOnline() {
		runProgram.Value.Add(&opcodes.PushTags{})
	}

	connector, hasConnector := data.connector.Get()
	if hasConnector {
<<<<<<< HEAD
		if data.config.NormalConfig.ProposalsShowLineage == forgedomain.ProposalsShowLineageCLI {
			if proposalFinder, canFindProposals := connector.(forgedomain.ProposalFinder); canFindProposals {
				BranchProposalsProgram(
					BranchProposalsProgramArgs{
						Current:   data.initialBranch,
						FullStack: args.stack,
						Program:   runProgram,
=======
		if proposalFinder, canFindProposals := connector.(forgedomain.ProposalFinder); canFindProposals {
			if data.config.NormalConfig.ProposalsShowLineage == forgedomain.ProposalsShowLineageCLI {
				BranchProposalsProgram(
					data.branchesToSync,
					BranchProposalsProgramArgs{
						Program: runProgram,
>>>>>>> 8b6e92aa
						ProposalStackLineageArgs: forge.ProposalStackLineageArgs{
							Connector:                proposalFinder,
							CurrentBranch:            data.initialBranch,
							Lineage:                  data.config.NormalConfig.Lineage,
							MainAndPerennialBranches: data.config.MainAndPerennials(),
						},
					},
				)
			}
		}
	}

	cmdhelpers.Wrap(runProgram, cmdhelpers.WrapOptions{
		DryRun:                   data.config.NormalConfig.DryRun,
		InitialStashSize:         data.stashSize,
		RunInGitRoot:             true,
		StashOpenChanges:         data.hasOpenChanges,
		PreviousBranchCandidates: previousbranchCandidates,
	})
	optimizedProgram := optimizer.Optimize(runProgram.Immutable())
	runState := runstate.RunState{
		BeginBranchesSnapshot: data.branchesSnapshot,
		BeginConfigSnapshot:   repo.ConfigSnapshot,
		BeginStashSize:        0,
		Command:               syncCommand,
		DryRun:                data.config.NormalConfig.DryRun,
		EndBranchesSnapshot:   None[gitdomain.BranchesSnapshot](),
		EndConfigSnapshot:     None[configdomain.EndConfigSnapshot](),
		EndStashSize:          None[gitdomain.StashSize](),
		BranchInfosLastRun:    data.previousBranchInfos,
		RunProgram:            optimizedProgram,
		TouchedBranches:       optimizedProgram.TouchedBranches(),
		UndoAPIProgram:        program.Program{},
	}
	return fullinterpreter.Execute(fullinterpreter.ExecuteArgs{
		Backend:                 repo.Backend,
		CommandsCounter:         repo.CommandsCounter,
		Config:                  data.config,
		Connector:               data.connector,
		FinalMessages:           repo.FinalMessages,
		Frontend:                repo.Frontend,
		Git:                     repo.Git,
		HasOpenChanges:          data.hasOpenChanges,
		InitialBranch:           data.initialBranch,
		InitialBranchesSnapshot: data.branchesSnapshot,
		InitialConfigSnapshot:   repo.ConfigSnapshot,
		InitialStashSize:        data.stashSize,
		Inputs:                  data.inputs,
		PendingCommand:          None[string](),
		RootDir:                 repo.RootDir,
		RunState:                runState,
	})
}

type syncData struct {
	branchInfos              gitdomain.BranchInfos
	branchesSnapshot         gitdomain.BranchesSnapshot
	branchesToSync           configdomain.BranchesToSync
	config                   config.ValidatedConfig
	connector                Option[forgedomain.Connector]
	hasOpenChanges           bool
	initialBranch            gitdomain.LocalBranchName
	inputs                   dialogcomponents.Inputs
	nonExistingBranches      gitdomain.LocalBranchNames
	prefetchBranchesSnapshot gitdomain.BranchesSnapshot
	previousBranch           Option[gitdomain.LocalBranchName]
	previousBranchInfos      Option[gitdomain.BranchInfos]
	remotes                  gitdomain.Remotes
	shouldPushTags           bool
	stashSize                gitdomain.StashSize
}

type determineSyncDataArgs struct {
	syncAllBranches configdomain.AllBranches
	syncStack       configdomain.FullStack
}

func determineSyncData(repo execute.OpenRepoResult, args determineSyncDataArgs) (data syncData, exit dialogdomain.Exit, err error) {
	inputs := dialogcomponents.LoadInputs(os.Environ())
	preFetchBranchesSnapshot, err := repo.Git.BranchesSnapshot(repo.Backend)
	if err != nil {
		return data, false, err
	}
	repoStatus, err := repo.Git.RepoStatus(repo.Backend)
	if err != nil {
		return data, false, err
	}
	config := repo.UnvalidatedConfig.NormalConfig
	connector, err := forge.NewConnector(forge.NewConnectorArgs{
		Backend:              repo.Backend,
		BitbucketAppPassword: config.BitbucketAppPassword,
		BitbucketUsername:    config.BitbucketUsername,
		ForgeType:            config.ForgeType,
		ForgejoToken:         config.ForgejoToken,
		Frontend:             repo.Frontend,
		GitHubConnectorType:  config.GitHubConnectorType,
		GitHubToken:          config.GitHubToken,
		GitLabConnectorType:  config.GitLabConnectorType,
		GitLabToken:          config.GitLabToken,
		GiteaToken:           config.GiteaToken,
		Log:                  print.Logger{},
		RemoteURL:            config.DevURL(repo.Backend),
	})
	if err != nil {
		return data, false, err
	}
	branchesSnapshot, stashSize, previousBranchInfos, exit, err := execute.LoadRepoSnapshot(execute.LoadRepoSnapshotArgs{
		Backend:               repo.Backend,
		CommandsCounter:       repo.CommandsCounter,
		ConfigSnapshot:        repo.ConfigSnapshot,
		Connector:             connector,
		Fetch:                 true,
		FinalMessages:         repo.FinalMessages,
		Frontend:              repo.Frontend,
		Git:                   repo.Git,
		HandleUnfinishedState: true,
		Inputs:                inputs,
		Repo:                  repo,
		RepoStatus:            repoStatus,
		RootDir:               repo.RootDir,
		UnvalidatedConfig:     repo.UnvalidatedConfig,
		ValidateNoOpenChanges: false,
	})
	if err != nil || exit {
		return data, exit, err
	}
	previousBranch, hasPreviousBranch := repo.Git.PreviouslyCheckedOutBranch(repo.Backend).Get()
	var previousBranchOpt Option[gitdomain.LocalBranchName]
	if hasPreviousBranch {
		if previousBranchInfo, hasPreviousBranchInfo := branchesSnapshot.Branches.FindByLocalName(previousBranch).Get(); hasPreviousBranchInfo {
			switch previousBranchInfo.SyncStatus {
			case
				gitdomain.SyncStatusLocalOnly,
				gitdomain.SyncStatusNotInSync,
				gitdomain.SyncStatusAhead,
				gitdomain.SyncStatusBehind,
				gitdomain.SyncStatusUpToDate:
				previousBranchOpt = previousBranchInfo.LocalName
			case
				gitdomain.SyncStatusDeletedAtRemote,
				gitdomain.SyncStatusRemoteOnly,
				gitdomain.SyncStatusOtherWorktree:
				previousBranchOpt = None[gitdomain.LocalBranchName]()
			}
		}
	} else {
		previousBranchOpt = None[gitdomain.LocalBranchName]()
	}
	initialBranch, hasInitialBranch := branchesSnapshot.Active.Get()
	if !hasInitialBranch {
		return data, false, errors.New(messages.CurrentBranchCannotDetermine)
	}
	localBranches := branchesSnapshot.Branches.LocalBranches().Names()
	branchesAndTypes := repo.UnvalidatedConfig.UnvalidatedBranchesAndTypes(branchesSnapshot.Branches.LocalBranches().Names())
	remotes, err := repo.Git.Remotes(repo.Backend)
	if err != nil {
		return data, false, err
	}
	validatedConfig, exit, err := validate.Config(validate.ConfigArgs{
		Backend:            repo.Backend,
		BranchInfos:        branchesSnapshot.Branches,
		BranchesAndTypes:   branchesAndTypes,
		BranchesToValidate: gitdomain.LocalBranchNames{initialBranch},
		ConfigSnapshot:     repo.ConfigSnapshot,
		Connector:          connector,
		Frontend:           repo.Frontend,
		Git:                repo.Git,
		Inputs:             inputs,
		LocalBranches:      localBranches,
		Remotes:            remotes,
		RepoStatus:         repoStatus,
		Unvalidated:        NewMutable(&repo.UnvalidatedConfig),
	})
	if err != nil || exit {
		return data, exit, err
	}
	perennialAndMain := branchesAndTypes.BranchesOfTypes(configdomain.BranchTypePerennialBranch, configdomain.BranchTypeMainBranch)
	var branchNamesToSync gitdomain.LocalBranchNames
	switch {
	case args.syncAllBranches.Enabled() && repo.UnvalidatedConfig.NormalConfig.Detached.IsTrue():
		branchNamesToSync = localBranches.Remove(perennialAndMain...)
	case args.syncAllBranches.Enabled():
		branchNamesToSync = localBranches
	case args.syncStack.Enabled():
		branchNamesToSync = validatedConfig.NormalConfig.Lineage.BranchLineageWithoutRoot(initialBranch, perennialAndMain)
	default:
		branchNamesToSync = gitdomain.LocalBranchNames{initialBranch}
	}
	branchesAndTypes = repo.UnvalidatedConfig.UnvalidatedBranchesAndTypes(branchesSnapshot.Branches.LocalBranches().Names())
	validatedConfig, exit, err = validate.Config(validate.ConfigArgs{
		Backend:            repo.Backend,
		BranchInfos:        branchesSnapshot.Branches,
		BranchesAndTypes:   branchesAndTypes,
		BranchesToValidate: branchNamesToSync,
		ConfigSnapshot:     repo.ConfigSnapshot,
		Connector:          connector,
		Frontend:           repo.Frontend,
		Git:                repo.Git,
		Inputs:             inputs,
		LocalBranches:      localBranches,
		Remotes:            remotes,
		RepoStatus:         repoStatus,
		Unvalidated:        NewMutable(&repo.UnvalidatedConfig),
	})
	if err != nil || exit {
		return data, exit, err
	}
	var shouldPushTags bool
	switch {
	case validatedConfig.NormalConfig.SyncTags.IsFalse():
		shouldPushTags = false
	case args.syncAllBranches.Enabled():
		shouldPushTags = true
	default:
		shouldPushTags = validatedConfig.IsMainOrPerennialBranch(initialBranch)
	}
	allBranchNamesToSync := validatedConfig.NormalConfig.Lineage.BranchesAndAncestors(branchNamesToSync)
	if repo.UnvalidatedConfig.NormalConfig.Detached {
		allBranchNamesToSync = allBranchNamesToSync.Remove(perennialAndMain...)
	}
	branchInfosToSync, nonExistingBranches := branchesSnapshot.Branches.Select(repo.UnvalidatedConfig.NormalConfig.DevRemote, allBranchNamesToSync...)
	branchesToSync, err := BranchesToSync(branchInfosToSync, branchesSnapshot.Branches, repo, validatedConfig.ValidatedConfigData.MainBranch)
	if err != nil {
		return data, false, err
	}
	return syncData{
		branchInfos:              branchesSnapshot.Branches,
		branchesSnapshot:         branchesSnapshot,
		branchesToSync:           branchesToSync,
		config:                   validatedConfig,
		connector:                connector,
		hasOpenChanges:           repoStatus.OpenChanges,
		initialBranch:            initialBranch,
		inputs:                   inputs,
		nonExistingBranches:      nonExistingBranches,
		prefetchBranchesSnapshot: preFetchBranchesSnapshot,
		previousBranch:           previousBranchOpt,
		previousBranchInfos:      previousBranchInfos,
		remotes:                  remotes,
		shouldPushTags:           shouldPushTags,
		stashSize:                stashSize,
	}, false, err
}

func BranchesToSync(branchInfosToSync gitdomain.BranchInfos, allBranchInfos gitdomain.BranchInfos, repo execute.OpenRepoResult, mainBranch gitdomain.LocalBranchName) (configdomain.BranchesToSync, error) {
	result := make(configdomain.BranchesToSync, len(branchInfosToSync))
	for b, branchInfo := range branchInfosToSync {
		branchNameToSync := branchInfo.GetLocalOrRemoteName()
		if branchNameToSync.LocalName() == mainBranch {
			result[b] = configdomain.BranchToSync{
				BranchInfo:         branchInfo,
				FirstCommitMessage: None[gitdomain.CommitMessage](),
			}
			continue
		}
		parentLocalName, hasParentName := repo.UnvalidatedConfig.NormalConfig.Lineage.Parent(branchNameToSync.LocalName()).Get()
		if !hasParentName {
			parentLocalName = mainBranch
		}
		parentBranchInfo, hasParentBranchInfo := allBranchInfos.FindLocalOrRemote(parentLocalName, repo.UnvalidatedConfig.NormalConfig.DevRemote).Get()
		if !hasParentBranchInfo {
			result[b] = configdomain.BranchToSync{
				BranchInfo:         branchInfo,
				FirstCommitMessage: None[gitdomain.CommitMessage](),
			}
			continue
		}
		parentBranchName := parentBranchInfo.GetLocalOrRemoteName()
		firstCommitMessage, err := repo.Git.FirstCommitMessageInBranch(repo.Backend, branchNameToSync, parentBranchName)
		if err != nil {
			return result, err
		}
		result[b] = configdomain.BranchToSync{
			BranchInfo:         branchInfo,
			FirstCommitMessage: firstCommitMessage,
		}
	}
	return result, nil
}

func validateSyncData(data syncData) error {
	// ensure any branch that uses the ff-only sync strategy does not have unpushed local commits
	if data.config.NormalConfig.SyncPerennialStrategy == configdomain.SyncPerennialStrategyFFOnly {
		perennialBranchesToSync := data.config.BranchesOfType(data.branchesToSync.BranchNames(), configdomain.BranchTypePerennialBranch)
		for _, perennialBranchToSync := range perennialBranchesToSync {
			if branchInfo, hasBranchInfo := data.branchInfos.FindByLocalName(perennialBranchToSync).Get(); hasBranchInfo {
				switch branchInfo.SyncStatus {
				case gitdomain.SyncStatusAhead, gitdomain.SyncStatusNotInSync:
					return fmt.Errorf(messages.SyncPerennialBranchHasUnpushedCommits, perennialBranchToSync)
				case gitdomain.SyncStatusBehind, gitdomain.SyncStatusDeletedAtRemote, gitdomain.SyncStatusLocalOnly, gitdomain.SyncStatusOtherWorktree, gitdomain.SyncStatusRemoteOnly, gitdomain.SyncStatusUpToDate:
					// no problem with these sync statuses
				}
			}
		}
	}
	return nil
}<|MERGE_RESOLUTION|>--- conflicted
+++ resolved
@@ -163,22 +163,13 @@
 
 	connector, hasConnector := data.connector.Get()
 	if hasConnector {
-<<<<<<< HEAD
-		if data.config.NormalConfig.ProposalsShowLineage == forgedomain.ProposalsShowLineageCLI {
-			if proposalFinder, canFindProposals := connector.(forgedomain.ProposalFinder); canFindProposals {
+		if proposalFinder, canFindProposals := connector.(forgedomain.ProposalFinder); canFindProposals {
+			if data.config.NormalConfig.ProposalsShowLineage == forgedomain.ProposalsShowLineageCLI {
 				BranchProposalsProgram(
 					BranchProposalsProgramArgs{
 						Current:   data.initialBranch,
 						FullStack: args.stack,
 						Program:   runProgram,
-=======
-		if proposalFinder, canFindProposals := connector.(forgedomain.ProposalFinder); canFindProposals {
-			if data.config.NormalConfig.ProposalsShowLineage == forgedomain.ProposalsShowLineageCLI {
-				BranchProposalsProgram(
-					data.branchesToSync,
-					BranchProposalsProgramArgs{
-						Program: runProgram,
->>>>>>> 8b6e92aa
 						ProposalStackLineageArgs: forge.ProposalStackLineageArgs{
 							Connector:                proposalFinder,
 							CurrentBranch:            data.initialBranch,
