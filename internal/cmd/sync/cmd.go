// Package sync provides functionality around syncing Git branches.
package sync

import (
	"cmp"
	"errors"
	"fmt"
	"os"

	"github.com/git-town/git-town/v21/internal/cli/dialog/dialogcomponents"
	"github.com/git-town/git-town/v21/internal/cli/dialog/dialogdomain"
	"github.com/git-town/git-town/v21/internal/cli/flags"
	"github.com/git-town/git-town/v21/internal/cli/print"
	"github.com/git-town/git-town/v21/internal/cmd/cmdhelpers"
	"github.com/git-town/git-town/v21/internal/config"
	"github.com/git-town/git-town/v21/internal/config/cliconfig"
	"github.com/git-town/git-town/v21/internal/config/configdomain"
	"github.com/git-town/git-town/v21/internal/execute"
	"github.com/git-town/git-town/v21/internal/forge"
	"github.com/git-town/git-town/v21/internal/forge/forgedomain"
	"github.com/git-town/git-town/v21/internal/git/gitdomain"
	"github.com/git-town/git-town/v21/internal/messages"
	"github.com/git-town/git-town/v21/internal/state/runstate"
	"github.com/git-town/git-town/v21/internal/undo/undoconfig"
	"github.com/git-town/git-town/v21/internal/validate"
	"github.com/git-town/git-town/v21/internal/vm/interpreter/fullinterpreter"
	"github.com/git-town/git-town/v21/internal/vm/opcodes"
	"github.com/git-town/git-town/v21/internal/vm/optimizer"
	"github.com/git-town/git-town/v21/internal/vm/program"
	. "github.com/git-town/git-town/v21/pkg/prelude"
	"github.com/git-town/git-town/v21/pkg/set"
	"github.com/spf13/cobra"
)

const (
	syncCommand = "sync"
	syncDesc    = "Update the current branch with all relevant changes"
	syncHelp    = `
Synchronizes the current branch with the rest of the world.

When run on a feature branch:
- syncs all ancestor branches
- pulls updates for the current branch
- merges the parent branch into the current branch
- pushes the current branch

When run on the main branch or a perennial branch:
- pulls and pushes updates for the current branch
- pushes tags

If the repository contains an "upstream" remote, syncs the main branch with its upstream counterpart. You can disable this by running "git config %s false".`
)

func Cmd() *cobra.Command {
	addAllFlag, readAllFlag := flags.All("sync all local branches")
	addDetachedFlag, readDetachedFlag := flags.Detached()
	addDryRunFlag, readDryRunFlag := flags.DryRun()
	addNoAutoResolveFlag, readNoAutoResolveFlag := flags.NoAutoResolve()
	addNoPushFlag, readNoPushFlag := flags.NoPush()
	addPruneFlag, readPruneFlag := flags.Prune()
	addStackFlag, readStackFlag := flags.Stack("sync the stack that the current branch belongs to")
	addVerboseFlag, readVerboseFlag := flags.Verbose()
	cmd := cobra.Command{
		Use:     syncCommand,
		GroupID: cmdhelpers.GroupIDBasic,
		Args:    cobra.NoArgs,
		Short:   syncDesc,
		Long:    cmdhelpers.Long(syncDesc, fmt.Sprintf(syncHelp, configdomain.KeySyncUpstream)),
		RunE: func(cmd *cobra.Command, _ []string) error {
			allBranches, errAllBranches := readAllFlag(cmd)
			detached, errDetached := readDetachedFlag(cmd)
			dryRun, errDryRun := readDryRunFlag(cmd)
			noAutoResolve, errNoAutoResolve := readNoAutoResolveFlag(cmd)
			pushBranches, errPushBranches := readNoPushFlag(cmd)
			prune, errPrune := readPruneFlag(cmd)
			stack, errStack := readStackFlag(cmd)
			verbose, errVerbose := readVerboseFlag(cmd)
			if err := cmp.Or(errAllBranches, errDetached, errDryRun, errNoAutoResolve, errPushBranches, errPrune, errStack, errVerbose); err != nil {
				return err
			}
			cliConfig := cliconfig.CliConfig{
				DryRun:  dryRun,
				Verbose: verbose,
			}
<<<<<<< HEAD
			return executeSync(cliConfig, allBranches, stack, detached, noAutoResolve, pushBranches, prune)
=======
			return executeSync(executeSyncArgs{
				cliConfig:       cliConfig,
				detached:        detached,
				prune:           prune,
				pushBranches:    pushBranches,
				stack:           stack,
				syncAllBranches: allBranches,
			})
>>>>>>> 14f0d88e
		},
	}
	addAllFlag(&cmd)
	addDetachedFlag(&cmd)
	addDryRunFlag(&cmd)
	addNoAutoResolveFlag(&cmd)
	addNoPushFlag(&cmd)
	addPruneFlag(&cmd)
	addStackFlag(&cmd)
	addVerboseFlag(&cmd)
	return &cmd
}

<<<<<<< HEAD
func executeSync(cliConfig cliconfig.CliConfig, syncAllBranches configdomain.AllBranches, syncStack configdomain.FullStack, detached configdomain.Detached, noAutoResolve configdomain.NoAutoResolve, pushBranches configdomain.PushBranches, prune configdomain.Prune) error {
=======
type executeSyncArgs struct {
	cliConfig       cliconfig.CliConfig
	detached        configdomain.Detached
	prune           configdomain.Prune
	pushBranches    configdomain.PushBranches
	stack           configdomain.FullStack
	syncAllBranches configdomain.AllBranches
}

func executeSync(args executeSyncArgs) error {
>>>>>>> 14f0d88e
	repo, err := execute.OpenRepo(execute.OpenRepoArgs{
		CliConfig:        args.cliConfig,
		PrintBranchNames: true,
		PrintCommands:    true,
		ValidateGitRepo:  true,
		ValidateIsOnline: false,
	})
	if err != nil {
		return err
	}
	data, exit, err := determineSyncData(repo, determineSyncDataArgs{
		cliConfig:       args.cliConfig,
		detached:        args.detached,
		syncAllBranches: args.syncAllBranches,
		syncStack:       args.stack,
	})
	if err != nil || exit {
		return err
	}
	if err = validateSyncData(data); err != nil {
		return err
	}
	data.config.CleanupLineage(data.branchInfos, data.nonExistingBranches, repo.FinalMessages, repo.Backend)
	runProgram := NewMutable(&program.Program{})
	branchesToDelete := set.New[gitdomain.LocalBranchName]()
	BranchesProgram(data.branchesToSync, BranchProgramArgs{
		BranchInfos:         data.branchInfos,
		BranchInfosLastRun:  data.previousBranchInfos,
		BranchesToDelete:    NewMutable(&branchesToDelete),
		Config:              data.config,
		InitialBranch:       data.initialBranch,
		NoAutoResolve:       noAutoResolve,
		PrefetchBranchInfos: data.prefetchBranchesSnapshot.Branches,
		Program:             runProgram,
		Prune:               args.prune,
		PushBranches:        args.pushBranches,
		Remotes:             data.remotes,
	})
	previousbranchCandidates := []Option[gitdomain.LocalBranchName]{data.previousBranch}
	finalBranchCandidates := gitdomain.LocalBranchNames{data.initialBranch}
	if previousBranch, hasPreviousBranch := data.previousBranch.Get(); hasPreviousBranch {
		finalBranchCandidates = append(finalBranchCandidates, previousBranch)
	}
	runProgram.Value.Add(&opcodes.CheckoutFirstExisting{
		Branches:   finalBranchCandidates,
		MainBranch: data.config.ValidatedConfigData.MainBranch,
	})
	if data.remotes.HasRemote(data.config.NormalConfig.DevRemote) && data.shouldPushTags && data.config.NormalConfig.Offline.IsOnline() {
		runProgram.Value.Add(&opcodes.PushTags{})
	}
	cmdhelpers.Wrap(runProgram, cmdhelpers.WrapOptions{
		DryRun:                   args.cliConfig.DryRun,
		InitialStashSize:         data.stashSize,
		RunInGitRoot:             true,
		StashOpenChanges:         data.hasOpenChanges,
		PreviousBranchCandidates: previousbranchCandidates,
	})
	optimizedProgram := optimizer.Optimize(runProgram.Immutable())
	runState := runstate.RunState{
		BeginBranchesSnapshot: data.branchesSnapshot,
		BeginConfigSnapshot:   repo.ConfigSnapshot,
		BeginStashSize:        0,
		Command:               syncCommand,
		DryRun:                args.cliConfig.DryRun,
		EndBranchesSnapshot:   None[gitdomain.BranchesSnapshot](),
		EndConfigSnapshot:     None[undoconfig.ConfigSnapshot](),
		EndStashSize:          None[gitdomain.StashSize](),
		BranchInfosLastRun:    data.previousBranchInfos,
		RunProgram:            optimizedProgram,
		TouchedBranches:       optimizedProgram.TouchedBranches(),
		UndoAPIProgram:        program.Program{},
	}
	return fullinterpreter.Execute(fullinterpreter.ExecuteArgs{
		Backend:                 repo.Backend,
		CommandsCounter:         repo.CommandsCounter,
		Config:                  data.config,
		Connector:               None[forgedomain.Connector](),
		Detached:                args.detached,
		FinalMessages:           repo.FinalMessages,
		Frontend:                repo.Frontend,
		Git:                     repo.Git,
		HasOpenChanges:          data.hasOpenChanges,
		InitialBranch:           data.initialBranch,
		InitialBranchesSnapshot: data.branchesSnapshot,
		InitialConfigSnapshot:   repo.ConfigSnapshot,
		InitialStashSize:        data.stashSize,
		Inputs:                  data.inputs,
		PendingCommand:          None[string](),
		RootDir:                 repo.RootDir,
		RunState:                runState,
		Verbose:                 args.cliConfig.Verbose,
	})
}

type syncData struct {
	branchInfos              gitdomain.BranchInfos
	branchesSnapshot         gitdomain.BranchesSnapshot
	branchesToSync           configdomain.BranchesToSync
	config                   config.ValidatedConfig
	detached                 configdomain.Detached
	hasOpenChanges           bool
	initialBranch            gitdomain.LocalBranchName
	inputs                   dialogcomponents.Inputs
	nonExistingBranches      gitdomain.LocalBranchNames
	prefetchBranchesSnapshot gitdomain.BranchesSnapshot
	previousBranch           Option[gitdomain.LocalBranchName]
	previousBranchInfos      Option[gitdomain.BranchInfos]
	remotes                  gitdomain.Remotes
	shouldPushTags           bool
	stashSize                gitdomain.StashSize
}

type determineSyncDataArgs struct {
	cliConfig       cliconfig.CliConfig
	detached        configdomain.Detached
	syncAllBranches configdomain.AllBranches
	syncStack       configdomain.FullStack
}

func determineSyncData(repo execute.OpenRepoResult, args determineSyncDataArgs) (data syncData, exit dialogdomain.Exit, err error) {
	inputs := dialogcomponents.LoadInputs(os.Environ())
	preFetchBranchesSnapshot, err := repo.Git.BranchesSnapshot(repo.Backend)
	if err != nil {
		return data, false, err
	}
	repoStatus, err := repo.Git.RepoStatus(repo.Backend)
	if err != nil {
		return data, false, err
	}
	config := repo.UnvalidatedConfig.NormalConfig
	connector, err := forge.NewConnector(forge.NewConnectorArgs{
		Backend:              repo.Backend,
		BitbucketAppPassword: config.BitbucketAppPassword,
		BitbucketUsername:    config.BitbucketUsername,
		CodebergToken:        config.CodebergToken,
		ForgeType:            config.ForgeType,
		Frontend:             repo.Frontend,
		GitHubConnectorType:  config.GitHubConnectorType,
		GitHubToken:          config.GitHubToken,
		GitLabConnectorType:  config.GitLabConnectorType,
		GitLabToken:          config.GitLabToken,
		GiteaToken:           config.GiteaToken,
		Log:                  print.Logger{},
		RemoteURL:            config.DevURL(repo.Backend),
	})
	if err != nil {
		return data, false, err
	}
	branchesSnapshot, stashSize, previousBranchInfos, exit, err := execute.LoadRepoSnapshot(execute.LoadRepoSnapshotArgs{
		Backend:               repo.Backend,
		CommandsCounter:       repo.CommandsCounter,
		ConfigSnapshot:        repo.ConfigSnapshot,
		Connector:             connector,
		Detached:              args.detached,
		Fetch:                 true,
		FinalMessages:         repo.FinalMessages,
		Frontend:              repo.Frontend,
		Git:                   repo.Git,
		HandleUnfinishedState: true,
		Inputs:                inputs,
		Repo:                  repo,
		RepoStatus:            repoStatus,
		RootDir:               repo.RootDir,
		UnvalidatedConfig:     repo.UnvalidatedConfig,
		ValidateNoOpenChanges: false,
		Verbose:               args.cliConfig.Verbose,
	})
	if err != nil || exit {
		return data, exit, err
	}
	previousBranch, hasPreviousBranch := repo.Git.PreviouslyCheckedOutBranch(repo.Backend).Get()
	var previousBranchOpt Option[gitdomain.LocalBranchName]
	if hasPreviousBranch {
		if previousBranchInfo, hasPreviousBranchInfo := branchesSnapshot.Branches.FindByLocalName(previousBranch).Get(); hasPreviousBranchInfo {
			switch previousBranchInfo.SyncStatus {
			case
				gitdomain.SyncStatusLocalOnly,
				gitdomain.SyncStatusNotInSync,
				gitdomain.SyncStatusAhead,
				gitdomain.SyncStatusBehind,
				gitdomain.SyncStatusUpToDate:
				previousBranchOpt = previousBranchInfo.LocalName
			case
				gitdomain.SyncStatusDeletedAtRemote,
				gitdomain.SyncStatusRemoteOnly,
				gitdomain.SyncStatusOtherWorktree:
				previousBranchOpt = None[gitdomain.LocalBranchName]()
			}
		}
	} else {
		previousBranchOpt = None[gitdomain.LocalBranchName]()
	}
	initialBranch, hasInitialBranch := branchesSnapshot.Active.Get()
	if !hasInitialBranch {
		return data, false, errors.New(messages.CurrentBranchCannotDetermine)
	}
	localBranches := branchesSnapshot.Branches.LocalBranches().Names()
	branchesAndTypes := repo.UnvalidatedConfig.UnvalidatedBranchesAndTypes(branchesSnapshot.Branches.LocalBranches().Names())
	remotes, err := repo.Git.Remotes(repo.Backend)
	if err != nil {
		return data, false, err
	}
	validatedConfig, exit, err := validate.Config(validate.ConfigArgs{
		Backend:            repo.Backend,
		BranchInfos:        branchesSnapshot.Branches,
		BranchesAndTypes:   branchesAndTypes,
		BranchesToValidate: gitdomain.LocalBranchNames{initialBranch},
		ConfigSnapshot:     repo.ConfigSnapshot,
		Connector:          connector,
		Frontend:           repo.Frontend,
		Git:                repo.Git,
		Inputs:             inputs,
		LocalBranches:      localBranches,
		Remotes:            remotes,
		RepoStatus:         repoStatus,
		Unvalidated:        NewMutable(&repo.UnvalidatedConfig),
	})
	if err != nil || exit {
		return data, exit, err
	}
	perennialAndMain := branchesAndTypes.BranchesOfTypes(configdomain.BranchTypePerennialBranch, configdomain.BranchTypeMainBranch)
	var branchNamesToSync gitdomain.LocalBranchNames
	switch {
	case args.syncAllBranches.Enabled() && args.detached.IsTrue():
		branchNamesToSync = localBranches.Remove(perennialAndMain...)
	case args.syncAllBranches.Enabled():
		branchNamesToSync = localBranches
	case args.syncStack.Enabled():
		branchNamesToSync = validatedConfig.NormalConfig.Lineage.BranchLineageWithoutRoot(initialBranch, perennialAndMain)
	default:
		branchNamesToSync = gitdomain.LocalBranchNames{initialBranch}
	}
	branchesAndTypes = repo.UnvalidatedConfig.UnvalidatedBranchesAndTypes(branchesSnapshot.Branches.LocalBranches().Names())
	validatedConfig, exit, err = validate.Config(validate.ConfigArgs{
		Backend:            repo.Backend,
		BranchInfos:        branchesSnapshot.Branches,
		BranchesAndTypes:   branchesAndTypes,
		BranchesToValidate: branchNamesToSync,
		ConfigSnapshot:     repo.ConfigSnapshot,
		Connector:          connector,
		Frontend:           repo.Frontend,
		Git:                repo.Git,
		Inputs:             inputs,
		LocalBranches:      localBranches,
		Remotes:            remotes,
		RepoStatus:         repoStatus,
		Unvalidated:        NewMutable(&repo.UnvalidatedConfig),
	})
	if err != nil || exit {
		return data, exit, err
	}
	var shouldPushTags bool
	switch {
	case validatedConfig.NormalConfig.SyncTags.IsFalse():
		shouldPushTags = false
	case args.syncAllBranches.Enabled():
		shouldPushTags = true
	default:
		shouldPushTags = validatedConfig.IsMainOrPerennialBranch(initialBranch)
	}
	allBranchNamesToSync := validatedConfig.NormalConfig.Lineage.BranchesAndAncestors(branchNamesToSync)
	if args.detached {
		allBranchNamesToSync = allBranchNamesToSync.Remove(perennialAndMain...)
	}
	branchInfosToSync, nonExistingBranches := branchesSnapshot.Branches.Select(repo.UnvalidatedConfig.NormalConfig.DevRemote, allBranchNamesToSync...)
	branchesToSync, err := BranchesToSync(branchInfosToSync, branchesSnapshot.Branches, repo, validatedConfig.ValidatedConfigData.MainBranch)
	if err != nil {
		return data, false, err
	}
	return syncData{
		branchInfos:              branchesSnapshot.Branches,
		branchesSnapshot:         branchesSnapshot,
		branchesToSync:           branchesToSync,
		config:                   validatedConfig,
		detached:                 args.detached,
		hasOpenChanges:           repoStatus.OpenChanges,
		initialBranch:            initialBranch,
		inputs:                   inputs,
		nonExistingBranches:      nonExistingBranches,
		prefetchBranchesSnapshot: preFetchBranchesSnapshot,
		previousBranch:           previousBranchOpt,
		previousBranchInfos:      previousBranchInfos,
		remotes:                  remotes,
		shouldPushTags:           shouldPushTags,
		stashSize:                stashSize,
	}, false, err
}

func BranchesToSync(branchInfosToSync gitdomain.BranchInfos, allBranchInfos gitdomain.BranchInfos, repo execute.OpenRepoResult, mainBranch gitdomain.LocalBranchName) (configdomain.BranchesToSync, error) {
	result := make(configdomain.BranchesToSync, len(branchInfosToSync))
	for b, branchInfo := range branchInfosToSync {
		branchNameToSync := branchInfo.GetLocalOrRemoteName()
		if branchNameToSync.LocalName() == mainBranch {
			result[b] = configdomain.BranchToSync{
				BranchInfo:         branchInfo,
				FirstCommitMessage: None[gitdomain.CommitMessage](),
			}
			continue
		}
		parentLocalName, hasParentName := repo.UnvalidatedConfig.NormalConfig.Lineage.Parent(branchNameToSync.LocalName()).Get()
		if !hasParentName {
			parentLocalName = mainBranch
		}
		parentBranchInfo, hasParentBranchInfo := allBranchInfos.FindLocalOrRemote(parentLocalName, repo.UnvalidatedConfig.NormalConfig.DevRemote).Get()
		if !hasParentBranchInfo {
			result[b] = configdomain.BranchToSync{
				BranchInfo:         branchInfo,
				FirstCommitMessage: None[gitdomain.CommitMessage](),
			}
			continue
		}
		parentBranchName := parentBranchInfo.GetLocalOrRemoteName()
		firstCommitMessage, err := repo.Git.FirstCommitMessageInBranch(repo.Backend, branchNameToSync, parentBranchName)
		if err != nil {
			return result, err
		}
		result[b] = configdomain.BranchToSync{
			BranchInfo:         branchInfo,
			FirstCommitMessage: firstCommitMessage,
		}
	}
	return result, nil
}

func validateSyncData(data syncData) error {
	// ensure any branch that uses the ff-only sync strategy does not have unpushed local commits
	if data.config.NormalConfig.SyncPerennialStrategy == configdomain.SyncPerennialStrategyFFOnly {
		perennialBranchesToSync := data.config.BranchesOfType(data.branchesToSync.BranchNames(), configdomain.BranchTypePerennialBranch)
		for _, perennialBranchToSync := range perennialBranchesToSync {
			if branchInfo, hasBranchInfo := data.branchInfos.FindByLocalName(perennialBranchToSync).Get(); hasBranchInfo {
				switch branchInfo.SyncStatus {
				case gitdomain.SyncStatusAhead, gitdomain.SyncStatusNotInSync:
					return fmt.Errorf(messages.SyncPerennialBranchHasUnpushedCommits, perennialBranchToSync)
				case gitdomain.SyncStatusBehind, gitdomain.SyncStatusDeletedAtRemote, gitdomain.SyncStatusLocalOnly, gitdomain.SyncStatusOtherWorktree, gitdomain.SyncStatusRemoteOnly, gitdomain.SyncStatusUpToDate:
					// no problem with these sync statuses
				}
			}
		}
	}
	return nil
}<|MERGE_RESOLUTION|>--- conflicted
+++ resolved
@@ -82,9 +82,6 @@
 				DryRun:  dryRun,
 				Verbose: verbose,
 			}
-<<<<<<< HEAD
-			return executeSync(cliConfig, allBranches, stack, detached, noAutoResolve, pushBranches, prune)
-=======
 			return executeSync(executeSyncArgs{
 				cliConfig:       cliConfig,
 				detached:        detached,
@@ -93,7 +90,6 @@
 				stack:           stack,
 				syncAllBranches: allBranches,
 			})
->>>>>>> 14f0d88e
 		},
 	}
 	addAllFlag(&cmd)
@@ -107,9 +103,6 @@
 	return &cmd
 }
 
-<<<<<<< HEAD
-func executeSync(cliConfig cliconfig.CliConfig, syncAllBranches configdomain.AllBranches, syncStack configdomain.FullStack, detached configdomain.Detached, noAutoResolve configdomain.NoAutoResolve, pushBranches configdomain.PushBranches, prune configdomain.Prune) error {
-=======
 type executeSyncArgs struct {
 	cliConfig       cliconfig.CliConfig
 	detached        configdomain.Detached
@@ -120,7 +113,6 @@
 }
 
 func executeSync(args executeSyncArgs) error {
->>>>>>> 14f0d88e
 	repo, err := execute.OpenRepo(execute.OpenRepoArgs{
 		CliConfig:        args.cliConfig,
 		PrintBranchNames: true,
