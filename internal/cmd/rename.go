--- conflicted
+++ resolved
@@ -81,15 +81,10 @@
 	if err != nil {
 		return err
 	}
-<<<<<<< HEAD
 	data, exit, err := determineRenameData(repo, determineRenameDataArgs{
-		args:      args,
-		cliConfig: cliConfig,
-		force:     force,
-	})
-=======
-	data, exit, err := determineRenameData(args, force, repo)
->>>>>>> e9a31ad6
+		args:  args,
+		force: force,
+	})
 	if err != nil || exit {
 		return err
 	}
@@ -146,11 +141,7 @@
 	stashSize                gitdomain.StashSize
 }
 
-<<<<<<< HEAD
 func determineRenameData(repo execute.OpenRepoResult, args determineRenameDataArgs) (data renameData, exit dialogdomain.Exit, err error) {
-=======
-func determineRenameData(args []string, force configdomain.Force, repo execute.OpenRepoResult) (data renameData, exit dialogdomain.Exit, err error) {
->>>>>>> e9a31ad6
 	previousBranch := repo.Git.PreviouslyCheckedOutBranch(repo.Backend)
 	inputs := dialogcomponents.LoadInputs(os.Environ())
 	repoStatus, err := repo.Git.RepoStatus(repo.Backend)
@@ -193,10 +184,6 @@
 		RootDir:               repo.RootDir,
 		UnvalidatedConfig:     repo.UnvalidatedConfig,
 		ValidateNoOpenChanges: false,
-<<<<<<< HEAD
-		Verbose:               args.cliConfig.Verbose,
-=======
->>>>>>> e9a31ad6
 	})
 	if err != nil || exit {
 		return data, exit, err
@@ -295,9 +282,8 @@
 }
 
 type determineRenameDataArgs struct {
-	args      []string
-	cliConfig cliconfig.CliConfig
-	force     configdomain.Force
+	args  []string
+	force configdomain.Force
 }
 
 func renameProgram(repo execute.OpenRepoResult, data renameData, finalMessages stringslice.Collector) program.Program {
