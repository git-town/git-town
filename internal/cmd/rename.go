package cmd

import (
	"cmp"
	"errors"
	"fmt"
	"os"

	"github.com/git-town/git-town/v21/internal/cli/dialog/dialogcomponents"
	"github.com/git-town/git-town/v21/internal/cli/dialog/dialogdomain"
	"github.com/git-town/git-town/v21/internal/cli/flags"
	"github.com/git-town/git-town/v21/internal/cli/print"
	"github.com/git-town/git-town/v21/internal/cmd/cmdhelpers"
	"github.com/git-town/git-town/v21/internal/cmd/ship"
	"github.com/git-town/git-town/v21/internal/config"
	"github.com/git-town/git-town/v21/internal/config/cliconfig"
	"github.com/git-town/git-town/v21/internal/config/configdomain"
	"github.com/git-town/git-town/v21/internal/execute"
	"github.com/git-town/git-town/v21/internal/forge"
	"github.com/git-town/git-town/v21/internal/forge/forgedomain"
	"github.com/git-town/git-town/v21/internal/git/gitdomain"
	"github.com/git-town/git-town/v21/internal/gohacks/stringslice"
	"github.com/git-town/git-town/v21/internal/messages"
	"github.com/git-town/git-town/v21/internal/state/runstate"
	"github.com/git-town/git-town/v21/internal/undo/undoconfig"
	"github.com/git-town/git-town/v21/internal/validate"
	"github.com/git-town/git-town/v21/internal/vm/interpreter/fullinterpreter"
	"github.com/git-town/git-town/v21/internal/vm/opcodes"
	"github.com/git-town/git-town/v21/internal/vm/optimizer"
	"github.com/git-town/git-town/v21/internal/vm/program"
	. "github.com/git-town/git-town/v21/pkg/prelude"
	"github.com/spf13/cobra"
)

const (
	renameDesc = "Rename a branch and its tracking branch"
	renameHelp = `
The branch to rename must be fully synced.

Renaming perennial branches requires the --force flag.
`
)

func renameCommand() *cobra.Command {
	addDryRunFlag, readDryRunFlag := flags.DryRun()
	addForceFlag, readForceFlag := flags.Force("force rename of perennial branch")
	addVerboseFlag, readVerboseFlag := flags.Verbose()
	cmd := cobra.Command{
		Use:   "rename [<old_branch_name>] <new_branch_name>",
		Args:  cobra.RangeArgs(1, 2),
		Short: renameDesc,
		Long:  cmdhelpers.Long(renameDesc, renameHelp),
		RunE: func(cmd *cobra.Command, args []string) error {
			dryRun, err1 := readDryRunFlag(cmd)
			force, err2 := readForceFlag(cmd)
			verbose, err3 := readVerboseFlag(cmd)
			if err := cmp.Or(err1, err2, err3); err != nil {
				return err
			}
<<<<<<< HEAD
			cliConfig := cliconfig.CliConfig{
				DryRun:      dryRun,
				AutoResolve: false,
				Verbose:     verbose,
			}
=======
			cliConfig := cliconfig.New(cliconfig.NewArgs{
				DryRun:  dryRun,
				Verbose: verbose,
			})
>>>>>>> e9a31ad6
			return executeRename(args, cliConfig, force)
		},
	}
	addDryRunFlag(&cmd)
	addForceFlag(&cmd)
	addVerboseFlag(&cmd)
	return &cmd
}

func executeRename(args []string, cliConfig configdomain.PartialConfig, force configdomain.Force) error {
	repo, err := execute.OpenRepo(execute.OpenRepoArgs{
		CliConfig:        cliConfig,
		PrintBranchNames: true,
		PrintCommands:    true,
		ValidateGitRepo:  true,
		ValidateIsOnline: false,
	})
	if err != nil {
		return err
	}
	data, exit, err := determineRenameData(args, force, repo)
	if err != nil || exit {
		return err
	}
	runProgram := renameProgram(repo, data, repo.FinalMessages)
	runState := runstate.RunState{
		BeginBranchesSnapshot: data.branchesSnapshot,
		BeginConfigSnapshot:   repo.ConfigSnapshot,
		BeginStashSize:        data.stashSize,
		BranchInfosLastRun:    data.branchInfosLastRun,
		Command:               "rename",
		DryRun:                data.config.NormalConfig.DryRun,
		EndBranchesSnapshot:   None[gitdomain.BranchesSnapshot](),
		EndConfigSnapshot:     None[undoconfig.ConfigSnapshot](),
		EndStashSize:          None[gitdomain.StashSize](),
		RunProgram:            runProgram,
		TouchedBranches:       runProgram.TouchedBranches(),
		UndoAPIProgram:        program.Program{},
	}
	return fullinterpreter.Execute(fullinterpreter.ExecuteArgs{
		Backend:                 repo.Backend,
		CommandsCounter:         repo.CommandsCounter,
		Config:                  data.config,
		Connector:               data.connector,
		Detached:                true,
		FinalMessages:           repo.FinalMessages,
		Frontend:                repo.Frontend,
		Git:                     repo.Git,
		HasOpenChanges:          data.hasOpenChanges,
		InitialBranch:           data.initialBranch,
		InitialBranchesSnapshot: data.branchesSnapshot,
		InitialConfigSnapshot:   repo.ConfigSnapshot,
		InitialStashSize:        data.stashSize,
		Inputs:                  data.inputs,
		PendingCommand:          None[string](),
		RootDir:                 repo.RootDir,
		RunState:                runState,
	})
}

type renameData struct {
	branchInfosLastRun       Option[gitdomain.BranchInfos]
	branchesSnapshot         gitdomain.BranchesSnapshot
	config                   config.ValidatedConfig
	connector                Option[forgedomain.Connector]
	hasOpenChanges           bool
	initialBranch            gitdomain.LocalBranchName
	inputs                   dialogcomponents.Inputs
	newBranch                gitdomain.LocalBranchName
	nonExistingBranches      gitdomain.LocalBranchNames // branches that are listed in the lineage information, but don't exist in the repo, neither locally nor remotely
	oldBranch                gitdomain.BranchInfo
	previousBranch           Option[gitdomain.LocalBranchName]
	proposal                 Option[forgedomain.Proposal]
	proposalsOfChildBranches []forgedomain.Proposal
	stashSize                gitdomain.StashSize
}

func determineRenameData(args []string, force configdomain.Force, repo execute.OpenRepoResult) (data renameData, exit dialogdomain.Exit, err error) {
	previousBranch := repo.Git.PreviouslyCheckedOutBranch(repo.Backend)
	inputs := dialogcomponents.LoadInputs(os.Environ())
	repoStatus, err := repo.Git.RepoStatus(repo.Backend)
	if err != nil {
		return data, false, err
	}
	config := repo.UnvalidatedConfig.NormalConfig
	connector, err := forge.NewConnector(forge.NewConnectorArgs{
		Backend:              repo.Backend,
		BitbucketAppPassword: config.BitbucketAppPassword,
		BitbucketUsername:    config.BitbucketUsername,
		CodebergToken:        config.CodebergToken,
		ForgeType:            config.ForgeType,
		Frontend:             repo.Frontend,
		GitHubConnectorType:  config.GitHubConnectorType,
		GitHubToken:          config.GitHubToken,
		GitLabConnectorType:  config.GitLabConnectorType,
		GitLabToken:          config.GitLabToken,
		GiteaToken:           config.GiteaToken,
		Log:                  print.Logger{},
		RemoteURL:            config.DevURL(repo.Backend),
	})
	if err != nil {
		return data, false, err
	}
	branchesSnapshot, stashSize, branchInfosLastRun, exit, err := execute.LoadRepoSnapshot(execute.LoadRepoSnapshotArgs{
		Backend:               repo.Backend,
		CommandsCounter:       repo.CommandsCounter,
		ConfigSnapshot:        repo.ConfigSnapshot,
		Connector:             connector,
		Detached:              true,
		Fetch:                 true,
		FinalMessages:         repo.FinalMessages,
		Frontend:              repo.Frontend,
		Git:                   repo.Git,
		HandleUnfinishedState: true,
		Inputs:                inputs,
		Repo:                  repo,
		RepoStatus:            repoStatus,
		RootDir:               repo.RootDir,
		UnvalidatedConfig:     repo.UnvalidatedConfig,
		ValidateNoOpenChanges: false,
	})
	if err != nil || exit {
		return data, exit, err
	}
	initialBranch, hasInitialBranch := branchesSnapshot.Active.Get()
	if !hasInitialBranch {
		return data, exit, errors.New(messages.CurrentBranchCannotDetermine)
	}
	var oldBranchName gitdomain.LocalBranchName
	var newBranchName gitdomain.LocalBranchName
	if len(args) == 1 {
		oldBranchName = initialBranch
		newBranchName = gitdomain.NewLocalBranchName(args[0])
	} else {
		oldBranchName = gitdomain.NewLocalBranchName(args[0])
		newBranchName = gitdomain.NewLocalBranchName(args[1])
	}
	oldBranch, hasOldBranch := branchesSnapshot.Branches.FindByLocalName(oldBranchName).Get()
	if !hasOldBranch {
		return data, false, fmt.Errorf(messages.BranchDoesntExist, oldBranchName)
	}
	localBranches := branchesSnapshot.Branches.LocalBranches().Names()
	branchesAndTypes := repo.UnvalidatedConfig.UnvalidatedBranchesAndTypes(branchesSnapshot.Branches.LocalBranches().Names())
	remotes, err := repo.Git.Remotes(repo.Backend)
	if err != nil {
		return data, false, err
	}
	validatedConfig, exit, err := validate.Config(validate.ConfigArgs{
		Backend:            repo.Backend,
		BranchInfos:        branchesSnapshot.Branches,
		BranchesAndTypes:   branchesAndTypes,
		BranchesToValidate: gitdomain.LocalBranchNames{oldBranchName},
		ConfigSnapshot:     repo.ConfigSnapshot,
		Connector:          connector,
		Frontend:           repo.Frontend,
		Git:                repo.Git,
		Inputs:             inputs,
		LocalBranches:      localBranches,
		Remotes:            remotes,
		RepoStatus:         repoStatus,
		Unvalidated:        NewMutable(&repo.UnvalidatedConfig),
	})
	if err != nil || exit {
		return data, exit, err
	}
	if validatedConfig.ValidatedConfigData.IsMainBranch(oldBranchName) {
		return data, false, errors.New(messages.RenameMainBranch)
	}
	if !force {
		if validatedConfig.BranchType(oldBranchName) == configdomain.BranchTypePerennialBranch {
			return data, false, fmt.Errorf(messages.RenamePerennialBranchWarning, oldBranchName)
		}
	}
	if oldBranchName == newBranchName {
		return data, false, errors.New(messages.RenameToSameName)
	}
	if oldBranch.SyncStatus != gitdomain.SyncStatusUpToDate && oldBranch.SyncStatus != gitdomain.SyncStatusLocalOnly {
		return data, false, fmt.Errorf(messages.BranchNotInSyncWithParent, oldBranchName)
	}
	if branchesSnapshot.Branches.HasLocalBranch(newBranchName) {
		return data, false, fmt.Errorf(messages.BranchAlreadyExistsLocally, newBranchName)
	}
	if branchesSnapshot.Branches.HasMatchingTrackingBranchFor(newBranchName, repo.UnvalidatedConfig.NormalConfig.DevRemote) {
		return data, false, fmt.Errorf(messages.BranchAlreadyExistsRemotely, newBranchName)
	}
	parentOpt := validatedConfig.NormalConfig.Lineage.Parent(initialBranch)
	lineageBranches := validatedConfig.NormalConfig.Lineage.BranchNames()
	_, nonExistingBranches := branchesSnapshot.Branches.Select(repo.UnvalidatedConfig.NormalConfig.DevRemote, lineageBranches...)
	proposalOpt := None[forgedomain.Proposal]()
	if !repo.IsOffline {
		proposalOpt = ship.FindProposal(connector, initialBranch, parentOpt)
	}
	proposalsOfChildBranches := ship.LoadProposalsOfChildBranches(ship.LoadProposalsOfChildBranchesArgs{
		ConnectorOpt:               connector,
		Lineage:                    validatedConfig.NormalConfig.Lineage,
		Offline:                    false,
		OldBranch:                  oldBranchName,
		OldBranchHasTrackingBranch: oldBranch.HasTrackingBranch(),
	})
	return renameData{
		branchInfosLastRun:       branchInfosLastRun,
		branchesSnapshot:         branchesSnapshot,
		config:                   validatedConfig,
		connector:                connector,
		hasOpenChanges:           repoStatus.OpenChanges,
		initialBranch:            initialBranch,
		inputs:                   inputs,
		newBranch:                newBranchName,
		nonExistingBranches:      nonExistingBranches,
		oldBranch:                *oldBranch,
		previousBranch:           previousBranch,
		proposal:                 proposalOpt,
		proposalsOfChildBranches: proposalsOfChildBranches,
		stashSize:                stashSize,
	}, false, err
}

func renameProgram(repo execute.OpenRepoResult, data renameData, finalMessages stringslice.Collector) program.Program {
	prog := NewMutable(&program.Program{})
	data.config.CleanupLineage(data.branchesSnapshot.Branches, data.nonExistingBranches, finalMessages, repo.Backend)
	oldLocalBranch, hasOldLocalBranch := data.oldBranch.LocalName.Get()
	if !hasOldLocalBranch {
		return prog.Immutable()
	}
	prog.Value.Add(&opcodes.BranchLocalRename{OldName: oldLocalBranch, NewName: data.newBranch})
	if data.initialBranch == oldLocalBranch {
		prog.Value.Add(&opcodes.CheckoutIfNeeded{Branch: data.newBranch})
	}
	if !data.config.NormalConfig.DryRun {
		if override, hasBranchTypeOverride := data.config.NormalConfig.BranchTypeOverrides[oldLocalBranch]; hasBranchTypeOverride {
			prog.Value.Add(
				&opcodes.BranchTypeOverrideSet{
					Branch:     data.newBranch,
					BranchType: override,
				},
				&opcodes.BranchTypeOverrideRemove{
					Branch: oldLocalBranch,
				},
			)
		}
		if parentBranch, hasParent := data.config.NormalConfig.Lineage.Parent(oldLocalBranch).Get(); hasParent {
			prog.Value.Add(&opcodes.LineageParentSet{Branch: data.newBranch, Parent: parentBranch})
		}
		prog.Value.Add(&opcodes.LineageParentRemove{Branch: oldLocalBranch})
	}
	for _, child := range data.config.NormalConfig.Lineage.Children(oldLocalBranch) {
		prog.Value.Add(&opcodes.LineageParentSet{Branch: child, Parent: data.newBranch})
	}
	if oldTrackingBranch, hasOldTrackingBranch := data.oldBranch.RemoteName.Get(); hasOldTrackingBranch {
		if data.oldBranch.HasTrackingBranch() && data.config.NormalConfig.Offline.IsOnline() {
			prog.Value.Add(&opcodes.BranchTrackingCreate{Branch: data.newBranch})
			updateChildBranchProposalsToBranch(prog.Value, data.proposalsOfChildBranches, data.newBranch)
			proposal, hasProposal := data.proposal.Get()
			connector, hasConnector := data.connector.Get()
			connectorCanUpdateProposalSource := hasConnector && connector.UpdateProposalSourceFn().IsSome()
			if hasProposal && hasConnector && connectorCanUpdateProposalSource {
				prog.Value.Add(&opcodes.ProposalUpdateSource{
					NewBranch: data.newBranch,
					OldBranch: data.oldBranch.LocalBranchName(),
					Proposal:  proposal,
				})
			}
			prog.Value.Add(&opcodes.BranchTrackingDelete{Branch: oldTrackingBranch})
		}
	}
	previousBranchCandidates := []Option[gitdomain.LocalBranchName]{Some(data.newBranch), data.previousBranch}
	cmdhelpers.Wrap(prog, cmdhelpers.WrapOptions{
		DryRun:                   data.config.NormalConfig.DryRun,
		InitialStashSize:         data.stashSize,
		RunInGitRoot:             false,
		StashOpenChanges:         false,
		PreviousBranchCandidates: previousBranchCandidates,
	})
	return optimizer.Optimize(prog.Immutable())
}

func updateChildBranchProposalsToBranch(prog *program.Program, proposals []forgedomain.Proposal, target gitdomain.LocalBranchName) {
	for _, childProposal := range proposals {
		prog.Add(&opcodes.ProposalUpdateTarget{
			NewBranch: target,
			OldBranch: childProposal.Data.Data().Target,
			Proposal:  childProposal,
		})
	}
}<|MERGE_RESOLUTION|>--- conflicted
+++ resolved
@@ -57,18 +57,11 @@
 			if err := cmp.Or(err1, err2, err3); err != nil {
 				return err
 			}
-<<<<<<< HEAD
-			cliConfig := cliconfig.CliConfig{
+			cliConfig := cliconfig.New(cliconfig.NewArgs{
+				AutoResolve: false,
 				DryRun:      dryRun,
-				AutoResolve: false,
 				Verbose:     verbose,
-			}
-=======
-			cliConfig := cliconfig.New(cliconfig.NewArgs{
-				DryRun:  dryRun,
-				Verbose: verbose,
 			})
->>>>>>> e9a31ad6
 			return executeRename(args, cliConfig, force)
 		},
 	}
