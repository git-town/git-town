--- conflicted
+++ resolved
@@ -65,11 +65,7 @@
 	if err != nil || exit {
 		return err
 	}
-<<<<<<< HEAD
-	entries := dialog.CreateSwitchBranchEntries(dialog.CreateSwitchBranchArgs{
-=======
 	entries := dialog.NewSwitchBranchEntries(dialog.NewSwitchBranchEntriesArgs{
->>>>>>> eec90d05
 		BranchInfos:       data.branchInfos,
 		BranchTypes:       []configdomain.BranchType{},
 		BranchesAndTypes:  data.branchesAndTypes,
