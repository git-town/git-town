package cmd

import (
	"cmp"
	"errors"
	"fmt"
	"os"

	"github.com/git-town/git-town/v21/internal/cli/dialog/dialogcomponents"
	"github.com/git-town/git-town/v21/internal/cli/dialog/dialogdomain"
	"github.com/git-town/git-town/v21/internal/cli/flags"
	"github.com/git-town/git-town/v21/internal/cli/print"
	"github.com/git-town/git-town/v21/internal/cmd/cmdhelpers"
	"github.com/git-town/git-town/v21/internal/cmd/ship"
	"github.com/git-town/git-town/v21/internal/cmd/sync"
	"github.com/git-town/git-town/v21/internal/config"
	"github.com/git-town/git-town/v21/internal/config/cliconfig"
	"github.com/git-town/git-town/v21/internal/config/configdomain"
	"github.com/git-town/git-town/v21/internal/execute"
	"github.com/git-town/git-town/v21/internal/forge"
	"github.com/git-town/git-town/v21/internal/forge/forgedomain"
	"github.com/git-town/git-town/v21/internal/git/gitdomain"
	"github.com/git-town/git-town/v21/internal/gohacks/slice"
	"github.com/git-town/git-town/v21/internal/gohacks/stringslice"
	"github.com/git-town/git-town/v21/internal/messages"
	"github.com/git-town/git-town/v21/internal/state/runstate"
	"github.com/git-town/git-town/v21/internal/validate"
	"github.com/git-town/git-town/v21/internal/vm/interpreter/fullinterpreter"
	"github.com/git-town/git-town/v21/internal/vm/opcodes"
	"github.com/git-town/git-town/v21/internal/vm/optimizer"
	"github.com/git-town/git-town/v21/internal/vm/program"
	. "github.com/git-town/git-town/v21/pkg/prelude"
	"github.com/spf13/cobra"
)

const (
	deleteDesc = "Remove an obsolete feature branch"
	deleteHelp = `
Deletes the current or provided branch
and its tracking branch.
Does not delete perennial branches
nor the main branch.

Consider this stack:

main
 \
  branch-1
   \
*   branch-2
     \
      branch-3

We are on the "branch-2" branch.
After running "git town delete"
we end up with this stack,
on the branch that was active
before we switched to "branch-2":

main
 \
  branch-1
   \
    branch-3
`
)

func deleteCommand() *cobra.Command {
	addDryRunFlag, readDryRunFlag := flags.DryRun()
	addVerboseFlag, readVerboseFlag := flags.Verbose()
	cmd := cobra.Command{
		Use:   "delete [<branch>]",
		Args:  cobra.MaximumNArgs(1),
		Short: deleteDesc,
		Long:  cmdhelpers.Long(deleteDesc, deleteHelp),
		RunE: func(cmd *cobra.Command, args []string) error {
			dryRun, errDryRun := readDryRunFlag(cmd)
			verbose, errVerbose := readVerboseFlag(cmd)
			if err := cmp.Or(errDryRun, errVerbose); err != nil {
				return err
			}
			cliConfig := cliconfig.New(cliconfig.NewArgs{
				AutoResolve:  None[configdomain.AutoResolve](),
				Detached:     Some(configdomain.Detached(true)),
				DryRun:       dryRun,
				PushBranches: None[configdomain.PushBranches](),
				Stash:        None[configdomain.Stash](),
				Verbose:      verbose,
			})
			return executeDelete(args, cliConfig)
		},
	}
	addDryRunFlag(&cmd)
	addVerboseFlag(&cmd)
	return &cmd
}

func executeDelete(args []string, cliConfig configdomain.PartialConfig) error {
	repo, err := execute.OpenRepo(execute.OpenRepoArgs{
		CliConfig:        cliConfig,
		PrintBranchNames: true,
		PrintCommands:    true,
		ValidateGitRepo:  true,
		ValidateIsOnline: false,
	})
	if err != nil {
		return err
	}
	data, exit, err := determineDeleteData(args, repo)
	if err != nil || exit {
		return err
	}
	err = validateDeleteData(data)
	if err != nil {
		return err
	}
	runProgram, finalUndoProgram := deleteProgram(repo, data, repo.FinalMessages)
	runState := runstate.RunState{
		BeginBranchesSnapshot: data.branchesSnapshot,
		BeginConfigSnapshot:   repo.ConfigSnapshot,
		BeginStashSize:        data.stashSize,
		Command:               "delete",
		DryRun:                data.config.NormalConfig.DryRun,
		EndBranchesSnapshot:   None[gitdomain.BranchesSnapshot](),
		EndConfigSnapshot:     None[configdomain.EndConfigSnapshot](),
		EndStashSize:          None[gitdomain.StashSize](),
		FinalUndoProgram:      finalUndoProgram,
		BranchInfosLastRun:    data.branchInfosLastRun,
		RunProgram:            runProgram,
		TouchedBranches:       runProgram.TouchedBranches(),
		UndoAPIProgram:        program.Program{},
	}
	return fullinterpreter.Execute(fullinterpreter.ExecuteArgs{
		Backend:                 repo.Backend,
		CommandsCounter:         repo.CommandsCounter,
		Config:                  data.config,
		Connector:               data.connector,
		FinalMessages:           repo.FinalMessages,
		Frontend:                repo.Frontend,
		Git:                     repo.Git,
		HasOpenChanges:          data.hasOpenChanges,
		InitialBranch:           data.initialBranch,
		InitialBranchesSnapshot: data.branchesSnapshot,
		InitialConfigSnapshot:   repo.ConfigSnapshot,
		InitialStashSize:        data.stashSize,
		Inputs:                  data.inputs,
		PendingCommand:          None[string](),
		RootDir:                 repo.RootDir,
		RunState:                runState,
	})
}

type deleteData struct {
	branchInfosLastRun       Option[gitdomain.BranchInfos]
	branchToDeleteInfo       gitdomain.BranchInfo
	branchToDeleteType       configdomain.BranchType
	branchWhenDone           gitdomain.LocalBranchName
	branchesSnapshot         gitdomain.BranchesSnapshot
	config                   config.ValidatedConfig
	connector                Option[forgedomain.Connector]
	hasOpenChanges           bool
	initialBranch            gitdomain.LocalBranchName
	inputs                   dialogcomponents.Inputs
	nonExistingBranches      gitdomain.LocalBranchNames // branches that are listed in the lineage information, but don't exist in the repo, neither locally nor remotely
	previousBranch           Option[gitdomain.LocalBranchName]
	proposalsOfChildBranches []forgedomain.Proposal
	stashSize                gitdomain.StashSize
}

func determineDeleteData(args []string, repo execute.OpenRepoResult) (data deleteData, exit dialogdomain.Exit, err error) {
	inputs := dialogcomponents.LoadInputs(os.Environ())
	repoStatus, err := repo.Git.RepoStatus(repo.Backend)
	if err != nil {
		return data, false, err
	}
	config := repo.UnvalidatedConfig.NormalConfig
	connector, err := forge.NewConnector(forge.NewConnectorArgs{
		Backend:              repo.Backend,
		BitbucketAppPassword: config.BitbucketAppPassword,
		BitbucketUsername:    config.BitbucketUsername,
		ForgeType:            config.ForgeType,
		ForgejoToken:         config.ForgejoToken,
		Frontend:             repo.Frontend,
		GitHubConnectorType:  config.GitHubConnectorType,
		GitHubToken:          config.GitHubToken,
		GitLabConnectorType:  config.GitLabConnectorType,
		GitLabToken:          config.GitLabToken,
		GiteaToken:           config.GiteaToken,
		Log:                  print.Logger{},
		RemoteURL:            config.DevURL(repo.Backend),
	})
	if err != nil {
		return data, false, err
	}
	branchesSnapshot, stashSize, branchInfosLastRun, exit, err := execute.LoadRepoSnapshot(execute.LoadRepoSnapshotArgs{
		Backend:               repo.Backend,
		CommandsCounter:       repo.CommandsCounter,
		ConfigSnapshot:        repo.ConfigSnapshot,
		Connector:             connector,
		Fetch:                 true,
		FinalMessages:         repo.FinalMessages,
		Frontend:              repo.Frontend,
		Git:                   repo.Git,
		HandleUnfinishedState: true,
		Inputs:                inputs,
		Repo:                  repo,
		RepoStatus:            repoStatus,
		RootDir:               repo.RootDir,
		UnvalidatedConfig:     repo.UnvalidatedConfig,
		ValidateNoOpenChanges: false,
	})
	if err != nil || exit {
		return data, exit, err
	}
<<<<<<< HEAD
	activeBranch, hasActiveBranch := branchesSnapshot.Active.Get()
	if !hasActiveBranch {
		return data, false, fmt.Errorf(messages.DeleteNoActiveBranch)
	}
	branchNameToDelete := gitdomain.NewLocalBranchName(slice.FirstElementOr(args, activeBranch.String()))
=======
	if branchesSnapshot.Headless {
		return data, false, errors.New(messages.DeleteHeadless)
	}
	branchNameToDelete := gitdomain.NewLocalBranchName(slice.FirstElementOr(args, branchesSnapshot.Active.String()))
>>>>>>> 14d2163a
	branchToDelete, hasBranchToDelete := branchesSnapshot.Branches.FindByLocalName(branchNameToDelete).Get()
	if !hasBranchToDelete {
		return data, false, fmt.Errorf(messages.BranchDoesntExist, branchNameToDelete)
	}
	if branchToDelete.SyncStatus == gitdomain.SyncStatusOtherWorktree {
		return data, exit, fmt.Errorf(messages.BranchOtherWorktree, branchNameToDelete)
	}
	localBranches := branchesSnapshot.Branches.LocalBranches().Names()
	branchesAndTypes := repo.UnvalidatedConfig.UnvalidatedBranchesAndTypes(branchesSnapshot.Branches.LocalBranches().Names())
	remotes, err := repo.Git.Remotes(repo.Backend)
	if err != nil {
		return data, false, err
	}
	validatedConfig, exit, err := validate.Config(validate.ConfigArgs{
		Backend:            repo.Backend,
		BranchInfos:        branchesSnapshot.Branches,
		BranchesAndTypes:   branchesAndTypes,
		BranchesToValidate: gitdomain.LocalBranchNames{},
		ConfigSnapshot:     repo.ConfigSnapshot,
		Connector:          connector,
		Frontend:           repo.Frontend,
		Git:                repo.Git,
		Inputs:             inputs,
		LocalBranches:      localBranches,
		Remotes:            remotes,
		RepoStatus:         repoStatus,
		Unvalidated:        NewMutable(&repo.UnvalidatedConfig),
	})
	if err != nil || exit {
		return data, exit, err
	}
	branchTypeToDelete := validatedConfig.BranchType(branchNameToDelete)
	initialBranch, hasInitialBranch := branchesSnapshot.Active.Get()
	if !hasInitialBranch {
		return data, exit, errors.New(messages.CurrentBranchCannotDetermine)
	}
	previousBranchOpt := repo.Git.PreviouslyCheckedOutBranch(repo.Backend)
	branchWhenDone := determineBranchWhenDone(branchWhenDoneArgs{
		branchNameToDelete: branchNameToDelete,
		branches:           branchesSnapshot.Branches,
		initialBranch:      initialBranch,
		mainBranch:         validatedConfig.ValidatedConfigData.MainBranch,
		previousBranch:     previousBranchOpt,
	})
	proposalsOfChildBranches := ship.LoadProposalsOfChildBranches(ship.LoadProposalsOfChildBranchesArgs{
		ConnectorOpt:               connector,
		Lineage:                    validatedConfig.NormalConfig.Lineage,
		Offline:                    repo.IsOffline,
		OldBranch:                  branchNameToDelete,
		OldBranchHasTrackingBranch: branchToDelete.HasTrackingBranch(),
	})
	lineageBranches := validatedConfig.NormalConfig.Lineage.BranchNames()
	_, nonExistingBranches := branchesSnapshot.Branches.Select(repo.UnvalidatedConfig.NormalConfig.DevRemote, lineageBranches...)
	return deleteData{
		branchInfosLastRun:       branchInfosLastRun,
		branchToDeleteInfo:       *branchToDelete,
		branchToDeleteType:       branchTypeToDelete,
		branchWhenDone:           branchWhenDone,
		branchesSnapshot:         branchesSnapshot,
		config:                   validatedConfig,
		connector:                connector,
		hasOpenChanges:           repoStatus.OpenChanges,
		initialBranch:            initialBranch,
		inputs:                   inputs,
		nonExistingBranches:      nonExistingBranches,
		previousBranch:           previousBranchOpt,
		proposalsOfChildBranches: proposalsOfChildBranches,
		stashSize:                stashSize,
	}, false, nil
}

func deleteProgram(repo execute.OpenRepoResult, data deleteData, finalMessages stringslice.Collector) (runProgram, finalUndoProgram program.Program) {
	prog := NewMutable(&program.Program{})
	data.config.CleanupLineage(data.branchesSnapshot.Branches, data.nonExistingBranches, finalMessages, repo.Backend)
	undoProg := NewMutable(&program.Program{})
	switch data.branchToDeleteType {
	case
		configdomain.BranchTypeFeatureBranch,
		configdomain.BranchTypeParkedBranch,
		configdomain.BranchTypePrototypeBranch:
		deleteFeatureBranch(prog, undoProg, data)
	case
		configdomain.BranchTypeObservedBranch,
		configdomain.BranchTypeContributionBranch:
		deleteLocalBranch(prog, undoProg, data)
	case
		configdomain.BranchTypeMainBranch,
		configdomain.BranchTypePerennialBranch:
		panic(fmt.Sprintf("this branch type should have been filtered in validation: %s", data.branchToDeleteType))
	}
	localBranchNameToDelete := data.branchToDeleteInfo.LocalBranchName()
	if _, hasOverride := data.config.NormalConfig.BranchTypeOverrides[localBranchNameToDelete]; hasOverride {
		prog.Value.Add(&opcodes.BranchTypeOverrideRemove{
			Branch: localBranchNameToDelete,
		})
	}
	cmdhelpers.Wrap(prog, cmdhelpers.WrapOptions{
		DryRun:                   data.config.NormalConfig.DryRun,
		InitialStashSize:         data.stashSize,
		RunInGitRoot:             true,
		StashOpenChanges:         false,
		PreviousBranchCandidates: []Option[gitdomain.LocalBranchName]{data.previousBranch, Some(data.initialBranch)},
	})
	return optimizer.Optimize(prog.Immutable()), undoProg.Immutable()
}

func deleteFeatureBranch(prog, finalUndoProgram Mutable[program.Program], data deleteData) {
	trackingBranchToDelete, hasTrackingBranchToDelete := data.branchToDeleteInfo.RemoteName.Get()
	if data.branchToDeleteInfo.SyncStatus != gitdomain.SyncStatusDeletedAtRemote && hasTrackingBranchToDelete && data.config.NormalConfig.Offline.IsOnline() {
		ship.UpdateChildBranchProposalsToGrandParent(prog.Value, data.proposalsOfChildBranches)
		prog.Value.Add(&opcodes.BranchTrackingDelete{Branch: trackingBranchToDelete})
	}
	deleteLocalBranch(prog, finalUndoProgram, data)
}

func deleteLocalBranch(prog, finalUndoProgram Mutable[program.Program], data deleteData) {
	if localBranchToDelete, hasLocalBranchToDelete := data.branchToDeleteInfo.LocalName.Get(); hasLocalBranchToDelete {
		if data.initialBranch == localBranchToDelete {
			if data.hasOpenChanges {
				prog.Value.Add(&opcodes.ChangesStage{})
				prog.Value.Add(&opcodes.CommitWithMessage{
					AuthorOverride: None[gitdomain.Author](),
					CommitHook:     configdomain.CommitHookEnabled,
					Message:        "Committing open changes on deleted branch",
				})
				// update the registered initial SHA for this branch so that undo restores the just committed changes
				prog.Value.Add(&opcodes.SnapshotInitialUpdateLocalSHAIfNeeded{Branch: data.initialBranch})
				// when undoing, manually undo the just committed changes so that they are uncommitted again
				finalUndoProgram.Value.Add(&opcodes.CheckoutIfNeeded{Branch: localBranchToDelete})
				finalUndoProgram.Value.Add(&opcodes.UndoLastCommit{})
			}
		}
		// delete the commits of this branch from all descendents
		if data.config.NormalConfig.SyncFeatureStrategy == configdomain.SyncFeatureStrategyRebase {
			descendents := data.config.NormalConfig.Lineage.Descendants(localBranchToDelete)
			for _, descendent := range descendents {
				if branchInfo, hasBranchInfo := data.branchesSnapshot.Branches.FindByLocalName(descendent).Get(); hasBranchInfo {
					parent := data.config.NormalConfig.Lineage.Parent(descendent).GetOr(data.config.ValidatedConfigData.MainBranch)
					if parent == localBranchToDelete {
						parent = data.config.NormalConfig.Lineage.Parent(parent).GetOr(data.config.ValidatedConfigData.MainBranch)
					}
					sync.RemoveAncestorCommits(sync.RemoveAncestorCommitsArgs{
						Ancestor:          localBranchToDelete.BranchName(),
						Branch:            descendent,
						HasTrackingBranch: branchInfo.HasTrackingBranch(),
						Program:           prog,
						RebaseOnto:        parent,
					})
				}
			}
		}
		prog.Value.Add(&opcodes.CheckoutIfNeeded{Branch: data.branchWhenDone})
		prog.Value.Add(&opcodes.BranchLocalDelete{
			Branch: localBranchToDelete,
		})
		if !data.config.NormalConfig.DryRun {
			sync.RemoveBranchConfiguration(sync.RemoveBranchConfigurationArgs{
				Branch:  localBranchToDelete,
				Lineage: data.config.NormalConfig.Lineage,
				Program: prog,
			})
		}
	}
}

func determineBranchWhenDone(args branchWhenDoneArgs) gitdomain.LocalBranchName {
	if args.branchNameToDelete != args.initialBranch {
		return args.initialBranch
	}
	// here we are deleting the initial branch
	previousBranch, hasPreviousBranch := args.previousBranch.Get()
	if !hasPreviousBranch || previousBranch == args.initialBranch {
		return args.mainBranch
	}
	// here we could return the previous branch
	if previousBranchInfo, hasPreviousBranchInfo := args.branches.FindByLocalName(previousBranch).Get(); hasPreviousBranchInfo {
		if previousBranchInfo.SyncStatus != gitdomain.SyncStatusOtherWorktree {
			return previousBranch
		}
	}
	// here the previous branch is checked out in another worktree --> cannot return it
	return args.mainBranch
}

type branchWhenDoneArgs struct {
	branchNameToDelete gitdomain.LocalBranchName
	branches           gitdomain.BranchInfos
	initialBranch      gitdomain.LocalBranchName
	mainBranch         gitdomain.LocalBranchName
	previousBranch     Option[gitdomain.LocalBranchName]
}

func validateDeleteData(data deleteData) error {
	switch data.branchToDeleteType {
	case
		configdomain.BranchTypeContributionBranch,
		configdomain.BranchTypeFeatureBranch,
		configdomain.BranchTypeObservedBranch,
		configdomain.BranchTypeParkedBranch,
		configdomain.BranchTypePrototypeBranch:
	case configdomain.BranchTypeMainBranch:
		return errors.New(messages.DeleteCannotDeleteMainBranch)
	case configdomain.BranchTypePerennialBranch:
		return errors.New(messages.DeleteCannotDeletePerennialBranches)
	}
	return nil
}<|MERGE_RESOLUTION|>--- conflicted
+++ resolved
@@ -212,18 +212,14 @@
 	if err != nil || exit {
 		return data, exit, err
 	}
-<<<<<<< HEAD
+	if branchesSnapshot.Headless {
+		return data, false, errors.New(messages.DeleteHeadless)
+	}
 	activeBranch, hasActiveBranch := branchesSnapshot.Active.Get()
 	if !hasActiveBranch {
 		return data, false, fmt.Errorf(messages.DeleteNoActiveBranch)
 	}
 	branchNameToDelete := gitdomain.NewLocalBranchName(slice.FirstElementOr(args, activeBranch.String()))
-=======
-	if branchesSnapshot.Headless {
-		return data, false, errors.New(messages.DeleteHeadless)
-	}
-	branchNameToDelete := gitdomain.NewLocalBranchName(slice.FirstElementOr(args, branchesSnapshot.Active.String()))
->>>>>>> 14d2163a
 	branchToDelete, hasBranchToDelete := branchesSnapshot.Branches.FindByLocalName(branchNameToDelete).Get()
 	if !hasBranchToDelete {
 		return data, false, fmt.Errorf(messages.BranchDoesntExist, branchNameToDelete)
