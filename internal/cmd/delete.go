--- conflicted
+++ resolved
@@ -292,11 +292,7 @@
 			descendents := data.config.NormalConfig.Lineage.Descendants(localBranchToDelete)
 			for _, descendent := range descendents {
 				if branchInfo, hasBranchInfo := data.branchesSnapshot.Branches.FindByLocalName(descendent).Get(); hasBranchInfo {
-<<<<<<< HEAD
-					sync.RemoveParentCommits(sync.RemoveParentArgs{
-=======
 					sync.RemoveParentCommits(sync.RemoveParentCommitsArgs{
->>>>>>> 6aaaa712
 						Branch:            descendent,
 						HasTrackingBranch: branchInfo.HasTrackingBranch(),
 						Parent:            localBranchToDelete.BranchName(),
