--- conflicted
+++ resolved
@@ -82,18 +82,11 @@
 			if err := cmp.Or(err1, err2, err3, err4, err5); err != nil {
 				return err
 			}
-<<<<<<< HEAD
-			cliConfig := cliconfig.CliConfig{
+			cliConfig := cliconfig.New(cliconfig.NewArgs{
 				AutoResolve: false,
 				DryRun:      dryRun,
 				Verbose:     verbose,
-			}
-=======
-			cliConfig := cliconfig.New(cliconfig.NewArgs{
-				DryRun:  dryRun,
-				Verbose: verbose,
 			})
->>>>>>> e9a31ad6
 			return executeCompress(cliConfig, message, commitHook, stack)
 		},
 	}
