package cmd

import (
	"errors"
	"fmt"
	"os"

	"github.com/git-town/git-town/v16/internal/cli/dialog/components"
	"github.com/git-town/git-town/v16/internal/cli/flags"
	"github.com/git-town/git-town/v16/internal/cli/print"
	"github.com/git-town/git-town/v16/internal/cmd/cmdhelpers"
	"github.com/git-town/git-town/v16/internal/cmd/sync"
	"github.com/git-town/git-town/v16/internal/config"
	"github.com/git-town/git-town/v16/internal/config/configdomain"
	"github.com/git-town/git-town/v16/internal/execute"
	"github.com/git-town/git-town/v16/internal/git/gitdomain"
	"github.com/git-town/git-town/v16/internal/hosting"
	"github.com/git-town/git-town/v16/internal/hosting/hostingdomain"
	"github.com/git-town/git-town/v16/internal/messages"
	"github.com/git-town/git-town/v16/internal/undo/undoconfig"
	"github.com/git-town/git-town/v16/internal/validate"
	fullInterpreter "github.com/git-town/git-town/v16/internal/vm/interpreter/full"
	"github.com/git-town/git-town/v16/internal/vm/opcodes"
	"github.com/git-town/git-town/v16/internal/vm/program"
	"github.com/git-town/git-town/v16/internal/vm/runstate"
	. "github.com/git-town/git-town/v16/pkg/prelude"
	"github.com/git-town/git-town/v16/pkg/set"
	"github.com/spf13/cobra"
)

const mergeCmd = "merge"

const mergeDesc = "Merges the current branch with its parent"

const mergeHelp = `
Merges the current branch with its parent branch.
Both branches must be feature branches.
`

func mergeCommand() *cobra.Command {
	addVerboseFlag, readVerboseFlag := flags.Verbose()
	addDryRunFlag, readDryRunFlag := flags.DryRun()
	cmd := cobra.Command{
		Use:     mergeCmd,
		Args:    cobra.NoArgs,
		GroupID: "stack",
		Short:   mergeDesc,
		Long:    cmdhelpers.Long(mergeDesc, mergeHelp),
		RunE: func(cmd *cobra.Command, _ []string) error {
			dryRun, err := readDryRunFlag(cmd)
			if err != nil {
				return err
			}
			verbose, err := readVerboseFlag(cmd)
			if err != nil {
				return err
			}
			return executeMerge(dryRun, verbose)
		},
	}
	addDryRunFlag(&cmd)
	addVerboseFlag(&cmd)
	return &cmd
}

func executeMerge(dryRun configdomain.DryRun, verbose configdomain.Verbose) error {
	repo, err := execute.OpenRepo(execute.OpenRepoArgs{
		DryRun:           dryRun,
		PrintBranchNames: true,
		PrintCommands:    true,
		ValidateGitRepo:  true,
		ValidateIsOnline: false,
		Verbose:          verbose,
	})
	if err != nil {
		return err
	}
	data, exit, err := determineMergeData(repo, verbose)
	if err != nil || exit {
		return err
	}
	err = validateMergeData(data)
	if err != nil {
		return err
	}
	runProgram := mergeProgram(data, dryRun)
	runState := runstate.RunState{
		BeginBranchesSnapshot: data.branchesSnapshot,
		BeginConfigSnapshot:   repo.ConfigSnapshot,
		BeginStashSize:        data.stashSize,
		Command:               mergeCmd,
		DryRun:                dryRun,
		EndBranchesSnapshot:   None[gitdomain.BranchesSnapshot](),
		EndConfigSnapshot:     None[undoconfig.ConfigSnapshot](),
		EndStashSize:          None[gitdomain.StashSize](),
		RunProgram:            runProgram,
		TouchedBranches:       runProgram.TouchedBranches(),
		UndoAPIProgram:        program.Program{},
	}
	return fullInterpreter.Execute(fullInterpreter.ExecuteArgs{
		Backend:                 repo.Backend,
		CommandsCounter:         repo.CommandsCounter,
		Config:                  data.config,
		Connector:               data.connector,
		DialogTestInputs:        data.dialogTestInputs,
		FinalMessages:           repo.FinalMessages,
		Frontend:                repo.Frontend,
		Git:                     repo.Git,
		HasOpenChanges:          data.hasOpenChanges,
		InitialBranch:           data.initialBranch,
		InitialBranchesSnapshot: data.branchesSnapshot,
		InitialConfigSnapshot:   repo.ConfigSnapshot,
		InitialStashSize:        data.stashSize,
		RootDir:                 repo.RootDir,
		RunState:                runState,
		Verbose:                 verbose,
	})
}

type mergeData struct {
	branchesSnapshot                gitdomain.BranchesSnapshot
	config                          config.ValidatedConfig
	connector                       Option[hostingdomain.Connector]
	dialogTestInputs                components.TestInputs
	grandParentBranch               gitdomain.LocalBranchName
	hasOpenChanges                  bool
	initialBranch                   gitdomain.LocalBranchName
	initialBranchFirstCommitMessage Option[gitdomain.CommitMessage]
	initialBranchInfo               gitdomain.BranchInfo
	initialBranchProposal           Option[hostingdomain.Proposal]
	offline                         configdomain.Offline
	parentBranch                    gitdomain.LocalBranchName
	parentBranchFirstCommitMessage  Option[gitdomain.CommitMessage]
	parentBranchInfo                gitdomain.BranchInfo
	parentBranchProposal            Option[hostingdomain.Proposal]
	prefetchBranchesSnapshot        gitdomain.BranchesSnapshot
	previousBranch                  Option[gitdomain.LocalBranchName]
	remotes                         gitdomain.Remotes
	stashSize                       gitdomain.StashSize
}

func determineMergeData(repo execute.OpenRepoResult, verbose configdomain.Verbose) (mergeData, bool, error) {
	preFetchBranchesSnapshot, err := repo.Git.BranchesSnapshot(repo.Backend)
	if err != nil {
		return mergeData{}, false, err
	}
	dialogTestInputs := components.LoadTestInputs(os.Environ())
	repoStatus, err := repo.Git.RepoStatus(repo.Backend)
	if err != nil {
		return mergeData{}, false, err
	}
	branchesSnapshot, stashSize, exit, err := execute.LoadRepoSnapshot(execute.LoadRepoSnapshotArgs{
		Backend:               repo.Backend,
		CommandsCounter:       repo.CommandsCounter,
		ConfigSnapshot:        repo.ConfigSnapshot,
		DialogTestInputs:      dialogTestInputs,
		Fetch:                 true,
		FinalMessages:         repo.FinalMessages,
		Frontend:              repo.Frontend,
		Git:                   repo.Git,
		HandleUnfinishedState: true,
		Repo:                  repo,
		RepoStatus:            repoStatus,
		RootDir:               repo.RootDir,
		UnvalidatedConfig:     repo.UnvalidatedConfig,
		ValidateNoOpenChanges: false,
		Verbose:               verbose,
	})
	if err != nil || exit {
		return mergeData{}, exit, err
	}
	initialBranch, hasInitialBranch := branchesSnapshot.Active.Get()
	if !hasInitialBranch {
		return mergeData{}, false, errors.New(messages.CurrentBranchCannotDetermine)
	}
	branchesAndTypes := repo.UnvalidatedConfig.UnvalidatedBranchesAndTypes(branchesSnapshot.Branches.LocalBranches().Names())
	connectorOpt, err := hosting.NewConnector(repo.UnvalidatedConfig, gitdomain.RemoteOrigin, print.Logger{})
	if err != nil {
		return mergeData{}, false, err
	}
	localBranches := branchesSnapshot.Branches.LocalBranches().Names()
	validatedConfig, exit, err := validate.Config(validate.ConfigArgs{
		Backend:            repo.Backend,
		BranchesAndTypes:   branchesAndTypes,
		BranchesSnapshot:   branchesSnapshot,
		BranchesToValidate: gitdomain.LocalBranchNames{initialBranch},
		Connector:          connectorOpt,
		DialogTestInputs:   dialogTestInputs,
		Frontend:           repo.Frontend,
		Git:                repo.Git,
		LocalBranches:      localBranches,
		RepoStatus:         repoStatus,
		TestInputs:         dialogTestInputs,
		Unvalidated:        NewMutable(&repo.UnvalidatedConfig),
	})
	if err != nil || exit {
		return mergeData{}, exit, err
	}
	parentBranch, hasParentBranch := validatedConfig.NormalConfig.Lineage.Parent(initialBranch).Get()
	if !hasParentBranch {
		return mergeData{}, false, fmt.Errorf(messages.MergeNoParent, initialBranch)
	}
	grandParentBranch, hasGrandParentBranch := validatedConfig.NormalConfig.Lineage.Parent(parentBranch).Get()
	if !hasGrandParentBranch {
		return mergeData{}, false, fmt.Errorf(messages.MergeNoGrandParent, initialBranch, parentBranch)
	}
	previousBranch := repo.Git.PreviouslyCheckedOutBranch(repo.Backend)
	remotes, err := repo.Git.Remotes(repo.Backend)
	if err != nil {
		return mergeData{}, false, err
	}
	initialBranchInfo, hasInitialBranchInfo := branchesSnapshot.Branches.FindByLocalName(initialBranch).Get()
	if !hasInitialBranchInfo {
		return mergeData{}, false, fmt.Errorf(messages.BranchInfoNotFound, initialBranch)
	}
	parentBranchInfo, hasParentBranchInfo := branchesSnapshot.Branches.FindByLocalName(parentBranch).Get()
	if !hasParentBranchInfo {
		return mergeData{}, false, fmt.Errorf(messages.BranchInfoNotFound, parentBranch)
	}
	initialBranchFirstCommitMessage, err := repo.Git.FirstCommitMessageInBranch(repo.Backend, initialBranch.BranchName(), parentBranch.BranchName())
	if err != nil {
		return mergeData{}, false, err
	}
	parentBranchFirstCommitMessage, err := repo.Git.FirstCommitMessageInBranch(repo.Backend, parentBranch.BranchName(), grandParentBranch.BranchName())
	if err != nil {
		return mergeData{}, false, err
	}
	initialBranchProposal := None[hostingdomain.Proposal]()
	parentBranchProposal := None[hostingdomain.Proposal]()
	if connector, hasConnector := connectorOpt.Get(); hasConnector {
		if findProposal, canFindProposal := connector.FindProposalFn().Get(); canFindProposal {
			initialBranchProposal, err = findProposal(initialBranch, parentBranch)
			if err != nil {
				print.Error(err)
			}
			parentBranchProposal, err = findProposal(initialBranch, parentBranch)
			if err != nil {
				print.Error(err)
			}
		}
	}
	return mergeData{
		branchesSnapshot:                branchesSnapshot,
		config:                          validatedConfig,
		connector:                       connectorOpt,
		dialogTestInputs:                dialogTestInputs,
		grandParentBranch:               grandParentBranch,
		hasOpenChanges:                  repoStatus.OpenChanges,
		initialBranch:                   initialBranch,
		initialBranchFirstCommitMessage: initialBranchFirstCommitMessage,
		initialBranchInfo:               *initialBranchInfo,
		initialBranchProposal:           initialBranchProposal,
		offline:                         repo.IsOffline,
		parentBranch:                    parentBranch,
		parentBranchFirstCommitMessage:  parentBranchFirstCommitMessage,
		parentBranchInfo:                *parentBranchInfo,
		parentBranchProposal:            parentBranchProposal,
		prefetchBranchesSnapshot:        preFetchBranchesSnapshot,
		previousBranch:                  previousBranch,
		remotes:                         remotes,
		stashSize:                       stashSize,
	}, false, err
}

func mergeProgram(data mergeData, dryRun configdomain.DryRun) program.Program {
	prog := NewMutable(&program.Program{})
	if data.parentBranchInfo.HasTrackingBranch() {
		prog.Value.Add(&opcodes.CheckoutIfNeeded{Branch: data.parentBranch})
		sync.FeatureTrackingBranchProgram(
			data.parentBranch.AtRemote(gitdomain.RemoteOrigin),
			data.config.NormalConfig.SyncFeatureStrategy.SyncStrategy(),
			sync.FeatureTrackingArgs{
				FirstCommitMessage: data.parentBranchFirstCommitMessage,
				LocalName:          data.parentBranch,
				Offline:            data.offline,
				Program:            prog,
				PushBranches:       true,
			})
	}
	branchesToDelete := set.New[gitdomain.LocalBranchName]()
	sync.BranchProgram(data.initialBranch, data.initialBranchInfo, data.initialBranchFirstCommitMessage, sync.BranchProgramArgs{
		BranchInfos:         data.branchesSnapshot.Branches,
		BranchesToDelete:    NewMutable(&branchesToDelete),
		Config:              data.config,
		InitialBranch:       data.initialBranch,
		PrefetchBranchInfos: data.prefetchBranchesSnapshot.Branches,
		Program:             prog,
		PushBranches:        configdomain.PushBranches(data.initialBranchInfo.HasTrackingBranch()),
		Remotes:             data.remotes,
	})
	for _, branchToDelete := range branchesToDelete.Values() {
		prog.Value.Add(
			&opcodes.BranchLocalDelete{Branch: branchToDelete},
			&opcodes.LineageBranchRemove{Branch: branchToDelete},
		)
	}
<<<<<<< HEAD
	// TODO: if it doesn't exist yet, add E2E test that merges a branch which was deleted at the remote
=======
>>>>>>> 6aaaa712
	if connector, hasConnector := data.connector.Get(); hasConnector && data.offline.IsFalse() {
		initialBranchProposal, hasInitialBranchProposal := data.initialBranchProposal.Get()
		parentBranchProposal, hasParentBranchProposal := data.parentBranchProposal.Get()
		_, connectorCanUpdateSourceBranch := connector.UpdateProposalSourceFn().Get()
		_, connectorCanUpdateTargetBranch := connector.UpdateProposalTargetFn().Get()
		if hasInitialBranchProposal && connectorCanUpdateTargetBranch {
			prog.Value.Add(&opcodes.ProposalUpdateTarget{
				NewBranch:      data.grandParentBranch,
				OldBranch:      data.parentBranch,
				ProposalNumber: initialBranchProposal.Number,
			})
		} else if hasParentBranchProposal && connectorCanUpdateSourceBranch {
			prog.Value.Add(&opcodes.ProposalUpdateSource{
				NewBranch:      data.initialBranch,
				OldBranch:      data.parentBranch,
				ProposalNumber: parentBranchProposal.Number,
			})
		}
	}
	prog.Value.Add(&opcodes.LineageParentSet{
		Branch: data.initialBranch,
		Parent: data.grandParentBranch,
	})
	prog.Value.Add(&opcodes.LineageParentRemove{
		Branch: data.parentBranch,
	})
	prog.Value.Add(&opcodes.BranchLocalDelete{
		Branch: data.parentBranch,
	})
	if data.parentBranchInfo.HasTrackingBranch() && data.offline.IsFalse() {
		prog.Value.Add(&opcodes.BranchTrackingDelete{
			Branch: data.parentBranch.AtRemote(gitdomain.RemoteOrigin),
		})
	}
	previousBranchCandidates := []Option[gitdomain.LocalBranchName]{data.previousBranch}
	cmdhelpers.Wrap(prog, cmdhelpers.WrapOptions{
		DryRun:                   dryRun,
		RunInGitRoot:             true,
		StashOpenChanges:         data.hasOpenChanges,
		PreviousBranchCandidates: previousBranchCandidates,
	})
	return prog.Immutable()
}

func validateMergeData(data mergeData) error {
	// ensure parent isn't deleted at remote
	parentInfo, hasParent := data.branchesSnapshot.Branches.FindLocalOrRemote(data.parentBranch).Get()
	if !hasParent {
		return fmt.Errorf(messages.BranchInfoNotFound, data.parentBranch)
	}
	if parentInfo.SyncStatus == gitdomain.SyncStatusDeletedAtRemote {
		return fmt.Errorf(messages.BranchDeletedAtRemote, data.parentBranch)
	}
	if parentInfo.SyncStatus == gitdomain.SyncStatusOtherWorktree {
		return fmt.Errorf(messages.BranchOtherWorktree, data.parentBranch)
	}
	// ensure branch isn't deleted at remote
	branchInfo, hasBranchInfo := data.branchesSnapshot.Branches.FindLocalOrRemote(data.initialBranch).Get()
	if !hasBranchInfo {
		return fmt.Errorf(messages.BranchInfoNotFound, data.initialBranch)
	}
	if branchInfo.SyncStatus == gitdomain.SyncStatusDeletedAtRemote {
		return fmt.Errorf(messages.BranchDeletedAtRemote, data.initialBranch)
	}
	// ensure parent branch has only one child
	return nil
}<|MERGE_RESOLUTION|>--- conflicted
+++ resolved
@@ -294,10 +294,6 @@
 			&opcodes.LineageBranchRemove{Branch: branchToDelete},
 		)
 	}
-<<<<<<< HEAD
-	// TODO: if it doesn't exist yet, add E2E test that merges a branch which was deleted at the remote
-=======
->>>>>>> 6aaaa712
 	if connector, hasConnector := data.connector.Get(); hasConnector && data.offline.IsFalse() {
 		initialBranchProposal, hasInitialBranchProposal := data.initialBranchProposal.Get()
 		parentBranchProposal, hasParentBranchProposal := data.parentBranchProposal.Get()
