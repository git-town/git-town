--- conflicted
+++ resolved
@@ -245,18 +245,12 @@
 					&opcodes.PullCurrentBranch{},
 				)
 			}
-<<<<<<< HEAD
-=======
 			parentOpt := data.config.NormalConfig.Lineage.Parent(data.initialBranch)
->>>>>>> e5178792
 			prog.Add(
 				&opcodes.RebaseOnto{
 					BranchToRebaseAgainst: data.initialBranch.BranchName(),
 					BranchToRebaseOnto:    selectedBranch,
-<<<<<<< HEAD
-=======
 					Upstream:              parentOpt,
->>>>>>> e5178792
 				},
 			)
 			if hasInitialBranchInfo && hasRemoteBranch {
@@ -264,33 +258,6 @@
 					&opcodes.ForcePush{ForceIfIncludes: false},
 				)
 			}
-<<<<<<< HEAD
-			if parent, hasParent := data.config.NormalConfig.Lineage.Parent(data.initialBranch).Get(); hasParent {
-				descendents := data.config.NormalConfig.Lineage.Descendants(data.initialBranch)
-				for _, descendent := range descendents {
-					prog.Add(
-						&opcodes.CheckoutIfNeeded{
-							Branch: descendent,
-						},
-					)
-					descendentBranchInfo, hasDescendentBranchInfo := data.branchesSnapshot.Branches.FindByLocalName(descendent).Get()
-					if hasDescendentBranchInfo && descendentBranchInfo.HasTrackingBranch() {
-						prog.Add(
-							&opcodes.PullCurrentBranch{},
-						)
-					}
-					prog.Add(
-						&opcodes.RebaseOnto{
-							BranchToRebaseAgainst: descendent.BranchName(),
-							BranchToRebaseOnto:    parent,
-						},
-					)
-					if hasDescendentBranchInfo && descendentBranchInfo.HasTrackingBranch() {
-						prog.Add(
-							&opcodes.ForcePush{ForceIfIncludes: false},
-						)
-					}
-=======
 			// remove commits from descendents
 			descendents := data.config.NormalConfig.Lineage.Descendants(data.initialBranch)
 			for _, descendent := range descendents {
@@ -316,7 +283,6 @@
 					prog.Add(
 						&opcodes.ForcePush{ForceIfIncludes: false},
 					)
->>>>>>> e5178792
 				}
 			}
 			prog.Add(
