--- conflicted
+++ resolved
@@ -175,11 +175,7 @@
 	if err != nil {
 		return data, false, err
 	}
-<<<<<<< HEAD
-	branchesSnapshot, stashSize, _, exit, err := execute.LoadRepoSnapshot(execute.LoadRepoSnapshotArgs{
-=======
 	branchesSnapshot, stashSize, branchInfosLastRun, exit, err := execute.LoadRepoSnapshot(execute.LoadRepoSnapshotArgs{
->>>>>>> 10958b8b
 		Backend:               repo.Backend,
 		CommandsCounter:       repo.CommandsCounter,
 		ConfigSnapshot:        repo.ConfigSnapshot,
