--- conflicted
+++ resolved
@@ -75,18 +75,11 @@
 			if cmp.Or(errAutoResolve, errVerbose) != nil {
 				return errVerbose
 			}
-<<<<<<< HEAD
-			cliConfig := cliconfig.CliConfig{
-				DryRun:      false, // TODO: provide the real value here
+			cliConfig := cliconfig.New(cliconfig.NewArgs{
 				AutoResolve: autoResolve,
+				DryRun:      None[configdomain.DryRun](),
 				Verbose:     verbose,
-			}
-=======
-			cliConfig := cliconfig.New(cliconfig.NewArgs{
-				DryRun:  None[configdomain.DryRun](),
-				Verbose: verbose,
 			})
->>>>>>> e9a31ad6
 			return executeSetParent(args, cliConfig)
 		},
 	}
