package debug

import (
	"os"

	"github.com/git-town/git-town/v21/internal/cli/dialog"
	"github.com/git-town/git-town/v21/internal/cli/dialog/dialogcomponents"
	"github.com/git-town/git-town/v21/internal/config/configdomain"
	"github.com/git-town/git-town/v21/internal/execute"
	"github.com/spf13/cobra"
)

func enterUnknownBranch() *cobra.Command {
	return &cobra.Command{
		Use: "unknown-branch-type",
		RunE: func(_ *cobra.Command, _ []string) error {
			repo, err := execute.OpenRepo(execute.OpenRepoArgs{
<<<<<<< HEAD
				CliConfig: cliconfig.CliConfig{
					DryRun:      false,
					AutoResolve: false,
					Verbose:     false,
				},
=======
				CliConfig:        configdomain.EmptyPartialConfig(),
>>>>>>> e9a31ad6
				PrintBranchNames: false,
				PrintCommands:    true,
				ValidateGitRepo:  true,
				ValidateIsOnline: false,
			})
			if err != nil {
				return err
			}
			inputs := dialogcomponents.LoadInputs(os.Environ())
			_, _, err = dialog.UnknownBranchType(dialog.Args[configdomain.UnknownBranchType]{
				Global: repo.UnvalidatedConfig.GitGlobal.UnknownBranchType,
				Inputs: inputs,
				Local:  repo.UnvalidatedConfig.GitLocal.UnknownBranchType,
			})
			return err
		},
	}
}<|MERGE_RESOLUTION|>--- conflicted
+++ resolved
@@ -15,15 +15,7 @@
 		Use: "unknown-branch-type",
 		RunE: func(_ *cobra.Command, _ []string) error {
 			repo, err := execute.OpenRepo(execute.OpenRepoArgs{
-<<<<<<< HEAD
-				CliConfig: cliconfig.CliConfig{
-					DryRun:      false,
-					AutoResolve: false,
-					Verbose:     false,
-				},
-=======
 				CliConfig:        configdomain.EmptyPartialConfig(),
->>>>>>> e9a31ad6
 				PrintBranchNames: false,
 				PrintCommands:    true,
 				ValidateGitRepo:  true,
