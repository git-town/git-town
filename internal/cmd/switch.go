package cmd

import (
	"cmp"
	"errors"
	"os"
	"os/exec"
	"regexp"

	"github.com/git-town/git-town/v21/internal/cli/dialog"
	"github.com/git-town/git-town/v21/internal/cli/dialog/dialogcomponents"
	"github.com/git-town/git-town/v21/internal/cli/dialog/dialogdomain"
	"github.com/git-town/git-town/v21/internal/cli/flags"
	"github.com/git-town/git-town/v21/internal/cmd/cmdhelpers"
	"github.com/git-town/git-town/v21/internal/config"
	"github.com/git-town/git-town/v21/internal/config/cliconfig"
	"github.com/git-town/git-town/v21/internal/config/configdomain"
	"github.com/git-town/git-town/v21/internal/execute"
	"github.com/git-town/git-town/v21/internal/forge/forgedomain"
	"github.com/git-town/git-town/v21/internal/git/gitdomain"
	"github.com/git-town/git-town/v21/internal/messages"
	"github.com/git-town/git-town/v21/internal/regexes"
	. "github.com/git-town/git-town/v21/pkg/prelude"
	"github.com/spf13/cobra"
)

const switchDesc = "Display the local branches visually and allows switching between them"

func switchCmd() *cobra.Command {
	addAllFlag, readAllFlag := flags.All("list both remote-tracking and local branches")
	addDisplayTypesFlag, readDisplayTypesFlag := flags.Displaytypes()
	addMergeFlag, readMergeFlag := flags.Merge()
	addTypeFlag, readTypeFlag := flags.BranchType()
	addVerboseFlag, readVerboseFlag := flags.Verbose()
	cmd := cobra.Command{
		Use:     "switch",
		GroupID: cmdhelpers.GroupIDBasic,
		Args:    cobra.ArbitraryArgs,
		Short:   switchDesc,
		Long:    cmdhelpers.Long(switchDesc),
		RunE: func(cmd *cobra.Command, args []string) error {
			branchTypes, err1 := readTypeFlag(cmd)
			allBranches, err2 := readAllFlag(cmd)
			displayTypes, err3 := readDisplayTypesFlag(cmd)
			merge, err4 := readMergeFlag(cmd)
			verbose, err5 := readVerboseFlag(cmd)
			if err := cmp.Or(err1, err2, err3, err4, err5); err != nil {
				return err
			}
			cliConfig := cliconfig.CliConfig{
				DryRun:  false,
				Verbose: verbose,
			}
			return executeSwitch(args, cliConfig, allBranches, merge, displayTypes, branchTypes)
		},
	}
	addAllFlag(&cmd)
	addDisplayTypesFlag(&cmd)
	addMergeFlag(&cmd)
	addTypeFlag(&cmd)
	addVerboseFlag(&cmd)
	return &cmd
}

func executeSwitch(args []string, cliConfig cliconfig.CliConfig, allBranches configdomain.AllBranches, merge configdomain.SwitchUsingMerge, displayTypes configdomain.DisplayTypes, branchTypes []configdomain.BranchType) error {
	repo, err := execute.OpenRepo(execute.OpenRepoArgs{
		CliConfig:        cliConfig,
		PrintBranchNames: true,
		PrintCommands:    true,
		ValidateGitRepo:  true,
		ValidateIsOnline: false,
	})
	if err != nil {
		return err
	}
	data, exit, err := determineSwitchData(args, repo, cliConfig)
	if err != nil || exit {
		return err
	}
	branchesAndTypes := repo.UnvalidatedConfig.UnvalidatedBranchesAndTypes(data.branchNames)
	unknownBranchType := repo.UnvalidatedConfig.NormalConfig.UnknownBranchType
<<<<<<< HEAD
	entries := dialog.CreateSwitchBranchEntries(dialog.CreateSwitchBranchArgs{
		AllBranches:       allBranches,
=======
	entries := SwitchBranchEntries(SwitchBranchArgs{
>>>>>>> 2fc28255
		BranchInfos:       data.branchesSnapshot.Branches,
		BranchTypes:       branchTypes,
		BranchesAndTypes:  branchesAndTypes,
		ExcludeBranches:   gitdomain.LocalBranchNames{},
		Lineage:           data.config.NormalConfig.Lineage,
		Regexes:           data.regexes,
		ShowAllBranches:   allBranches,
		UnknownBranchType: unknownBranchType,
	})
	if len(entries) == 0 {
		return errors.New(messages.SwitchNoBranches)
	}
	cursor := entries.IndexOf(data.initialBranch)
	branchToCheckout, exit, err := dialog.SwitchBranch(dialog.SwitchBranchArgs{
		CurrentBranch:      Some(data.initialBranch),
		Cursor:             cursor,
		DisplayBranchTypes: displayTypes,
		Entries:            entries,
		InputName:          "switch-branch",
		Inputs:             data.inputs,
		UncommittedChanges: data.uncommittedChanges,
	})
	if err != nil || exit {
		return err
	}
	if branchToCheckout == data.initialBranch {
		return nil
	}
	err = repo.Git.CheckoutBranch(repo.Frontend, branchToCheckout, merge)
	if err != nil {
		exitCode := 1
		var exitErr *exec.ExitError
		if errors.As(err, &exitErr) {
			exitCode = exitErr.ExitCode()
		}
		os.Exit(exitCode)
	}
	return nil
}

type switchData struct {
	branchNames        gitdomain.LocalBranchNames
	branchesSnapshot   gitdomain.BranchesSnapshot
	config             config.UnvalidatedConfig
	initialBranch      gitdomain.LocalBranchName
	inputs             dialogcomponents.Inputs
	lineage            configdomain.Lineage
	regexes            []*regexp.Regexp
	uncommittedChanges bool
}

func determineSwitchData(args []string, repo execute.OpenRepoResult, cliConfig cliconfig.CliConfig) (data switchData, exit dialogdomain.Exit, err error) {
	inputs := dialogcomponents.LoadInputs(os.Environ())
	repoStatus, err := repo.Git.RepoStatus(repo.Backend)
	if err != nil {
		return data, false, err
	}
	branchesSnapshot, _, _, exit, err := execute.LoadRepoSnapshot(execute.LoadRepoSnapshotArgs{
		Backend:               repo.Backend,
		CommandsCounter:       repo.CommandsCounter,
		ConfigSnapshot:        repo.ConfigSnapshot,
		Connector:             None[forgedomain.Connector](),
		Detached:              true,
		Fetch:                 false,
		FinalMessages:         repo.FinalMessages,
		Frontend:              repo.Frontend,
		Git:                   repo.Git,
		HandleUnfinishedState: true,
		Inputs:                inputs,
		Repo:                  repo,
		RepoStatus:            repoStatus,
		RootDir:               repo.RootDir,
		UnvalidatedConfig:     repo.UnvalidatedConfig,
		ValidateNoOpenChanges: false,
		Verbose:               cliConfig.Verbose,
	})
	if err != nil || exit {
		return data, exit, err
	}
	initialBranch, hasInitialBranch := branchesSnapshot.Active.Get()
	if !hasInitialBranch {
		return data, exit, errors.New(messages.CurrentBranchCannotDetermine)
	}
	regexes, err := regexes.NewRegexes(args)
	if err != nil {
		return data, false, err
	}
	return switchData{
		branchNames:        branchesSnapshot.Branches.Names(),
		branchesSnapshot:   branchesSnapshot,
		config:             repo.UnvalidatedConfig,
		initialBranch:      initialBranch,
		inputs:             inputs,
		lineage:            repo.UnvalidatedConfig.NormalConfig.Lineage,
		regexes:            regexes,
		uncommittedChanges: repoStatus.OpenChanges,
	}, false, err
<<<<<<< HEAD
=======
}

// SwitchBranchEntries provides the entries for the "switch branch" components.
func SwitchBranchEntries(args SwitchBranchArgs) dialog.SwitchBranchEntries {
	entries := make(dialog.SwitchBranchEntries, 0, args.Lineage.Len())
	roots := args.Lineage.Roots()
	// add all entries from the lineage
	for _, root := range roots {
		layoutBranches(layoutBranchesArgs{
			branch:            root,
			branchInfos:       args.BranchInfos,
			branchTypes:       args.BranchTypes,
			branchesAndTypes:  args.BranchesAndTypes,
			excludeBranches:   args.ExcludeBranches,
			indentation:       "",
			lineage:           args.Lineage,
			regexes:           args.Regexes,
			result:            &entries,
			showAllBranches:   args.ShowAllBranches,
			unknownBranchType: args.UnknownBranchType,
		})
	}
	// add branches not in the lineage
	branchesInLineage := args.Lineage.BranchesWithParents()
	for _, branchInfo := range args.BranchInfos {
		localBranch := branchInfo.LocalBranchName()
		if slices.Contains(roots, localBranch) {
			continue
		}
		if slices.Contains(branchesInLineage, localBranch) {
			continue
		}
		if entries.ContainsBranch(localBranch) {
			continue
		}
		layoutBranches(layoutBranchesArgs{
			branch:            localBranch,
			branchInfos:       args.BranchInfos,
			branchTypes:       args.BranchTypes,
			branchesAndTypes:  args.BranchesAndTypes,
			excludeBranches:   args.ExcludeBranches,
			indentation:       "",
			lineage:           args.Lineage,
			regexes:           args.Regexes,
			result:            &entries,
			showAllBranches:   args.ShowAllBranches,
			unknownBranchType: args.UnknownBranchType,
		})
	}
	return entries
}

type SwitchBranchArgs struct {
	BranchInfos       gitdomain.BranchInfos
	BranchTypes       []configdomain.BranchType
	BranchesAndTypes  configdomain.BranchesAndTypes
	ExcludeBranches   gitdomain.LocalBranchNames
	Lineage           configdomain.Lineage
	Regexes           []*regexp.Regexp
	ShowAllBranches   configdomain.AllBranches
	UnknownBranchType configdomain.UnknownBranchType
}

// layoutBranches adds entries for the given branch and its children to the given entry list.
// The entries are indented according to their position in the given lineage.
func layoutBranches(args layoutBranchesArgs) {
	if args.excludeBranches.Contains(args.branch) {
		return
	}
	if args.branchInfos.HasLocalBranch(args.branch) || args.showAllBranches.Enabled() {
		var otherWorktree bool
		if branchInfo, hasBranchInfo := args.branchInfos.FindByLocalName(args.branch).Get(); hasBranchInfo {
			otherWorktree = branchInfo.SyncStatus == gitdomain.SyncStatusOtherWorktree
		} else {
			otherWorktree = false
		}
		branchType, hasBranchType := args.branchesAndTypes[args.branch]
		if !hasBranchType && len(args.branchTypes) > 0 {
			branchType = args.unknownBranchType.BranchType()
		}
		var hasCorrectBranchType bool
		if len(args.branchTypes) == 0 || slices.Contains(args.branchTypes, branchType) {
			hasCorrectBranchType = true
		}
		matchesRegex := args.regexes.Matches(args.branch.String())
		if hasCorrectBranchType && matchesRegex {
			*args.result = append(*args.result, dialog.SwitchBranchEntry{
				Branch:        args.branch,
				Indentation:   args.indentation,
				OtherWorktree: otherWorktree,
				Type:          branchType,
			})
		}
	}
	for _, child := range args.lineage.Children(args.branch) {
		layoutBranches(layoutBranchesArgs{
			branch:            child,
			branchInfos:       args.branchInfos,
			branchTypes:       args.branchTypes,
			branchesAndTypes:  args.branchesAndTypes,
			excludeBranches:   args.excludeBranches,
			indentation:       args.indentation + "  ",
			lineage:           args.lineage,
			regexes:           args.regexes,
			result:            args.result,
			showAllBranches:   args.showAllBranches,
			unknownBranchType: args.unknownBranchType,
		})
	}
}

type layoutBranchesArgs struct {
	branch            gitdomain.LocalBranchName
	branchInfos       gitdomain.BranchInfos
	branchTypes       []configdomain.BranchType
	branchesAndTypes  configdomain.BranchesAndTypes
	excludeBranches   gitdomain.LocalBranchNames
	indentation       string
	lineage           configdomain.Lineage
	regexes           regexes.Regexes
	result            *dialog.SwitchBranchEntries
	showAllBranches   configdomain.AllBranches
	unknownBranchType configdomain.UnknownBranchType
>>>>>>> 2fc28255
}<|MERGE_RESOLUTION|>--- conflicted
+++ resolved
@@ -79,12 +79,7 @@
 	}
 	branchesAndTypes := repo.UnvalidatedConfig.UnvalidatedBranchesAndTypes(data.branchNames)
 	unknownBranchType := repo.UnvalidatedConfig.NormalConfig.UnknownBranchType
-<<<<<<< HEAD
 	entries := dialog.CreateSwitchBranchEntries(dialog.CreateSwitchBranchArgs{
-		AllBranches:       allBranches,
-=======
-	entries := SwitchBranchEntries(SwitchBranchArgs{
->>>>>>> 2fc28255
 		BranchInfos:       data.branchesSnapshot.Branches,
 		BranchTypes:       branchTypes,
 		BranchesAndTypes:  branchesAndTypes,
@@ -182,130 +177,4 @@
 		regexes:            regexes,
 		uncommittedChanges: repoStatus.OpenChanges,
 	}, false, err
-<<<<<<< HEAD
-=======
-}
-
-// SwitchBranchEntries provides the entries for the "switch branch" components.
-func SwitchBranchEntries(args SwitchBranchArgs) dialog.SwitchBranchEntries {
-	entries := make(dialog.SwitchBranchEntries, 0, args.Lineage.Len())
-	roots := args.Lineage.Roots()
-	// add all entries from the lineage
-	for _, root := range roots {
-		layoutBranches(layoutBranchesArgs{
-			branch:            root,
-			branchInfos:       args.BranchInfos,
-			branchTypes:       args.BranchTypes,
-			branchesAndTypes:  args.BranchesAndTypes,
-			excludeBranches:   args.ExcludeBranches,
-			indentation:       "",
-			lineage:           args.Lineage,
-			regexes:           args.Regexes,
-			result:            &entries,
-			showAllBranches:   args.ShowAllBranches,
-			unknownBranchType: args.UnknownBranchType,
-		})
-	}
-	// add branches not in the lineage
-	branchesInLineage := args.Lineage.BranchesWithParents()
-	for _, branchInfo := range args.BranchInfos {
-		localBranch := branchInfo.LocalBranchName()
-		if slices.Contains(roots, localBranch) {
-			continue
-		}
-		if slices.Contains(branchesInLineage, localBranch) {
-			continue
-		}
-		if entries.ContainsBranch(localBranch) {
-			continue
-		}
-		layoutBranches(layoutBranchesArgs{
-			branch:            localBranch,
-			branchInfos:       args.BranchInfos,
-			branchTypes:       args.BranchTypes,
-			branchesAndTypes:  args.BranchesAndTypes,
-			excludeBranches:   args.ExcludeBranches,
-			indentation:       "",
-			lineage:           args.Lineage,
-			regexes:           args.Regexes,
-			result:            &entries,
-			showAllBranches:   args.ShowAllBranches,
-			unknownBranchType: args.UnknownBranchType,
-		})
-	}
-	return entries
-}
-
-type SwitchBranchArgs struct {
-	BranchInfos       gitdomain.BranchInfos
-	BranchTypes       []configdomain.BranchType
-	BranchesAndTypes  configdomain.BranchesAndTypes
-	ExcludeBranches   gitdomain.LocalBranchNames
-	Lineage           configdomain.Lineage
-	Regexes           []*regexp.Regexp
-	ShowAllBranches   configdomain.AllBranches
-	UnknownBranchType configdomain.UnknownBranchType
-}
-
-// layoutBranches adds entries for the given branch and its children to the given entry list.
-// The entries are indented according to their position in the given lineage.
-func layoutBranches(args layoutBranchesArgs) {
-	if args.excludeBranches.Contains(args.branch) {
-		return
-	}
-	if args.branchInfos.HasLocalBranch(args.branch) || args.showAllBranches.Enabled() {
-		var otherWorktree bool
-		if branchInfo, hasBranchInfo := args.branchInfos.FindByLocalName(args.branch).Get(); hasBranchInfo {
-			otherWorktree = branchInfo.SyncStatus == gitdomain.SyncStatusOtherWorktree
-		} else {
-			otherWorktree = false
-		}
-		branchType, hasBranchType := args.branchesAndTypes[args.branch]
-		if !hasBranchType && len(args.branchTypes) > 0 {
-			branchType = args.unknownBranchType.BranchType()
-		}
-		var hasCorrectBranchType bool
-		if len(args.branchTypes) == 0 || slices.Contains(args.branchTypes, branchType) {
-			hasCorrectBranchType = true
-		}
-		matchesRegex := args.regexes.Matches(args.branch.String())
-		if hasCorrectBranchType && matchesRegex {
-			*args.result = append(*args.result, dialog.SwitchBranchEntry{
-				Branch:        args.branch,
-				Indentation:   args.indentation,
-				OtherWorktree: otherWorktree,
-				Type:          branchType,
-			})
-		}
-	}
-	for _, child := range args.lineage.Children(args.branch) {
-		layoutBranches(layoutBranchesArgs{
-			branch:            child,
-			branchInfos:       args.branchInfos,
-			branchTypes:       args.branchTypes,
-			branchesAndTypes:  args.branchesAndTypes,
-			excludeBranches:   args.excludeBranches,
-			indentation:       args.indentation + "  ",
-			lineage:           args.lineage,
-			regexes:           args.regexes,
-			result:            args.result,
-			showAllBranches:   args.showAllBranches,
-			unknownBranchType: args.unknownBranchType,
-		})
-	}
-}
-
-type layoutBranchesArgs struct {
-	branch            gitdomain.LocalBranchName
-	branchInfos       gitdomain.BranchInfos
-	branchTypes       []configdomain.BranchType
-	branchesAndTypes  configdomain.BranchesAndTypes
-	excludeBranches   gitdomain.LocalBranchNames
-	indentation       string
-	lineage           configdomain.Lineage
-	regexes           regexes.Regexes
-	result            *dialog.SwitchBranchEntries
-	showAllBranches   configdomain.AllBranches
-	unknownBranchType configdomain.UnknownBranchType
->>>>>>> 2fc28255
 }