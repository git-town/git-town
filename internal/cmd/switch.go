package cmd

import (
	"cmp"
	"errors"
	"os"
	"os/exec"
	"regexp"

	"github.com/git-town/git-town/v21/internal/cli/dialog"
	"github.com/git-town/git-town/v21/internal/cli/dialog/dialogcomponents"
	"github.com/git-town/git-town/v21/internal/cli/dialog/dialogdomain"
	"github.com/git-town/git-town/v21/internal/cli/flags"
	"github.com/git-town/git-town/v21/internal/cmd/cmdhelpers"
	"github.com/git-town/git-town/v21/internal/config"
	"github.com/git-town/git-town/v21/internal/config/cliconfig"
	"github.com/git-town/git-town/v21/internal/config/configdomain"
	"github.com/git-town/git-town/v21/internal/execute"
	"github.com/git-town/git-town/v21/internal/forge/forgedomain"
	"github.com/git-town/git-town/v21/internal/git/gitdomain"
	"github.com/git-town/git-town/v21/internal/messages"
	"github.com/git-town/git-town/v21/internal/regexes"
	. "github.com/git-town/git-town/v21/pkg/prelude"
	"github.com/spf13/cobra"
)

const switchDesc = "Display the local branches visually and allows switching between them"

func switchCmd() *cobra.Command {
	addAllFlag, readAllFlag := flags.All("list both remote-tracking and local branches")
	addDisplayTypesFlag, readDisplayTypesFlag := flags.Displaytypes()
	addMergeFlag, readMergeFlag := flags.Merge()
	addTypeFlag, readTypeFlag := flags.BranchType()
	addVerboseFlag, readVerboseFlag := flags.Verbose()
	cmd := cobra.Command{
		Use:     "switch",
		GroupID: cmdhelpers.GroupIDBasic,
		Args:    cobra.ArbitraryArgs,
		Short:   switchDesc,
		Long:    cmdhelpers.Long(switchDesc),
		RunE: func(cmd *cobra.Command, args []string) error {
			branchTypes, err1 := readTypeFlag(cmd)
			allBranches, err2 := readAllFlag(cmd)
			displayTypes, err3 := readDisplayTypesFlag(cmd)
			merge, err4 := readMergeFlag(cmd)
			verbose, err5 := readVerboseFlag(cmd)
			if err := cmp.Or(err1, err2, err3, err4, err5); err != nil {
				return err
			}
<<<<<<< HEAD
			cliConfig := cliconfig.CliConfig{
				DryRun:      false,
				AutoResolve: false,
				Verbose:     verbose,
			}
=======
			cliConfig := cliconfig.New(cliconfig.NewArgs{
				DryRun:  None[configdomain.DryRun](),
				Verbose: verbose,
			})
>>>>>>> e9a31ad6
			return executeSwitch(executeSwitchArgs{
				allBranches:  allBranches,
				argv:         args,
				branchTypes:  branchTypes,
				cliConfig:    cliConfig,
				displayTypes: displayTypes,
				merge:        merge,
			})
		},
	}
	addAllFlag(&cmd)
	addDisplayTypesFlag(&cmd)
	addMergeFlag(&cmd)
	addTypeFlag(&cmd)
	addVerboseFlag(&cmd)
	return &cmd
}

type executeSwitchArgs struct {
	allBranches  configdomain.AllBranches
	argv         []string
	branchTypes  []configdomain.BranchType
	cliConfig    configdomain.PartialConfig
	displayTypes configdomain.DisplayTypes
	merge        configdomain.SwitchUsingMerge
}

func executeSwitch(args executeSwitchArgs) error {
	repo, err := execute.OpenRepo(execute.OpenRepoArgs{
		CliConfig:        args.cliConfig,
		PrintBranchNames: true,
		PrintCommands:    true,
		ValidateGitRepo:  true,
		ValidateIsOnline: false,
	})
	if err != nil {
		return err
	}
	data, exit, err := determineSwitchData(args.argv, repo)
	if err != nil || exit {
		return err
	}
	branchesAndTypes := repo.UnvalidatedConfig.UnvalidatedBranchesAndTypes(data.branchNames)
	unknownBranchType := repo.UnvalidatedConfig.NormalConfig.UnknownBranchType
	entries := dialog.NewSwitchBranchEntries(dialog.NewSwitchBranchEntriesArgs{
		BranchInfos:       data.branchesSnapshot.Branches,
		BranchTypes:       args.branchTypes,
		BranchesAndTypes:  branchesAndTypes,
		ExcludeBranches:   gitdomain.LocalBranchNames{},
		Lineage:           data.config.NormalConfig.Lineage,
		MainBranch:        repo.UnvalidatedConfig.UnvalidatedConfig.MainBranch,
		Regexes:           data.regexes,
		ShowAllBranches:   args.allBranches,
		UnknownBranchType: unknownBranchType,
	})
	if len(entries) == 0 {
		return errors.New(messages.SwitchNoBranches)
	}
	cursor := entries.IndexOf(data.initialBranch)
	branchToCheckout, exit, err := dialog.SwitchBranch(dialog.SwitchBranchArgs{
		CurrentBranch:      Some(data.initialBranch),
		Cursor:             cursor,
		DisplayBranchTypes: args.displayTypes,
		Entries:            entries,
		InputName:          "switch-branch",
		Inputs:             data.inputs,
		Title:              None[string](),
		UncommittedChanges: data.uncommittedChanges,
	})
	if err != nil || exit {
		return err
	}
	if branchToCheckout == data.initialBranch {
		return nil
	}
	err = repo.Git.CheckoutBranch(repo.Frontend, branchToCheckout, args.merge)
	if err != nil {
		exitCode := 1
		var exitErr *exec.ExitError
		if errors.As(err, &exitErr) {
			exitCode = exitErr.ExitCode()
		}
		os.Exit(exitCode)
	}
	return nil
}

type switchData struct {
	branchNames        gitdomain.LocalBranchNames
	branchesSnapshot   gitdomain.BranchesSnapshot
	config             config.UnvalidatedConfig
	initialBranch      gitdomain.LocalBranchName
	inputs             dialogcomponents.Inputs
	lineage            configdomain.Lineage
	regexes            []*regexp.Regexp
	uncommittedChanges bool
}

func determineSwitchData(args []string, repo execute.OpenRepoResult) (data switchData, exit dialogdomain.Exit, err error) {
	inputs := dialogcomponents.LoadInputs(os.Environ())
	repoStatus, err := repo.Git.RepoStatus(repo.Backend)
	if err != nil {
		return data, false, err
	}
	branchesSnapshot, _, _, exit, err := execute.LoadRepoSnapshot(execute.LoadRepoSnapshotArgs{
		Backend:               repo.Backend,
		CommandsCounter:       repo.CommandsCounter,
		ConfigSnapshot:        repo.ConfigSnapshot,
		Connector:             None[forgedomain.Connector](),
		Detached:              true,
		Fetch:                 false,
		FinalMessages:         repo.FinalMessages,
		Frontend:              repo.Frontend,
		Git:                   repo.Git,
		HandleUnfinishedState: true,
		Inputs:                inputs,
		Repo:                  repo,
		RepoStatus:            repoStatus,
		RootDir:               repo.RootDir,
		UnvalidatedConfig:     repo.UnvalidatedConfig,
		ValidateNoOpenChanges: false,
	})
	if err != nil || exit {
		return data, exit, err
	}
	initialBranch, hasInitialBranch := branchesSnapshot.Active.Get()
	if !hasInitialBranch {
		return data, exit, errors.New(messages.CurrentBranchCannotDetermine)
	}
	regexes, err := regexes.NewRegexes(args)
	if err != nil {
		return data, false, err
	}
	return switchData{
		branchNames:        branchesSnapshot.Branches.Names(),
		branchesSnapshot:   branchesSnapshot,
		config:             repo.UnvalidatedConfig,
		initialBranch:      initialBranch,
		inputs:             inputs,
		lineage:            repo.UnvalidatedConfig.NormalConfig.Lineage,
		regexes:            regexes,
		uncommittedChanges: repoStatus.OpenChanges,
	}, false, err
}<|MERGE_RESOLUTION|>--- conflicted
+++ resolved
@@ -47,18 +47,11 @@
 			if err := cmp.Or(err1, err2, err3, err4, err5); err != nil {
 				return err
 			}
-<<<<<<< HEAD
-			cliConfig := cliconfig.CliConfig{
-				DryRun:      false,
+			cliConfig := cliconfig.New(cliconfig.NewArgs{
 				AutoResolve: false,
+				DryRun:      None[configdomain.DryRun](),
 				Verbose:     verbose,
-			}
-=======
-			cliConfig := cliconfig.New(cliconfig.NewArgs{
-				DryRun:  None[configdomain.DryRun](),
-				Verbose: verbose,
 			})
->>>>>>> e9a31ad6
 			return executeSwitch(executeSwitchArgs{
 				allBranches:  allBranches,
 				argv:         args,
