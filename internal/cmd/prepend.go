--- conflicted
+++ resolved
@@ -235,11 +235,7 @@
 	}
 	commitsToBeam := []gitdomain.Commit{}
 	if beam {
-<<<<<<< HEAD
-		commitsToBeam, exit, err = dialog.CommitsToBeam(commitsInBranch, dialogTestInputs.Next())
-=======
 		commitsToBeam, exit, err = dialog.CommitsToBeam(commitsInBranch, parent, dialogTestInputs.Next())
->>>>>>> 6f1ec405
 	}
 	if err != nil || exit {
 		return data, exit, err
