--- conflicted
+++ resolved
@@ -105,18 +105,11 @@
 			if propose.IsTrue() && beam.IsFalse() {
 				commit = true
 			}
-<<<<<<< HEAD
-			cliConfig := cliconfig.CliConfig{
+			cliConfig := cliconfig.New(cliconfig.NewArgs{
 				AutoResolve: autoResolve,
 				DryRun:      dryRun,
 				Verbose:     verbose,
-			}
-=======
-			cliConfig := cliconfig.New(cliconfig.NewArgs{
-				DryRun:  dryRun,
-				Verbose: verbose,
 			})
->>>>>>> e9a31ad6
 			return executePrepend(prependArgs{
 				argv:          args,
 				beam:          beam,
