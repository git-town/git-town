package cmd

import (
	"errors"
	"fmt"
	"os"
	"slices"

	"github.com/git-town/git-town/v19/internal/cli/dialog"
	"github.com/git-town/git-town/v19/internal/cli/dialog/components"
	"github.com/git-town/git-town/v19/internal/cli/flags"
	"github.com/git-town/git-town/v19/internal/cli/print"
	"github.com/git-town/git-town/v19/internal/cmd/cmdhelpers"
	"github.com/git-town/git-town/v19/internal/cmd/ship"
	"github.com/git-town/git-town/v19/internal/cmd/sync"
	"github.com/git-town/git-town/v19/internal/config"
	"github.com/git-town/git-town/v19/internal/config/configdomain"
	"github.com/git-town/git-town/v19/internal/execute"
	"github.com/git-town/git-town/v19/internal/forge"
	"github.com/git-town/git-town/v19/internal/forge/forgedomain"
	"github.com/git-town/git-town/v19/internal/git/gitdomain"
	"github.com/git-town/git-town/v19/internal/gohacks/stringslice"
	"github.com/git-town/git-town/v19/internal/messages"
	"github.com/git-town/git-town/v19/internal/undo/undoconfig"
	"github.com/git-town/git-town/v19/internal/validate"
	fullInterpreter "github.com/git-town/git-town/v19/internal/vm/interpreter/full"
	"github.com/git-town/git-town/v19/internal/vm/opcodes"
	"github.com/git-town/git-town/v19/internal/vm/optimizer"
	"github.com/git-town/git-town/v19/internal/vm/program"
	"github.com/git-town/git-town/v19/internal/vm/runstate"
	. "github.com/git-town/git-town/v19/pkg/prelude"
	"github.com/git-town/git-town/v19/pkg/set"
	"github.com/spf13/cobra"
)

const (
	prependDesc = "Create a new feature branch as the parent of the current branch"
	prependHelp = `
Syncs the parent branch,
cuts a new feature branch with the given name off the parent branch,
makes the new branch the parent of the current branch,
pushes the new feature branch to the origin repository
(if "push-new-branches" is true),
and brings over all uncommitted changes to the new feature branch.

See "sync" for upstream remote options.

Consider this stack:

main
 \
* feature-2

We are on the "feature-2" branch.
After running "git town prepend feature-1",
our repository has this stack:

main
 \
* feature-1
   \
    feature-2
`
)

func prependCommand() *cobra.Command {
	addBeamFlag, readBeamFlag := flags.Beam()
	addBodyFlag, readBodyFlag := flags.ProposalBody("")
	addCommitFlag, readCommitFlag := flags.Commit()
	addCommitMessageFlag, readCommitMessageFlag := flags.CommitMessage("the commit message")
	addDetachedFlag, readDetachedFlag := flags.Detached()
	addDryRunFlag, readDryRunFlag := flags.DryRun()
	addProposeFlag, readProposeFlag := flags.Propose()
	addPrototypeFlag, readPrototypeFlag := flags.Prototype()
	addTitleFlag, readTitleFlag := flags.ProposalTitle()
	addVerboseFlag, readVerboseFlag := flags.Verbose()
	cmd := cobra.Command{
		Use:     "prepend <branch>",
		GroupID: cmdhelpers.GroupIDStack,
		Args:    cobra.ExactArgs(1),
		Short:   prependDesc,
		Long:    cmdhelpers.Long(prependDesc, prependHelp),
		RunE: func(cmd *cobra.Command, args []string) error {
			beam, err := readBeamFlag(cmd)
			if err != nil {
				return err
			}
			bodyText, err := readBodyFlag(cmd)
			if err != nil {
				return err
			}
			commit, err := readCommitFlag(cmd)
			if err != nil {
				return err
			}
			commitMessage, err := readCommitMessageFlag(cmd)
			if err != nil {
				return err
			}
			detached, err := readDetachedFlag(cmd)
			if err != nil {
				return err
			}
			dryRun, err := readDryRunFlag(cmd)
			if err != nil {
				return err
			}
			propose, err := readProposeFlag(cmd)
			if err != nil {
				return err
			}
			prototype, err := readPrototypeFlag(cmd)
			if err != nil {
				return err
			}
			title, err := readTitleFlag(cmd)
			if err != nil {
				return err
			}
			verbose, err := readVerboseFlag(cmd)
			if err != nil {
				return err
			}
			if commitMessage.IsSome() {
				commit = true
			}
			if propose.IsTrue() && beam.IsFalse() {
				commit = true
			}
			return executePrepend(args, beam, bodyText, commit, commitMessage, detached, dryRun, propose, prototype, title, verbose)
		},
	}
	addBeamFlag(&cmd)
	addBodyFlag(&cmd)
	addCommitFlag(&cmd)
	addCommitMessageFlag(&cmd)
	addDetachedFlag(&cmd)
	addDryRunFlag(&cmd)
	addProposeFlag(&cmd)
	addPrototypeFlag(&cmd)
	addTitleFlag(&cmd)
	addVerboseFlag(&cmd)
	return &cmd
}

func executePrepend(args []string, beam configdomain.Beam, proposalBody gitdomain.ProposalBody, commit configdomain.Commit, commitMessage Option[gitdomain.CommitMessage], detached configdomain.Detached, dryRun configdomain.DryRun, propose configdomain.Propose, prototype configdomain.Prototype, proposalTitle gitdomain.ProposalTitle, verbose configdomain.Verbose) error {
	repo, err := execute.OpenRepo(execute.OpenRepoArgs{
		DryRun:           dryRun,
		PrintBranchNames: true,
		PrintCommands:    true,
		ValidateGitRepo:  true,
		ValidateIsOnline: false,
		Verbose:          verbose,
	})
	if err != nil {
		return err
	}
	data, exit, err := determinePrependData(args, repo, beam, commit, commitMessage, detached, dryRun, proposalBody, proposalTitle, propose, prototype, verbose)
	if err != nil || exit {
		return err
	}
	runProgram := prependProgram(data, repo.FinalMessages)
	runState := runstate.RunState{
		BeginBranchesSnapshot: data.branchesSnapshot,
		BeginConfigSnapshot:   repo.ConfigSnapshot,
		BeginStashSize:        data.stashSize,
		BranchInfosLastRun:    data.branchInfosLastRun,
		Command:               "prepend",
		DryRun:                dryRun,
		EndBranchesSnapshot:   None[gitdomain.BranchesSnapshot](),
		EndConfigSnapshot:     None[undoconfig.ConfigSnapshot](),
		EndStashSize:          None[gitdomain.StashSize](),
		RunProgram:            runProgram,
		TouchedBranches:       runProgram.TouchedBranches(),
		UndoAPIProgram:        program.Program{},
	}
	return fullInterpreter.Execute(fullInterpreter.ExecuteArgs{
		Backend:                 repo.Backend,
		CommandsCounter:         repo.CommandsCounter,
		Config:                  data.config,
		Connector:               data.connector,
		DialogTestInputs:        data.dialogTestInputs,
		FinalMessages:           repo.FinalMessages,
		Frontend:                repo.Frontend,
		Git:                     repo.Git,
		HasOpenChanges:          data.hasOpenChanges,
		InitialBranch:           data.initialBranch,
		InitialBranchesSnapshot: data.branchesSnapshot,
		InitialConfigSnapshot:   repo.ConfigSnapshot,
		InitialStashSize:        data.stashSize,
		RootDir:                 repo.RootDir,
		RunState:                runState,
		Verbose:                 verbose,
	})
}

type prependData struct {
	beam                configdomain.Beam
	branchInfos         gitdomain.BranchInfos
	branchInfosLastRun  Option[gitdomain.BranchInfos]
	branchesSnapshot    gitdomain.BranchesSnapshot
	branchesToSync      configdomain.BranchesToSync
	commit              configdomain.Commit
	commitMessage       Option[gitdomain.CommitMessage]
	commitsToBeam       gitdomain.Commits
	config              config.ValidatedConfig
	connector           Option[forgedomain.Connector]
	dialogTestInputs    components.TestInputs
	dryRun              configdomain.DryRun
	existingParent      gitdomain.LocalBranchName
	hasOpenChanges      bool
	initialBranch       gitdomain.LocalBranchName
	newParentCandidates gitdomain.LocalBranchNames
	nonExistingBranches gitdomain.LocalBranchNames // branches that are listed in the lineage information, but don't exist in the repo, neither locally nor remotely
	preFetchBranchInfos gitdomain.BranchInfos
	previousBranch      Option[gitdomain.LocalBranchName]
	proposal            Option[forgedomain.Proposal]
	proposalBody        gitdomain.ProposalBody
	proposalTitle       gitdomain.ProposalTitle
	propose             configdomain.Propose
	prototype           configdomain.Prototype
	remotes             gitdomain.Remotes
	stashSize           gitdomain.StashSize
	targetBranch        gitdomain.LocalBranchName
}

func determinePrependData(args []string, repo execute.OpenRepoResult, beam configdomain.Beam, commit configdomain.Commit, commitMessage Option[gitdomain.CommitMessage], detached configdomain.Detached, dryRun configdomain.DryRun, propasalBody gitdomain.ProposalBody, proposalTitle gitdomain.ProposalTitle, propose configdomain.Propose, prototype configdomain.Prototype, verbose configdomain.Verbose) (data prependData, exit bool, err error) {
	prefetchBranchSnapshot, err := repo.Git.BranchesSnapshot(repo.Backend)
	if err != nil {
		return data, false, err
	}
	dialogTestInputs := components.LoadTestInputs(os.Environ())
	repoStatus, err := repo.Git.RepoStatus(repo.Backend)
	if err != nil {
		return data, false, err
	}
	fc := execute.FailureCollector{}
<<<<<<< HEAD
	branchesSnapshot, stashSize, _, exit, err := execute.LoadRepoSnapshot(execute.LoadRepoSnapshotArgs{
=======
	branchesSnapshot, stashSize, branchInfosLastRun, exit, err := execute.LoadRepoSnapshot(execute.LoadRepoSnapshotArgs{
>>>>>>> 10958b8b
		Backend:               repo.Backend,
		CommandsCounter:       repo.CommandsCounter,
		ConfigSnapshot:        repo.ConfigSnapshot,
		DialogTestInputs:      dialogTestInputs,
		Fetch:                 !repoStatus.OpenChanges && beam.IsFalse() && commit.IsFalse(),
		FinalMessages:         repo.FinalMessages,
		Frontend:              repo.Frontend,
		Git:                   repo.Git,
		HandleUnfinishedState: true,
		Repo:                  repo,
		RepoStatus:            repoStatus,
		RootDir:               repo.RootDir,
		UnvalidatedConfig:     repo.UnvalidatedConfig,
		ValidateNoOpenChanges: false,
		Verbose:               verbose,
	})
	if err != nil || exit {
		return data, exit, err
	}
	previousBranch := repo.Git.PreviouslyCheckedOutBranch(repo.Backend)
	remotes := fc.Remotes(repo.Git.Remotes(repo.Backend))
	targetBranch := gitdomain.NewLocalBranchName(args[0])
	if branchesSnapshot.Branches.HasLocalBranch(targetBranch) {
		return data, false, fmt.Errorf(messages.BranchAlreadyExistsLocally, targetBranch)
	}
	if branchesSnapshot.Branches.HasMatchingTrackingBranchFor(targetBranch, repo.UnvalidatedConfig.NormalConfig.DevRemote) {
		return data, false, fmt.Errorf(messages.BranchAlreadyExistsRemotely, targetBranch)
	}
	localBranches := branchesSnapshot.Branches.LocalBranches().Names()
	initialBranch, hasInitialBranch := branchesSnapshot.Active.Get()
	if !hasInitialBranch {
		return data, false, errors.New(messages.CurrentBranchCannotDetermine)
	}
	connector, err := forge.NewConnector(repo.UnvalidatedConfig, repo.UnvalidatedConfig.NormalConfig.DevRemote, print.Logger{})
	if err != nil {
		return data, false, err
	}
	branchesAndTypes := repo.UnvalidatedConfig.UnvalidatedBranchesAndTypes(branchesSnapshot.Branches.LocalBranches().Names())
	validatedConfig, exit, err := validate.Config(validate.ConfigArgs{
		Backend:            repo.Backend,
		BranchesAndTypes:   branchesAndTypes,
		BranchesSnapshot:   branchesSnapshot,
		BranchesToValidate: gitdomain.LocalBranchNames{initialBranch},
		Connector:          connector,
		DialogTestInputs:   dialogTestInputs,
		Frontend:           repo.Frontend,
		Git:                repo.Git,
		LocalBranches:      localBranches,
		RepoStatus:         repoStatus,
		TestInputs:         dialogTestInputs,
		Unvalidated:        NewMutable(&repo.UnvalidatedConfig),
	})
	if err != nil || exit {
		return data, exit, err
	}
	ancestorOpt := latestExistingAncestor(initialBranch, branchesSnapshot.Branches, validatedConfig.NormalConfig.Lineage)
	ancestor, hasAncestor := ancestorOpt.Get()
	if !hasAncestor {
		return data, false, fmt.Errorf(messages.SetParentNoFeatureBranch, branchesSnapshot.Active)
	}
	commitsToBeam := []gitdomain.Commit{}
	if beam {
		commitsInBranch, err := repo.Git.CommitsInFeatureBranch(repo.Backend, initialBranch, ancestor)
		if err != nil {
			return data, false, err
		}
		commitsToBeam, exit, err = dialog.CommitsToBeam(commitsInBranch, targetBranch, repo.Git, repo.Backend, dialogTestInputs.Next())
		if err != nil || exit {
			return data, exit, err
		}
	}
	branchNamesToSync := validatedConfig.NormalConfig.Lineage.BranchAndAncestors(initialBranch)
	if detached {
		branchNamesToSync = validatedConfig.RemovePerennials(branchNamesToSync)
	}
	branchInfosToSync, nonExistingBranches := branchesSnapshot.Branches.Select(repo.UnvalidatedConfig.NormalConfig.DevRemote, branchNamesToSync...)
	branchesToSync, err := sync.BranchesToSync(branchInfosToSync, branchesSnapshot.Branches, repo, validatedConfig.ValidatedConfigData.MainBranch)
	if err != nil {
		return data, false, err
	}
	parentAndAncestors := validatedConfig.NormalConfig.Lineage.BranchAndAncestors(ancestor)
	slices.Reverse(parentAndAncestors)
	proposalOpt := None[forgedomain.Proposal]()
	if !repo.IsOffline {
		proposalOpt = ship.FindProposal(connector, initialBranch, Some(ancestor))
	}
	return prependData{
		beam:                beam,
		branchInfos:         branchesSnapshot.Branches,
		branchInfosLastRun:  branchInfosLastRun,
		branchesSnapshot:    branchesSnapshot,
		branchesToSync:      branchesToSync,
		commit:              commit,
		commitMessage:       commitMessage,
		commitsToBeam:       commitsToBeam,
		config:              validatedConfig,
		connector:           connector,
		dialogTestInputs:    dialogTestInputs,
		dryRun:              dryRun,
		existingParent:      ancestor,
		hasOpenChanges:      repoStatus.OpenChanges,
		initialBranch:       initialBranch,
		newParentCandidates: parentAndAncestors,
		nonExistingBranches: nonExistingBranches,
		preFetchBranchInfos: prefetchBranchSnapshot.Branches,
		previousBranch:      previousBranch,
		proposal:            proposalOpt,
		proposalBody:        propasalBody,
		proposalTitle:       proposalTitle,
		propose:             propose,
		prototype:           prototype,
		remotes:             remotes,
		stashSize:           stashSize,
		targetBranch:        targetBranch,
	}, false, fc.Err
}

func prependProgram(data prependData, finalMessages stringslice.Collector) program.Program {
	prog := NewMutable(&program.Program{})
	if !data.hasOpenChanges && data.beam.IsFalse() && data.commit.IsFalse() {
		data.config.CleanupLineage(data.branchInfos, data.nonExistingBranches, finalMessages)
		branchesToDelete := set.New[gitdomain.LocalBranchName]()
		sync.BranchesProgram(data.branchesToSync, sync.BranchProgramArgs{
			BranchInfos:         data.branchInfos,
			BranchInfosLastRun:  data.branchInfosLastRun,
			BranchesToDelete:    NewMutable(&branchesToDelete),
			Config:              data.config,
			InitialBranch:       data.initialBranch,
			PrefetchBranchInfos: data.preFetchBranchInfos,
			Program:             prog,
			Prune:               false,
			PushBranches:        true,
			Remotes:             data.remotes,
		})
	}
	prog.Value.Add(&opcodes.BranchCreateAndCheckoutExistingParent{
		Ancestors: data.newParentCandidates,
		Branch:    data.targetBranch,
	})
	// set the parent of the newly created branch
	prog.Value.Add(&opcodes.LineageParentSetFirstExisting{
		Branch:    data.targetBranch,
		Ancestors: data.newParentCandidates,
	})
	// set the parent of the branch prepended to
	prog.Value.Add(&opcodes.LineageParentSetIfExists{
		Branch: data.initialBranch,
		Parent: data.targetBranch,
	})
	if data.prototype {
		prog.Value.Add(&opcodes.BranchTypeOverrideSet{Branch: data.targetBranch, BranchType: configdomain.BranchTypePrototypeBranch})
	} else {
		if newBranchType, hasNewBranchType := data.config.NormalConfig.NewBranchType.Get(); hasNewBranchType {
			switch newBranchType {
			case
				configdomain.BranchTypePrototypeBranch,
				configdomain.BranchTypeContributionBranch,
				configdomain.BranchTypeObservedBranch,
				configdomain.BranchTypeParkedBranch,
				configdomain.BranchTypePerennialBranch:
				prog.Value.Add(&opcodes.BranchTypeOverrideSet{Branch: data.targetBranch, BranchType: newBranchType})
			case configdomain.BranchTypeFeatureBranch:
			case configdomain.BranchTypeMainBranch:
			}
		}
	}
	proposal, hasProposal := data.proposal.Get()
	if data.remotes.HasRemote(data.config.NormalConfig.DevRemote) && data.config.NormalConfig.IsOnline() && (data.config.NormalConfig.ShouldPushNewBranches() || hasProposal) {
		prog.Value.Add(&opcodes.BranchTrackingCreate{Branch: data.targetBranch})
	}
	connector, hasConnector := data.connector.Get()
	connectorCanUpdateProposalTargets := hasConnector && connector.UpdateProposalTargetFn().IsSome()
	if hasProposal && hasConnector && connectorCanUpdateProposalTargets {
		prog.Value.Add(&opcodes.ProposalUpdateTarget{
			NewBranch:      data.targetBranch,
			OldBranch:      data.existingParent,
			ProposalNumber: proposal.Number,
		})
	}
	moveCommitsToPrependedBranch(prog, data)
	if data.commit {
		prog.Value.Add(
			&opcodes.Commit{
				AuthorOverride:                 None[gitdomain.Author](),
				FallbackToDefaultCommitMessage: false,
				Message:                        data.commitMessage,
			},
		)
	}
	if data.propose {
		prog.Value.Add(
			&opcodes.BranchTrackingCreate{
				Branch: data.targetBranch,
			},
			&opcodes.ProposalCreate{
				Branch:        data.targetBranch,
				MainBranch:    data.config.ValidatedConfigData.MainBranch,
				ProposalBody:  data.proposalBody,
				ProposalTitle: data.proposalTitle,
			})
	}
	if data.commit {
		prog.Value.Add(
			&opcodes.Checkout{Branch: data.initialBranch},
		)
	} else {
		previousBranchCandidates := []Option[gitdomain.LocalBranchName]{data.previousBranch}
		cmdhelpers.Wrap(prog, cmdhelpers.WrapOptions{
			DryRun:                   data.dryRun,
			RunInGitRoot:             true,
			StashOpenChanges:         data.hasOpenChanges,
			PreviousBranchCandidates: previousBranchCandidates,
		})
	}
	return optimizer.Optimize(prog.Immutable())
}

// provides the strategy to use to sync a branch after beaming some of its commits to its new parent branch
func afterBeamToParentSyncStrategy(branchType configdomain.BranchType, config configdomain.NormalConfigData) Option[configdomain.SyncStrategy] {
	switch branchType {
	case
		configdomain.BranchTypeContributionBranch,
		configdomain.BranchTypeObservedBranch,
		configdomain.BranchTypeMainBranch,
		configdomain.BranchTypePerennialBranch:
		return None[configdomain.SyncStrategy]()
	case
		configdomain.BranchTypeFeatureBranch,
		configdomain.BranchTypeParkedBranch:
		return Some(config.SyncFeatureStrategy.SyncStrategy())
	case configdomain.BranchTypePrototypeBranch:
		return Some(config.SyncPrototypeStrategy.SyncStrategy())
	}
	panic("unhandled branch type: " + branchType.String())
}

// provides the name of the youngest ancestor branch of the given branch that actually exists,
// either locally or remotely.
func latestExistingAncestor(branch gitdomain.LocalBranchName, branchInfos gitdomain.BranchInfos, lineage configdomain.Lineage) Option[gitdomain.LocalBranchName] {
	for {
		parent, hasParent := lineage.Parent(branch).Get()
		if !hasParent {
			return None[gitdomain.LocalBranchName]()
		}
		if branchInfos.HasBranch(parent) {
			return Some(parent)
		}
		branch = parent
	}
}

func moveCommitsToPrependedBranch(prog Mutable[program.Program], data prependData) {
	if len(data.commitsToBeam) > 0 {
		for _, commitToBeam := range data.commitsToBeam {
			prog.Value.Add(
				&opcodes.CherryPick{SHA: commitToBeam.SHA},
			)
		}
		// sync the initial branch with the new parent branch to remove the moved commits from the initial branch
		prog.Value.Add(
			&opcodes.Checkout{Branch: data.initialBranch},
		)
		initialBranchType := data.config.BranchType(data.initialBranch)
		syncWithParent(prog, data.targetBranch, initialBranchType, data.config.NormalConfig.NormalConfigData)
		prog.Value.Add(
			&opcodes.Checkout{Branch: data.targetBranch},
		)
	}
}

// basic sync of the current branch with its parent after beaming some commits into the parent
func syncWithParent(prog Mutable[program.Program], parentName gitdomain.LocalBranchName, initialBranchType configdomain.BranchType, config configdomain.NormalConfigData) {
	if syncStrategy, hasSyncStrategy := afterBeamToParentSyncStrategy(initialBranchType, config).Get(); hasSyncStrategy {
		switch syncStrategy {
		case configdomain.SyncStrategyCompress, configdomain.SyncStrategyMerge:
			prog.Value.Add(
				&opcodes.MergeParent{Parent: parentName.BranchName()},
				&opcodes.PushCurrentBranch{},
			)
		case configdomain.SyncStrategyRebase:
			prog.Value.Add(
				&opcodes.RebaseBranch{Branch: parentName.BranchName()},
				&opcodes.PushCurrentBranchForce{ForceIfIncludes: true},
			)
		case configdomain.SyncStrategyFFOnly:
			// the ff-only sync strategy does not sync with the parent
		}
	}
}<|MERGE_RESOLUTION|>--- conflicted
+++ resolved
@@ -235,11 +235,7 @@
 		return data, false, err
 	}
 	fc := execute.FailureCollector{}
-<<<<<<< HEAD
-	branchesSnapshot, stashSize, _, exit, err := execute.LoadRepoSnapshot(execute.LoadRepoSnapshotArgs{
-=======
 	branchesSnapshot, stashSize, branchInfosLastRun, exit, err := execute.LoadRepoSnapshot(execute.LoadRepoSnapshotArgs{
->>>>>>> 10958b8b
 		Backend:               repo.Backend,
 		CommandsCounter:       repo.CommandsCounter,
 		ConfigSnapshot:        repo.ConfigSnapshot,
