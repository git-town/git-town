--- conflicted
+++ resolved
@@ -343,17 +343,6 @@
 			&opcodes.CherryPick{SHA: commitToBeam.SHA},
 		)
 	}
-<<<<<<< HEAD
-	// simple sync the initial branch with the newly created branch
-	prog.Value.Add(
-		&opcodes.Checkout{Branch: data.initialBranch},
-	)
-	initialBranchType := data.config.BranchType(data.initialBranch)
-	syncWithParent(data.targetBranch, initialBranchType)
-	prog.Value.Add(
-		&opcodes.Checkout{Branch: data.targetBranch},
-	)
-=======
 	if len(data.commitsToBeam) > 0 {
 		// simple sync the initial branch with the newly created branch
 		prog.Value.Add(
@@ -365,7 +354,6 @@
 			&opcodes.Checkout{Branch: data.targetBranch},
 		)
 	}
->>>>>>> 37b1db8a
 	previousBranchCandidates := []Option[gitdomain.LocalBranchName]{data.previousBranch}
 	cmdhelpers.Wrap(prog, cmdhelpers.WrapOptions{
 		DryRun:                   data.dryRun,
