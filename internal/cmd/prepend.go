package cmd

import (
	"cmp"
	"errors"
	"fmt"
	"os"
	"slices"

	"github.com/git-town/git-town/v21/internal/cli/dialog"
	"github.com/git-town/git-town/v21/internal/cli/dialog/dialogcomponents"
	"github.com/git-town/git-town/v21/internal/cli/dialog/dialogdomain"
	"github.com/git-town/git-town/v21/internal/cli/flags"
	"github.com/git-town/git-town/v21/internal/cli/print"
	"github.com/git-town/git-town/v21/internal/cmd/cmdhelpers"
	"github.com/git-town/git-town/v21/internal/cmd/ship"
	"github.com/git-town/git-town/v21/internal/cmd/sync"
	"github.com/git-town/git-town/v21/internal/config"
	"github.com/git-town/git-town/v21/internal/config/cliconfig"
	"github.com/git-town/git-town/v21/internal/config/configdomain"
	"github.com/git-town/git-town/v21/internal/execute"
	"github.com/git-town/git-town/v21/internal/forge"
	"github.com/git-town/git-town/v21/internal/forge/forgedomain"
	"github.com/git-town/git-town/v21/internal/git/gitdomain"
	"github.com/git-town/git-town/v21/internal/gohacks/stringslice"
	"github.com/git-town/git-town/v21/internal/messages"
	"github.com/git-town/git-town/v21/internal/state/runstate"
	"github.com/git-town/git-town/v21/internal/undo/undoconfig"
	"github.com/git-town/git-town/v21/internal/validate"
	"github.com/git-town/git-town/v21/internal/vm/interpreter/fullinterpreter"
	"github.com/git-town/git-town/v21/internal/vm/opcodes"
	"github.com/git-town/git-town/v21/internal/vm/optimizer"
	"github.com/git-town/git-town/v21/internal/vm/program"
	. "github.com/git-town/git-town/v21/pkg/prelude"
	"github.com/git-town/git-town/v21/pkg/set"
	"github.com/spf13/cobra"
)

const (
	prependDesc = "Create a new feature branch as the parent of the current branch"
	prependHelp = `
Syncs the parent branch,
cuts a new feature branch with the given name off the parent branch,
makes the new branch the parent of the current branch,
pushes the new feature branch to the origin repository
(if "share-new-branches" is "push"),
and brings over all uncommitted changes to the new feature branch.

See "sync" for upstream remote options.

Consider this stack:

main
 \
* feature-2

We are on the "feature-2" branch.
After running "git town prepend feature-1",
our repository has this stack:

main
 \
* feature-1
   \
    feature-2
`
)

func prependCommand() *cobra.Command {
	addBeamFlag, readBeamFlag := flags.Beam()
	addBodyFlag, readBodyFlag := flags.ProposalBody("")
	addCommitFlag, readCommitFlag := flags.Commit()
	addCommitMessageFlag, readCommitMessageFlag := flags.CommitMessage("the commit message")
	addDetachedFlag, readDetachedFlag := flags.Detached()
	addDryRunFlag, readDryRunFlag := flags.DryRun()
	addNoAutoResolveFlag, readNoAutoResolveFlag := flags.NoAutoResolve()
	addProposeFlag, readProposeFlag := flags.Propose()
	addPrototypeFlag, readPrototypeFlag := flags.Prototype()
	addTitleFlag, readTitleFlag := flags.ProposalTitle()
	addVerboseFlag, readVerboseFlag := flags.Verbose()
	cmd := cobra.Command{
		Use:     "prepend <branch>",
		GroupID: cmdhelpers.GroupIDStack,
		Args:    cobra.ExactArgs(1),
		Short:   prependDesc,
		Long:    cmdhelpers.Long(prependDesc, prependHelp),
		RunE: func(cmd *cobra.Command, args []string) error {
			beam, errBeam := readBeamFlag(cmd)
			bodyText, errBodyText := readBodyFlag(cmd)
			commit, errCommit := readCommitFlag(cmd)
			commitMessage, errCommitMessage := readCommitMessageFlag(cmd)
			detached, errDetached := readDetachedFlag(cmd)
			dryRun, errDryRun := readDryRunFlag(cmd)
			noAutoResolve, errNoAutoResolve := readNoAutoResolveFlag(cmd)
			propose, errPropose := readProposeFlag(cmd)
			prototype, errPrototype := readPrototypeFlag(cmd)
			title, errTitle := readTitleFlag(cmd)
			verbose, errVerbose := readVerboseFlag(cmd)
			if err := cmp.Or(errBeam, errBodyText, errCommit, errCommitMessage, errDetached, errDryRun, errPropose, errPrototype, errTitle, errVerbose); err != nil {
				return err
			}
			if commitMessage.IsSome() {
				commit = true
			}
			if propose.IsTrue() && beam.IsFalse() {
				commit = true
			}
			cliConfig := cliconfig.CliConfig{
				DryRun:  dryRun,
				Verbose: verbose,
			}
			return executePrepend(prependArgs{
				argv:          args,
				beam:          beam,
				cliConfig:     cliConfig,
				commit:        commit,
				commitMessage: commitMessage,
				detached:      detached,
				noAutoResolve: noAutoResolve,
				proposalBody:  bodyText,
				proposalTitle: title,
				propose:       propose,
				prototype:     prototype,
			})
		},
	}
	addBeamFlag(&cmd)
	addBodyFlag(&cmd)
	addCommitFlag(&cmd)
	addCommitMessageFlag(&cmd)
	addDetachedFlag(&cmd)
	addDryRunFlag(&cmd)
	addProposeFlag(&cmd)
	addPrototypeFlag(&cmd)
	addTitleFlag(&cmd)
	addVerboseFlag(&cmd)
	return &cmd
}

type prependArgs struct {
	argv          []string
	beam          configdomain.Beam
	cliConfig     cliconfig.CliConfig
	commit        configdomain.Commit
	commitMessage Option[gitdomain.CommitMessage]
	detached      configdomain.Detached
	noAutoResolve configdomain.NoAutoResolve
	proposalBody  Option[gitdomain.ProposalBody]
	proposalTitle Option[gitdomain.ProposalTitle]
	propose       configdomain.Propose
	prototype     configdomain.Prototype
}

func executePrepend(args prependArgs) error {
	repo, err := execute.OpenRepo(execute.OpenRepoArgs{
		CliConfig:        args.cliConfig,
		PrintBranchNames: true,
		PrintCommands:    true,
		ValidateGitRepo:  true,
		ValidateIsOnline: false,
	})
	if err != nil {
		return err
	}
	data, exit, err := determinePrependData(args, repo)
	if err != nil || exit {
		return err
	}
	runProgram := prependProgram(repo, data, repo.FinalMessages)
	runState := runstate.RunState{
		BeginBranchesSnapshot: data.branchesSnapshot,
		BeginConfigSnapshot:   repo.ConfigSnapshot,
		BeginStashSize:        data.stashSize,
		BranchInfosLastRun:    data.branchInfosLastRun,
		Command:               "prepend",
		DryRun:                args.cliConfig.DryRun,
		EndBranchesSnapshot:   None[gitdomain.BranchesSnapshot](),
		EndConfigSnapshot:     None[undoconfig.ConfigSnapshot](),
		EndStashSize:          None[gitdomain.StashSize](),
		RunProgram:            runProgram,
		TouchedBranches:       runProgram.TouchedBranches(),
		UndoAPIProgram:        program.Program{},
	}
	return fullinterpreter.Execute(fullinterpreter.ExecuteArgs{
		Backend:                 repo.Backend,
		CommandsCounter:         repo.CommandsCounter,
		Config:                  data.config,
		Connector:               data.connector,
		Detached:                args.detached,
		FinalMessages:           repo.FinalMessages,
		Frontend:                repo.Frontend,
		Git:                     repo.Git,
		HasOpenChanges:          data.hasOpenChanges,
		InitialBranch:           data.initialBranch,
		InitialBranchesSnapshot: data.branchesSnapshot,
		InitialConfigSnapshot:   repo.ConfigSnapshot,
		InitialStashSize:        data.stashSize,
		Inputs:                  data.inputs,
		PendingCommand:          None[string](),
		RootDir:                 repo.RootDir,
		RunState:                runState,
		Verbose:                 args.cliConfig.Verbose,
	})
}

type prependData struct {
	beam                configdomain.Beam
	branchInfos         gitdomain.BranchInfos
	branchInfosLastRun  Option[gitdomain.BranchInfos]
	branchesSnapshot    gitdomain.BranchesSnapshot
	branchesToSync      configdomain.BranchesToSync
	commit              configdomain.Commit
	commitMessage       Option[gitdomain.CommitMessage]
	commitsToBeam       gitdomain.Commits
	config              config.ValidatedConfig
	connector           Option[forgedomain.Connector]
	existingParent      gitdomain.LocalBranchName
	hasOpenChanges      bool
	initialBranch       gitdomain.LocalBranchName
	initialBranchInfo   gitdomain.BranchInfo
	inputs              dialogcomponents.Inputs
	newParentCandidates gitdomain.LocalBranchNames
	noAutoResolve       configdomain.NoAutoResolve
	nonExistingBranches gitdomain.LocalBranchNames // branches that are listed in the lineage information, but don't exist in the repo, neither locally nor remotely
	preFetchBranchInfos gitdomain.BranchInfos
	previousBranch      Option[gitdomain.LocalBranchName]
	proposal            Option[forgedomain.Proposal]
	proposalBody        Option[gitdomain.ProposalBody]
	proposalTitle       Option[gitdomain.ProposalTitle]
	propose             configdomain.Propose
	prototype           configdomain.Prototype
	remotes             gitdomain.Remotes
	stashSize           gitdomain.StashSize
	targetBranch        gitdomain.LocalBranchName
}

func determinePrependData(args prependArgs, repo execute.OpenRepoResult) (data prependData, exit dialogdomain.Exit, err error) {
	prefetchBranchSnapshot, err := repo.Git.BranchesSnapshot(repo.Backend)
	if err != nil {
		return data, false, err
	}
	inputs := dialogcomponents.LoadInputs(os.Environ())
	repoStatus, err := repo.Git.RepoStatus(repo.Backend)
	if err != nil {
		return data, false, err
	}
	config := repo.UnvalidatedConfig.NormalConfig
	connector, err := forge.NewConnector(forge.NewConnectorArgs{
		Backend:              repo.Backend,
		BitbucketAppPassword: config.BitbucketAppPassword,
		BitbucketUsername:    config.BitbucketUsername,
		CodebergToken:        config.CodebergToken,
		ForgeType:            config.ForgeType,
		Frontend:             repo.Frontend,
		GitHubConnectorType:  config.GitHubConnectorType,
		GitHubToken:          config.GitHubToken,
		GitLabConnectorType:  config.GitLabConnectorType,
		GitLabToken:          config.GitLabToken,
		GiteaToken:           config.GiteaToken,
		Log:                  print.Logger{},
		RemoteURL:            config.DevURL(repo.Backend),
	})
	if err != nil {
		return data, false, err
	}
	branchesSnapshot, stashSize, branchInfosLastRun, exit, err := execute.LoadRepoSnapshot(execute.LoadRepoSnapshotArgs{
		Backend:               repo.Backend,
		CommandsCounter:       repo.CommandsCounter,
		ConfigSnapshot:        repo.ConfigSnapshot,
		Connector:             connector,
		Detached:              args.detached,
		Fetch:                 !repoStatus.OpenChanges && args.beam.IsFalse() && args.commit.IsFalse(),
		FinalMessages:         repo.FinalMessages,
		Frontend:              repo.Frontend,
		Git:                   repo.Git,
		HandleUnfinishedState: true,
		Inputs:                inputs,
		Repo:                  repo,
		RepoStatus:            repoStatus,
		RootDir:               repo.RootDir,
		UnvalidatedConfig:     repo.UnvalidatedConfig,
		ValidateNoOpenChanges: false,
		Verbose:               args.cliConfig.Verbose,
	})
	if err != nil || exit {
		return data, exit, err
	}
	previousBranch := repo.Git.PreviouslyCheckedOutBranch(repo.Backend)
	remotes, err := repo.Git.Remotes(repo.Backend)
	if err != nil {
		return data, false, err
	}
	targetBranch := gitdomain.NewLocalBranchName(args.argv[0])
	if branchesSnapshot.Branches.HasLocalBranch(targetBranch) {
		return data, false, fmt.Errorf(messages.BranchAlreadyExistsLocally, targetBranch)
	}
	if branchesSnapshot.Branches.HasMatchingTrackingBranchFor(targetBranch, repo.UnvalidatedConfig.NormalConfig.DevRemote) {
		return data, false, fmt.Errorf(messages.BranchAlreadyExistsRemotely, targetBranch)
	}
	localBranches := branchesSnapshot.Branches.LocalBranches().Names()
	initialBranch, hasInitialBranch := branchesSnapshot.Active.Get()
	if !hasInitialBranch {
		return data, false, errors.New(messages.CurrentBranchCannotDetermine)
	}
	initialBranchInfo, hasInitialBranchInfo := branchesSnapshot.Branches.FindByLocalName(initialBranch).Get()
	if !hasInitialBranchInfo {
		return data, false, errors.New(messages.CurrentBranchCannotDetermine)
	}
	branchesAndTypes := repo.UnvalidatedConfig.UnvalidatedBranchesAndTypes(branchesSnapshot.Branches.LocalBranches().Names())
	validatedConfig, exit, err := validate.Config(validate.ConfigArgs{
		Backend:            repo.Backend,
		BranchInfos:        branchesSnapshot.Branches,
		BranchesAndTypes:   branchesAndTypes,
		BranchesToValidate: gitdomain.LocalBranchNames{initialBranch},
		ConfigSnapshot:     repo.ConfigSnapshot,
		Connector:          connector,
		Frontend:           repo.Frontend,
		Git:                repo.Git,
		Inputs:             inputs,
		LocalBranches:      localBranches,
		Remotes:            remotes,
		RepoStatus:         repoStatus,
		Unvalidated:        NewMutable(&repo.UnvalidatedConfig),
	})
	if err != nil || exit {
		return data, exit, err
	}
	ancestorOpt := latestExistingAncestor(initialBranch, branchesSnapshot.Branches, validatedConfig.NormalConfig.Lineage)
	ancestor, hasAncestor := ancestorOpt.Get()
	if !hasAncestor {
		return data, false, fmt.Errorf(messages.SetParentNoFeatureBranch, branchesSnapshot.Active)
	}
	commitsToBeam := []gitdomain.Commit{}
	if args.beam {
		commitsInBranch, err := repo.Git.CommitsInFeatureBranch(repo.Backend, initialBranch, ancestor.BranchName())
		if err != nil {
			return data, false, err
		}
		commitsToBeam, exit, err = dialog.CommitsToBeam(commitsInBranch, targetBranch, repo.Git, repo.Backend, inputs)
		if err != nil || exit {
			return data, exit, err
		}
	}
	branchNamesToSync := validatedConfig.NormalConfig.Lineage.BranchAndAncestors(initialBranch)
	if args.detached {
		branchNamesToSync = validatedConfig.RemovePerennials(branchNamesToSync)
	}
	branchInfosToSync, nonExistingBranches := branchesSnapshot.Branches.Select(repo.UnvalidatedConfig.NormalConfig.DevRemote, branchNamesToSync...)
	branchesToSync, err := sync.BranchesToSync(branchInfosToSync, branchesSnapshot.Branches, repo, validatedConfig.ValidatedConfigData.MainBranch)
	if err != nil {
		return data, false, err
	}
	parentAndAncestors := validatedConfig.NormalConfig.Lineage.BranchAndAncestors(ancestor)
	slices.Reverse(parentAndAncestors)
	proposalOpt := None[forgedomain.Proposal]()
	if !repo.IsOffline {
		proposalOpt = ship.FindProposal(connector, initialBranch, Some(ancestor))
	}
	propose := args.propose
	if validatedConfig.NormalConfig.ShareNewBranches == configdomain.ShareNewBranchesPropose {
		propose = true
	}
	return prependData{
		beam:                args.beam,
		branchInfos:         branchesSnapshot.Branches,
		branchInfosLastRun:  branchInfosLastRun,
		branchesSnapshot:    branchesSnapshot,
		branchesToSync:      branchesToSync,
		commit:              args.commit,
		commitMessage:       args.commitMessage,
		commitsToBeam:       commitsToBeam,
		config:              validatedConfig,
		connector:           connector,
		existingParent:      ancestor,
		hasOpenChanges:      repoStatus.OpenChanges,
		initialBranch:       initialBranch,
		initialBranchInfo:   *initialBranchInfo,
		inputs:              inputs,
		newParentCandidates: parentAndAncestors,
<<<<<<< HEAD
		noAutoResolve:       noAutoResolve,
=======
		noAutoResolve:       args.noAutoResolve,
>>>>>>> 4099fe6c
		nonExistingBranches: nonExistingBranches,
		preFetchBranchInfos: prefetchBranchSnapshot.Branches,
		previousBranch:      previousBranch,
		proposal:            proposalOpt,
		proposalBody:        args.proposalBody,
		proposalTitle:       args.proposalTitle,
		propose:             propose,
		prototype:           args.prototype,
		remotes:             remotes,
		stashSize:           stashSize,
		targetBranch:        targetBranch,
	}, false, nil
}

func prependProgram(repo execute.OpenRepoResult, data prependData, finalMessages stringslice.Collector) program.Program {
	prog := NewMutable(&program.Program{})
	if !data.hasOpenChanges && data.beam.IsFalse() && data.commit.IsFalse() {
		data.config.CleanupLineage(data.branchInfos, data.nonExistingBranches, finalMessages, repo.Backend)
		branchesToDelete := set.New[gitdomain.LocalBranchName]()
		sync.BranchesProgram(data.branchesToSync, sync.BranchProgramArgs{
			BranchInfos:         data.branchInfos,
			BranchInfosLastRun:  data.branchInfosLastRun,
			BranchesToDelete:    NewMutable(&branchesToDelete),
			Config:              data.config,
			InitialBranch:       data.initialBranch,
			NoAutoResolve:       data.noAutoResolve,
			PrefetchBranchInfos: data.preFetchBranchInfos,
			Program:             prog,
			Prune:               false,
			PushBranches:        true,
			Remotes:             data.remotes,
		})
	}
	prog.Value.Add(&opcodes.BranchCreateAndCheckoutExistingParent{
		Ancestors: data.newParentCandidates,
		Branch:    data.targetBranch,
	})
	// set the parent of the newly created branch
	prog.Value.Add(&opcodes.LineageParentSetFirstExisting{
		Branch:    data.targetBranch,
		Ancestors: data.newParentCandidates,
	})
	// set the parent of the branch prepended to
	prog.Value.Add(&opcodes.LineageParentSetIfExists{
		Branch: data.initialBranch,
		Parent: data.targetBranch,
	})
	if data.prototype {
		prog.Value.Add(&opcodes.BranchTypeOverrideSet{Branch: data.targetBranch, BranchType: configdomain.BranchTypePrototypeBranch})
	} else if newBranchType, hasNewBranchType := data.config.NormalConfig.NewBranchType.Get(); hasNewBranchType {
		prog.Value.Add(&opcodes.BranchTypeOverrideSet{Branch: data.targetBranch, BranchType: newBranchType.BranchType()})
	}
	proposal, hasProposal := data.proposal.Get()
	if data.remotes.HasRemote(data.config.NormalConfig.DevRemote) && data.config.NormalConfig.Offline.IsOnline() && (data.config.NormalConfig.ShareNewBranches == configdomain.ShareNewBranchesPush || hasProposal) {
		prog.Value.Add(&opcodes.BranchTrackingCreate{Branch: data.targetBranch})
	}
	connector, hasConnector := data.connector.Get()
	connectorCanUpdateProposalTargets := hasConnector && connector.UpdateProposalTargetFn().IsSome()
	if hasProposal && hasConnector && connectorCanUpdateProposalTargets {
		prog.Value.Add(&opcodes.ProposalUpdateTarget{
			NewBranch: data.targetBranch,
			OldBranch: data.existingParent,
			Proposal:  proposal,
		})
	}
	moveCommitsToPrependedBranch(prog, data)
	if data.commit {
		prog.Value.Add(
			&opcodes.Commit{
				AuthorOverride:                 None[gitdomain.Author](),
				FallbackToDefaultCommitMessage: false,
				Message:                        data.commitMessage,
			},
		)
	}
	if data.propose {
		prog.Value.Add(
			&opcodes.BranchTrackingCreate{
				Branch: data.targetBranch,
			},
			&opcodes.ProposalCreate{
				Branch:        data.targetBranch,
				MainBranch:    data.config.ValidatedConfigData.MainBranch,
				ProposalBody:  data.proposalBody,
				ProposalTitle: data.proposalTitle,
			})
	}
	if data.commit {
		prog.Value.Add(
			&opcodes.Checkout{Branch: data.initialBranch},
		)
	} else {
		previousBranchCandidates := []Option[gitdomain.LocalBranchName]{data.previousBranch}
		cmdhelpers.Wrap(prog, cmdhelpers.WrapOptions{
			DryRun:                   repo.UnvalidatedConfig.NormalConfig.DryRun,
			InitialStashSize:         data.stashSize,
			RunInGitRoot:             true,
			StashOpenChanges:         data.hasOpenChanges,
			PreviousBranchCandidates: previousBranchCandidates,
		})
	}
	return optimizer.Optimize(prog.Immutable())
}

// provides the strategy to use to sync a branch after beaming some of its commits to its new parent branch
func afterBeamToParentSyncStrategy(branchType configdomain.BranchType, config config.NormalConfig) Option[configdomain.SyncStrategy] {
	switch branchType {
	case
		configdomain.BranchTypeContributionBranch,
		configdomain.BranchTypeObservedBranch,
		configdomain.BranchTypeMainBranch,
		configdomain.BranchTypePerennialBranch:
		return None[configdomain.SyncStrategy]()
	case
		configdomain.BranchTypeFeatureBranch,
		configdomain.BranchTypeParkedBranch:
		return Some(config.SyncFeatureStrategy.SyncStrategy())
	case configdomain.BranchTypePrototypeBranch:
		return Some(config.SyncPrototypeStrategy.SyncStrategy())
	}
	panic("unhandled branch type: " + branchType.String())
}

// provides the name of the youngest ancestor branch of the given branch that actually exists,
// either locally or remotely.
func latestExistingAncestor(branch gitdomain.LocalBranchName, branchInfos gitdomain.BranchInfos, lineage configdomain.Lineage) Option[gitdomain.LocalBranchName] {
	for {
		parent, hasParent := lineage.Parent(branch).Get()
		if !hasParent {
			return None[gitdomain.LocalBranchName]()
		}
		if branchInfos.HasBranch(parent) {
			return Some(parent)
		}
		branch = parent
	}
}

func moveCommitsToPrependedBranch(prog Mutable[program.Program], data prependData) {
	if len(data.commitsToBeam) == 0 {
		return
	}
	// cherry-pick the commits into the new branch
	for _, commitToBeam := range data.commitsToBeam {
		prog.Value.Add(
			&opcodes.CherryPick{SHA: commitToBeam.SHA},
		)
	}
	// manually delete the beamed commits from the old branch
	prog.Value.Add(
		&opcodes.Checkout{Branch: data.initialBranch},
	)
	for _, commitToBeam := range data.commitsToBeam {
		prog.Value.Add(
			&opcodes.CommitRemove{SHA: commitToBeam.SHA},
		)
	}
	// sync the initial branch with the new parent branch to remove the moved commits from the initial branch
	initialBranchType := data.config.BranchType(data.initialBranch)
	syncWithParent(prog, data.targetBranch, data.initialBranchInfo, initialBranchType, data.config.NormalConfig)
	// go back to the target branch
	prog.Value.Add(
		&opcodes.Checkout{Branch: data.targetBranch},
	)
}

// basic sync of the current branch with its parent after beaming some commits into the parent
func syncWithParent(prog Mutable[program.Program], parentName gitdomain.LocalBranchName, initialBranchInfo gitdomain.BranchInfo, initialBranchType configdomain.BranchType, config config.NormalConfig) {
	if syncStrategy, hasSyncStrategy := afterBeamToParentSyncStrategy(initialBranchType, config).Get(); hasSyncStrategy {
		switch syncStrategy {
		case configdomain.SyncStrategyCompress, configdomain.SyncStrategyMerge:
			prog.Value.Add(
				&opcodes.MergeIntoCurrentBranch{BranchToMerge: parentName.BranchName()},
			)
			if initialBranchInfo.HasTrackingBranch() {
				prog.Value.Add(
					&opcodes.PushCurrentBranchForce{ForceIfIncludes: true},
				)
			}
		case configdomain.SyncStrategyRebase:
			prog.Value.Add(
				&opcodes.RebaseBranch{Branch: parentName.BranchName()},
			)
			if initialBranchInfo.HasTrackingBranch() {
				prog.Value.Add(
					&opcodes.PushCurrentBranchForce{ForceIfIncludes: true},
				)
			}
		case configdomain.SyncStrategyFFOnly:
			// the ff-only sync strategy does not sync with the parent
		}
	}
}<|MERGE_RESOLUTION|>--- conflicted
+++ resolved
@@ -377,11 +377,7 @@
 		initialBranchInfo:   *initialBranchInfo,
 		inputs:              inputs,
 		newParentCandidates: parentAndAncestors,
-<<<<<<< HEAD
-		noAutoResolve:       noAutoResolve,
-=======
 		noAutoResolve:       args.noAutoResolve,
->>>>>>> 4099fe6c
 		nonExistingBranches: nonExistingBranches,
 		preFetchBranchInfos: prefetchBranchSnapshot.Branches,
 		previousBranch:      previousBranch,
