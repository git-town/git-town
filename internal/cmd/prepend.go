--- conflicted
+++ resolved
@@ -269,23 +269,15 @@
 		prog.Value.Add(&opcodes.BranchTrackingCreate{Branch: data.targetBranch})
 	}
 	if hasProposal {
-<<<<<<< HEAD
 		if connector, hasConnector := data.connector.Get(); hasConnector {
 			if connector.UpdateProposalTargetFn().IsSome() {
-				prog.Value.Add(&opcodes.ProposalUpdateBase{
-					NewTarget:      data.targetBranch,
-					OldTarget:      data.existingParent,
+				prog.Value.Add(&opcodes.ProposalUpdateTarget{
+					NewBranch:      data.targetBranch,
+					OldBranch:      data.existingParent,
 					ProposalNumber: proposal.Number,
 				})
 			}
 		}
-=======
-		prog.Value.Add(&opcodes.ProposalUpdateTarget{
-			NewBranch:      data.targetBranch,
-			OldBranch:      data.existingParent,
-			ProposalNumber: proposal.Number,
-		})
->>>>>>> 67d1083b
 	}
 	previousBranchCandidates := []Option[gitdomain.LocalBranchName]{data.previousBranch}
 	cmdhelpers.Wrap(prog, cmdhelpers.WrapOptions{
