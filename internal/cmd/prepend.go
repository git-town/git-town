package cmd

import (
	"cmp"
	"errors"
	"fmt"
	"os"
	"slices"

	"github.com/git-town/git-town/v21/internal/cli/dialog"
	"github.com/git-town/git-town/v21/internal/cli/dialog/dialogcomponents"
	"github.com/git-town/git-town/v21/internal/cli/dialog/dialogdomain"
	"github.com/git-town/git-town/v21/internal/cli/flags"
	"github.com/git-town/git-town/v21/internal/cli/print"
	"github.com/git-town/git-town/v21/internal/cmd/cmdhelpers"
	"github.com/git-town/git-town/v21/internal/cmd/ship"
	"github.com/git-town/git-town/v21/internal/cmd/sync"
	"github.com/git-town/git-town/v21/internal/config"
	"github.com/git-town/git-town/v21/internal/config/cliconfig"
	"github.com/git-town/git-town/v21/internal/config/configdomain"
	"github.com/git-town/git-town/v21/internal/execute"
	"github.com/git-town/git-town/v21/internal/forge"
	"github.com/git-town/git-town/v21/internal/forge/forgedomain"
	"github.com/git-town/git-town/v21/internal/git/gitdomain"
	"github.com/git-town/git-town/v21/internal/gohacks/stringslice"
	"github.com/git-town/git-town/v21/internal/messages"
	"github.com/git-town/git-town/v21/internal/state/runstate"
	"github.com/git-town/git-town/v21/internal/undo/undoconfig"
	"github.com/git-town/git-town/v21/internal/validate"
	"github.com/git-town/git-town/v21/internal/vm/interpreter/fullinterpreter"
	"github.com/git-town/git-town/v21/internal/vm/opcodes"
	"github.com/git-town/git-town/v21/internal/vm/optimizer"
	"github.com/git-town/git-town/v21/internal/vm/program"
	. "github.com/git-town/git-town/v21/pkg/prelude"
	"github.com/git-town/git-town/v21/pkg/set"
	"github.com/spf13/cobra"
)

const (
	prependDesc = "Create a new feature branch as the parent of the current branch"
	prependHelp = `
Syncs the parent branch,
cuts a new feature branch with the given name off the parent branch,
makes the new branch the parent of the current branch,
pushes the new feature branch to the origin repository
(if "share-new-branches" is "push"),
and brings over all uncommitted changes to the new feature branch.

See "sync" for upstream remote options.

Consider this stack:

main
 \
* feature-2

We are on the "feature-2" branch.
After running "git town prepend feature-1",
our repository has this stack:

main
 \
* feature-1
   \
    feature-2
`
)

func prependCommand() *cobra.Command {
	addBeamFlag, readBeamFlag := flags.Beam()
	addBodyFlag, readBodyFlag := flags.ProposalBody("")
	addCommitFlag, readCommitFlag := flags.Commit()
	addCommitMessageFlag, readCommitMessageFlag := flags.CommitMessage("the commit message")
	addDetachedFlag, readDetachedFlag := flags.Detached()
	addDryRunFlag, readDryRunFlag := flags.DryRun()
	addProposeFlag, readProposeFlag := flags.Propose()
	addPrototypeFlag, readPrototypeFlag := flags.Prototype()
	addTitleFlag, readTitleFlag := flags.ProposalTitle()
	addVerboseFlag, readVerboseFlag := flags.Verbose()
	cmd := cobra.Command{
		Use:     "prepend <branch>",
		GroupID: cmdhelpers.GroupIDStack,
		Args:    cobra.ExactArgs(1),
		Short:   prependDesc,
		Long:    cmdhelpers.Long(prependDesc, prependHelp),
		RunE: func(cmd *cobra.Command, args []string) error {
			beam, errBeam := readBeamFlag(cmd)
			bodyText, errBodyText := readBodyFlag(cmd)
			commit, errCommit := readCommitFlag(cmd)
			commitMessage, errCommitMessage := readCommitMessageFlag(cmd)
			detached, errDetached := readDetachedFlag(cmd)
			dryRun, errDryRun := readDryRunFlag(cmd)
			propose, errPropose := readProposeFlag(cmd)
			prototype, errPrototype := readPrototypeFlag(cmd)
			title, errTitle := readTitleFlag(cmd)
			verbose, errVerbose := readVerboseFlag(cmd)
			if err := cmp.Or(errBeam, errBodyText, errCommit, errCommitMessage, errDetached, errDryRun, errPropose, errPrototype, errTitle, errVerbose); err != nil {
				return err
			}
			if commitMessage.IsSome() {
				commit = true
			}
			if propose.IsTrue() && beam.IsFalse() {
				commit = true
			}
			cliConfig := cliconfig.CliConfig{
				DryRun:  dryRun,
				Verbose: verbose,
			}
<<<<<<< HEAD
			return executePrepend(executePrependArgs{
				args:          args,
=======
			return executePrepend(prependArgs{
				argv:          args,
>>>>>>> 160bea47
				beam:          beam,
				cliConfig:     cliConfig,
				commit:        commit,
				commitMessage: commitMessage,
				detached:      detached,
				proposalBody:  bodyText,
				proposalTitle: title,
				propose:       propose,
				prototype:     prototype,
			})
		},
	}
	addBeamFlag(&cmd)
	addBodyFlag(&cmd)
	addCommitFlag(&cmd)
	addCommitMessageFlag(&cmd)
	addDetachedFlag(&cmd)
	addDryRunFlag(&cmd)
	addProposeFlag(&cmd)
	addPrototypeFlag(&cmd)
	addTitleFlag(&cmd)
	addVerboseFlag(&cmd)
	return &cmd
}

<<<<<<< HEAD
func executePrepend(args executePrependArgs) error {
=======
type prependArgs struct {
	argv          []string
	beam          configdomain.Beam
	cliConfig     cliconfig.CliConfig
	commit        configdomain.Commit
	commitMessage Option[gitdomain.CommitMessage]
	detached      configdomain.Detached
	proposalBody  Option[gitdomain.ProposalBody]
	proposalTitle Option[gitdomain.ProposalTitle]
	propose       configdomain.Propose
	prototype     configdomain.Prototype
}

func executePrepend(args prependArgs) error {
>>>>>>> 160bea47
	repo, err := execute.OpenRepo(execute.OpenRepoArgs{
		CliConfig:        args.cliConfig,
		PrintBranchNames: true,
		PrintCommands:    true,
		ValidateGitRepo:  true,
		ValidateIsOnline: false,
	})
	if err != nil {
		return err
	}
	data, exit, err := determinePrependData(args, repo)
	if err != nil || exit {
		return err
	}
	runProgram := prependProgram(repo, data, repo.FinalMessages)
	runState := runstate.RunState{
		BeginBranchesSnapshot: data.branchesSnapshot,
		BeginConfigSnapshot:   repo.ConfigSnapshot,
		BeginStashSize:        data.stashSize,
		BranchInfosLastRun:    data.branchInfosLastRun,
		Command:               "prepend",
		DryRun:                args.cliConfig.DryRun,
		EndBranchesSnapshot:   None[gitdomain.BranchesSnapshot](),
		EndConfigSnapshot:     None[undoconfig.ConfigSnapshot](),
		EndStashSize:          None[gitdomain.StashSize](),
		RunProgram:            runProgram,
		TouchedBranches:       runProgram.TouchedBranches(),
		UndoAPIProgram:        program.Program{},
	}
	return fullinterpreter.Execute(fullinterpreter.ExecuteArgs{
		Backend:                 repo.Backend,
		CommandsCounter:         repo.CommandsCounter,
		Config:                  data.config,
		Connector:               data.connector,
		Detached:                args.detached,
		FinalMessages:           repo.FinalMessages,
		Frontend:                repo.Frontend,
		Git:                     repo.Git,
		HasOpenChanges:          data.hasOpenChanges,
		InitialBranch:           data.initialBranch,
		InitialBranchesSnapshot: data.branchesSnapshot,
		InitialConfigSnapshot:   repo.ConfigSnapshot,
		InitialStashSize:        data.stashSize,
		Inputs:                  data.inputs,
		PendingCommand:          None[string](),
		RootDir:                 repo.RootDir,
		RunState:                runState,
		Verbose:                 args.cliConfig.Verbose,
	})
}

type executePrependArgs struct {
	args          []string
	beam          configdomain.Beam
	cliConfig     cliconfig.CliConfig
	commit        configdomain.Commit
	commitMessage Option[gitdomain.CommitMessage]
	detached      configdomain.Detached
	proposalBody  Option[gitdomain.ProposalBody]
	proposalTitle Option[gitdomain.ProposalTitle]
	propose       configdomain.Propose
	prototype     configdomain.Prototype
}

type prependData struct {
	beam                configdomain.Beam
	branchInfos         gitdomain.BranchInfos
	branchInfosLastRun  Option[gitdomain.BranchInfos]
	branchesSnapshot    gitdomain.BranchesSnapshot
	branchesToSync      configdomain.BranchesToSync
	commit              configdomain.Commit
	commitMessage       Option[gitdomain.CommitMessage]
	commitsToBeam       gitdomain.Commits
	config              config.ValidatedConfig
	connector           Option[forgedomain.Connector]
	existingParent      gitdomain.LocalBranchName
	hasOpenChanges      bool
	initialBranch       gitdomain.LocalBranchName
	initialBranchInfo   gitdomain.BranchInfo
	inputs              dialogcomponents.Inputs
	newParentCandidates gitdomain.LocalBranchNames
	nonExistingBranches gitdomain.LocalBranchNames // branches that are listed in the lineage information, but don't exist in the repo, neither locally nor remotely
	preFetchBranchInfos gitdomain.BranchInfos
	previousBranch      Option[gitdomain.LocalBranchName]
	proposal            Option[forgedomain.Proposal]
	proposalBody        Option[gitdomain.ProposalBody]
	proposalTitle       Option[gitdomain.ProposalTitle]
	propose             configdomain.Propose
	prototype           configdomain.Prototype
	remotes             gitdomain.Remotes
	stashSize           gitdomain.StashSize
	targetBranch        gitdomain.LocalBranchName
}

<<<<<<< HEAD
type determinePrependDataArgs struct {
	executePrependArgs
	repo execute.OpenRepoResult
}

func determinePrependData(args executePrependArgs, repo execute.OpenRepoResult) (data prependData, exit dialogdomain.Exit, err error) {
=======
func determinePrependData(args prependArgs, repo execute.OpenRepoResult) (data prependData, exit dialogdomain.Exit, err error) {
>>>>>>> 160bea47
	prefetchBranchSnapshot, err := repo.Git.BranchesSnapshot(repo.Backend)
	if err != nil {
		return data, false, err
	}
	inputs := dialogcomponents.LoadInputs(os.Environ())
	repoStatus, err := repo.Git.RepoStatus(repo.Backend)
	if err != nil {
		return data, false, err
	}
	config := repo.UnvalidatedConfig.NormalConfig
	connector, err := forge.NewConnector(forge.NewConnectorArgs{
		Backend:              repo.Backend,
		BitbucketAppPassword: config.BitbucketAppPassword,
		BitbucketUsername:    config.BitbucketUsername,
		CodebergToken:        config.CodebergToken,
		ForgeType:            config.ForgeType,
		Frontend:             repo.Frontend,
		GitHubConnectorType:  config.GitHubConnectorType,
		GitHubToken:          config.GitHubToken,
		GitLabConnectorType:  config.GitLabConnectorType,
		GitLabToken:          config.GitLabToken,
		GiteaToken:           config.GiteaToken,
		Log:                  print.Logger{},
		RemoteURL:            config.DevURL(repo.Backend),
	})
	if err != nil {
		return data, false, err
	}
	branchesSnapshot, stashSize, branchInfosLastRun, exit, err := execute.LoadRepoSnapshot(execute.LoadRepoSnapshotArgs{
		Backend:               repo.Backend,
		CommandsCounter:       repo.CommandsCounter,
		ConfigSnapshot:        repo.ConfigSnapshot,
		Connector:             connector,
		Detached:              args.detached,
		Fetch:                 !repoStatus.OpenChanges && args.beam.IsFalse() && args.commit.IsFalse(),
		FinalMessages:         repo.FinalMessages,
		Frontend:              repo.Frontend,
		Git:                   repo.Git,
		HandleUnfinishedState: true,
		Inputs:                inputs,
		Repo:                  repo,
		RepoStatus:            repoStatus,
		RootDir:               repo.RootDir,
		UnvalidatedConfig:     repo.UnvalidatedConfig,
		ValidateNoOpenChanges: false,
		Verbose:               args.cliConfig.Verbose,
	})
	if err != nil || exit {
		return data, exit, err
	}
	previousBranch := repo.Git.PreviouslyCheckedOutBranch(repo.Backend)
	remotes, err := repo.Git.Remotes(repo.Backend)
	if err != nil {
		return data, false, err
	}
<<<<<<< HEAD
	targetBranch := gitdomain.NewLocalBranchName(args.args[0])
=======
	targetBranch := gitdomain.NewLocalBranchName(args.argv[0])
>>>>>>> 160bea47
	if branchesSnapshot.Branches.HasLocalBranch(targetBranch) {
		return data, false, fmt.Errorf(messages.BranchAlreadyExistsLocally, targetBranch)
	}
	if branchesSnapshot.Branches.HasMatchingTrackingBranchFor(targetBranch, repo.UnvalidatedConfig.NormalConfig.DevRemote) {
		return data, false, fmt.Errorf(messages.BranchAlreadyExistsRemotely, targetBranch)
	}
	localBranches := branchesSnapshot.Branches.LocalBranches().Names()
	initialBranch, hasInitialBranch := branchesSnapshot.Active.Get()
	if !hasInitialBranch {
		return data, false, errors.New(messages.CurrentBranchCannotDetermine)
	}
	initialBranchInfo, hasInitialBranchInfo := branchesSnapshot.Branches.FindByLocalName(initialBranch).Get()
	if !hasInitialBranchInfo {
		return data, false, errors.New(messages.CurrentBranchCannotDetermine)
	}
	branchesAndTypes := repo.UnvalidatedConfig.UnvalidatedBranchesAndTypes(branchesSnapshot.Branches.LocalBranches().Names())
	validatedConfig, exit, err := validate.Config(validate.ConfigArgs{
		Backend:            repo.Backend,
		BranchInfos:        branchesSnapshot.Branches,
		BranchesAndTypes:   branchesAndTypes,
		BranchesToValidate: gitdomain.LocalBranchNames{initialBranch},
		ConfigSnapshot:     repo.ConfigSnapshot,
		Connector:          connector,
		Frontend:           repo.Frontend,
		Git:                repo.Git,
		Inputs:             inputs,
		LocalBranches:      localBranches,
		Remotes:            remotes,
		RepoStatus:         repoStatus,
		Unvalidated:        NewMutable(&repo.UnvalidatedConfig),
	})
	if err != nil || exit {
		return data, exit, err
	}
	ancestorOpt := latestExistingAncestor(initialBranch, branchesSnapshot.Branches, validatedConfig.NormalConfig.Lineage)
	ancestor, hasAncestor := ancestorOpt.Get()
	if !hasAncestor {
		return data, false, fmt.Errorf(messages.SetParentNoFeatureBranch, branchesSnapshot.Active)
	}
	commitsToBeam := []gitdomain.Commit{}
	if args.beam {
		commitsInBranch, err := repo.Git.CommitsInFeatureBranch(repo.Backend, initialBranch, ancestor.BranchName())
		if err != nil {
			return data, false, err
		}
		commitsToBeam, exit, err = dialog.CommitsToBeam(commitsInBranch, targetBranch, repo.Git, repo.Backend, inputs)
		if err != nil || exit {
			return data, exit, err
		}
	}
	branchNamesToSync := validatedConfig.NormalConfig.Lineage.BranchAndAncestors(initialBranch)
	if args.detached {
		branchNamesToSync = validatedConfig.RemovePerennials(branchNamesToSync)
	}
	branchInfosToSync, nonExistingBranches := branchesSnapshot.Branches.Select(repo.UnvalidatedConfig.NormalConfig.DevRemote, branchNamesToSync...)
	branchesToSync, err := sync.BranchesToSync(branchInfosToSync, branchesSnapshot.Branches, repo, validatedConfig.ValidatedConfigData.MainBranch)
	if err != nil {
		return data, false, err
	}
	parentAndAncestors := validatedConfig.NormalConfig.Lineage.BranchAndAncestors(ancestor)
	slices.Reverse(parentAndAncestors)
	proposalOpt := None[forgedomain.Proposal]()
	if !repo.IsOffline {
		proposalOpt = ship.FindProposal(connector, initialBranch, Some(ancestor))
	}
	propose := args.propose
	if validatedConfig.NormalConfig.ShareNewBranches == configdomain.ShareNewBranchesPropose {
		args.propose = true
	}
	return prependData{
		beam:                args.beam,
		branchInfos:         branchesSnapshot.Branches,
		branchInfosLastRun:  branchInfosLastRun,
		branchesSnapshot:    branchesSnapshot,
		branchesToSync:      branchesToSync,
		commit:              args.commit,
		commitMessage:       args.commitMessage,
		commitsToBeam:       commitsToBeam,
		config:              validatedConfig,
		connector:           connector,
		existingParent:      ancestor,
		hasOpenChanges:      repoStatus.OpenChanges,
		initialBranch:       initialBranch,
		initialBranchInfo:   *initialBranchInfo,
		inputs:              inputs,
		newParentCandidates: parentAndAncestors,
		nonExistingBranches: nonExistingBranches,
		preFetchBranchInfos: prefetchBranchSnapshot.Branches,
		previousBranch:      previousBranch,
		proposal:            proposalOpt,
		proposalBody:        args.proposalBody,
		proposalTitle:       args.proposalTitle,
<<<<<<< HEAD
		propose:             args.propose,
=======
		propose:             propose,
>>>>>>> 160bea47
		prototype:           args.prototype,
		remotes:             remotes,
		stashSize:           stashSize,
		targetBranch:        targetBranch,
	}, false, nil
}

func prependProgram(repo execute.OpenRepoResult, data prependData, finalMessages stringslice.Collector) program.Program {
	prog := NewMutable(&program.Program{})
	if !data.hasOpenChanges && data.beam.IsFalse() && data.commit.IsFalse() {
		data.config.CleanupLineage(data.branchInfos, data.nonExistingBranches, finalMessages, repo.Backend)
		branchesToDelete := set.New[gitdomain.LocalBranchName]()
		sync.BranchesProgram(data.branchesToSync, sync.BranchProgramArgs{
			BranchInfos:         data.branchInfos,
			BranchInfosLastRun:  data.branchInfosLastRun,
			BranchesToDelete:    NewMutable(&branchesToDelete),
			Config:              data.config,
			InitialBranch:       data.initialBranch,
			PrefetchBranchInfos: data.preFetchBranchInfos,
			Program:             prog,
			Prune:               false,
			PushBranches:        true,
			Remotes:             data.remotes,
		})
	}
	prog.Value.Add(&opcodes.BranchCreateAndCheckoutExistingParent{
		Ancestors: data.newParentCandidates,
		Branch:    data.targetBranch,
	})
	// set the parent of the newly created branch
	prog.Value.Add(&opcodes.LineageParentSetFirstExisting{
		Branch:    data.targetBranch,
		Ancestors: data.newParentCandidates,
	})
	// set the parent of the branch prepended to
	prog.Value.Add(&opcodes.LineageParentSetIfExists{
		Branch: data.initialBranch,
		Parent: data.targetBranch,
	})
	if data.prototype {
		prog.Value.Add(&opcodes.BranchTypeOverrideSet{Branch: data.targetBranch, BranchType: configdomain.BranchTypePrototypeBranch})
	} else if newBranchType, hasNewBranchType := data.config.NormalConfig.NewBranchType.Get(); hasNewBranchType {
		prog.Value.Add(&opcodes.BranchTypeOverrideSet{Branch: data.targetBranch, BranchType: newBranchType.BranchType()})
	}
	proposal, hasProposal := data.proposal.Get()
	if data.remotes.HasRemote(data.config.NormalConfig.DevRemote) && data.config.NormalConfig.Offline.IsOnline() && (data.config.NormalConfig.ShareNewBranches == configdomain.ShareNewBranchesPush || hasProposal) {
		prog.Value.Add(&opcodes.BranchTrackingCreate{Branch: data.targetBranch})
	}
	connector, hasConnector := data.connector.Get()
	connectorCanUpdateProposalTargets := hasConnector && connector.UpdateProposalTargetFn().IsSome()
	if hasProposal && hasConnector && connectorCanUpdateProposalTargets {
		prog.Value.Add(&opcodes.ProposalUpdateTarget{
			NewBranch: data.targetBranch,
			OldBranch: data.existingParent,
			Proposal:  proposal,
		})
	}
	moveCommitsToPrependedBranch(prog, data)
	if data.commit {
		prog.Value.Add(
			&opcodes.Commit{
				AuthorOverride:                 None[gitdomain.Author](),
				FallbackToDefaultCommitMessage: false,
				Message:                        data.commitMessage,
			},
		)
	}
	if data.propose {
		prog.Value.Add(
			&opcodes.BranchTrackingCreate{
				Branch: data.targetBranch,
			},
			&opcodes.ProposalCreate{
				Branch:        data.targetBranch,
				MainBranch:    data.config.ValidatedConfigData.MainBranch,
				ProposalBody:  data.proposalBody,
				ProposalTitle: data.proposalTitle,
			})
	}
	if data.commit {
		prog.Value.Add(
			&opcodes.Checkout{Branch: data.initialBranch},
		)
	} else {
		previousBranchCandidates := []Option[gitdomain.LocalBranchName]{data.previousBranch}
		cmdhelpers.Wrap(prog, cmdhelpers.WrapOptions{
			DryRun:                   repo.UnvalidatedConfig.NormalConfig.DryRun,
			InitialStashSize:         data.stashSize,
			RunInGitRoot:             true,
			StashOpenChanges:         data.hasOpenChanges,
			PreviousBranchCandidates: previousBranchCandidates,
		})
	}
	return optimizer.Optimize(prog.Immutable())
}

// provides the strategy to use to sync a branch after beaming some of its commits to its new parent branch
func afterBeamToParentSyncStrategy(branchType configdomain.BranchType, config config.NormalConfig) Option[configdomain.SyncStrategy] {
	switch branchType {
	case
		configdomain.BranchTypeContributionBranch,
		configdomain.BranchTypeObservedBranch,
		configdomain.BranchTypeMainBranch,
		configdomain.BranchTypePerennialBranch:
		return None[configdomain.SyncStrategy]()
	case
		configdomain.BranchTypeFeatureBranch,
		configdomain.BranchTypeParkedBranch:
		return Some(config.SyncFeatureStrategy.SyncStrategy())
	case configdomain.BranchTypePrototypeBranch:
		return Some(config.SyncPrototypeStrategy.SyncStrategy())
	}
	panic("unhandled branch type: " + branchType.String())
}

// provides the name of the youngest ancestor branch of the given branch that actually exists,
// either locally or remotely.
func latestExistingAncestor(branch gitdomain.LocalBranchName, branchInfos gitdomain.BranchInfos, lineage configdomain.Lineage) Option[gitdomain.LocalBranchName] {
	for {
		parent, hasParent := lineage.Parent(branch).Get()
		if !hasParent {
			return None[gitdomain.LocalBranchName]()
		}
		if branchInfos.HasBranch(parent) {
			return Some(parent)
		}
		branch = parent
	}
}

func moveCommitsToPrependedBranch(prog Mutable[program.Program], data prependData) {
	if len(data.commitsToBeam) == 0 {
		return
	}
	// cherry-pick the commits into the new branch
	for _, commitToBeam := range data.commitsToBeam {
		prog.Value.Add(
			&opcodes.CherryPick{SHA: commitToBeam.SHA},
		)
	}
	// manually delete the beamed commits from the old branch
	prog.Value.Add(
		&opcodes.Checkout{Branch: data.initialBranch},
	)
	for _, commitToBeam := range data.commitsToBeam {
		prog.Value.Add(
			&opcodes.CommitRemove{SHA: commitToBeam.SHA},
		)
	}
	// sync the initial branch with the new parent branch to remove the moved commits from the initial branch
	initialBranchType := data.config.BranchType(data.initialBranch)
	syncWithParent(prog, data.targetBranch, data.initialBranchInfo, initialBranchType, data.config.NormalConfig)
	// go back to the target branch
	prog.Value.Add(
		&opcodes.Checkout{Branch: data.targetBranch},
	)
}

// basic sync of the current branch with its parent after beaming some commits into the parent
func syncWithParent(prog Mutable[program.Program], parentName gitdomain.LocalBranchName, initialBranchInfo gitdomain.BranchInfo, initialBranchType configdomain.BranchType, config config.NormalConfig) {
	if syncStrategy, hasSyncStrategy := afterBeamToParentSyncStrategy(initialBranchType, config).Get(); hasSyncStrategy {
		switch syncStrategy {
		case configdomain.SyncStrategyCompress, configdomain.SyncStrategyMerge:
			prog.Value.Add(
				&opcodes.MergeIntoCurrentBranch{BranchToMerge: parentName.BranchName()},
			)
			if initialBranchInfo.HasTrackingBranch() {
				prog.Value.Add(
					&opcodes.PushCurrentBranchForce{ForceIfIncludes: true},
				)
			}
		case configdomain.SyncStrategyRebase:
			prog.Value.Add(
				&opcodes.RebaseBranch{Branch: parentName.BranchName()},
			)
			if initialBranchInfo.HasTrackingBranch() {
				prog.Value.Add(
					&opcodes.PushCurrentBranchForce{ForceIfIncludes: true},
				)
			}
		case configdomain.SyncStrategyFFOnly:
			// the ff-only sync strategy does not sync with the parent
		}
	}
}<|MERGE_RESOLUTION|>--- conflicted
+++ resolved
@@ -107,13 +107,8 @@
 				DryRun:  dryRun,
 				Verbose: verbose,
 			}
-<<<<<<< HEAD
-			return executePrepend(executePrependArgs{
-				args:          args,
-=======
 			return executePrepend(prependArgs{
 				argv:          args,
->>>>>>> 160bea47
 				beam:          beam,
 				cliConfig:     cliConfig,
 				commit:        commit,
@@ -139,9 +134,6 @@
 	return &cmd
 }
 
-<<<<<<< HEAD
-func executePrepend(args executePrependArgs) error {
-=======
 type prependArgs struct {
 	argv          []string
 	beam          configdomain.Beam
@@ -156,7 +148,6 @@
 }
 
 func executePrepend(args prependArgs) error {
->>>>>>> 160bea47
 	repo, err := execute.OpenRepo(execute.OpenRepoArgs{
 		CliConfig:        args.cliConfig,
 		PrintBranchNames: true,
@@ -251,16 +242,7 @@
 	targetBranch        gitdomain.LocalBranchName
 }
 
-<<<<<<< HEAD
-type determinePrependDataArgs struct {
-	executePrependArgs
-	repo execute.OpenRepoResult
-}
-
-func determinePrependData(args executePrependArgs, repo execute.OpenRepoResult) (data prependData, exit dialogdomain.Exit, err error) {
-=======
 func determinePrependData(args prependArgs, repo execute.OpenRepoResult) (data prependData, exit dialogdomain.Exit, err error) {
->>>>>>> 160bea47
 	prefetchBranchSnapshot, err := repo.Git.BranchesSnapshot(repo.Backend)
 	if err != nil {
 		return data, false, err
@@ -316,11 +298,7 @@
 	if err != nil {
 		return data, false, err
 	}
-<<<<<<< HEAD
-	targetBranch := gitdomain.NewLocalBranchName(args.args[0])
-=======
 	targetBranch := gitdomain.NewLocalBranchName(args.argv[0])
->>>>>>> 160bea47
 	if branchesSnapshot.Branches.HasLocalBranch(targetBranch) {
 		return data, false, fmt.Errorf(messages.BranchAlreadyExistsLocally, targetBranch)
 	}
@@ -388,7 +366,7 @@
 	}
 	propose := args.propose
 	if validatedConfig.NormalConfig.ShareNewBranches == configdomain.ShareNewBranchesPropose {
-		args.propose = true
+		propose = true
 	}
 	return prependData{
 		beam:                args.beam,
@@ -413,11 +391,7 @@
 		proposal:            proposalOpt,
 		proposalBody:        args.proposalBody,
 		proposalTitle:       args.proposalTitle,
-<<<<<<< HEAD
-		propose:             args.propose,
-=======
 		propose:             propose,
->>>>>>> 160bea47
 		prototype:           args.prototype,
 		remotes:             remotes,
 		stashSize:           stashSize,
