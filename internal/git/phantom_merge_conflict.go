package git

import (
	"fmt"
	"reflect"
	"strconv"
	"strings"

	"github.com/git-town/git-town/v21/internal/git/gitdomain"
	"github.com/git-town/git-town/v21/internal/gohacks"
	"github.com/git-town/git-town/v21/internal/gohacks/stringslice"
	"github.com/git-town/git-town/v21/internal/subshell/subshelldomain"
	. "github.com/git-town/git-town/v21/pkg/prelude"
)

type FileConflicts []FileConflict

func (quickInfos FileConflicts) Debug(querier subshelldomain.Querier) {
	for _, quickInfo := range quickInfos {
		quickInfo.Debug(querier)
	}
}

// information about a file with merge conflicts, as provided by "git ls-files --unmerged"
type FileConflict struct {
	BaseChange          Option[Blob] // info about the base version of the file (when 3-way merging)
	CurrentBranchChange Option[Blob] // info about the content of the file on the branch where the merge conflict occurs, None == file is deleted here
	IncomingChange      Option[Blob] // info about the content of the file on the branch being merged in, None == file is being deleted here
<<<<<<< HEAD
}

// prints debug information
func (quickInfo FileConflict) Debug(querier subshelldomain.Querier) {
	base, hasBase := quickInfo.BaseChange.Get()
	current, hasCurrent := quickInfo.CurrentBranchChange.Get()
	incoming, hasIncoming := quickInfo.IncomingChange.Get()
	fmt.Print("BASE CHANGE: ")
	if hasBase {
		base.Debug(querier)
	} else {
		fmt.Println("(none)")
	}
	fmt.Print("CURRENT CHANGE: ")
	if hasCurrent {
		current.Debug(querier)
	} else {
		fmt.Println("(none)")
	}
	fmt.Print("INCOMING CHANGE: ")
	if hasIncoming {
		incoming.Debug(querier)
	} else {
		fmt.Println("(none)")
	}
=======
>>>>>>> eb96046d
}

// describes the content of a file blob in Git
type Blob struct {
	FilePath   string        // relative path of the file in the repo
	Permission string        // permissions, in the form "100755"
	SHA        gitdomain.SHA // checksum of the content blob of the file - this is not the commit SHA!
}

func (bi Blob) Debug(querier subshelldomain.Querier) {
	fileContent, err := querier.Query("git", "show", bi.SHA.String())
	if err != nil {
		panic(fmt.Sprintf("cannot display content of blob %q: %s", bi.SHA, err))
	}
	fmt.Printf("%s %s %s\n%s", bi.FilePath, bi.SHA.Truncate(7), bi.Permission, gohacks.IndentLines(fileContent, 4))
}

// describes the roles that a file can play in a merge conflict
type UnmergedStage int

const (
	UnmergedStageBase          UnmergedStage = 1 // the base version in a 3-way merge
	UnmergedStageCurrentBranch UnmergedStage = 2 // the file on the branch on which the merge conflict happens
	UnmergedStageIncoming      UnmergedStage = 3 // the file on the branch getting merged in
)

// all possile UnmergedStages instances
var UnmergedStages = []UnmergedStage{
	UnmergedStageBase,
	UnmergedStageCurrentBranch,
	UnmergedStageIncoming,
}

<<<<<<< HEAD
type MergeConflictInfos []MergeConflictInfo

func (fullInfos MergeConflictInfos) Debug(querier subshelldomain.Querier) {
	for _, fullInfo := range fullInfos {
		fullInfo.Debug(querier)
	}
}

// Everything Git Town needs to know about a file merge conflict to determine whether this is a phantom merge conflict.
type MergeConflictInfo struct {
	Current Option[Blob] // info about the file on the current branch
	Parent  Option[Blob] // info about the file on the original parent
	Root    Option[Blob] // info about the file on the root branch
}

func (fullInfo MergeConflictInfo) Debug(querier subshelldomain.Querier) {
	current, hasCurrent := fullInfo.Current.Get()
	parent, hasParent := fullInfo.Parent.Get()
	root, hasRoot := fullInfo.Root.Get()
	fmt.Print("ROOT: ")
	if hasRoot {
		root.Debug(querier)
	} else {
		fmt.Println("(none)")
	}
	fmt.Print("PARENT CHANGE: ")
	if hasParent {
		parent.Debug(querier)
	} else {
		fmt.Println("(none)")
	}
	fmt.Print("CURRENT CHANGE: ")
	if hasCurrent {
		current.Debug(querier)
	} else {
		fmt.Println("(none)")
	}
=======
// Everything Git Town needs to know about a merge conflict to determine whether this is a phantom merge conflict.
type MergeConflict struct {
	Current Option[Blob] // info about the file on the current branch
	Parent  Option[Blob] // info about the file on the original parent
	Root    Option[Blob] // info about the file on the root branch
>>>>>>> eb96046d
}

// describes a file within an unresolved merge conflict that experiences a phantom merge conflict
type PhantomConflict struct {
	FilePath   string
	Resolution gitdomain.ConflictResolution
}

func DetectPhantomMergeConflicts(conflictInfos []MergeConflict, parentBranchOpt Option[gitdomain.LocalBranchName], rootBranch gitdomain.LocalBranchName) []PhantomConflict {
	parentBranch, hasParentBranch := parentBranchOpt.Get()
	if !hasParentBranch || parentBranch == rootBranch {
		// branches that don't have a parent or whose parent is the root branch cannot have phantom merge conflicts
		return []PhantomConflict{}
	}
	result := []PhantomConflict{}
	for _, conflictInfo := range conflictInfos {
		initialParentInfo, hasInitialParentInfo := conflictInfo.Parent.Get()
		currentInfo, hasCurrentInfo := conflictInfo.Current.Get()
		if !hasInitialParentInfo || !hasCurrentInfo || currentInfo.Permission != initialParentInfo.Permission {
			continue
		}
		if reflect.DeepEqual(conflictInfo.Root, conflictInfo.Parent) {
			// root and parent have the exact same version of the file --> this is a phantom merge conflict
			result = append(result, PhantomConflict{
				FilePath:   currentInfo.FilePath,
				Resolution: gitdomain.ConflictResolutionOurs,
			})
		}
	}
	return result
}

<<<<<<< HEAD
func EmptyBlobInfo() Blob {
=======
func EmptyBlob() Blob {
>>>>>>> eb96046d
	var result Blob
	return result
}

func ParseLsFilesUnmergedLine(line string) (Blob, UnmergedStage, string, error) {
	// Example text to parse:
	// 100755 ece1e56bf2125e5b114644258872f04bc375ba69 3	file
	permissions, remainder, match := strings.Cut(line, " ")
	if !match {
		return Blob{}, 0, "", fmt.Errorf("cannot read permissions portion from output of \"git ls-files --unmerged\": %q", line)
	}
	shaText, remainder, match := strings.Cut(remainder, " ")
	if !match {
		return Blob{}, 0, "", fmt.Errorf("cannot read SHA portion from output of \"git ls-files --unmerged\": %q", line)
	}
	sha, err := gitdomain.NewSHAErr(shaText)
	if err != nil {
		return Blob{}, 0, "", fmt.Errorf("invalid SHA (%w) in output of \"git ls-files --unmerged\": %q", err, line)
	}
	stageText, remainder, match := strings.Cut(remainder, "\t")
	if !match {
		return Blob{}, 0, "", fmt.Errorf("cannot read stage portion from output of \"git ls-files --unmerged\": %q", line)
	}
	stageInt, err := strconv.Atoi(stageText)
	if err != nil {
		return Blob{}, 0, "", fmt.Errorf("stage portion from output of \"git ls-files --unmerged\" is not a number (%w): %q", err, line)
	}
	stage, err := NewUnmergedStage(stageInt)
	if err != nil {
		return Blob{}, 0, "", fmt.Errorf("unknown stage ID in output of \"git ls-files --unmerged\": %q", line)
	}
	filePath := remainder
	change := Blob{
		FilePath:   filePath,
		Permission: permissions,
		SHA:        sha,
	}
	return change, stage, filePath, nil
}

func ParseLsFilesUnmergedOutput(output string) ([]FileConflict, error) {
	// Example output to parse:
	// 100755 c887ff2255bb9e9440f9456bcf8d310bc8d718d4 2	file
	// 100755 ece1e56bf2125e5b114644258872f04bc375ba69 3	file
	result := []FileConflict{}
	filePathOpt := None[string]()
	baseChange := None[Blob]()
	currentBranchChange := None[Blob]()
	incomingChange := None[Blob]()
	for _, line := range stringslice.Lines(output) {
		line = strings.TrimSpace(line)
		if len(line) == 0 {
			continue
		}
		change, stage, file, err := ParseLsFilesUnmergedLine(line)
		if err != nil {
			return []FileConflict{}, err
		}
		filePath, hasFilePath := filePathOpt.Get()
		if hasFilePath && file != filePath {
			result = append(result, FileConflict{
				BaseChange:          baseChange,
				CurrentBranchChange: currentBranchChange,
				IncomingChange:      incomingChange,
			})
			filePathOpt = Some(file)
			baseChange = None[Blob]()
			currentBranchChange = None[Blob]()
			incomingChange = None[Blob]()
		}
		switch stage {
		case UnmergedStageBase:
			baseChange = Some(change)
		case UnmergedStageCurrentBranch:
			currentBranchChange = Some(change)
		case UnmergedStageIncoming:
			incomingChange = Some(change)
		}
	}
	if baseChange.IsSome() || currentBranchChange.IsSome() || incomingChange.IsSome() {
		result = append(result, FileConflict{
			BaseChange:          baseChange,
			CurrentBranchChange: currentBranchChange,
			IncomingChange:      incomingChange,
		})
	}
	return result, nil
}

func ParseLsTreeOutput(output string) (Blob, error) {
	// Example output:
	// 100755 blob ece1e56bf2125e5b114644258872f04bc375ba69	file
	output = strings.TrimSpace(output)
	// skip permissions
	permission, remainder, match := strings.Cut(output, " ")
	if !match {
		return EmptyBlob(), fmt.Errorf("cannot read permissions portion from the output of \"git ls-tree\": %q", output)
	}
	objType, remainder, match := strings.Cut(remainder, " ")
	if !match {
		return EmptyBlob(), fmt.Errorf("cannot read object type from the output of \"git ls-tree\": %q", output)
	}
	if objType != "blob" {
		return EmptyBlob(), fmt.Errorf("unexpected object type (%s) in the output of \"git ls-tree\": %q", objType, output)
	}
	shaText, remainder, match := strings.Cut(remainder, "\t")
	if !match {
		return EmptyBlob(), fmt.Errorf("cannot read SHA from the output of \"git ls-tree\": %q", output)
	}
	sha, err := gitdomain.NewSHAErr(shaText)
	if err != nil {
		return EmptyBlob(), fmt.Errorf("invalid SHA (%s) in the output of \"git ls-tree\": %q", shaText, output)
	}
	blobInfo := Blob{
		FilePath:   remainder,
		Permission: permission,
		SHA:        sha,
	}
	return blobInfo, nil
}<|MERGE_RESOLUTION|>--- conflicted
+++ resolved
@@ -26,7 +26,6 @@
 	BaseChange          Option[Blob] // info about the base version of the file (when 3-way merging)
 	CurrentBranchChange Option[Blob] // info about the content of the file on the branch where the merge conflict occurs, None == file is deleted here
 	IncomingChange      Option[Blob] // info about the content of the file on the branch being merged in, None == file is being deleted here
-<<<<<<< HEAD
 }
 
 // prints debug information
@@ -52,8 +51,6 @@
 	} else {
 		fmt.Println("(none)")
 	}
-=======
->>>>>>> eb96046d
 }
 
 // describes the content of a file blob in Git
@@ -87,7 +84,6 @@
 	UnmergedStageIncoming,
 }
 
-<<<<<<< HEAD
 type MergeConflictInfos []MergeConflictInfo
 
 func (fullInfos MergeConflictInfos) Debug(querier subshelldomain.Querier) {
@@ -97,7 +93,7 @@
 }
 
 // Everything Git Town needs to know about a file merge conflict to determine whether this is a phantom merge conflict.
-type MergeConflictInfo struct {
+type MergeConflict struct {
 	Current Option[Blob] // info about the file on the current branch
 	Parent  Option[Blob] // info about the file on the original parent
 	Root    Option[Blob] // info about the file on the root branch
@@ -125,13 +121,6 @@
 	} else {
 		fmt.Println("(none)")
 	}
-=======
-// Everything Git Town needs to know about a merge conflict to determine whether this is a phantom merge conflict.
-type MergeConflict struct {
-	Current Option[Blob] // info about the file on the current branch
-	Parent  Option[Blob] // info about the file on the original parent
-	Root    Option[Blob] // info about the file on the root branch
->>>>>>> eb96046d
 }
 
 // describes a file within an unresolved merge conflict that experiences a phantom merge conflict
@@ -164,11 +153,7 @@
 	return result
 }
 
-<<<<<<< HEAD
-func EmptyBlobInfo() Blob {
-=======
 func EmptyBlob() Blob {
->>>>>>> eb96046d
 	var result Blob
 	return result
 }
