--- conflicted
+++ resolved
@@ -61,15 +61,9 @@
 		return []PhantomMergeConflict{}
 	}
 	for _, conflictInfo := range conflictInfos {
-<<<<<<< HEAD
-		InitialParentInfo, hasInitialParentInfo := conflictInfo.Parent.Get()
-		currentInfo, hasCurrentInfo := conflictInfo.Current.Get()
-		if !hasInitialParentInfo || !hasCurrentInfo || currentInfo.Permission != InitialParentInfo.Permission {
-=======
 		initialParentInfo, hasInitialParentInfo := conflictInfo.Parent.Get()
 		currentInfo, hasCurrentInfo := conflictInfo.Current.Get()
 		if !hasInitialParentInfo || !hasCurrentInfo || currentInfo.Permission != initialParentInfo.Permission {
->>>>>>> 02386db7
 			continue
 		}
 		if !reflect.DeepEqual(conflictInfo.Main, conflictInfo.Parent) {
