package gitdomain

import (
	"fmt"

	. "github.com/git-town/git-town/v18/pkg/prelude"
)

// BranchInfo describes the sync status of a branch in relation to its tracking branch.
type BranchInfo struct {
	// LocalName contains the local name of the branch.
	LocalName Option[LocalBranchName]

	// LocalSHA contains the SHA that this branch had locally before Git Town ran.
	LocalSHA Option[SHA]

	// RemoteName contains the fully qualified name of the tracking branch, i.e. "origin/foo".
	RemoteName Option[RemoteBranchName]

	// RemoteSHA contains the SHA of the tracking branch before Git Town ran.
	RemoteSHA Option[SHA]

	// SyncStatus of the branch
	SyncStatus SyncStatus
}

// provides both the name and SHA of the local branch
func (self BranchInfo) GetLocal() (bool, LocalBranchName, SHA) {
	name, hasName := self.LocalName.Get()
	sha, hasSHA := self.LocalSHA.Get()
	return hasName && hasSHA, name, sha
}

func (self BranchInfo) GetLocalOrRemoteName() BranchName {
	if localName, hasLocalName := self.LocalName.Get(); hasLocalName {
		return localName.BranchName()
	}
	if remoteName, hasRemoteName := self.RemoteName.Get(); hasRemoteName {
		return remoteName.BranchName()
	}
	panic("BranchInfo has neither a local nor remote name")
}

// provides both the name and SHA of the remote branch
func (self BranchInfo) GetRemoteBranch() (bool, RemoteBranchName, SHA) {
	name, hasName := self.RemoteName.Get()
	sha, hasSHA := self.RemoteSHA.Get()
	return hasName && hasSHA, name, sha
}

<<<<<<< HEAD
func (self BranchInfo) GetSHA() SHA {
=======
func (self BranchInfo) GetLocalOrRemoteSHA() SHA {
>>>>>>> 1c8d1064
	return self.LocalSHA.GetOrElse(self.RemoteSHA.GetOrPanic())
}

// provides the SHAs of the local and remote branch
func (self BranchInfo) GetSHAs() (hasBothSHA bool, localSHA, remoteSHA SHA) {
	local, hasLocal := self.LocalSHA.Get()
	remote, hasRemote := self.RemoteSHA.Get()
	return hasLocal && hasRemote, local, remote
}

func (self BranchInfo) HasLocalBranch() (hasLocalBranch bool, branchName LocalBranchName, sha SHA) {
	localName, hasLocalName := self.LocalName.Get()
	localSHA, hasLocalSHA := self.LocalSHA.Get()
	hasLocalBranch = hasLocalName && hasLocalSHA
	return hasLocalBranch, localName, localSHA
}

func (self BranchInfo) HasOnlyLocalBranch() bool {
	hasLocalBranch, _, _ := self.HasLocalBranch()
	hasRemoteBranch, _, _ := self.HasRemoteBranch()
	return hasLocalBranch && !hasRemoteBranch
}

func (self BranchInfo) HasOnlyRemoteBranch() bool {
	hasLocalBranch, _, _ := self.HasLocalBranch()
	hasRemoteBranch, _, _ := self.HasRemoteBranch()
	return hasRemoteBranch && !hasLocalBranch
}

func (self BranchInfo) HasRemoteBranch() (hasRemoteBranch bool, remoteBranchName RemoteBranchName, remoteBranchSHA SHA) {
	remoteName, hasRemoteName := self.RemoteName.Get()
	remoteSHA, hasRemoteSHA := self.RemoteSHA.Get()
	hasRemoteBranch = hasRemoteName && hasRemoteSHA
	return hasRemoteBranch, remoteName, remoteSHA
}

func (self BranchInfo) HasTrackingBranch() bool {
	hasLocalBranch, _, _ := self.HasLocalBranch()
	hasRemoteBranch, _, _ := self.HasRemoteBranch()
	return hasLocalBranch && hasRemoteBranch
}

func (self BranchInfo) IsLocalOnlyBranch() (bool, LocalBranchName) {
	branchName, hasLocalBranch := self.LocalName.Get()
	if !hasLocalBranch {
		return false, branchName
	}
	if self.RemoteName.IsSome() {
		return false, branchName
	}
	return true, branchName
}

// Indicates whether the branch described by this BranchInfo is omni
// and provides all relevant data around this scenario.
// An omni branch has the same SHA locally and remotely.
func (self BranchInfo) IsOmniBranch() (isOmni bool, branch LocalBranchName, sha SHA) {
	localSHA, hasLocalSHA := self.LocalSHA.Get()
	branchName, hasBranch := self.LocalName.Get()
	remoteSHA, hasRemoteSHA := self.RemoteSHA.Get()
	isOmni = hasLocalSHA && hasRemoteSHA && hasBranch && localSHA == remoteSHA
	return isOmni, branchName, localSHA
}

// provides the name of this branch as a local branch, independent of whether this branch is local or not
func (self BranchInfo) LocalBranchName() LocalBranchName {
	if localName, hasLocalName := self.LocalName.Get(); hasLocalName {
		return localName
	}
	if remoteName, hasRemoteName := self.RemoteName.Get(); hasRemoteName {
		return remoteName.LocalBranchName()
	}
	panic("this BranchInfo has neither a local nor remote branch")
}

func (self BranchInfo) String() string {
	return fmt.Sprintf("BranchInfo local: %s (%s) remote: %s (%s) %s", self.LocalName, self.LocalSHA, self.RemoteName, self.RemoteSHA, self.SyncStatus)
}<|MERGE_RESOLUTION|>--- conflicted
+++ resolved
@@ -48,11 +48,7 @@
 	return hasName && hasSHA, name, sha
 }
 
-<<<<<<< HEAD
-func (self BranchInfo) GetSHA() SHA {
-=======
 func (self BranchInfo) GetLocalOrRemoteSHA() SHA {
->>>>>>> 1c8d1064
 	return self.LocalSHA.GetOrElse(self.RemoteSHA.GetOrPanic())
 }
 
