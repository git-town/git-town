package git_test

import (
	"testing"

	"github.com/git-town/git-town/v17/internal/config/configdomain"
	"github.com/git-town/git-town/v17/internal/git"
	"github.com/git-town/git-town/v17/internal/git/gitdomain"
	"github.com/git-town/git-town/v17/internal/gohacks"
	"github.com/git-town/git-town/v17/internal/gohacks/cache"
	"github.com/git-town/git-town/v17/internal/subshell"
	. "github.com/git-town/git-town/v17/pkg/prelude"
	"github.com/git-town/git-town/v17/test/testgit"
	"github.com/git-town/git-town/v17/test/testruntime"
	"github.com/shoenig/test/must"
)

func TestBackendCommands(t *testing.T) {
	t.Parallel()
	initial := gitdomain.NewLocalBranchName("initial")

	t.Run("BranchAuthors", func(t *testing.T) {
		t.Parallel()
		runtime := testruntime.Create(t)
		branch := gitdomain.NewLocalBranchName("branch")
		runtime.CreateBranch(branch, initial.BranchName())
		runtime.CreateCommit(testgit.Commit{
			Branch:      branch,
			FileContent: "file1",
			FileName:    "file1",
			Message:     "first commit",
		})
		runtime.CreateCommit(testgit.Commit{
			Branch:      branch,
			FileContent: "file2",
			FileName:    "file2",
			Message:     "second commit",
		})
		authors, err := runtime.BranchAuthors(runtime.TestRunner, branch, initial)
		must.NoError(t, err)
		must.Eq(t, []gitdomain.Author{"user <email@example.com>"}, authors)
	})

	t.Run("BranchHasUnmergedChanges", func(t *testing.T) {
		t.Parallel()
		t.Run("branch without commits", func(t *testing.T) {
			t.Parallel()
			runtime := testruntime.Create(t)
			branch := gitdomain.NewLocalBranchName("branch")
			runtime.CreateBranch(branch, initial.BranchName())
			have, err := runtime.BranchHasUnmergedChanges(runtime.TestRunner, branch, initial)
			must.NoError(t, err)
			must.False(t, have)
		})
		t.Run("branch with commits", func(t *testing.T) {
			t.Parallel()
			runtime := testruntime.Create(t)
			runtime.CreateCommit(testgit.Commit{
				Branch:      initial,
				FileContent: "original content",
				FileName:    "file1",
				Message:     "commit 1",
			})
			branch := gitdomain.NewLocalBranchName("branch")
			runtime.CreateBranch(branch, initial.BranchName())
			runtime.CreateCommit(testgit.Commit{
				Branch:      branch,
				FileContent: "modified content",
				FileName:    "file1",
				Message:     "commit 2",
			})
			have, err := runtime.BranchHasUnmergedChanges(runtime.TestRunner, branch, initial)
			must.NoError(t, err)
			must.True(t, have, must.Sprint("branch with commits that make changes"))
			runtime.CreateCommit(testgit.Commit{
				Branch:      branch,
				FileContent: "original content",
				FileName:    "file1",
				Message:     "commit 3",
			})
			have, err = runtime.BranchHasUnmergedChanges(runtime.TestRunner, branch, initial)
			must.NoError(t, err)
			must.False(t, have, must.Sprint("branch with commits that make no changes"))
		})
	})

	t.Run("CheckoutBranch", func(t *testing.T) {
		t.Parallel()
		runtime := testruntime.Create(t)
		branch := gitdomain.NewLocalBranchName("branch1")
		runtime.CreateBranch(branch, initial.BranchName())
		runtime.CheckoutBranch(branch)
		currentBranch, err := runtime.CurrentBranch(runtime.TestRunner)
		must.NoError(t, err)
		must.EqOp(t, branch, currentBranch)
		runtime.CheckoutBranch(initial)
		currentBranch, err = runtime.CurrentBranch(runtime.TestRunner)
		must.NoError(t, err)
		must.EqOp(t, initial, currentBranch)
	})

	t.Run("CommitsInBranch", func(t *testing.T) {
		t.Parallel()
		t.Run("feature branch contains commits", func(t *testing.T) {
			t.Parallel()
			runtime := testruntime.Create(t)
			branch := gitdomain.NewLocalBranchName("branch1")
			runtime.CreateBranch(branch, initial.BranchName())
			runtime.CreateCommit(testgit.Commit{
				Branch:   branch,
				FileName: "file1",
				Message:  "commit 1",
			})
			runtime.CreateCommit(testgit.Commit{
				Branch:   branch,
				FileName: "file2",
				Message:  "commit 2",
			})
			commits, err := runtime.Commands.CommitsInBranch(runtime.TestRunner, branch, Some(gitdomain.NewLocalBranchName("initial")))
			must.NoError(t, err)
			haveMessages := commits.Messages()
			wantMessages := gitdomain.NewCommitMessages("commit 1", "commit 2")
			must.Eq(t, wantMessages, haveMessages)
		})
		t.Run("feature branch contains no commits", func(t *testing.T) {
			t.Parallel()
			runtime := testruntime.Create(t)
			branch := gitdomain.NewLocalBranchName("branch1")
			runtime.CreateBranch(branch, initial.BranchName())
			commits, err := runtime.Commands.CommitsInBranch(runtime, branch, Some(gitdomain.NewLocalBranchName("initial")))
			must.NoError(t, err)
			must.EqOp(t, 0, len(commits))
		})
		t.Run("main branch contains commits", func(t *testing.T) {
			t.Parallel()
			runtime := testruntime.Create(t)
			runtime.CreateCommit(testgit.Commit{
				Branch:   initial,
				FileName: "file1",
				Message:  "commit 1",
			})
			runtime.CreateCommit(testgit.Commit{
				Branch:   initial,
				FileName: "file2",
				Message:  "commit 2",
			})
			commits, err := runtime.Commands.CommitsInBranch(runtime, initial, None[gitdomain.LocalBranchName]())
			must.NoError(t, err)
			must.EqOp(t, 3, len(commits)) // 1 initial commit + 2 test commits
		})
		t.Run("main branch contains no commits", func(t *testing.T) {
			t.Parallel()
			runtime := testruntime.Create(t)
			commits, err := runtime.Commands.CommitsInBranch(runtime, initial, None[gitdomain.LocalBranchName]())
			must.NoError(t, err)
			must.EqOp(t, 1, len(commits)) // the initial commit
		})
	})

	t.Run("CurrentBranch", func(t *testing.T) {
		t.Parallel()
		runtime := testruntime.Create(t)
		runtime.CheckoutBranch(initial)
		branch := gitdomain.NewLocalBranchName("branch1")
		runtime.CreateBranch(branch, initial.BranchName())
		runtime.CheckoutBranch(branch)
		branch, err := runtime.Commands.CurrentBranch(runtime)
		must.NoError(t, err)
		must.EqOp(t, branch, branch)
		runtime.CheckoutBranch(initial)
		branch, err = runtime.Commands.CurrentBranch(runtime)
		must.NoError(t, err)
		must.EqOp(t, initial, branch)
	})

	t.Run("CurrentBranchHasTrackingBranch", func(t *testing.T) {
		t.Parallel()
		t.Run("has tracking branch", func(t *testing.T) {
			t.Parallel()
			origin := testruntime.CreateGitTown(t)
			repoDir := t.TempDir()
			repo := testruntime.Clone(origin.TestRunner, repoDir)
			branch := gitdomain.NewLocalBranchName("branch")
			main := gitdomain.NewLocalBranchName("main")
			repo.CheckoutBranch(main)
			repo.CreateAndCheckoutFeatureBranch(branch, main.Location())
			repo.PushBranchToRemote(branch, gitdomain.RemoteOrigin)
			have := repo.CurrentBranchHasTrackingBranch(repo)
			must.True(t, have)
		})
		t.Run("has no tracking branch", func(t *testing.T) {
			t.Parallel()
			origin := testruntime.CreateGitTown(t)
			repoDir := t.TempDir()
			repo := testruntime.Clone(origin.TestRunner, repoDir)
			branch := gitdomain.NewLocalBranchName("branch")
			main := gitdomain.NewLocalBranchName("main")
			repo.CheckoutBranch(main)
			repo.CreateAndCheckoutFeatureBranch(branch, main.Location())
			have := repo.CurrentBranchHasTrackingBranch(repo)
			must.False(t, have)
		})
	})

	t.Run("DefaultBranch", func(t *testing.T) {
		t.Parallel()
		runtime := testruntime.Create(t)
		runtime.SetDefaultGitBranch("main")
		have := runtime.Commands.DefaultBranch(runtime)
		want := Some(gitdomain.NewLocalBranchName("main"))
		must.Eq(t, want, have)
	})

	t.Run("DetectPhantomMergeConflicts", func(t *testing.T) {
		t.Parallel()
		t.Run("legit phantom merge conflict", func(t *testing.T) {
			t.Parallel()
			fullInfos := []git.FileConflictFullInfo{
				{
					Main: Some(git.BlobInfo{
						FilePath:   "file",
						Permission: "100755",
						SHA:        "111111",
					}),
					Parent: Some(git.BlobInfo{
						FilePath:   "file",
						Permission: "100755",
						SHA:        "111111",
					}),
					Current: Some(git.BlobInfo{
						FilePath:   "file",
						Permission: "100755",
						SHA:        "111111",
					}),
				},
			}
			have := git.DetectPhantomMergeConflicts(fullInfos, Some(gitdomain.NewLocalBranchName("alpha")), "main")
			want := []git.PhantomMergeConflict{
				{FilePath: "file"},
			}
			must.Eq(t, want, have)
		})
		t.Run("permissions differ", func(t *testing.T) {
			t.Parallel()
			fullInfos := []git.FileConflictFullInfo{
				{
					Main: Some(git.BlobInfo{
						FilePath:   "file",
						Permission: "100755",
						SHA:        "111111",
					}),
					Parent: Some(git.BlobInfo{
						FilePath:   "file",
						Permission: "100644",
						SHA:        "111111",
					}),
					Current: Some(git.BlobInfo{
						FilePath:   "file",
						Permission: "100755",
						SHA:        "111111",
					}),
				},
			}
			have := git.DetectPhantomMergeConflicts(fullInfos, Some(gitdomain.NewLocalBranchName("alpha")), "main")
			want := []git.PhantomMergeConflict{}
			must.Eq(t, want, have)
		})
		t.Run("file checksums between parent and main differ", func(t *testing.T) {
			t.Parallel()
			fullInfos := []git.FileConflictFullInfo{
				{
					Main: Some(git.BlobInfo{
						FilePath:   "file",
						Permission: "100755",
						SHA:        "111111",
					}),
					Parent: Some(git.BlobInfo{
						FilePath:   "file",
						Permission: "100644",
						SHA:        "222222",
					}),
					Current: Some(git.BlobInfo{
						FilePath:   "file",
						Permission: "100755",
						SHA:        "222222",
					}),
				},
			}
			have := git.DetectPhantomMergeConflicts(fullInfos, Some(gitdomain.NewLocalBranchName("alpha")), "main")
			want := []git.PhantomMergeConflict{}
			must.Eq(t, want, have)
		})
		t.Run("file names between parent and main differ", func(t *testing.T) {
			t.Parallel()
			fullInfos := []git.FileConflictFullInfo{
				{
					Main: Some(git.BlobInfo{
						FilePath:   "file-1",
						Permission: "100755",
						SHA:        "222222",
					}),
					Parent: Some(git.BlobInfo{
						FilePath:   "file-2",
						Permission: "100755",
						SHA:        "111111",
					}),
					Current: Some(git.BlobInfo{
						FilePath:   "file-2",
						Permission: "100755",
						SHA:        "111111",
					}),
				},
			}
			have := git.DetectPhantomMergeConflicts(fullInfos, Some(gitdomain.NewLocalBranchName("alpha")), "main")
			want := []git.PhantomMergeConflict{}
			must.Eq(t, want, have)
		})
	})

	t.Run("FirstCommitMessageInBranch", func(t *testing.T) {
		t.Parallel()
		t.Run("branch is empty", func(t *testing.T) {
			t.Parallel()
			repo := testruntime.CreateGitTown(t)
			must.NoError(t, repo.CreateAndCheckoutBranch(repo.TestRunner, "branch"))
			have, err := repo.FirstCommitMessageInBranch(repo.TestRunner, "branch", "main")
			must.NoError(t, err)
			must.Eq(t, None[gitdomain.CommitMessage](), have)
		})
		t.Run("branch has one commit", func(t *testing.T) {
			t.Parallel()
			repo := testruntime.CreateGitTown(t)
			branch := gitdomain.NewLocalBranchName("branch")
			main := gitdomain.NewLocalBranchName("main")
			repo.CreateFeatureBranch(branch, main.BranchName())
			repo.CreateCommit(testgit.Commit{
				Branch:   branch,
				FileName: "file",
				Message:  "my commit message",
			})
			have, err := repo.FirstCommitMessageInBranch(repo.TestRunner, branch.BranchName(), main.BranchName())
			must.NoError(t, err)
			want := Some(gitdomain.CommitMessage("my commit message"))
			must.Eq(t, want, have)
		})
		t.Run("branch has multiple commits", func(t *testing.T) {
			t.Parallel()
			repo := testruntime.CreateGitTown(t)
			branch := gitdomain.NewLocalBranchName("branch")
			main := gitdomain.NewLocalBranchName("main")
			repo.CreateFeatureBranch(branch, main.BranchName())
			repo.CreateCommit(testgit.Commit{
				Branch:   branch,
				FileName: "file_1",
				Message:  "commit message 1",
			})
			repo.CreateCommit(testgit.Commit{
				Branch:   branch,
				FileName: "file_2",
				Message:  "commit message 2",
			})
			repo.CreateCommit(testgit.Commit{
				Branch:   branch,
				FileName: "file_3",
				Message:  "commit message 3",
			})
			have, err := repo.FirstCommitMessageInBranch(repo.TestRunner, branch.BranchName(), main.BranchName())
			must.NoError(t, err)
			want := Some(gitdomain.CommitMessage("commit message 1"))
			must.Eq(t, want, have)
		})
		t.Run("branch doesn't exist", func(t *testing.T) {
			t.Parallel()
			repo := testruntime.CreateGitTown(t)
			_, err := repo.FirstCommitMessageInBranch(repo.TestRunner, "zonk", "main")
			must.Error(t, err)
		})
		t.Run("branch exists only at the remote", func(t *testing.T) {
			t.Parallel()
			origin := testruntime.CreateGitTown(t)
			repoDir := t.TempDir()
			repo := testruntime.Clone(origin.TestRunner, repoDir)
			branch := gitdomain.NewLocalBranchName("branch")
			main := gitdomain.NewRemoteBranchName("origin/main")
			repo.CreateFeatureBranch(branch, main.BranchName())
			repo.CreateCommit(testgit.Commit{
				Branch:   branch,
				FileName: "file_1",
				Message:  "commit message 1",
			})
			repo.CreateCommit(testgit.Commit{
				Branch:   branch,
				FileName: "file_2",
				Message:  "commit message 2",
			})
			repo.CreateCommit(testgit.Commit{
				Branch:   branch,
				FileName: "file_3",
				Message:  "commit message 3",
			})
			repo.PushBranchToRemote(branch, gitdomain.RemoteOrigin)
			repo.CheckoutBranch(main.LocalBranchName())
			err := repo.DeleteLocalBranch(repo.TestRunner, branch)
			must.NoError(t, err)
			have, err := repo.FirstCommitMessageInBranch(repo.TestRunner, branch.TrackingBranch(gitdomain.RemoteOrigin).BranchName(), main.BranchName())
			must.NoError(t, err)
			want := Some(gitdomain.CommitMessage("commit message 1"))
			must.Eq(t, want, have)
		})
	})

	t.Run("FirstExistingBranch", func(t *testing.T) {
		t.Parallel()
		t.Run("first branch matches", func(t *testing.T) {
			t.Parallel()
			runtime := testruntime.Create(t)
			branch1 := gitdomain.NewLocalBranchName("b1")
			branch2 := gitdomain.NewLocalBranchName("b2")
			runtime.CreateBranch(branch1, initial.BranchName())
			runtime.CreateBranch(branch2, initial.BranchName())
			have := runtime.Commands.FirstExistingBranch(runtime, branch1, branch2)
			want := Some(branch1)
			must.Eq(t, want, have)
		})
		t.Run("second branch matches", func(t *testing.T) {
			t.Parallel()
			runtime := testruntime.Create(t)
			branch1 := gitdomain.NewLocalBranchName("b1")
			branch2 := gitdomain.NewLocalBranchName("b2")
			runtime.CreateBranch(branch2, initial.BranchName())
			have := runtime.Commands.FirstExistingBranch(runtime, branch1, branch2)
			want := Some(branch2)
			must.Eq(t, want, have)
		})
		t.Run("no branch matches", func(t *testing.T) {
			t.Parallel()
			runtime := testruntime.Create(t)
			branch1 := gitdomain.NewLocalBranchName("b1")
			branch2 := gitdomain.NewLocalBranchName("b2")
			have := runtime.Commands.FirstExistingBranch(runtime, branch1, branch2)
			want := None[gitdomain.LocalBranchName]()
			must.EqOp(t, want, have)
		})
	})

	t.Run("HasLocalBranch", func(t *testing.T) {
		t.Parallel()
		origin := testruntime.Create(t)
		repoDir := t.TempDir()
		runner := testruntime.Clone(origin.TestRunner, repoDir)
		runner.CreateBranch("b1", initial.BranchName())
		runner.CreateBranch("b2", initial.BranchName())
		must.True(t, runner.Commands.HasLocalBranch(runner, "b1"))
		must.True(t, runner.Commands.HasLocalBranch(runner, "b2"))
		must.False(t, runner.Commands.HasLocalBranch(runner, "b3"))
	})

	t.Run("IsBehind", func(t *testing.T) {
		t.Parallel()
		has, branchNameOpt := git.IsBehind("production", "[origin/production: behind 1] initial commit")
		must.True(t, has)
		branchName, hasBranchName := branchNameOpt.Get()
		must.True(t, hasBranchName)
		must.EqOp(t, "origin/production", branchName)
	})

	t.Run("lastBranchInRef", func(t *testing.T) {
		t.Parallel()
		tests := map[string]string{
			"refs/remotes/origin/main": "main",
			"":                         "",
		}
		for give, want := range tests {
			have := git.LastBranchInRef(give)
			must.EqOp(t, want, have)
		}
	})

	t.Run("MergeFastForward", func(t *testing.T) {
		t.Parallel()
		branch := gitdomain.NewLocalBranchName("branch")
		runtime := testruntime.Create(t)
		runtime.CreateBranch(branch, initial.BranchName())
		runtime.CreateCommit(testgit.Commit{
			Branch:      branch,
			FileContent: "file1",
			FileName:    "file1",
			Message:     "first commit",
		})
		runtime.CheckoutBranch(initial) // CreateCommit checks out `branch`, go back to `initial`.

		err := runtime.MergeFastForward(runtime.TestRunner, branch.BranchName())
		must.NoError(t, err)

		commits, err := runtime.Commands.CommitsInPerennialBranch(runtime) // Current branch.
		must.NoError(t, err)
		haveMessages := commits.Messages()
		wantMessages := gitdomain.NewCommitMessages("first commit", "initial commit")
		must.Eq(t, wantMessages, haveMessages)
	})

	t.Run("MergeNoFastForward", func(t *testing.T) {
		t.Parallel()
		branch := gitdomain.NewLocalBranchName("branch")
		runtime := testruntime.Create(t)
		runtime.CreateBranch(branch, initial.BranchName())
		runtime.CreateCommit(testgit.Commit{
			Branch:      branch,
			FileContent: "file1",
			FileName:    "file1",
			Message:     "first commit",
		})
		runtime.CheckoutBranch(initial) // CreateCommit checks out `branch`, go back to `initial`.

		err := runtime.MergeNoFastForward(runtime.TestRunner, configdomain.UseDefaultMessage(), branch)
		must.NoError(t, err)

		commits, err := runtime.Commands.CommitsInPerennialBranch(runtime) // Current branch.
		must.NoError(t, err)
		haveMessages := commits.Messages()
		wantMessages := gitdomain.NewCommitMessages("Merge branch 'branch' into initial", "initial commit", "first commit")
		must.SliceContainsAll(t, wantMessages, haveMessages)
	})

	t.Run("MergeNoFastForwardWithCommitMessage", func(t *testing.T) {
		t.Parallel()
		branch := gitdomain.NewLocalBranchName("branch")
		runtime := testruntime.Create(t)
		runtime.CreateBranch(branch, initial.BranchName())
		runtime.CreateCommit(testgit.Commit{
			Branch:      branch,
			FileContent: "file1",
			FileName:    "file1",
			Message:     "first commit",
		})
		mergeMessage := gitdomain.CommitMessage("merge message")
		runtime.CheckoutBranch(initial) // CreateCommit checks out `branch`, go back to `initial`.

		err := runtime.MergeNoFastForward(runtime.TestRunner, configdomain.UseCustomMessage(mergeMessage), branch)
		must.NoError(t, err)

		commits, err := runtime.Commands.CommitsInPerennialBranch(runtime) // Current branch.
		must.NoError(t, err)
		haveMessages := commits.Messages()
		wantMessages := gitdomain.NewCommitMessages("merge message", "initial commit", "first commit")
		must.SliceContainsAll(t, wantMessages, haveMessages)
	})

	t.Run("NewUnmergedStage", func(t *testing.T) {
		t.Parallel()
		tests := map[int]git.UnmergedStage{
			1: git.UnmergedStageBase,
			2: git.UnmergedStageCurrentBranch,
			3: git.UnmergedStageIncoming,
		}
		for give, want := range tests {
			have, err := git.NewUnmergedStage(give)
			must.NoError(t, err)
			must.Eq(t, want, have)
		}
	})

	t.Run("parseActiveBranchDuringRebase", func(t *testing.T) {
		t.Parallel()
		t.Run("branch name is one word", func(t *testing.T) {
			t.Parallel()
			give := "* (no branch, rebasing feature)"
			have := git.ParseActiveBranchDuringRebase(give)
			want := gitdomain.NewLocalBranchName("feature")
			must.Eq(t, want, have)
		})
		t.Run("branch name is two words", func(t *testing.T) {
			t.Parallel()
			give := "* (no branch, rebasing feature branch)"
			have := git.ParseActiveBranchDuringRebase(give)
			want := gitdomain.NewLocalBranchName("feature branch")
			must.Eq(t, want, have)
		})
		t.Run("branch name is three words", func(t *testing.T) {
			t.Parallel()
			give := "* (no branch, rebasing the feature branch)"
			have := git.ParseActiveBranchDuringRebase(give)
			want := gitdomain.NewLocalBranchName("the feature branch")
			must.Eq(t, want, have)
		})
	})

	t.Run("RepoStatus", func(t *testing.T) {
		t.Run("HasOpenChanges", func(t *testing.T) {
			t.Parallel()
			t.Run("no open changes", func(t *testing.T) {
				t.Parallel()
				runtime := testruntime.Create(t)
				have, err := runtime.Commands.RepoStatus(runtime)
				must.NoError(t, err)
				must.False(t, have.OpenChanges)
			})
			t.Run("has open changes", func(t *testing.T) {
				t.Parallel()
				runtime := testruntime.Create(t)
				runtime.CreateFile("foo", "bar")
				have, err := runtime.Commands.RepoStatus(runtime)
				must.NoError(t, err)
				must.True(t, have.OpenChanges)
			})
			t.Run("during rebase", func(t *testing.T) {
				t.Parallel()
				runtime := testruntime.Create(t)
				branch1 := gitdomain.NewLocalBranchName("branch1")
				runtime.CreateBranch(branch1, initial.BranchName())
				runtime.CheckoutBranch(branch1)
				runtime.CreateCommit(testgit.Commit{
					Branch:      branch1,
					FileContent: "content on branch1",
					FileName:    "file",
					Message:     "Create file",
				})
				runtime.CheckoutBranch(initial)
				runtime.CreateCommit(testgit.Commit{
					Branch:      initial,
					FileContent: "content on initial",
					FileName:    "file",
					Message:     "Create file1",
				})
				_ = runtime.RebaseAgainstBranch(branch1) // this is expected to fail
				have, err := runtime.Commands.RepoStatus(runtime)
				must.NoError(t, err)
				must.False(t, have.OpenChanges)
			})
			t.Run("during merge conflict", func(t *testing.T) {
				t.Parallel()
				runtime := testruntime.Create(t)
				branch1 := gitdomain.NewLocalBranchName("branch1")
				runtime.CreateBranch(branch1, initial.BranchName())
				runtime.CheckoutBranch(branch1)
				runtime.CreateCommit(testgit.Commit{
					Branch:      branch1,
					FileContent: "content on branch1",
					FileName:    "file",
					Message:     "Create file",
				})
				runtime.CheckoutBranch(initial)
				runtime.CreateCommit(testgit.Commit{
					Branch:      initial,
					FileContent: "content on initial",
					FileName:    "file",
					Message:     "Create file1",
				})
				_ = runtime.MergeBranch(branch1) // this is expected to fail
				have, err := runtime.Commands.RepoStatus(runtime)
				must.NoError(t, err)
				must.False(t, have.OpenChanges)
			})
			t.Run("unstashed conflicting changes", func(t *testing.T) {
				t.Parallel()
				runtime := testruntime.Create(t)
				runtime.CreateFile("file", "stashed content")
				runtime.StashOpenFiles()
				runtime.CreateCommit(testgit.Commit{
					Branch:      initial,
					FileContent: "committed content",
					FileName:    "file",
					Message:     "Create file",
				})
				_ = runtime.UnstashOpenFiles() // this is expected to fail
				have, err := runtime.Commands.RepoStatus(runtime)
				must.NoError(t, err)
				must.True(t, have.OpenChanges)
			})

			t.Run("status.short enabled", func(t *testing.T) {
				t.Parallel()
				t.Run("no open changes", func(t *testing.T) {
					t.Parallel()
					runtime := testruntime.Create(t)
					err := runtime.Run("git", "config", "status.short", "true")
					must.NoError(t, err)
					have, err := runtime.Commands.RepoStatus(runtime)
					must.NoError(t, err)
					must.False(t, have.OpenChanges)
				})
				t.Run("open changes", func(t *testing.T) {
					t.Parallel()
					runtime := testruntime.Create(t)
					runtime.CreateFile("file", "stashed content")
					err := runtime.Run("git", "config", "status.short", "true")
					must.NoError(t, err)
					have, err := runtime.Commands.RepoStatus(runtime)
					must.NoError(t, err)
					must.True(t, have.OpenChanges)
				})
			})

			t.Run("status.branch enabled", func(t *testing.T) {
				t.Parallel()
				t.Run("no open changes", func(t *testing.T) {
					t.Parallel()
					runtime := testruntime.Create(t)
					err := runtime.Run("git", "config", "status.branch", "true")
					must.NoError(t, err)
					have, err := runtime.Commands.RepoStatus(runtime)
					must.NoError(t, err)
					must.False(t, have.OpenChanges)
				})
				t.Run("open changes", func(t *testing.T) {
					t.Parallel()
					runtime := testruntime.Create(t)
					runtime.CreateFile("file", "stashed content")
					err := runtime.Run("git", "config", "status.branch", "true")
					must.NoError(t, err)
					have, err := runtime.Commands.RepoStatus(runtime)
					must.NoError(t, err)
					must.True(t, have.OpenChanges)
				})
			})
		})

		t.Run("RebaseInProgress", func(t *testing.T) {
			t.Parallel()
			runtime := testruntime.Create(t)
			have, err := runtime.Commands.RepoStatus(runtime)
			must.NoError(t, err)
			must.False(t, have.RebaseInProgress)
		})
	})

	t.Run("ParseVerboseBranchesOutput", func(t *testing.T) {
		t.Parallel()
		t.Run("recognizes the branch names", func(t *testing.T) {
			t.Parallel()
			t.Run("marker is at the first entry", func(t *testing.T) {
				t.Parallel()
				give := `
* branch-1                     01a7eded [origin/branch-1: ahead 1] Commit message 1
  branch-2                     da796a69 [origin/branch-2] Commit message 2
  branch-3                     f4ebec0a [origin/branch-3: behind 2] Commit message 3a`[1:]
				_, currentBranch := git.ParseVerboseBranchesOutput(give)
				must.Eq(t, Some(gitdomain.NewLocalBranchName("branch-1")), currentBranch)
			})
			t.Run("marker is at the middle entry", func(t *testing.T) {
				t.Parallel()
				give := `
  branch-1                     01a7eded [origin/branch-1: ahead 1] Commit message 1
* branch-2                     da796a69 [origin/branch-2] Commit message 2
  branch-3                     f4ebec0a [origin/branch-3: behind 2] Commit message 3a`[1:]
				_, currentBranch := git.ParseVerboseBranchesOutput(give)
				must.Eq(t, Some(gitdomain.NewLocalBranchName("branch-2")), currentBranch)
			})
			t.Run("marker is at the last entry", func(t *testing.T) {
				t.Parallel()
				give := `
  branch-1                     01a7eded [origin/branch-1: ahead 1] Commit message 1
  branch-2                     da796a69 [origin/branch-2] Commit message 2
* branch-3                     f4ebec0a [origin/branch-3: behind 2] Commit message 3a`[1:]
				_, currentBranch := git.ParseVerboseBranchesOutput(give)
				must.Eq(t, Some(gitdomain.NewLocalBranchName("branch-3")), currentBranch)
			})
			t.Run("in the middle of a rebase", func(t *testing.T) {
				t.Parallel()
				give := `
				* (no branch, rebasing main) 214ba79 origin main commit
  feature                    62bf22e [origin/feature: ahead 1] feature commit
  main                       11716d4 [origin/main: ahead 1, behind 1] local main commit`[1:]
				_, currentBranch := git.ParseVerboseBranchesOutput(give)
				must.Eq(t, None[gitdomain.LocalBranchName](), currentBranch)
			})
		})

		t.Run("recognize the branch sync status", func(t *testing.T) {
			t.Parallel()
			t.Run("branch is ahead of its remote branch", func(t *testing.T) {
				t.Parallel()
				give := `
  branch-1                     111111 [origin/branch-1: ahead 1] Commit message 1a
  remotes/origin/branch-1      222222 Commit message 1b`[1:]
				want := gitdomain.BranchInfos{
					gitdomain.BranchInfo{
						LocalName:  Some(gitdomain.NewLocalBranchName("branch-1")),
						LocalSHA:   Some(gitdomain.NewSHA("111111")),
						SyncStatus: gitdomain.SyncStatusAhead,
						RemoteName: Some(gitdomain.NewRemoteBranchName("origin/branch-1")),
						RemoteSHA:  Some(gitdomain.NewSHA("222222")),
					},
				}
				have, _ := git.ParseVerboseBranchesOutput(give)
				must.Eq(t, want, have)
			})

			t.Run("branch is behind its remote branch", func(t *testing.T) {
				t.Parallel()
				give := `
  branch-1                     1111111111111111111111111111111111111111 [origin/branch-1: behind 2] Commit message 1
  remotes/origin/branch-1      2222222222222222222222222222222222222222 Commit message 1b`[1:]
				want := gitdomain.BranchInfos{
					gitdomain.BranchInfo{
						LocalName:  Some(gitdomain.NewLocalBranchName("branch-1")),
<<<<<<< HEAD
						LocalSHA:   Some(gitdomain.NewSHA("1111111111111111111111111111111111111111")),
						SyncStatus: gitdomain.SyncStatusNotInSync,
=======
						LocalSHA:   Some(gitdomain.NewSHA("111111")),
						SyncStatus: gitdomain.SyncStatusBehind,
>>>>>>> 1566dcc9
						RemoteName: Some(gitdomain.NewRemoteBranchName("origin/branch-1")),
						RemoteSHA:  Some(gitdomain.NewSHA("2222222222222222222222222222222222222222")),
					},
				}
				have, _ := git.ParseVerboseBranchesOutput(give)
				must.Eq(t, want, have)
			})

			t.Run("branch is ahead and behind its remote branch", func(t *testing.T) {
				t.Parallel()
				give := `
  branch-1                     111111 [origin/branch-1: ahead 31, behind 2] Commit message 1a
  remotes/origin/branch-1      222222 Commit message 1b`[1:]
				want := gitdomain.BranchInfos{
					gitdomain.BranchInfo{
						LocalName:  Some(gitdomain.NewLocalBranchName("branch-1")),
						LocalSHA:   Some(gitdomain.NewSHA("111111")),
						SyncStatus: gitdomain.SyncStatusNotInSync,
						RemoteName: Some(gitdomain.NewRemoteBranchName("origin/branch-1")),
						RemoteSHA:  Some(gitdomain.NewSHA("222222")),
					},
				}
				have, _ := git.ParseVerboseBranchesOutput(give)
				must.Eq(t, want, have)
			})

			t.Run("branch is in sync", func(t *testing.T) {
				give := `
  branch-1                     111111 [origin/branch-1] Commit message 1
  remotes/origin/branch-1      111111 Commit message 1`[1:]
				want := gitdomain.BranchInfos{
					gitdomain.BranchInfo{
						LocalName:  Some(gitdomain.NewLocalBranchName("branch-1")),
						LocalSHA:   Some(gitdomain.NewSHA("111111")),
						SyncStatus: gitdomain.SyncStatusUpToDate,
						RemoteName: Some(gitdomain.NewRemoteBranchName("origin/branch-1")),
						RemoteSHA:  Some(gitdomain.NewSHA("111111")),
					},
				}
				have, _ := git.ParseVerboseBranchesOutput(give)
				must.Eq(t, want, have)
			})

			t.Run("remote-only branch", func(t *testing.T) {
				t.Parallel()
				give := `
  remotes/origin/branch-1    222222 Commit message 2`[1:]
				want := gitdomain.BranchInfos{
					gitdomain.BranchInfo{
						LocalName:  None[gitdomain.LocalBranchName](),
						LocalSHA:   None[gitdomain.SHA](),
						SyncStatus: gitdomain.SyncStatusRemoteOnly,
						RemoteName: Some(gitdomain.NewRemoteBranchName("origin/branch-1")),
						RemoteSHA:  Some(gitdomain.NewSHA("222222")),
					},
				}
				have, _ := git.ParseVerboseBranchesOutput(give)
				must.Eq(t, want, have)
			})

			t.Run("local-only branch", func(t *testing.T) {
				t.Parallel()
				give := `  branch-1                     01a7eded Commit message 1`
				want := gitdomain.BranchInfos{
					gitdomain.BranchInfo{
						LocalName:  Some(gitdomain.NewLocalBranchName("branch-1")),
						LocalSHA:   Some(gitdomain.NewSHA("01a7eded")),
						SyncStatus: gitdomain.SyncStatusLocalOnly,
						RemoteName: None[gitdomain.RemoteBranchName](),
						RemoteSHA:  None[gitdomain.SHA](),
					},
				}
				have, _ := git.ParseVerboseBranchesOutput(give)
				must.Eq(t, want, have)
			})

			t.Run("branch is deleted at the remote", func(t *testing.T) {
				t.Parallel()
				isGone, remoteBranchName := git.IsRemoteGone("branch-1", "[origin/branch-1: gone] commit message")
				must.True(t, isGone)
				must.Eq(t, Some(gitdomain.NewRemoteBranchName("origin/branch-1")), remoteBranchName)
			})
			t.Run("branch is active in another worktree", func(t *testing.T) {
				t.Parallel()
				give := `+ branch-1    3d0c4c13 (/path/to/other/worktree) [origin/branch-1] commit message`
				want := gitdomain.BranchInfos{
					gitdomain.BranchInfo{
						LocalName:  Some(gitdomain.NewLocalBranchName("branch-1")),
						LocalSHA:   Some(gitdomain.NewSHA("3d0c4c13")),
						SyncStatus: gitdomain.SyncStatusOtherWorktree,
						RemoteName: Some(gitdomain.NewRemoteBranchName("origin/branch-1")),
						RemoteSHA:  None[gitdomain.SHA](),
					},
				}
				have, _ := git.ParseVerboseBranchesOutput(give)
				must.Eq(t, want, have)
			})

			t.Run("in the middle of a rebase", func(t *testing.T) {
				t.Parallel()
				give := `
* (no branch, rebasing main) 214ba79 origin main commit
  feature                    62bf22e [origin/feature: ahead 1] feature commit
  main                       11716d4 [origin/main: ahead 1, behind 1] local main commit
  remotes/origin/feature     4989007 initial commit
  remotes/origin/main        214ba79 origin main commit`[1:]

				want := gitdomain.BranchInfos{
					gitdomain.BranchInfo{
						LocalName:  Some(gitdomain.NewLocalBranchName("feature")),
						LocalSHA:   Some(gitdomain.NewSHA("62bf22e")),
						SyncStatus: gitdomain.SyncStatusAhead,
						RemoteName: Some(gitdomain.NewRemoteBranchName("origin/feature")),
						RemoteSHA:  Some(gitdomain.NewSHA("4989007")),
					},
					gitdomain.BranchInfo{
						LocalName:  Some(gitdomain.NewLocalBranchName("main")),
						LocalSHA:   Some(gitdomain.NewSHA("11716d4")),
						SyncStatus: gitdomain.SyncStatusNotInSync,
						RemoteName: Some(gitdomain.NewRemoteBranchName("origin/main")),
						RemoteSHA:  Some(gitdomain.SHA("214ba79")),
					},
				}
				have, active := git.ParseVerboseBranchesOutput(give)
				must.Eq(t, want, have)
				must.Eq(t, None[gitdomain.LocalBranchName](), active)
			})
		})

		t.Run("square brackets in the commit message", func(t *testing.T) {
			t.Parallel()
			give := `
  branch-1                 111111 [ci skip]
  branch-2                 222222 ️[origin/branch-2] [ci skip]
  remotes/origin/branch-2  222222 [ci skip]
  remotes/origin/branch-3  333333 [ci skip]`[1:]
			want := gitdomain.BranchInfos{
				gitdomain.BranchInfo{
					LocalName:  Some(gitdomain.NewLocalBranchName("branch-1")),
					LocalSHA:   Some(gitdomain.NewSHA("111111")),
					SyncStatus: gitdomain.SyncStatusLocalOnly,
					RemoteName: None[gitdomain.RemoteBranchName](),
					RemoteSHA:  None[gitdomain.SHA](),
				},
				gitdomain.BranchInfo{
					LocalName:  Some(gitdomain.NewLocalBranchName("branch-2")),
					LocalSHA:   Some(gitdomain.NewSHA("222222")),
					SyncStatus: gitdomain.SyncStatusUpToDate,
					RemoteName: Some(gitdomain.NewRemoteBranchName("origin/branch-2")),
					RemoteSHA:  Some(gitdomain.NewSHA("222222")),
				},
				gitdomain.BranchInfo{
					LocalName:  None[gitdomain.LocalBranchName](),
					LocalSHA:   None[gitdomain.SHA](),
					SyncStatus: gitdomain.SyncStatusRemoteOnly,
					RemoteName: Some(gitdomain.NewRemoteBranchName("origin/branch-3")),
					RemoteSHA:  Some(gitdomain.NewSHA("333333")),
				},
			}
			have, _ := git.ParseVerboseBranchesOutput(give)
			must.Eq(t, want, have)
		})

		t.Run("complex example", func(t *testing.T) {
			give := `
  branch-1                     01a7eded [origin/branch-1: ahead 1] Commit message 1a
* branch-2                     da796a69 [origin/branch-2] Commit message 2
  branch-3                     f4ebec0a [origin/branch-3: behind 2] Commit message 3a
  main                         41c3f128 [origin/main: behind 2] Commit message on main (#1234)
  branch-4                     e4d6bc09 [origin/branch-4: gone] Commit message 4
+ branch-5                     55555555 (/path/to/other/worktree) [origin/branch-5] Commit message 5
  remotes/origin/branch-1      307a7bf4 Commit message 1b
  remotes/origin/branch-2      da796a69 Commit message 2
  remotes/origin/branch-3      bc39378a Commit message 3b
  remotes/origin/branch-5      55555555 Commit message 5
  remotes/origin/HEAD          -> origin/initial
  remotes/origin/main          02c192178 Commit message on main (#1234)
  remotes/upstream/HEAD        -> upstream/main

`[1:]
			want := gitdomain.BranchInfos{
				gitdomain.BranchInfo{
					LocalName:  Some(gitdomain.NewLocalBranchName("branch-1")),
					LocalSHA:   Some(gitdomain.NewSHA("01a7eded")),
					SyncStatus: gitdomain.SyncStatusAhead,
					RemoteName: Some(gitdomain.NewRemoteBranchName("origin/branch-1")),
					RemoteSHA:  Some(gitdomain.NewSHA("307a7bf4")),
				},
				gitdomain.BranchInfo{
					LocalName:  Some(gitdomain.NewLocalBranchName("branch-2")),
					LocalSHA:   Some(gitdomain.NewSHA("da796a69")),
					SyncStatus: gitdomain.SyncStatusUpToDate,
					RemoteName: Some(gitdomain.NewRemoteBranchName("origin/branch-2")),
					RemoteSHA:  Some(gitdomain.NewSHA("da796a69")),
				},
				gitdomain.BranchInfo{
					LocalName:  Some(gitdomain.NewLocalBranchName("branch-3")),
					LocalSHA:   Some(gitdomain.NewSHA("f4ebec0a")),
					SyncStatus: gitdomain.SyncStatusBehind,
					RemoteName: Some(gitdomain.NewRemoteBranchName("origin/branch-3")),
					RemoteSHA:  Some(gitdomain.NewSHA("bc39378a")),
				},
				gitdomain.BranchInfo{
					LocalName:  Some(gitdomain.NewLocalBranchName("main")),
					LocalSHA:   Some(gitdomain.NewSHA("41c3f128")),
					SyncStatus: gitdomain.SyncStatusBehind,
					RemoteName: Some(gitdomain.NewRemoteBranchName("origin/main")),
					RemoteSHA:  Some(gitdomain.NewSHA("02c192178")),
				},
				gitdomain.BranchInfo{
					LocalName:  Some(gitdomain.NewLocalBranchName("branch-4")),
					LocalSHA:   Some(gitdomain.NewSHA("e4d6bc09")),
					SyncStatus: gitdomain.SyncStatusDeletedAtRemote,
					RemoteName: Some(gitdomain.NewRemoteBranchName("origin/branch-4")),
					RemoteSHA:  None[gitdomain.SHA](),
				},
				gitdomain.BranchInfo{
					LocalName:  Some(gitdomain.NewLocalBranchName("branch-5")),
					LocalSHA:   Some(gitdomain.NewSHA("55555555")),
					SyncStatus: gitdomain.SyncStatusOtherWorktree,
					RemoteName: Some(gitdomain.NewRemoteBranchName("origin/branch-5")),
					RemoteSHA:  Some(gitdomain.NewSHA("55555555")),
				},
			}
			have, currentBranch := git.ParseVerboseBranchesOutput(give)
			must.Eq(t, want, have)
			must.Eq(t, Some(gitdomain.NewLocalBranchName("branch-2")), currentBranch)
		})

		t.Run("complex example 2", func(t *testing.T) {
			give := `
  main                      0a6a473f1f91a47c1d09c21a9042159fa173a9ae [origin/main] initial commit
* production                0a6a473f1f91a47c1d09c21a9042159fa173a9ae [origin/production: behind 1] initial commit
  remotes/origin/initial    0a6a473f1f91a47c1d09c21a9042159fa173a9ae initial commit
  remotes/origin/main       0a6a473f1f91a47c1d09c21a9042159fa173a9ae initial commit
  remotes/origin/production 86e26942672ef013f2c188e3be34a507c1e9c87a first commit
`[1:]
			want := gitdomain.BranchInfos{
				gitdomain.BranchInfo{
					LocalName:  Some(gitdomain.NewLocalBranchName("main")),
					LocalSHA:   Some(gitdomain.NewSHA("0a6a473f1f91a47c1d09c21a9042159fa173a9ae")),
					SyncStatus: gitdomain.SyncStatusUpToDate,
					RemoteName: Some(gitdomain.NewRemoteBranchName("origin/main")),
					RemoteSHA:  Some(gitdomain.NewSHA("0a6a473f1f91a47c1d09c21a9042159fa173a9ae")),
				},
				gitdomain.BranchInfo{
					LocalName:  Some(gitdomain.NewLocalBranchName("production")),
					LocalSHA:   Some(gitdomain.NewSHA("0a6a473f1f91a47c1d09c21a9042159fa173a9ae")),
					SyncStatus: gitdomain.SyncStatusBehind,
					RemoteName: Some(gitdomain.NewRemoteBranchName("origin/production")),
					RemoteSHA:  Some(gitdomain.NewSHA("86e26942672ef013f2c188e3be34a507c1e9c87a")),
				},
				gitdomain.BranchInfo{
					LocalName:  None[gitdomain.LocalBranchName](),
					LocalSHA:   None[gitdomain.SHA](),
					SyncStatus: gitdomain.SyncStatusRemoteOnly,
					RemoteName: Some(gitdomain.NewRemoteBranchName("origin/initial")),
					RemoteSHA:  Some(gitdomain.NewSHA("0a6a473f1f91a47c1d09c21a9042159fa173a9ae")),
				},
			}
			have, currentBranch := git.ParseVerboseBranchesOutput(give)
			must.Eq(t, want, have)
			must.Eq(t, Some(gitdomain.NewLocalBranchName("branch-2")), currentBranch)
		})
	})

	t.Run("PreviouslyCheckedOutBranch", func(t *testing.T) {
		t.Parallel()
		runtime := testruntime.Create(t)
		runtime.CreateBranch("feature1", initial.BranchName())
		runtime.CreateBranch("feature2", initial.BranchName())
		runtime.CheckoutBranch("feature1")
		runtime.CheckoutBranch("feature2")
		have := runtime.Commands.PreviouslyCheckedOutBranch(runtime.TestRunner)
		must.Eq(t, Some(gitdomain.NewLocalBranchName("feature1")), have)
	})

	t.Run("Remotes", func(t *testing.T) {
		t.Parallel()
		runtime := testruntime.Create(t)
		origin := testruntime.Create(t)
		runtime.AddRemote(gitdomain.RemoteOrigin, origin.WorkingDir)
		remotes, err := runtime.Commands.Remotes(runtime.TestRunner)
		must.NoError(t, err)
		must.Eq(t, gitdomain.Remotes{gitdomain.RemoteOrigin}, remotes)
	})

	t.Run("RootDirectory", func(t *testing.T) {
		t.Parallel()
		t.Run("inside a Git repo", func(t *testing.T) {
			t.Parallel()
			runtime := testruntime.Create(t)
			have := runtime.Commands.RootDirectory(runtime.TestRunner)
			must.True(t, have.IsSome())
		})
		t.Run("outside a Git repo", func(t *testing.T) {
			t.Parallel()
			dir := t.TempDir()
			runner := subshell.BackendRunner{
				Dir:             Some(dir),
				Verbose:         false,
				CommandsCounter: NewMutable(new(gohacks.Counter)),
			}
			cmds := git.Commands{
				CurrentBranchCache: &cache.WithPrevious[gitdomain.LocalBranchName]{},
				RemotesCache:       &cache.Cache[gitdomain.Remotes]{},
			}
			have := cmds.RootDirectory(runner)
			must.True(t, have.IsNone())
		})
	})

	t.Run("ShouldPushBranch", func(t *testing.T) {
		t.Parallel()
		t.Run("branch has no commits", func(t *testing.T) {
			t.Parallel()
			origin := testruntime.Create(t)
			local := testruntime.Clone(origin.TestRunner, t.TempDir())
			err := local.CreateAndCheckoutBranch(local.TestRunner, "branch")
			must.NoError(t, err)
			err = local.CreateTrackingBranch(local.TestRunner, "branch", gitdomain.RemoteOrigin, false)
			must.NoError(t, err)
			shouldPush, err := local.ShouldPushBranch(local.TestRunner, "branch", gitdomain.RemoteOrigin)
			must.NoError(t, err)
			must.False(t, shouldPush)
		})
		t.Run("branch has local commits", func(t *testing.T) {
			t.Parallel()
			origin := testruntime.Create(t)
			local := testruntime.Clone(origin.TestRunner, t.TempDir())
			err := local.CreateAndCheckoutBranch(local.TestRunner, "branch")
			must.NoError(t, err)
			err = local.CreateTrackingBranch(local.TestRunner, "branch", gitdomain.RemoteOrigin, false)
			must.NoError(t, err)
			local.CreateCommit(testgit.Commit{
				Branch:      "branch",
				FileContent: "content",
				FileName:    "local_file",
				Message:     "add local file",
			})
			shouldPush, err := local.ShouldPushBranch(local.TestRunner, "branch", gitdomain.RemoteOrigin)
			must.NoError(t, err)
			must.True(t, shouldPush)
		})
		t.Run("branch has remote commits", func(t *testing.T) {
			t.Parallel()
			origin := testruntime.Create(t)
			local := testruntime.Clone(origin.TestRunner, t.TempDir())
			err := local.CreateAndCheckoutBranch(local.TestRunner, "branch")
			must.NoError(t, err)
			err = local.CreateTrackingBranch(local.TestRunner, "branch", gitdomain.RemoteOrigin, false)
			must.NoError(t, err)
			origin.CreateCommit(testgit.Commit{
				Branch:      "branch",
				FileContent: "content",
				FileName:    "remote_file",
				Message:     "add remote file",
			})
			local.Fetch()
			shouldPush, err := local.ShouldPushBranch(local.TestRunner, "branch", gitdomain.RemoteOrigin)
			must.NoError(t, err)
			must.True(t, shouldPush)
		})
		t.Run("branch has different local and remote commits", func(t *testing.T) {
			t.Parallel()
			origin := testruntime.Create(t)
			local := testruntime.Clone(origin.TestRunner, t.TempDir())
			err := local.CreateAndCheckoutBranch(local.TestRunner, "branch")
			must.NoError(t, err)
			err = local.CreateTrackingBranch(local.TestRunner, "branch", gitdomain.RemoteOrigin, false)
			must.NoError(t, err)
			local.CreateCommit(testgit.Commit{
				Branch:      "branch",
				FileContent: "content",
				FileName:    "local_file",
				Message:     "add local file",
			})
			origin.CreateCommit(testgit.Commit{
				Branch:      "branch",
				FileContent: "content",
				FileName:    "remote_file",
				Message:     "add remote file",
			})
			local.Fetch()
			shouldPush, err := local.ShouldPushBranch(local.TestRunner, "branch", gitdomain.RemoteOrigin)
			must.NoError(t, err)
			must.True(t, shouldPush)
		})
	})

	t.Run("StashEntries", func(t *testing.T) {
		t.Parallel()
		t.Run("some stash entries", func(t *testing.T) {
			t.Parallel()
			runtime := testruntime.Create(t)
			runtime.CreateFile("file1", "content")
			runtime.StashOpenFiles()
			runtime.CreateFile("file2", "content")
			runtime.StashOpenFiles()
			have, err := runtime.StashSize(runtime.TestRunner)
			want := gitdomain.StashSize(2)
			must.NoError(t, err)
			must.EqOp(t, want, have)
		})
		t.Run("no stash entries", func(t *testing.T) {
			t.Parallel()
			runtime := testruntime.Create(t)
			have, err := runtime.StashSize(runtime.TestRunner)
			want := gitdomain.StashSize(0)
			must.NoError(t, err)
			must.EqOp(t, want, have)
		})
	})
}<|MERGE_RESOLUTION|>--- conflicted
+++ resolved
@@ -794,13 +794,8 @@
 				want := gitdomain.BranchInfos{
 					gitdomain.BranchInfo{
 						LocalName:  Some(gitdomain.NewLocalBranchName("branch-1")),
-<<<<<<< HEAD
 						LocalSHA:   Some(gitdomain.NewSHA("1111111111111111111111111111111111111111")),
-						SyncStatus: gitdomain.SyncStatusNotInSync,
-=======
-						LocalSHA:   Some(gitdomain.NewSHA("111111")),
 						SyncStatus: gitdomain.SyncStatusBehind,
->>>>>>> 1566dcc9
 						RemoteName: Some(gitdomain.NewRemoteBranchName("origin/branch-1")),
 						RemoteSHA:  Some(gitdomain.NewSHA("2222222222222222222222222222222222222222")),
 					},
