--- conflicted
+++ resolved
@@ -985,11 +985,7 @@
 		t.Parallel()
 		t.Run("legit phantom merge conflict", func(t *testing.T) {
 			t.Parallel()
-<<<<<<< HEAD
-			fullInfos := []git.MergeConflictInfo{
-=======
 			mergeInfos := []git.MergeConflictInfo{
->>>>>>> 2e62bbbd
 				{
 					Root: Some(git.BlobInfo{
 						FilePath:   "file",
@@ -1019,11 +1015,7 @@
 		})
 		t.Run("permissions differ", func(t *testing.T) {
 			t.Parallel()
-<<<<<<< HEAD
-			fullInfos := []git.MergeConflictInfo{
-=======
 			mergeInfos := []git.MergeConflictInfo{
->>>>>>> 2e62bbbd
 				{
 					Root: Some(git.BlobInfo{
 						FilePath:   "file",
@@ -1048,11 +1040,7 @@
 		})
 		t.Run("file checksums between parent and main differ", func(t *testing.T) {
 			t.Parallel()
-<<<<<<< HEAD
-			fullInfos := []git.MergeConflictInfo{
-=======
 			mergeInfos := []git.MergeConflictInfo{
->>>>>>> 2e62bbbd
 				{
 					Root: Some(git.BlobInfo{
 						FilePath:   "file",
@@ -1077,11 +1065,7 @@
 		})
 		t.Run("file names between parent and main differ", func(t *testing.T) {
 			t.Parallel()
-<<<<<<< HEAD
-			fullInfos := []git.MergeConflictInfo{
-=======
 			mergeInfos := []git.MergeConflictInfo{
->>>>>>> 2e62bbbd
 				{
 					Root: Some(git.BlobInfo{
 						FilePath:   "file-1",
