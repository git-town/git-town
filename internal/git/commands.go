--- conflicted
+++ resolved
@@ -495,13 +495,8 @@
 	return result, nil
 }
 
-<<<<<<< HEAD
-func (self *Commands) FileConflictFullInfos(querier subshelldomain.Querier, quickInfos FileConflictQuickInfos, parentLocation gitdomain.Location, rootBranch gitdomain.LocalBranchName) (FileConflictFullInfos, error) {
-	result := make([]FileConflictFullInfo, len(quickInfos))
-=======
 func (self *Commands) FileConflictFullInfos(querier subshelldomain.Querier, quickInfos []FileConflict, parentLocation gitdomain.Location, rootBranch gitdomain.LocalBranchName) ([]MergeConflict, error) {
 	result := make([]MergeConflict, len(quickInfos))
->>>>>>> eb96046d
 	for q, quickInfo := range quickInfos {
 		fullInfo, err := self.FileConflictFullInfo(querier, quickInfo, parentLocation, rootBranch)
 		if err != nil {
@@ -512,11 +507,7 @@
 	return result, nil
 }
 
-<<<<<<< HEAD
-func (self *Commands) FileConflictQuickInfos(querier subshelldomain.Querier) (FileConflictQuickInfos, error) {
-=======
 func (self *Commands) FileConflictQuickInfos(querier subshelldomain.Querier) ([]FileConflict, error) {
->>>>>>> eb96046d
 	output, err := querier.Query("git", "ls-files", "--unmerged")
 	if err != nil {
 		return []FileConflict{}, err
