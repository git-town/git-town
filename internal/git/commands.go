--- conflicted
+++ resolved
@@ -823,13 +823,8 @@
 			sha = gitdomain.NewSHA(parts[1])
 		}
 		remoteText := parts[2]
-<<<<<<< HEAD
-		if line[0] == '*' { // "(no" as in "(no branch, rebasing main)" is what we get when a rebase is active, in which case no branch is checked out
+		if line[0] == '*' {
 			checkedoutBranch = Some(gitdomain.NewLocalBranchName(branchName))
-=======
-		if line[0] == '*' {
-			checkedoutBranch = Some(gitdomain.LocalBranchName(branchName))
->>>>>>> 8687915c
 		}
 		syncStatus, trackingBranchName := determineSyncStatus(branchName, remoteText)
 		switch {
