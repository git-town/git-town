package git

import (
	"fmt"
	"os"
	"path/filepath"
	"regexp"
	"slices"
	"strconv"
	"strings"

	"github.com/git-town/git-town/v21/internal/config/configdomain"
	"github.com/git-town/git-town/v21/internal/config/gitconfig"
	"github.com/git-town/git-town/v21/internal/git/gitdomain"
	"github.com/git-town/git-town/v21/internal/gohacks"
	"github.com/git-town/git-town/v21/internal/gohacks/cache"
	"github.com/git-town/git-town/v21/internal/gohacks/stringslice"
	"github.com/git-town/git-town/v21/internal/messages"
	"github.com/git-town/git-town/v21/internal/subshell/subshelldomain"
	. "github.com/git-town/git-town/v21/pkg/prelude"
)

// Commands are Git commands that Git Town executes to determine which frontend commands to run.
// They don't change the user's repo, execute instantaneously, and Git Town needs to know their output.
// They are invisible to the end user unless the "verbose" option is set.
type Commands struct {
	CurrentBranchCache *cache.WithPrevious[gitdomain.LocalBranchName] // caches the currently checked out Git branch
	RemotesCache       *cache.Cache[gitdomain.Remotes]                // caches Git remotes
}

func (self *Commands) AbortMerge(runner subshelldomain.Runner) error {
	return runner.Run("git", "merge", "--abort")
}

func (self *Commands) AbortRebase(runner subshelldomain.Runner) error {
	return runner.Run("git", "rebase", "--abort")
}

// BranchAuthors provides the user accounts that contributed to the given branch.
func (self *Commands) BranchAuthors(querier subshelldomain.Querier, branch, parent gitdomain.LocalBranchName) ([]gitdomain.Author, error) {
	output, err := querier.QueryTrim("git", "shortlog", "-s", "-n", "-e", parent.String()+".."+branch.String())
	if err != nil {
		return []gitdomain.Author{}, err
	}
	lines := stringslice.Lines(output)
	result := make([]gitdomain.Author, len(lines))
	for l, line := range lines {
		line = strings.TrimSpace(line)
		parts := strings.Split(line, "\t")
		result[l] = gitdomain.Author(parts[1])
	}
	return result, nil
}

func (self *Commands) BranchContainsMerges(querier subshelldomain.Querier, branch, parent gitdomain.LocalBranchName) (bool, error) {
	output, err := querier.QueryTrim("git", "log", "--merges", "--format=%H", fmt.Sprintf("%s..%s", parent, branch))
	return len(output) > 0, err
}

func (self *Commands) BranchExists(runner subshelldomain.Runner, branch gitdomain.LocalBranchName) bool {
	err := runner.Run("git", "rev-parse", "--verify", "-q", "refs/heads/"+branch.String())
	return err == nil
}

func (self *Commands) BranchExistsRemotely(runner subshelldomain.Runner, branch gitdomain.LocalBranchName, remote gitdomain.Remote) bool {
	err := runner.Run("git", "ls-remote", remote.String(), branch.String())
	return err == nil
}

// BranchHasUnmergedChanges indicates whether the branch with the given name
// contains changes that were not merged into the main branch.
func (self *Commands) BranchHasUnmergedChanges(querier subshelldomain.Querier, branch, parent gitdomain.LocalBranchName) (bool, error) {
	out, err := querier.QueryTrim("git", "diff", "--shortstat", parent.String(), branch.String())
	return len(out) > 0, gohacks.WrapIfError(err, messages.BranchDiffProblem, branch)
}

func (self *Commands) BranchInSyncWithParent(querier subshelldomain.Querier, branch gitdomain.LocalBranchName, parent gitdomain.BranchName) (bool, error) {
	output, err := querier.QueryTrim("git", "log", "--no-merges", "--format=%H", parent.RefName(), "^"+branch.RefName())
	return len(output) == 0, err
}

// BranchInSyncWithTracking returns whether the local branch with the given name
// contains commits that have not been pushed to its tracking branch.
func (self *Commands) BranchInSyncWithTracking(querier subshelldomain.Querier, branch gitdomain.LocalBranchName, devRemote gitdomain.Remote) (bool, error) {
	out, err := querier.QueryTrim("git", "rev-parse", branch.String(), branch.TrackingBranch(devRemote).String())
	if err != nil {
		return false, fmt.Errorf(messages.DiffProblem, branch, branch, err)
	}
	lines := strings.Split(out, "\n")
	if len(lines) != 2 {
		return false, fmt.Errorf("unexpected output of git rev-parse: expected 2 lines, got %d: %s", len(lines), strings.Join(lines, ", "))
	}
	branchSHA := strings.TrimSpace(lines[0])
	trackingSHA := strings.TrimSpace(lines[1])
	return branchSHA == trackingSHA, nil
}

func (self *Commands) BranchesSnapshot(querier subshelldomain.Querier) (gitdomain.BranchesSnapshot, error) {
	branches, err := branchesQuery(querier)
	if err != nil {
		return gitdomain.EmptyBranchesSnapshot(), err
	}
	if len(branches) == 0 {
		// We are in a brand-new repo.
		// Report the initial branch name (reported by `git branch --show-current`) as the current branch.
		currentBranchOpt, err := self.CurrentBranchUncached(querier)
		if err != nil {
			return gitdomain.EmptyBranchesSnapshot(), err
		}
		currentBranch, hasCurrentBranch := currentBranchOpt.Get()
		if !hasCurrentBranch {
			return gitdomain.EmptyBranchesSnapshot(), nil
		}
		return makeBranchesSnapshotNewRepo(currentBranch), nil
	}
	result := gitdomain.BranchInfos{}
	currentBranchOpt := None[gitdomain.LocalBranchName]()
	for _, branch := range branches {
		if branch.Symref {
			// Ignore symbolic refs.
			continue
		}
		if branch.Head && branch.BranchName.IsLocal() {
			currentBranchOpt = Some(branch.BranchName.LocalName())
		}
		switch {
		case branch.Worktree && !branch.Head:
			result = append(result, gitdomain.BranchInfo{
				LocalName:  Some(branch.BranchName.LocalName()),
				LocalSHA:   Some(branch.SHA),
				RemoteName: branch.UpstreamOption,
				RemoteSHA:  None[gitdomain.SHA](), // may be added later
				SyncStatus: gitdomain.SyncStatusOtherWorktree,
			})
		case isLocalRefName(branch.RefName):
			syncStatus := determineSyncStatus(branch.Track, branch.UpstreamOption)
			result = append(result, gitdomain.BranchInfo{
				LocalName:  Some(branch.BranchName.LocalName()),
				LocalSHA:   Some(branch.SHA),
				RemoteName: branch.UpstreamOption,
				RemoteSHA:  None[gitdomain.SHA](), // may be added later
				SyncStatus: syncStatus,
			})
		default:
			// Not using `BranchName.RemoteName()` because it might not necessarily be prefixed with "origin/".
			remoteBranchName := gitdomain.NewRemoteBranchName(branch.BranchName.String())
			if existingBranchWithTracking, hasExistingBranchWithTracking := result.FindByRemoteName(remoteBranchName).Get(); hasExistingBranchWithTracking {
				existingBranchWithTracking.RemoteSHA = Some(branch.SHA)
			} else {
				result = append(result, gitdomain.BranchInfo{
					LocalName:  None[gitdomain.LocalBranchName](),
					LocalSHA:   None[gitdomain.SHA](),
					RemoteName: Some(remoteBranchName),
					RemoteSHA:  Some(branch.SHA),
					SyncStatus: gitdomain.SyncStatusRemoteOnly,
				})
			}
		}
	}
<<<<<<< HEAD
	detachedHead := false
=======
	headless := false
>>>>>>> 14d2163a
	if currentBranchOpt.IsNone() {
		rebaseInProgress, err := self.HasRebaseInProgress(querier)
		if err != nil {
			return gitdomain.EmptyBranchesSnapshot(), err
		}
		if !rebaseInProgress {
			headless = true
			// We are in a detached HEAD state. Use the current HEAD location as the branch name.
			detachedHead = true
			headSHA, err := self.CurrentSHA(querier)
			if err != nil {
				return gitdomain.EmptyBranchesSnapshot(), err
			}
			currentBranchOpt = gitdomain.NewLocalBranchNameOption(headSHA.String())
			// prepend to result
			result = slices.Insert(result, 0, gitdomain.BranchInfo{
				LocalName:  currentBranchOpt,
				LocalSHA:   Some(headSHA),
				RemoteName: None[gitdomain.RemoteBranchName](),
				RemoteSHA:  None[gitdomain.SHA](),
				SyncStatus: gitdomain.SyncStatusLocalOnly,
			})
		}
	}
	if currentBranch, hasCurrentBranch := currentBranchOpt.Get(); hasCurrentBranch {
		self.CurrentBranchCache.Set(currentBranch)
	}
	return gitdomain.BranchesSnapshot{
<<<<<<< HEAD
		Active:       currentBranchOpt,
		Branches:     result,
		DetachedHead: detachedHead,
=======
		Branches: result,
		Active:   currentBranchOpt,
		Headless: headless,
>>>>>>> 14d2163a
	}, nil
}

func (self *Commands) ChangeDir(dir gitdomain.RepoRootDir) error {
	return os.Chdir(dir.String())
}

func (self *Commands) CheckoutBranch(runner subshelldomain.Runner, name gitdomain.LocalBranchName, merge configdomain.SwitchUsingMerge) error {
	currentBranch, hasCurrentBranch := self.CurrentBranchCache.Get()
	if hasCurrentBranch && currentBranch == name {
		return nil
	}
	return self.CheckoutBranchUncached(runner, name, merge)
}

func (self *Commands) CheckoutBranchUncached(runner subshelldomain.Runner, name gitdomain.LocalBranchName, merge configdomain.SwitchUsingMerge) error {
	args := []string{"checkout", name.String()}
	if merge {
		args = append(args, "-m")
	}
	if err := runner.Run("git", args...); err != nil {
		return fmt.Errorf(messages.BranchCheckoutProblem, name, err)
	}
	if name.String() != "-" {
		self.CurrentBranchCache.Set(name)
	} else {
		self.CurrentBranchCache.Invalidate()
	}
	return nil
}

func (self *Commands) CherryPick(runner subshelldomain.Runner, sha gitdomain.SHA) error {
	return runner.Run("git", "cherry-pick", sha.String())
}

func (self *Commands) CherryPickAbort(runner subshelldomain.Runner) error {
	return runner.Run("git", "cherry-pick", "--abort")
}

func (self *Commands) CherryPickContinue(runner subshelldomain.Runner) error {
	return runner.RunWithEnv([]string{"GIT_EDITOR=true"}, "git", "cherry-pick", "--continue")
}

// CommentOutSquashCommitMessage comments out the message for the current squash merge
// If the given prefix has content, adds it together with a newline.
func (self *Commands) CommentOutSquashCommitMessage(prefix Option[string]) error {
	squashMessageFile := ".git/SQUASH_MSG"
	contentBytes, err := os.ReadFile(squashMessageFile)
	if err != nil {
		return fmt.Errorf(messages.SquashCannotReadFile, squashMessageFile, err)
	}
	content := string(contentBytes)
	if prefix, hasPrefix := prefix.Get(); hasPrefix {
		content = prefix + "\n" + content
	}
	content = regexp.MustCompile("(?m)^").ReplaceAllString(content, "# ")
	return os.WriteFile(squashMessageFile, []byte(content), 0o600)
}

func (self *Commands) Commit(runner subshelldomain.Runner, useMessage configdomain.UseMessage, author Option[gitdomain.Author], commitHook configdomain.CommitHook) error {
	args := []string{"commit"}
	switch {
	case useMessage.IsCustomMessage():
		message := useMessage.GetCustomMessageOrPanic()
		args = append(args, "-m", message.String())
	case useMessage.IsUseDefault():
		args = append(args, "--no-edit")
	case useMessage.IsEditDefault():
		// This is the default behaviour of `git commit`.
	default:
		return fmt.Errorf("unhandled %#v case", useMessage)
	}
	if author, hasAuthor := author.Get(); hasAuthor {
		args = append(args, "--author", author.String())
	}
	switch commitHook {
	case configdomain.CommitHookDisabled:
		args = append(args, "--no-verify")
	case configdomain.CommitHookEnabled:
	}
	return runner.Run("git", args...)
}

func (self *Commands) CommitMessage(querier subshelldomain.Querier, sha gitdomain.SHA) (gitdomain.CommitMessage, error) {
	output, err := querier.QueryTrim("git", "show", "--no-patch", "--format=%B", sha.String())
	return gitdomain.CommitMessage(strings.TrimSpace(output)), err
}

func (self *Commands) CommitStart(runner subshelldomain.Runner) error {
	return runner.Run("git", "commit")
}

func (self *Commands) CommitsInBranch(querier subshelldomain.Querier, branch gitdomain.LocalBranchName, parent Option[gitdomain.LocalBranchName]) (gitdomain.Commits, error) {
	if parent, hasParent := parent.Get(); hasParent {
		return self.CommitsInFeatureBranch(querier, branch, parent.BranchName())
	}
	return self.CommitsInPerennialBranch(querier)
}

func (self *Commands) CommitsInFeatureBranch(querier subshelldomain.Querier, branch gitdomain.LocalBranchName, parent gitdomain.BranchName) (gitdomain.Commits, error) {
	output, err := querier.QueryTrim("git", "log", "--format=%H %s", fmt.Sprintf("%s..%s", parent.String(), branch.String()))
	if err != nil {
		return gitdomain.Commits{}, err
	}
	lines := strings.Split(output, "\n")
	result := make(gitdomain.Commits, 0, len(lines))
	for _, line := range lines {
		if len(line) == 0 {
			continue
		}
		sha, message, ok := strings.Cut(line, " ")
		if !ok {
			continue
		}
		result = append(result, gitdomain.Commit{
			Message: gitdomain.CommitMessage(message),
			SHA:     gitdomain.NewSHA(sha),
		})
	}
	slices.Reverse(result)
	return result, nil
}

func (self *Commands) CommitsInPerennialBranch(querier subshelldomain.Querier) (gitdomain.Commits, error) {
	output, err := querier.QueryTrim("git", "log", "--format=%H %s", "-10")
	if err != nil {
		return gitdomain.Commits{}, err
	}
	lines := stringslice.Lines(output)
	result := make(gitdomain.Commits, 0, len(lines))
	for _, line := range lines {
		if len(line) == 0 {
			continue
		}
		sha, message, ok := strings.Cut(line, " ")
		if !ok {
			continue
		}
		result = append(result, gitdomain.Commit{
			Message: gitdomain.CommitMessage(message),
			SHA:     gitdomain.NewSHA(sha),
		})
	}
	return result, nil
}

func (self *Commands) ContentBlobInfo(querier subshelldomain.Querier, branch gitdomain.Location, filePath string) (Option[Blob], error) {
	output, err := querier.QueryTrim("git", "ls-tree", branch.String(), filePath)
	if err != nil || len(output) == 0 {
		return None[Blob](), err
	}
	sha, err := ParseLsTreeOutput(output)
	return Some(sha), err
}

func (self *Commands) ContinueRebase(runner subshelldomain.Runner) error {
	return runner.RunWithEnv([]string{"GIT_EDITOR=true"}, "git", "rebase", "--continue")
}

// CreateAndCheckoutBranch creates a new branch with the given name and checks it out using a single Git operation.
// The created branch is a normal branch.
// To create feature branches, use CreateFeatureBranch.
func (self *Commands) CreateAndCheckoutBranch(runner subshelldomain.Runner, name gitdomain.LocalBranchName) error {
	err := runner.Run("git", "checkout", "-b", name.String())
	if err == nil {
		self.CurrentBranchCache.Set(name)
	}
	return err
}

// CreateAndCheckoutBranchWithParent creates a new branch with the given name and parent and checks it out using a single Git operation.
// The created branch is a normal branch.
// To create feature branches, use CreateFeatureBranch.
func (self *Commands) CreateAndCheckoutBranchWithParent(runner subshelldomain.Runner, name gitdomain.LocalBranchName, parent gitdomain.Location) error {
	args := []string{"checkout", "-b", name.String(), parent.String()}
	if parent.IsRemoteBranchName() {
		args = append(args, "--no-track")
	}
	err := runner.Run("git", args...)
	if err == nil {
		self.CurrentBranchCache.Set(name)
	}
	return err
}

// CreateBranch creates a new branch with the given name.
// The created branch is a normal branch.
// To create feature branches, use CreateFeatureBranch.
func (self *Commands) CreateBranch(runner subshelldomain.Runner, name gitdomain.LocalBranchName, parent gitdomain.Location) error {
	return runner.Run("git", "branch", name.String(), parent.String())
}

func (self *Commands) CreateTrackingBranch(runner subshelldomain.Runner, branch gitdomain.LocalBranchName, remote gitdomain.Remote, pushHook configdomain.PushHook) error {
	args := []string{"push"}
	if !pushHook {
		args = append(args, "--no-verify")
	}
	args = append(args, "-u", remote.String())
	args = append(args, branch.String())
	return runner.Run("git", args...)
}

// CurrentBranch provides the name of the current branch.
// Provides (None, nil) if there is no current branch, e.g. in headless state.
func (self *Commands) CurrentBranch(querier subshelldomain.Querier) (Option[gitdomain.LocalBranchName], error) {
	if cachedCurrentBranch, hasCachedCurrentBranch := self.CurrentBranchCache.Get(); hasCachedCurrentBranch {
		return Some(cachedCurrentBranch), nil
	}
	currentBranchOpt, err := self.CurrentBranchUncached(querier)
	if currentBranch, hasCurrentBranch := currentBranchOpt.Get(); hasCurrentBranch {
		self.CurrentBranchCache.Set(currentBranch)
	}
	return currentBranchOpt, err
}

func (self *Commands) CurrentBranchDuringRebase(querier subshelldomain.Querier) (Option[gitdomain.LocalBranchName], error) {
	gitDir, err := self.gitDirectory(querier)
	if err != nil {
		return None[gitdomain.LocalBranchName](), err
	}
	for _, rebaseHeadFileName := range []string{"rebase-merge/head-name", "rebase-apply/head-name"} {
		rebaseHeadFilePath := filepath.Join(gitDir, rebaseHeadFileName)
		content, err := os.ReadFile(rebaseHeadFilePath)
		if err != nil {
			continue
		}
		refName := strings.TrimSpace(string(content))
		if strings.HasPrefix(refName, "refs/heads/") {
			branchName := strings.TrimPrefix(refName, "refs/heads/")
			return Some(gitdomain.NewLocalBranchName(branchName)), nil
		}
		// rebase head name is not a branch name
		break
	}
	return None[gitdomain.LocalBranchName](), nil
}

func (self *Commands) CurrentBranchHasTrackingBranch(runner subshelldomain.Runner) bool {
	err := runner.Run("git", "rev-parse", "--abbrev-ref", "--symbolic-full-name", "@{u}")
	return err == nil
}

func (self *Commands) CurrentBranchUncached(querier subshelldomain.Querier) (Option[gitdomain.LocalBranchName], error) {
	// first try to detect the current branch the normal way
	output, err := querier.QueryTrim("git", "branch", "--show-current")
	if err != nil {
		return None[gitdomain.LocalBranchName](), fmt.Errorf(messages.BranchCurrentProblem, err)
	}
	if output != "" {
		return Some(gitdomain.NewLocalBranchName(output)), nil
	}
	// here we couldn't detect the current branch the normal way --> assume we are in a rebase and try the rebase way
	return self.CurrentBranchDuringRebase(querier)
}

// CurrentSHA provides the SHA of the currently checked out branch/commit.
func (self *Commands) CurrentSHA(querier subshelldomain.Querier) (gitdomain.SHA, error) {
	return self.SHAForBranch(querier, "HEAD")
}

// DeleteLastCommit resets HEAD to the previous commit.
func (self *Commands) DeleteLastCommit(runner subshelldomain.Runner) error {
	return runner.Run("git", "reset", "--hard", "HEAD~1")
}

func (self *Commands) DeleteLocalBranch(runner subshelldomain.Runner, name gitdomain.LocalBranchName) error {
	return runner.Run("git", "branch", "-D", name.String())
}

func (self *Commands) DeleteTrackingBranch(runner subshelldomain.Runner, name gitdomain.RemoteBranchName) error {
	remote, localBranchName := name.Parts()
	return runner.Run("git", "push", remote.String(), ":"+localBranchName.String())
}

// DiffParent displays the diff between the given branch and its given parent branch.
func (self *Commands) DiffParent(runner subshelldomain.Runner, branch, parentBranch gitdomain.LocalBranchName) error {
	return runner.Run("git", "diff", "--merge-base", parentBranch.String(), branch.String())
}

func (self *Commands) DiscardOpenChanges(runner subshelldomain.Runner) error {
	return runner.Run("git", "reset", "--hard")
}

func (self *Commands) DropMostRecentStash(runner subshelldomain.Runner) error {
	return runner.Run("git", "stash", "drop")
}

func (self *Commands) Fetch(runner subshelldomain.Runner, syncTags configdomain.SyncTags) error {
	if syncTags.ShouldSyncTags() {
		return runner.Run("git", "fetch", "--prune", "--tags")
	}
	return runner.Run("git", "fetch", "--prune", "--no-tags")
}

func (self *Commands) FetchUpstream(runner subshelldomain.Runner, branch gitdomain.LocalBranchName) error {
	return runner.Run("git", "fetch", gitdomain.RemoteUpstream.String(), branch.String())
}

func (self *Commands) FileConflicts(querier subshelldomain.Querier) (FileConflicts, error) {
	output, err := querier.Query("git", "ls-files", "--unmerged")
	if err != nil {
		return FileConflicts{}, err
	}
	return ParseLsFilesUnmergedOutput(output)
}

// provides the commit message of the first commit in the branch with the given name
func (self *Commands) FirstCommitMessageInBranch(runner subshelldomain.Querier, branch, parent gitdomain.BranchName) (Option[gitdomain.CommitMessage], error) {
	output, err := runner.QueryTrim("git", "log", fmt.Sprintf("%s..%s", parent, branch), "--format=%s", "--reverse")
	if err != nil {
		return None[gitdomain.CommitMessage](), err
	}
	lines := stringslice.Lines(output)
	if len(lines) == 0 {
		return None[gitdomain.CommitMessage](), nil
	}
	return Some(gitdomain.CommitMessage(lines[0])), nil
}

// provides the first branch in the given list of branch names that actually exists
func (self *Commands) FirstExistingBranch(runner subshelldomain.Runner, branches ...gitdomain.LocalBranchName) Option[gitdomain.LocalBranchName] {
	for _, branch := range branches {
		if self.BranchExists(runner, branch) {
			return Some(branch)
		}
	}
	return None[gitdomain.LocalBranchName]()
}

func (self *Commands) ForcePushBranchSafely(runner subshelldomain.Runner, pushHook configdomain.PushHook, forceIfIncludes bool) error {
	args := []string{"push", "--force-with-lease"}
	if forceIfIncludes {
		args = append(args, "--force-if-includes")
	}
	if !pushHook {
		args = append(args, "--no-verify")
	}
	return runner.Run("git", args...)
}

func (self *Commands) GitVersion(querier subshelldomain.Querier) (Version, error) {
	versionRegexp := regexp.MustCompile(`git version (\d+).(\d+).(\w+)`)
	output, err := querier.QueryTrim("git", "version")
	if err != nil {
		return EmptyVersion(), fmt.Errorf(messages.GitVersionProblem, err)
	}
	matches := versionRegexp.FindStringSubmatch(output)
	if matches == nil {
		return EmptyVersion(), fmt.Errorf(messages.GitVersionUnexpectedOutput, output)
	}
	majorVersion, err := strconv.Atoi(matches[1])
	if err != nil {
		return EmptyVersion(), fmt.Errorf(messages.GitVersionMajorNotNumber, matches[1], err)
	}
	minorVersion, err := strconv.Atoi(matches[2])
	if err != nil {
		return EmptyVersion(), fmt.Errorf(messages.GitVersionMinorNotNumber, matches[2], err)
	}
	return Version{
		Major: majorVersion,
		Minor: minorVersion,
	}, nil
}

func (self *Commands) HasMergeInProgress(runner subshelldomain.Runner) bool {
	err := runner.Run("git", "rev-parse", "--verify", "-q", "MERGE_HEAD")
	return err == nil
}

func (self *Commands) HasRebaseInProgress(querier subshelldomain.Querier) (bool, error) {
	gitDir, err := self.gitDirectory(querier)
	if err != nil {
		return false, err
	}
	for _, rebaseDirName := range []string{"rebase-merge", "rebase-apply"} {
		rebaseDirPath := filepath.Join(gitDir, rebaseDirName)
		stat, err := os.Stat(rebaseDirPath)
		if err == nil && stat.IsDir() {
			return true, nil
		}
	}
	return false, nil
}

func (self *Commands) MergeBranchNoEdit(runner subshelldomain.Runner, branch gitdomain.BranchName) error {
	return runner.Run("git", "merge", "--no-edit", "--ff", branch.String())
}

// loads the information needed to determine which of the given file conflicts are phantom merge conflicts
func (self *Commands) MergeConflicts(querier subshelldomain.Querier, fileConflicts FileConflicts, parentLocation gitdomain.Location, rootBranch gitdomain.LocalBranchName) (MergeConflicts, error) {
	result := make(MergeConflicts, len(fileConflicts))
	for f, fileConflict := range fileConflicts {
		rootBlob := None[Blob]()
		parentBlob := None[Blob]()
		if currentBranchBlob, has := fileConflict.CurrentBranchChange.Get(); has {
			var err error
			rootBlob, err = self.ContentBlobInfo(querier, rootBranch.Location(), currentBranchBlob.FilePath)
			if err != nil {
				return result, err
			}
			parentBlob, err = self.ContentBlobInfo(querier, parentLocation, currentBranchBlob.FilePath)
			if err != nil {
				return result, err
			}
		}
		result[f] = MergeConflict{
			Current: fileConflict.CurrentBranchChange,
			Parent:  parentBlob,
			Root:    rootBlob,
		}
	}
	return result, nil
}

func (self *Commands) MergeFastForward(runner subshelldomain.Runner, branch gitdomain.BranchName) error {
	return runner.Run("git", "merge", "--ff-only", branch.String())
}

func (self *Commands) MergeNoFastForward(runner subshelldomain.Runner, useMessage configdomain.UseMessage, branch gitdomain.LocalBranchName) error {
	args := []string{"merge", "--no-ff"}
	switch {
	case useMessage.IsCustomMessage():
		message := useMessage.GetCustomMessageOrPanic()
		args = append(args, "-m", message.String())
	case useMessage.IsUseDefault():
		args = append(args, "--no-edit")
	case useMessage.IsEditDefault():
		// Unlike `git commit`, `git merge` only launches the editor in a tty.
		// Until cucumber tests run git subcommands in a tty we have to explicitly set
		// `--edit` mode to test commit message behaviour.
		args = append(args, "--edit")
	default:
		return fmt.Errorf("unhandled %#v case", useMessage)
	}
	// Add branch name as the last argument.
	args = append(args, "--", branch.String())
	return runner.Run("git", args...)
}

func (self *Commands) OriginHead(querier subshelldomain.Querier) Option[gitdomain.LocalBranchName] {
	output, err := querier.QueryTrim("git", "symbolic-ref", "refs/remotes/origin/HEAD")
	if err != nil {
		return None[gitdomain.LocalBranchName]()
	}
	output = strings.TrimSpace(output)
	if output == "" {
		return None[gitdomain.LocalBranchName]()
	}
	return Some(gitdomain.LocalBranchName(LastBranchInRef(output)))
}

func (self *Commands) PopStash(runner subshelldomain.Runner) error {
	err := runner.Run("git", "stash", "pop")
	if err != nil {
		_ = runner.Run("git", "stash", "drop")
	}
	return err
}

// PreviouslyCheckedOutBranch provides the name of the branch that was checked out before the current branch was checked out.
func (self *Commands) PreviouslyCheckedOutBranch(querier subshelldomain.Querier) Option[gitdomain.LocalBranchName] {
	output, err := querier.QueryTrim("git", "rev-parse", "--verify", "--abbrev-ref", "@{-1}")
	if err != nil {
		return None[gitdomain.LocalBranchName]()
	}
	if output == "" {
		return None[gitdomain.LocalBranchName]()
	}
	return gitdomain.NewLocalBranchNameOption(output)
}

func (self *Commands) Pull(runner subshelldomain.Runner) error {
	return runner.Run("git", "pull")
}

// PushCurrentBranch pushes the current branch to its tracking branch.
func (self *Commands) PushCurrentBranch(runner subshelldomain.Runner, pushHook configdomain.PushHook) error {
	args := []string{"push"}
	if !pushHook {
		args = append(args, "--no-verify")
	}
	return runner.Run("git", args...)
}

func (self *Commands) PushLocalBranch(runner subshelldomain.Runner, localSHA gitdomain.SHA, branch gitdomain.LocalBranchName, remote gitdomain.Remote, pushHook configdomain.PushHook) error {
	args := []string{"push"}
	if !pushHook {
		args = append(args, "--no-verify")
	}
	args = append(args, remote.String(), localSHA.String()+":refs/heads/"+branch.String())
	return runner.Run("git", args...)
}

// PushTags pushes new the Git tags to origin.
func (self *Commands) PushTags(runner subshelldomain.Runner, pushHook configdomain.PushHook) error {
	args := []string{"push", "--tags"}
	if !pushHook {
		args = append(args, "--no-verify")
	}
	return runner.Run("git", args...)
}

// Rebase initiates a Git rebase of the current branch against the given branch.
func (self *Commands) Rebase(runner subshelldomain.Runner, target gitdomain.BranchName) error {
	return runner.Run("git", "-c", "rebase.updateRefs=false", "rebase", target.String())
}

// Rebase initiates a Git rebase of the current branch onto the given branch.
func (self *Commands) RebaseOnto(runner subshelldomain.Runner, branchToRebaseOnto gitdomain.Location, commitsToRemove gitdomain.Location) error {
	return runner.Run("git", "-c", "rebase.updateRefs=false", "rebase", "--onto", branchToRebaseOnto.String(), commitsToRemove.String())
}

func (self *Commands) Remotes(querier subshelldomain.Querier) (gitdomain.Remotes, error) {
	if cachedRemotes, hasCachedRemotes := self.RemotesCache.Get(); hasCachedRemotes {
		return cachedRemotes, nil
	}
	remotes, err := self.RemotesUncached(querier)
	if err == nil {
		self.RemotesCache.Set(remotes)
	}
	return remotes, err
}

func (self *Commands) RemotesUncached(querier subshelldomain.Querier) (gitdomain.Remotes, error) {
	out, err := querier.QueryTrim("git", "remote")
	if err != nil {
		return gitdomain.Remotes{}, fmt.Errorf(messages.RemotesProblem, err)
	}
	if out == "" {
		return gitdomain.Remotes{}, nil
	}
	return gitdomain.NewRemotes(stringslice.Lines(out)...), nil
}

// RemoveCommit removes the given commit from the current branch
func (self *Commands) RemoveCommit(runner subshelldomain.Runner, commit gitdomain.SHA) error {
	return runner.Run("git", "-c", "rebase.updateRefs=false", "rebase", "--onto", commit.String()+"^", commit.String())
}

func (self *Commands) RemoveFile(runner subshelldomain.Runner, fileName string) error {
	return runner.Run("git", "rm", fileName)
}

func (self *Commands) RenameBranch(runner subshelldomain.Runner, oldName, newName gitdomain.LocalBranchName) error {
	return runner.Run("git", "branch", "--move", oldName.String(), newName.String())
}

func (self *Commands) RepoStatus(backend subshelldomain.RunnerQuerier) (gitdomain.RepoStatus, error) {
	output, err := backend.Query("git", "status", "-z", "--ignore-submodules")
	if err != nil {
		return gitdomain.RepoStatus{}, fmt.Errorf(messages.ConflictDetectionProblem, err)
	}
	statuses, err := ParseGitStatusZ(output)
	if err != nil {
		return gitdomain.RepoStatus{}, fmt.Errorf(messages.ConflictDetectionProblem, err)
	}
	hasConflicts := slices.ContainsFunc(statuses, FileStatusIsUnmerged)
	hasOpenChanges := len(statuses) > 0
	hasUntrackedChanges := slices.ContainsFunc(statuses, FileStatusIsUntracked)
	mergeInProgress := self.HasMergeInProgress(backend)
	rebaseInProgress, err := self.HasRebaseInProgress(backend)
	if err != nil {
		return gitdomain.RepoStatus{}, err
	}
	return gitdomain.RepoStatus{
		Conflicts:        hasConflicts,
		OpenChanges:      hasOpenChanges && !mergeInProgress && !rebaseInProgress,
		RebaseInProgress: rebaseInProgress,
		UntrackedChanges: hasUntrackedChanges,
	}, nil
}

func (self *Commands) ResetBranch(runner subshelldomain.Runner, target gitdomain.BranchName) error {
	return runner.Run("git", "reset", "--soft", target.String())
}

func (self *Commands) ResetCurrentBranchToSHA(runner subshelldomain.Runner, sha gitdomain.SHA) error {
	return runner.Run("git", "reset", "--hard", sha.String())
}

func (self *Commands) ResetRemoteBranchToSHA(runner subshelldomain.Runner, branch gitdomain.RemoteBranchName, sha gitdomain.SHA) error {
	remote := branch.Remote()
	return runner.Run("git", "push", "--force-with-lease", remote.String(), sha.String()+":"+branch.LocalBranchName().String())
}

func (self *Commands) ResolveConflict(runner subshelldomain.Runner, file string, resolution gitdomain.ConflictResolution) error {
	return runner.Run("git", "checkout", resolution.GitFlag(), file)
}

func (self *Commands) RevertCommit(runner subshelldomain.Runner, sha gitdomain.SHA) error {
	return runner.Run("git", "revert", sha.String())
}

// RootDirectory provides the path of the root directory of the current repository.
func (self *Commands) RootDirectory(querier subshelldomain.Querier) Option[gitdomain.RepoRootDir] {
	output, err := querier.QueryTrim("git", "rev-parse", "--show-toplevel")
	if err != nil {
		return None[gitdomain.RepoRootDir]()
	}
	return Some(gitdomain.NewRepoRootDir(filepath.FromSlash(output)))
}

func (self *Commands) SHAForBranch(querier subshelldomain.Querier, name gitdomain.BranchName) (gitdomain.SHA, error) {
	output, err := querier.QueryTrim("git", "rev-parse", name.String())
	return gitdomain.NewSHA(output), gohacks.WrapIfError(err, messages.BranchLocalSHAProblem, name)
}

func (self *Commands) ShortenSHA(querier subshelldomain.Querier, sha gitdomain.SHA) (gitdomain.SHA, error) {
	output, err := querier.QueryTrim("git", "rev-parse", "--short", sha.String())
	return gitdomain.NewSHA(output), gohacks.WrapIfError(err, messages.BranchLocalSHAProblem, sha)
}

func (self *Commands) SquashMerge(runner subshelldomain.Runner, branch gitdomain.LocalBranchName) error {
	return runner.Run("git", "merge", "--squash", "--ff", branch.String())
}

func (self *Commands) StageFiles(runner subshelldomain.Runner, names ...string) error {
	args := append([]string{"add"}, names...)
	return runner.Run("git", args...)
}

// determines the branch that is configured in Git as the default branch
func (self *Commands) StandardBranch(querier subshelldomain.Querier) Option[gitdomain.LocalBranchName] {
	if defaultBranch, has := gitconfig.DefaultBranch(querier).Get(); has {
		return Some(defaultBranch)
	}
	return self.OriginHead(querier)
}

func (self *Commands) Stash(runner subshelldomain.Runner) error {
	if err := runner.Run("git", "add", "-A"); err != nil {
		return err
	}
	return runner.Run("git", "stash", "-m", "Git Town WIP")
}

func (self *Commands) StashSize(querier subshelldomain.Querier) (gitdomain.StashSize, error) {
	output, err := querier.QueryTrim("git", "stash", "list")
	return gitdomain.StashSize(len(stringslice.Lines(output))), err
}

func (self *Commands) UndoLastCommit(runner subshelldomain.Runner) error {
	return runner.Run("git", "reset", "--soft", "HEAD~1")
}

func (self *Commands) UnstageAll(runner subshelldomain.Runner) error {
	return runner.Run("git", "restore", "--staged", ".")
}

func LastBranchInRef(output string) string {
	index := strings.LastIndex(output, "/")
	return output[index+1:]
}

func NewUnmergedStage(value int) (UnmergedStage, error) {
	for _, stage := range UnmergedStages {
		if int(stage) == value {
			return stage, nil
		}
	}
	return 0, fmt.Errorf("unknown stage ID: %q", value)
}

type branchesQueryResult struct {
	BranchName     gitdomain.BranchName
	Head           bool
	RefName        string
	SHA            gitdomain.SHA
	Symref         bool
	Track          string
	UpstreamOption Option[gitdomain.RemoteBranchName] // the tracking branch name
	Worktree       bool
}

type branchesQueryResults []branchesQueryResult

func branchesQuery(querier subshelldomain.Querier) (branchesQueryResults, error) {
	// WHAT DOES `:lstrip=2` DO?
	// A ref name looks like "refs/heads/branch-name" or
	// "refs/remotes/origin/branch-name". We want to remove the "refs/heads/" or
	// "refs/remotes" prefixes, so we use `:lstrip=2` to remove the first two path
	// components.
	// WHY NOT USE `:short`?
	// `:short` returns a "non-ambiguous" name. This means that if a branch and a
	// tag have the same name, it will return something like "heads/branch-name"
	// instead of "branch-name". We just want the branch name.
	forEachRefFormats := []string{
		"refname:%(refname)",                                  // full ref name
		"branchname:%(refname:lstrip=2)",                      // branch name
		"sha:%(objectname)",                                   // SHA of the commit the ref points to
		"head:%(if)%(HEAD)%(then)Y%(else)N%(end)",             // is the branch checked out in the current worktree? Y/N
		"worktree:%(if)%(worktreepath)%(then)Y%(else)N%(end)", // is the branch checked out in any worktree? Y/N
		"symref:%(if)%(symref)%(then)Y%(else)N%(end)",         // is the branch a symbolic ref? Y/N
		"upstream:%(upstream:lstrip=2)",                       // the tracking branch name
		// Leave `track` in the last position because it is the only one that contains spaces.
		// Then we can use SplitN to split the output correctly.
		"track:%(upstream:track,nobracket)", // e.g. "ahead 2", "behind 2", "ahead 2, behind 3", "gone"
	}
	output, err := querier.QueryTrim(
		"git", "for-each-ref",
		"--format="+strings.Join(forEachRefFormats, " "),
		"--sort=refname",
		"refs/heads/", "refs/remotes/", // local branches, remote branches
	)
	if err != nil {
		return branchesQueryResults{}, err
	}
	lines := stringslice.Lines(output)
	result := make(branchesQueryResults, len(lines))
	for l, line := range lines {
		parts := strings.SplitN(line, " ", len(forEachRefFormats))
		refname := strings.TrimPrefix(parts[0], "refname:")
		branchName := gitdomain.NewBranchName(strings.TrimPrefix(parts[1], "branchname:"))
		sha := gitdomain.NewSHA(strings.TrimPrefix(parts[2], "sha:"))
		head := parseYN(strings.TrimPrefix(parts[3], "head:"))
		worktree := parseYN(strings.TrimPrefix(parts[4], "worktree:"))
		symref := parseYN(strings.TrimPrefix(parts[5], "symref:"))
		upstreamOption := gitdomain.NewRemoteBranchNameOption(strings.TrimPrefix(parts[6], "upstream:")) // the tracking branch name
		track := strings.TrimPrefix(parts[7], "track:")
		result[l] = branchesQueryResult{
			BranchName:     branchName,
			Head:           head,
			RefName:        refname,
			SHA:            sha,
			Symref:         symref,
			Track:          track,
			UpstreamOption: upstreamOption,
			Worktree:       worktree,
		}
	}
	return result, nil
}

func determineSyncStatus(track string, upstream Option[gitdomain.RemoteBranchName]) gitdomain.SyncStatus {
	gone := track == "gone"
	ahead := strings.Contains(track, "ahead")
	behind := strings.Contains(track, "behind")
	switch {
	case gone:
		return gitdomain.SyncStatusDeletedAtRemote
	case ahead && behind:
		return gitdomain.SyncStatusNotInSync
	case ahead:
		return gitdomain.SyncStatusAhead
	case behind:
		return gitdomain.SyncStatusBehind
	case track == "":
		if upstream.IsSome() {
			return gitdomain.SyncStatusUpToDate
		}
		return gitdomain.SyncStatusLocalOnly
	default:
		panic(fmt.Sprintf(`unrecognized track "%s"`, track))
	}
}

// provides the path of the `.git` directory of the current repository.
func (self *Commands) gitDirectory(querier subshelldomain.Querier) (string, error) {
	output, err := querier.QueryTrim("git", "rev-parse", "--absolute-git-dir")
	return output, gohacks.WrapIfError(err, messages.GitDirMissing)
}

// indicates whether the ref is a local branch
func isLocalRefName(ref string) bool {
	return strings.HasPrefix(ref, "refs/heads/")
}

func makeBranchesSnapshotNewRepo(branch gitdomain.LocalBranchName) gitdomain.BranchesSnapshot {
	return gitdomain.BranchesSnapshot{
		Active: Some(branch),
		Branches: gitdomain.BranchInfos{
			gitdomain.BranchInfo{
				LocalName:  Some(branch),
				LocalSHA:   None[gitdomain.SHA](),
				SyncStatus: gitdomain.SyncStatusLocalOnly,
				RemoteName: None[gitdomain.RemoteBranchName](),
				RemoteSHA:  None[gitdomain.SHA](),
			},
		},
<<<<<<< HEAD
		DetachedHead: false,
=======
		Headless: false,
>>>>>>> 14d2163a
	}
}

func parseYN(value string) bool {
	switch value {
	case "Y":
		return true
	case "N":
		return false
	default:
		panic(fmt.Sprintf("unrecognized value %q", value))
	}
}<|MERGE_RESOLUTION|>--- conflicted
+++ resolved
@@ -157,11 +157,7 @@
 			}
 		}
 	}
-<<<<<<< HEAD
-	detachedHead := false
-=======
 	headless := false
->>>>>>> 14d2163a
 	if currentBranchOpt.IsNone() {
 		rebaseInProgress, err := self.HasRebaseInProgress(querier)
 		if err != nil {
@@ -190,15 +186,9 @@
 		self.CurrentBranchCache.Set(currentBranch)
 	}
 	return gitdomain.BranchesSnapshot{
-<<<<<<< HEAD
-		Active:       currentBranchOpt,
-		Branches:     result,
-		DetachedHead: detachedHead,
-=======
 		Branches: result,
 		Active:   currentBranchOpt,
 		Headless: headless,
->>>>>>> 14d2163a
 	}, nil
 }
 
@@ -978,11 +968,7 @@
 				RemoteSHA:  None[gitdomain.SHA](),
 			},
 		},
-<<<<<<< HEAD
-		DetachedHead: false,
-=======
 		Headless: false,
->>>>>>> 14d2163a
 	}
 }
 
