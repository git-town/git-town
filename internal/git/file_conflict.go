--- conflicted
+++ resolved
@@ -45,11 +45,7 @@
 
 func ParseLsFilesUnmergedLine(line string) (Blob, UnmergedStage, string, error) {
 	// Example text to parse:
-<<<<<<< HEAD
-	// 100755 ece1e56bf2125e5b114644258872f04bc375ba69 3	file
-=======
 	// 100755 ece1e56bf2125e5b114644258872f04bc375ba69 3  file
->>>>>>> 0b52b54e
 	permissions, remainder, match := strings.Cut(line, " ")
 	if !match {
 		return Blob{}, 0, "", fmt.Errorf("cannot read permissions portion from output of \"git ls-files --unmerged\": %q", line)
