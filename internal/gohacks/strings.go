package gohacks

import (
	"strings"

	"github.com/git-town/git-town/v22/internal/gohacks/stringslice"
)

func EscapeNewLines(text string) string {
	return strings.ReplaceAll(text, "\n", "\\n")
}

<<<<<<< HEAD
// Indents provides the given text where each line is indented by the given amount of spaces.
=======
// IndentLines provides the given text where each line is indented by the given amount of spaces.
>>>>>>> d744f975
func IndentLines(text string, amount int) string {
	indent := strings.Repeat(" ", amount)
	lines := stringslice.Lines(text)
	lines = stringslice.IndentNonEmpty(lines, indent)
	return strings.Join(lines, "\n")
}

// LeadingWhitespace provides the leading whitespace in the given string.
func LeadingWhitespace(line string) string {
	result := strings.Builder{}
	for _, r := range line {
		if r == ' ' || r == '\t' {
			result.WriteRune(r)
		} else {
			break
		}
	}
	return result.String()
}<|MERGE_RESOLUTION|>--- conflicted
+++ resolved
@@ -10,11 +10,7 @@
 	return strings.ReplaceAll(text, "\n", "\\n")
 }
 
-<<<<<<< HEAD
-// Indents provides the given text where each line is indented by the given amount of spaces.
-=======
 // IndentLines provides the given text where each line is indented by the given amount of spaces.
->>>>>>> d744f975
 func IndentLines(text string, amount int) string {
 	indent := strings.Repeat(" ", amount)
 	lines := stringslice.Lines(text)
