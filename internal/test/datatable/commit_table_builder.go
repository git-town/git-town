--- conflicted
+++ resolved
@@ -126,11 +126,7 @@
 			result = append(result, branch)
 		}
 	}
-<<<<<<< HEAD
-	result = lineage.OrderHierarchically(result)
-=======
 	slice.NaturalSort(result)
->>>>>>> 00dcffbd
 	if hasMain {
 		return append(gitdomain.NewLocalBranchNames("main"), result...)
 	}
