package handlebars

import (
	"fmt"
	"regexp"
	"strings"
	"sync"

	"github.com/git-town/git-town/v20/internal/git/gitdomain"
	. "github.com/git-town/git-town/v20/pkg/prelude"
)

type Runner interface {
	SHAsForCommit(gitdomain.CommitMessage) gitdomain.SHAs
}

var (
	templateOnce sync.Once
	templateRE   *regexp.Regexp
)

func Expand(text string, args ExpandArgs) string {
	templateOnce.Do(func() { templateRE = regexp.MustCompile(`\{\{.*?\}\}`) })
	for strings.Contains(text, "{{") {
		match := templateRE.FindString(text)
		switch {
		case strings.HasPrefix(match, "{{ sha "):
			commitMessage := gitdomain.CommitMessage(match[8 : len(match)-4])
			shas := args.LocalRepo.SHAsForCommit(commitMessage)
			if len(shas) == 0 {
				panic(fmt.Sprintf("test workspace has no commit %q", commitMessage))
			}
			sha := shas.First()
			text = strings.Replace(text, match, sha.String(), 1)
		case strings.HasPrefix(match, "{{ sha-short "):
			commitMessage := gitdomain.CommitMessage(match[14 : len(match)-4])
			shas := args.LocalRepo.SHAsForCommit(commitMessage)
			if len(shas) == 0 {
				panic(fmt.Sprintf("test workspace has no commit %q", commitMessage))
			}
			sha := shas.First().Truncate(7)
			text = strings.Replace(text, match, sha.String(), 1)
		case strings.HasPrefix(match, "{{ sha-in-origin "):
			commitMessage := gitdomain.CommitMessage(match[18 : len(match)-4])
			shas := args.RemoteRepo.SHAsForCommit(commitMessage)
			sha := shas.First()
			text = strings.Replace(text, match, sha.String(), 1)
		case strings.HasPrefix(match, "{{ sha-initial "):
			commitMessage := gitdomain.CommitMessage(match[16 : len(match)-4])
			commit, hasCommit := args.InitialDevCommits.FindByCommitMessage(commitMessage).Get()
			if !hasCommit {
				fmt.Printf("I cannot find the initial dev commit %q.\n", commitMessage)
				fmt.Printf("I have records about %d commits:\n", len(args.InitialDevCommits))
				for _, commit := range args.InitialDevCommits {
					fmt.Printf("  - %q (%s)\n", commit.Message, commit.SHA)
				}
				panic("see error above")
			}
<<<<<<< HEAD
			text = strings.Replace(text, match, sha.String(), 1)
		case strings.HasPrefix(match, "{{ sha-before-run "):
			commitName := match[19 : len(match)-4]
			sha, found := args.BeforeRunDevSHAs[commitName]
			if !found {
				fmt.Printf("I cannot find the before-run dev commit %q.\n", commitName)
				fmt.Printf("I have records about %d commits:\n", len(args.BeforeRunDevSHAs))
				for key := range maps.Keys(args.BeforeRunDevSHAs) {
					fmt.Println("  -", key)
				}
				panic("see error above")
			}
			text = strings.Replace(text, match, sha.String(), 1)
=======
			text = strings.Replace(text, match, commit.SHA.String(), 1)
>>>>>>> c3f299cb
		case strings.HasPrefix(match, "{{ sha-in-origin-initial "):
			initialOriginCommits, has := args.InitialOriginCommits.Get()
			if !has {
				panic("no origin SHAs recorded")
			}
			commitMessage := gitdomain.CommitMessage(match[26 : len(match)-4])
			commit, hasCommit := initialOriginCommits.FindByCommitMessage(commitMessage).Get()
			if !hasCommit {
				fmt.Printf("I cannot find the initial origin commit %q.\n", commitMessage)
				fmt.Printf("I have records about %d commits:\n", len(initialOriginCommits))
				for _, commit := range initialOriginCommits {
					fmt.Printf("  - %q (%s)\n", commit.Message, commit.SHA)
				}
			}
<<<<<<< HEAD
			text = strings.Replace(text, match, sha.String(), 1)
		case strings.HasPrefix(match, "{{ sha-in-origin-before-run "):
			beforeRunOriginSHAs, has := args.BeforeRunOriginSHAsOpt.Get()
			if !has {
				panic("no origin SHAs recorded")
			}
			fmt.Println("1111111111111111111111111111111111111111111111111", beforeRunOriginSHAs)
			commitName := match[29 : len(match)-4]
			sha, found := beforeRunOriginSHAs[commitName]
			if !found {
				fmt.Printf("I cannot find the initial origin commit %q.\n", commitName)
				fmt.Printf("I have records about %d commits:\n", len(beforeRunOriginSHAs))
				for key := range maps.Keys(beforeRunOriginSHAs) {
					fmt.Println("  -", key)
				}
			}
			text = strings.Replace(text, match, sha.String(), 1)
=======
			text = strings.Replace(text, match, commit.SHA.String(), 1)
>>>>>>> c3f299cb
		case strings.HasPrefix(match, "{{ sha-in-worktree "):
			commitMessage := gitdomain.CommitMessage(match[20 : len(match)-4])
			shas := args.WorktreeRepo.SHAsForCommit(commitMessage)
			sha := shas.First()
			text = strings.Replace(text, match, sha.String(), 1)
		case strings.HasPrefix(match, "{{ sha-in-worktree-initial "):
			commitMessage := gitdomain.CommitMessage(match[28 : len(match)-4])
			initialWorktreeSHAs, has := args.InitialWorktreeCommits.Get()
			if !has {
				panic("no initial worktree SHAs recorded")
			}
			commit, hasCommit := initialWorktreeSHAs.FindByCommitMessage(commitMessage).Get()
			if !hasCommit {
				fmt.Printf("I cannot find the initial worktree commit %q.\n", commitMessage)
				fmt.Printf("I have records about %d commits:\n", len(initialWorktreeSHAs))
				for _, commit := range initialWorktreeSHAs {
					fmt.Printf("  - %q (%s)\n", commit.Message, commit.SHA)
				}
			}
			text = strings.Replace(text, match, commit.SHA.String(), 1)
		default:
			panic(fmt.Sprintf("DataTable.Expand: unknown template expression %q", match))
		}
	}
	return text
}

type ExpandArgs struct {
<<<<<<< HEAD
	BeforeRunDevSHAs       map[string]gitdomain.SHA
	BeforeRunOriginSHAsOpt Option[map[string]gitdomain.SHA]
	InitialDevSHAs         map[string]gitdomain.SHA
	InitialOriginSHAsOpt   Option[map[string]gitdomain.SHA]
	InitialWorktreeSHAsOpt Option[map[string]gitdomain.SHA]
=======
	InitialDevCommits      gitdomain.Commits
	InitialOriginCommits   Option[gitdomain.Commits]
	InitialWorktreeCommits Option[gitdomain.Commits]
>>>>>>> c3f299cb
	LocalRepo              Runner
	RemoteRepo             Runner
	WorktreeRepo           Runner
}<|MERGE_RESOLUTION|>--- conflicted
+++ resolved
@@ -2,6 +2,7 @@
 
 import (
 	"fmt"
+	"maps"
 	"regexp"
 	"strings"
 	"sync"
@@ -56,7 +57,6 @@
 				}
 				panic("see error above")
 			}
-<<<<<<< HEAD
 			text = strings.Replace(text, match, sha.String(), 1)
 		case strings.HasPrefix(match, "{{ sha-before-run "):
 			commitName := match[19 : len(match)-4]
@@ -69,10 +69,7 @@
 				}
 				panic("see error above")
 			}
-			text = strings.Replace(text, match, sha.String(), 1)
-=======
 			text = strings.Replace(text, match, commit.SHA.String(), 1)
->>>>>>> c3f299cb
 		case strings.HasPrefix(match, "{{ sha-in-origin-initial "):
 			initialOriginCommits, has := args.InitialOriginCommits.Get()
 			if !has {
@@ -87,7 +84,6 @@
 					fmt.Printf("  - %q (%s)\n", commit.Message, commit.SHA)
 				}
 			}
-<<<<<<< HEAD
 			text = strings.Replace(text, match, sha.String(), 1)
 		case strings.HasPrefix(match, "{{ sha-in-origin-before-run "):
 			beforeRunOriginSHAs, has := args.BeforeRunOriginSHAsOpt.Get()
@@ -104,10 +100,7 @@
 					fmt.Println("  -", key)
 				}
 			}
-			text = strings.Replace(text, match, sha.String(), 1)
-=======
 			text = strings.Replace(text, match, commit.SHA.String(), 1)
->>>>>>> c3f299cb
 		case strings.HasPrefix(match, "{{ sha-in-worktree "):
 			commitMessage := gitdomain.CommitMessage(match[20 : len(match)-4])
 			shas := args.WorktreeRepo.SHAsForCommit(commitMessage)
@@ -136,17 +129,11 @@
 }
 
 type ExpandArgs struct {
-<<<<<<< HEAD
-	BeforeRunDevSHAs       map[string]gitdomain.SHA
-	BeforeRunOriginSHAsOpt Option[map[string]gitdomain.SHA]
-	InitialDevSHAs         map[string]gitdomain.SHA
-	InitialOriginSHAsOpt   Option[map[string]gitdomain.SHA]
-	InitialWorktreeSHAsOpt Option[map[string]gitdomain.SHA]
-=======
+	BeforeRunDevSHAs       gitdomain.Commits
+	BeforeRunOriginSHAsOpt Option[gitdomain.Commits]
 	InitialDevCommits      gitdomain.Commits
 	InitialOriginCommits   Option[gitdomain.Commits]
 	InitialWorktreeCommits Option[gitdomain.Commits]
->>>>>>> c3f299cb
 	LocalRepo              Runner
 	RemoteRepo             Runner
 	WorktreeRepo           Runner
