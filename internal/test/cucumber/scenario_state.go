--- conflicted
+++ resolved
@@ -21,12 +21,6 @@
 	// commits at the origin remote before the end-to-end test executed the most recent subshell command
 	beforeRunOriginSHAs Option[gitdomain.Commits]
 
-<<<<<<< HEAD
-=======
-	// commits at the worktree-repo before the end-to-end test executed the most recent shell command
-	beforeRunWorktreeSHAs Option[gitdomain.Commits]
-
->>>>>>> c3f299cb
 	// the Fixture used in the current scenario
 	fixture fixture.Fixture
 
