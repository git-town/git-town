--- conflicted
+++ resolved
@@ -828,16 +828,9 @@
 		devRepo.MockCommitMessage(message)
 		output := ""
 		exitCode := 0
-<<<<<<< HEAD
-		if browser, has := state.browserVariable.Get(); has {
-			envPath := os.Getenv("PATH")
-			env := []string{"PATH="}
-			env = append(env, "BROWSER="+browser)
-=======
 		if browserBin, has := state.browserVariable.Get(); has {
 			env := os.Environ()
 			env = envvars.Replace(env, browser.ENVVAR, browserBin)
->>>>>>> e4d23f7c
 			output, exitCode = devRepo.MustQueryStringCodeWith(cmd, &subshell.Options{
 				Env: env,
 			})
@@ -1562,13 +1555,8 @@
 	sc.Step(`^tool "([^"]*)" is installed$`, func(ctx context.Context, tool string) {
 		state := ctx.Value(keyScenarioState).(*ScenarioState)
 		devRepo := state.fixture.DevRepo.GetOrPanic()
-<<<<<<< HEAD
-		toolPath := devRepo.MockCommand(tool)
-		state.browserVariable = Some(toolPath)
-=======
 		devRepo.MockCommand(tool)
 		state.browserVariable = Some(tool)
->>>>>>> e4d23f7c
 	})
 
 	// This step exists to avoid re-creating commits with the same SHA as existing commits
@@ -1587,19 +1575,10 @@
 	}
 	var exitCode int
 	var runOutput string
-<<<<<<< HEAD
-	env := []string{}
-	if browserVariable, hasBrowserOverride := state.browserVariable.Get(); hasBrowserOverride {
-		fmt.Println("11111111111111111111111111111111111111111111111111111111111")
-		env = append(env, "BROWSER="+browserVariable)
-	}
-	fmt.Println("22222222222222222222222222222222222222222222222222222222", env)
-=======
 	env := os.Environ()
 	if browserVariable, hasBrowserOverride := state.browserVariable.Get(); hasBrowserOverride {
 		env = envvars.Replace(env, browser.ENVVAR, browserVariable)
 	}
->>>>>>> e4d23f7c
 	if hasDevRepo {
 		runOutput, exitCode = devRepo.MustQueryStringCodeWith(command, &subshell.Options{
 			Env: env,
