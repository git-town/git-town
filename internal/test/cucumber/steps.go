--- conflicted
+++ resolved
@@ -1341,22 +1341,13 @@
 			return errors.New("mismatching branches found, see diff above")
 		}
 		// verify initial lineage
-<<<<<<< HEAD
-		currentLineage := devRepo.LineageText()
+		currentLineage := devRepo.LineageText(devRepo.Config.NormalConfig.Lineage)
 		if currentLineage != state.initialLineage.GetOrPanic() {
 			fmt.Println("INITIAL")
 			fmt.Println(state.initialLineage.GetOrPanic())
 			fmt.Println("CURRENT")
 			fmt.Println(currentLineage)
 			return errors.New("mismatching lineage found")
-=======
-		currentLineage := devRepo.LineageTable(devRepo.Config.NormalConfig.Lineage)
-		diff, errCnt := currentLineage.EqualDataTable(state.initialLineage.GetOrPanic())
-		if errCnt > 0 {
-			fmt.Printf("\nERROR! Found %d differences in the lineage\n\n", errCnt)
-			fmt.Println(diff)
-			return errors.New("mismatching lineage found, see the diff above")
->>>>>>> 8ae9df00
 		}
 		return nil
 	})
@@ -1391,24 +1382,13 @@
 	sc.Step(`^the initial lineage exists now$`, func(ctx context.Context) error {
 		state := ctx.Value(keyScenarioState).(*ScenarioState)
 		devRepo := state.fixture.DevRepo.GetOrPanic()
-<<<<<<< HEAD
-		have := devRepo.LineageText()
+		have := devRepo.LineageText(devRepo.Config.NormalConfig.Lineage)
 		if have != state.initialLineage.GetOrPanic() {
 			fmt.Println("INITIAL")
 			fmt.Println(state.initialLineage.GetOrPanic())
 			fmt.Println("CURRENT")
 			fmt.Println(have)
 			return errors.New("mismatching branches found")
-=======
-		have := devRepo.LineageTable(devRepo.Config.NormalConfig.Lineage)
-		diff, errCnt := have.EqualDataTable(state.initialLineage.GetOrPanic())
-		if errCnt > 0 {
-			fmt.Printf("\nERROR! Found %d differences in the lineage\n\n", errCnt)
-			fmt.Printf("INITIAL LINEAGE:\n%s\n", state.initialLineage.String())
-			fmt.Printf("CURRENT LINEAGE:\n%s\n", have.String())
-			fmt.Println(diff)
-			return errors.New("mismatching branches found, see the diff above")
->>>>>>> 8ae9df00
 		}
 		return nil
 	})
@@ -1574,20 +1554,11 @@
 	sc.Step(`^this lineage exists now$`, func(ctx context.Context, want *godog.DocString) error {
 		state := ctx.Value(keyScenarioState).(*ScenarioState)
 		devRepo := state.fixture.DevRepo.GetOrPanic()
-<<<<<<< HEAD
-		have := format.BranchLineage(devRepo.Lineage())
+		have := format.BranchLineage(devRepo.Config.NormalConfig.Lineage)
 		if have != want.Content {
 			fmt.Println("WANT:\n", want)
 			fmt.Println("HAVE:\n", have)
 			return errors.New("mismatching lineage")
-=======
-		table := devRepo.LineageTable(devRepo.Config.NormalConfig.Lineage)
-		diff, errCount := table.EqualGherkin(input)
-		if errCount > 0 {
-			fmt.Printf("\nERROR! Found %d differences in the lineage\n\n", errCount)
-			fmt.Println(diff)
-			return errors.New("mismatching branches found, see the diff above")
->>>>>>> 8ae9df00
 		}
 		return nil
 	})
