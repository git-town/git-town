package cucumber

import (
	"context"
	"errors"
	"fmt"
	"os"
	"os/exec"
	"path/filepath"
	"reflect"
	"regexp"
	"strings"
	"time"

	"github.com/acarl005/stripansi"
	"github.com/cucumber/godog"
	messages "github.com/cucumber/messages/go/v21"
	"github.com/git-town/git-town/v21/internal/browser"
	"github.com/git-town/git-town/v21/internal/cli/dialog/dialogcomponents"
	"github.com/git-town/git-town/v21/internal/cli/format"
	"github.com/git-town/git-town/v21/internal/cli/print"
	"github.com/git-town/git-town/v21/internal/config/configdomain"
	"github.com/git-town/git-town/v21/internal/config/configfile"
	"github.com/git-town/git-town/v21/internal/config/gitconfig"
	"github.com/git-town/git-town/v21/internal/forge/forgedomain"
	"github.com/git-town/git-town/v21/internal/git/gitdomain"
	"github.com/git-town/git-town/v21/internal/test/commands"
	"github.com/git-town/git-town/v21/internal/test/datatable"
	"github.com/git-town/git-town/v21/internal/test/envvars"
	"github.com/git-town/git-town/v21/internal/test/filesystem"
	"github.com/git-town/git-town/v21/internal/test/fixture"
	"github.com/git-town/git-town/v21/internal/test/handlebars"
	"github.com/git-town/git-town/v21/internal/test/helpers"
	"github.com/git-town/git-town/v21/internal/test/output"
	"github.com/git-town/git-town/v21/internal/test/subshell"
	"github.com/git-town/git-town/v21/internal/test/testgit"
	"github.com/git-town/git-town/v21/pkg/asserts"
	. "github.com/git-town/git-town/v21/pkg/prelude"
	"github.com/google/go-cmp/cmp"
	"github.com/kballard/go-shellquote"
)

// the global FixtureFactory instance.
var fixtureFactory *fixture.Factory

// dedicated type for storing data in context.Context
type key int

// the key for storing the state in the context.Context
const (
	keyScenarioState key = iota
	keyScenarioName
	keyScenarioTags
)

func InitializeScenario(scenarioContext *godog.ScenarioContext) {
	scenarioContext.Before(func(ctx context.Context, scenario *godog.Scenario) (context.Context, error) {
		ctx = context.WithValue(ctx, keyScenarioName, scenario.Name)
		ctx = context.WithValue(ctx, keyScenarioTags, scenario.Tags)
		return ctx, nil
	})

	scenarioContext.After(func(ctx context.Context, scenario *godog.Scenario, err error) (context.Context, error) {
		ctxValue := ctx.Value(keyScenarioState)
		if ctxValue == nil {
			return ctx, errors.New("after-scenario hook has found no scenario state found to clean up")
		}
		state := ctxValue.(*ScenarioState)
		if err != nil {
			fmt.Printf("failed scenario %q in %s - investigate state in %s\n", scenario.Name, scenario.Uri, state.fixture.Dir)
			return ctx, nil //nolint:nilerr
		}
		exitCode := state.runExitCode.GetOrPanic()
		if exitCode != 0 && !state.runExitCodeChecked {
			print.Error(fmt.Errorf("%s - scenario %q doesn't document exit code %d", scenario.Uri, scenario.Name, exitCode))
			os.Exit(1)
		}
		if state != nil {
			state.fixture.Delete()
		}
		return ctx, nil
	})
}

func InitializeSuite(ctx *godog.TestSuiteContext) {
	ctx.BeforeSuite(func() {
		factory := fixture.CreateFactory()
		fixtureFactory = &factory
	})
	ctx.AfterSuite(func() {
		fixtureFactory.Remove()
	})
	defineSteps(ctx.ScenarioContext())
}

func defineSteps(sc *godog.ScenarioContext) {
	sc.Step(`^a brand-new Git repo$`, func(ctx context.Context) (context.Context, error) {
		scenarioName := ctx.Value(keyScenarioName).(string)
		scenarioTags := ctx.Value(keyScenarioTags).([]*messages.PickleTag)
		fixture := fixtureFactory.CreateEmptyFixture(scenarioName)
		if helpers.HasTag(scenarioTags, "@debug") {
			fixture.DevRepo.GetOrPanic().Verbose = true
		}
		state := ScenarioState{
			beforeRunDevSHAs:     None[gitdomain.Commits](),
			beforeRunOriginSHAs:  None[gitdomain.Commits](),
			browserVariable:      None[string](),
			fixture:              fixture,
			initialBranches:      None[datatable.DataTable](),
			initialCommits:       None[datatable.DataTable](),
			initialCurrentBranch: None[gitdomain.LocalBranchName](),
			initialDevSHAs:       None[gitdomain.Commits](),
			initialLineage:       None[string](),
			initialOriginSHAs:    None[gitdomain.Commits](),
			initialTags:          None[datatable.DataTable](),
			initialWorktreeSHAs:  None[gitdomain.Commits](),
			insideGitRepo:        true,
			runExitCode:          None[int](),
			runExitCodeChecked:   false,
			runOutput:            None[string](),
			uncommittedContent:   None[string](),
			uncommittedFileName:  None[string](),
		}
		return context.WithValue(ctx, keyScenarioState, &state), nil
	})

	sc.Step(`^a coworker clones the repository$`, func(ctx context.Context) {
		state := ctx.Value(keyScenarioState).(*ScenarioState)
		state.fixture.AddCoworkerRepo()
	})

	sc.Step(`^a folder "([^"]*)"$`, func(ctx context.Context, name string) {
		state := ctx.Value(keyScenarioState).(*ScenarioState)
		devRepo := state.fixture.DevRepo.GetOrPanic()
		devRepo.CreateFolder(name)
	})

	sc.Step(`^a Git repo with origin$`, func(ctx context.Context) (context.Context, error) {
		scenarioName := ctx.Value(keyScenarioName).(string)
		scenarioTags := ctx.Value(keyScenarioTags).([]*messages.PickleTag)
		fixture := fixtureFactory.CreateFixture(scenarioName)
		if helpers.HasTag(scenarioTags, "@debug") {
			fixture.DevRepo.GetOrPanic().Verbose = true
			fixture.OriginRepo.GetOrPanic().Verbose = true
		}
		state := ScenarioState{
			beforeRunDevSHAs:     None[gitdomain.Commits](),
			beforeRunOriginSHAs:  None[gitdomain.Commits](),
			browserVariable:      None[string](),
			fixture:              fixture,
			initialBranches:      None[datatable.DataTable](),
			initialCommits:       None[datatable.DataTable](),
			initialCurrentBranch: None[gitdomain.LocalBranchName](),
			initialDevSHAs:       None[gitdomain.Commits](),
			initialLineage:       None[string](),
			initialOriginSHAs:    None[gitdomain.Commits](),
			initialTags:          None[datatable.DataTable](),
			initialWorktreeSHAs:  None[gitdomain.Commits](),
			insideGitRepo:        true,
			runExitCode:          None[int](),
			runExitCodeChecked:   false,
			runOutput:            None[string](),
			uncommittedContent:   None[string](),
			uncommittedFileName:  None[string](),
		}
		return context.WithValue(ctx, keyScenarioState, &state), nil
	})

	sc.Step(`^all branches are now synchronized$`, func(ctx context.Context) error {
		state := ctx.Value(keyScenarioState).(*ScenarioState)
		devRepo := state.fixture.DevRepo.GetOrPanic()
		branchesOutOfSync, output := devRepo.HasBranchesOutOfSync()
		if branchesOutOfSync {
			return errors.New("unexpected out of sync:\n" + output)
		}
		return nil
	})

	sc.Step(`^a local Git repo$`, func(ctx context.Context) (context.Context, error) {
		scenarioName := ctx.Value(keyScenarioName).(string)
		scenarioTags := ctx.Value(keyScenarioTags).([]*messages.PickleTag)
		fixture := fixtureFactory.CreateFixture(scenarioName)
		devRepo := fixture.DevRepo.GetOrPanic()
		if helpers.HasTag(scenarioTags, "@debug") {
			devRepo.Verbose = true
		}
		devRepo.RemoveRemote(gitdomain.RemoteOrigin)
		fixture.OriginRepo = MutableNone[commands.TestCommands]()
		state := ScenarioState{
			beforeRunDevSHAs:     None[gitdomain.Commits](),
			beforeRunOriginSHAs:  None[gitdomain.Commits](),
			browserVariable:      None[string](),
			fixture:              fixture,
			initialBranches:      None[datatable.DataTable](),
			initialCommits:       None[datatable.DataTable](),
			initialCurrentBranch: None[gitdomain.LocalBranchName](),
			initialDevSHAs:       None[gitdomain.Commits](),
			initialLineage:       None[string](),
			initialOriginSHAs:    None[gitdomain.Commits](),
			initialTags:          None[datatable.DataTable](),
			initialWorktreeSHAs:  None[gitdomain.Commits](),
			insideGitRepo:        true,
			runExitCode:          None[int](),
			runExitCodeChecked:   false,
			runOutput:            None[string](),
			uncommittedContent:   None[string](),
			uncommittedFileName:  None[string](),
		}
		return context.WithValue(ctx, keyScenarioState, &state), nil
	})

	sc.Step(`^a merge is (?:now|still) in progress$`, func(ctx context.Context) error {
		state := ctx.Value(keyScenarioState).(*ScenarioState)
		devRepo := state.fixture.DevRepo.GetOrPanic()
		if !devRepo.Git.HasMergeInProgress(devRepo.TestRunner) {
			return errors.New("expected merge in progress")
		}
		return nil
	})

	sc.Step(`^an additional "([^"]+)" remote with URL "([^"]+)"$`, func(ctx context.Context, remote, url string) {
		state := ctx.Value(keyScenarioState).(*ScenarioState)
		devRepo := state.fixture.DevRepo.GetOrPanic()
		devRepo.AddRemote(gitdomain.Remote(remote), url)
	})

	sc.Step(`^an uncommitted file$`, func(ctx context.Context) {
		state := ctx.Value(keyScenarioState).(*ScenarioState)
		devRepo := state.fixture.DevRepo.GetOrPanic()
		filename := "uncommitted file"
		state.uncommittedFileName = Some(filename)
		content := "uncommitted content"
		state.uncommittedContent = Some(content)
		devRepo.CreateFile(
			filename,
			content,
		)
	})

	sc.Step(`^an uncommitted file with name "([^"]+)" and content "([^"]+)"$`, func(ctx context.Context, name, content string) {
		state := ctx.Value(keyScenarioState).(*ScenarioState)
		devRepo := state.fixture.DevRepo.GetOrPanic()
		state.uncommittedFileName = Some(name)
		state.uncommittedContent = Some(content)
		devRepo.CreateFile(name, content)
	})

	sc.Step(`^an uncommitted file with name "([^"]+)" exists now$`, func(ctx context.Context, filename string) error {
		state := ctx.Value(keyScenarioState).(*ScenarioState)
		devRepo := state.fixture.DevRepo.GetOrPanic()
		files := devRepo.UncommittedFiles()
		want := []string{filename}
		if !reflect.DeepEqual(files, want) {
			return fmt.Errorf("expected %s but found %s", want, files)
		}
		return nil
	})

	sc.Step(`^an upstream repo$`, func(ctx context.Context) {
		state := ctx.Value(keyScenarioState).(*ScenarioState)
		state.fixture.AddUpstream()
	})

	sc.Step(`^a proposal for this branch does not exist`, func(ctx context.Context) {
		state := ctx.Value(keyScenarioState).(*ScenarioState)
		devRepo := state.fixture.DevRepo.GetOrPanic()
		devRepo.TestRunner.ProposalOverride = Some(forgedomain.OverrideNoProposal)
	})

	sc.Step(`^a proposal for this branch exists at "([^"]+)"`, func(ctx context.Context, url string) {
		state := ctx.Value(keyScenarioState).(*ScenarioState)
		devRepo := state.fixture.DevRepo.GetOrPanic()
		devRepo.TestRunner.ProposalOverride = Some(url)
	})

	sc.Step(`^a rebase is (?:now|still) in progress$`, func(ctx context.Context) error {
		state := ctx.Value(keyScenarioState).(*ScenarioState)
		devRepo := state.fixture.DevRepo.GetOrPanic()
		repoStatus := asserts.NoError1(devRepo.Git.RepoStatus(devRepo.TestRunner))
		if !repoStatus.RebaseInProgress {
			return errors.New("expected rebase in progress")
		}
		return nil
	})

	sc.Step(`^a remote "([^"]+)" pointing to "([^"]+)"`, func(ctx context.Context, name, url string) {
		state := ctx.Value(keyScenarioState).(*ScenarioState)
		devRepo := state.fixture.DevRepo.GetOrPanic()
		devRepo.AddRemote(gitdomain.Remote(name), url)
	})

	sc.Step(`^a remote tag "([^"]+)" not on a branch$`, func(ctx context.Context, name string) {
		state := ctx.Value(keyScenarioState).(*ScenarioState)
		state.fixture.OriginRepo.GetOrPanic().CreateStandaloneTag(name)
	})

	sc.Step(`^branch "([^"]+)" is active in another worktree`, func(ctx context.Context, branch string) {
		state := ctx.Value(keyScenarioState).(*ScenarioState)
		state.fixture.AddSecondWorktree(gitdomain.NewLocalBranchName(branch))
	})

	sc.Step(`^branch "([^"]+)" (?:now|still) has type "(\w+)"$`, func(ctx context.Context, branchName, branchTypeName string) error {
		state := ctx.Value(keyScenarioState).(*ScenarioState)
		devRepo := state.fixture.DevRepo.GetOrPanic()
		branch := gitdomain.NewLocalBranchName(branchName)
		wantOpt := asserts.NoError1(configdomain.ParseBranchType(branchTypeName))
		want := wantOpt.GetOrPanic()
		have := devRepo.Config.BranchType(branch)
		if have != want {
			return fmt.Errorf("branch %q is %s", branch, have)
		}
		return nil
	})

	sc.Step(`^commit "([^"]+)" on branch "([^"]+)" now has this full commit message`, func(ctx context.Context, title, branchText string, expected *godog.DocString) error {
		state := ctx.Value(keyScenarioState).(*ScenarioState)
		devRepo := state.fixture.DevRepo.GetOrPanic()
		branch := gitdomain.NewLocalBranchName(branchText)
		parent := devRepo.Config.NormalConfig.Lineage.Parent(branch).GetOrPanic()
		sha := devRepo.CommitSHA(devRepo, title, branch, parent.BranchName())
		have := asserts.NoError1(devRepo.Git.CommitMessage(devRepo, sha)).String()
		want := expected.Content
		if have != want {
			return fmt.Errorf("\nwant:\n%q\n\nhave:\n%q", want, have)
		}
		return nil
	})

	sc.Step(`^display "([^"]+)"$`, func(ctx context.Context, command string) error {
		state := ctx.Value(keyScenarioState).(*ScenarioState)
		devRepo := state.fixture.DevRepo.GetOrPanic()
		parts := strings.Split(command, " ")
		output, err := devRepo.TestRunner.Query(parts[0], parts[1:]...)
		fmt.Println("XXXXXXXXXXXXXXXXX " + strings.ToUpper(command) + " START XXXXXXXXXXXXXXXXXXXXXXXXXXXXXXXXXXXXXXXXXXXXX")
		fmt.Println(output)
		fmt.Println("XXXXXXXXXXXXXXXXX " + strings.ToUpper(command) + " END XXXXXXXXXXXXXXXXXXXXXXXXXXXXXXXXXXXXXXXXXXXXXXX")
		return err
	})

	sc.Step(`^file "([^"]*)" (?:now|still) has content:$`, func(ctx context.Context, file string, expectedContent *godog.DocString) error {
		state := ctx.Value(keyScenarioState).(*ScenarioState)
		devRepo := state.fixture.DevRepo.GetOrPanic()
		actualContent := strings.TrimSpace(devRepo.FileContent(file))
		expectedText := handlebars.Expand(expectedContent.Content, handlebars.ExpandArgs{
			BeforeRunDevSHAs:       state.beforeRunDevSHAs.GetOrPanic(),
			BeforeRunOriginSHAsOpt: state.beforeRunOriginSHAs,
			InitialDevCommits:      state.initialDevSHAs.GetOrPanic(),
			InitialOriginCommits:   state.initialOriginSHAs,
			InitialWorktreeCommits: state.initialWorktreeSHAs,
			LocalRepo:              devRepo,
			RemoteRepo:             state.fixture.OriginRepo.Value,
			WorktreeRepo:           state.fixture.SecondWorktree.Value,
		})
		if expectedText != actualContent {
			return fmt.Errorf("file content does not match\n\nEXPECTED:\n%q\n\nACTUAL:\n\n%q\n----------------------------", expectedText, actualContent)
		}
		return nil
	})

	sc.Step(`^file "([^"]+)" (?:now|still) has content "([^"]*)"$`, func(ctx context.Context, file, expectedContent string) error {
		state := ctx.Value(keyScenarioState).(*ScenarioState)
		devRepo := state.fixture.DevRepo.GetOrPanic()
		actualContent := devRepo.FileContent(file)
		if expectedContent != actualContent {
			return fmt.Errorf("file content does not match\n\nEXPECTED:\n%q\n\nACTUAL:\n\n%q\n----------------------------", expectedContent, actualContent)
		}
		return nil
	})

	sc.Step(`^file "([^"]+)" with content$`, func(ctx context.Context, name string, content *godog.DocString) error {
		state := ctx.Value(keyScenarioState).(*ScenarioState)
		devRepo := state.fixture.DevRepo.GetOrPanic()
		filePath := filepath.Join(devRepo.WorkingDir, name)
		//nolint:gosec // need permission 700 here in order for tests to work
		return os.WriteFile(filePath, []byte(content.Content), 0o700)
	})

	sc.Step(`^Git has version "([^"]*)"$`, func(ctx context.Context, version string) {
		state := ctx.Value(keyScenarioState).(*ScenarioState)
		devRepo := state.fixture.DevRepo.GetOrPanic()
		devRepo.MockGit(version)
	})

	sc.Step(`^Git Town does not print "(.+)"$`, func(ctx context.Context, text string) error {
		state := ctx.Value(keyScenarioState).(*ScenarioState)
		if strings.Contains(stripansi.Strip(state.runOutput.GetOrPanic()), text) {
			return fmt.Errorf("text found: %q", text)
		}
		return nil
	})

	sc.Step(`^Git Town is no longer configured$`, func(ctx context.Context) error {
		state := ctx.Value(keyScenarioState).(*ScenarioState)
		devRepo := state.fixture.DevRepo.GetOrPanic()
		return devRepo.VerifyNoGitTownConfiguration()
	})

	sc.Step(`^Git Town is not configured$`, func(ctx context.Context) {
		state := ctx.Value(keyScenarioState).(*ScenarioState)
		devRepo := state.fixture.DevRepo.GetOrPanic()
		_ = devRepo.RemovePerennialBranchConfiguration()
		asserts.NoError(gitconfig.RemoveMainBranch(devRepo.TestRunner))
	})

	sc.Step(`^Git Town parent setting for branch "([^"]*)" is "([^"]*)"$`, func(ctx context.Context, branch, parent string) error {
		state := ctx.Value(keyScenarioState).(*ScenarioState)
		devRepo := state.fixture.DevRepo.GetOrPanic()
		branchName := gitdomain.NewLocalBranchName(branch)
		parentName := gitdomain.NewLocalBranchName(parent)
		return gitconfig.SetParent(devRepo.TestRunner, branchName, parentName)
	})

	sc.Step(`^Git Town prints:$`, func(ctx context.Context, expected *godog.DocString) error {
		state := ctx.Value(keyScenarioState).(*ScenarioState)
		if exitCode := state.runExitCode.GetOrPanic(); exitCode != 0 {
			return fmt.Errorf("unexpected exit code %d", exitCode)
		}
		output := stripansi.Strip(state.runOutput.GetOrPanic())
		if !strings.Contains(output, strings.TrimRight(expected.Content, "\n")) {
			fmt.Println("ERROR: text not found:")
			fmt.Println("==================================================================")
			fmt.Println("EXPECTED OUTPUT START ============================================")
			fmt.Println("==================================================================")
			fmt.Println()
			fmt.Println(expected.Content)
			fmt.Println()
			fmt.Println("==================================================================")
			fmt.Println("EXPECTED OUTPUT END ==============================================")
			fmt.Println("==================================================================")
			fmt.Println()
			fmt.Println("==================================================================")
			fmt.Println("ACTUAL OUTPUT START ==============================================")
			fmt.Println("==================================================================")
			fmt.Println()
			fmt.Println(output)
			fmt.Println()
			fmt.Println("==================================================================")
			fmt.Println("ACTUAL OUTPUT END ================================================")
			fmt.Println("==================================================================")
			fmt.Println()
			return errors.New("expected text not found")
		}
		return nil
	})

	sc.Step(`^Git Town prints no output$`, func(ctx context.Context) error {
		state := ctx.Value(keyScenarioState).(*ScenarioState)
		output := state.runOutput.GetOrPanic()
		if len(output) > 0 {
			return fmt.Errorf("expected no output but found %q", output)
		}
		return nil
	})

	sc.Step(`^Git Town prints something like:$`, func(ctx context.Context, expected *godog.DocString) error {
		state := ctx.Value(keyScenarioState).(*ScenarioState)
		regex := regexp.MustCompile(expected.Content)
		have := stripansi.Strip(state.runOutput.GetOrPanic())
		if !regex.MatchString(have) {
			return fmt.Errorf("EXPECTED: content matching %q\nGOT: %q", expected.Content, have)
		}
		return nil
	})

	sc.Step(`^Git Town prints the error:$`, func(ctx context.Context, expected *godog.DocString) error {
		state := ctx.Value(keyScenarioState).(*ScenarioState)
		state.runExitCodeChecked = true
		if !strings.Contains(stripansi.Strip(state.runOutput.GetOrPanic()), expected.Content) {
			return fmt.Errorf("text not found:\n%s\n\nactual text:\n%s", expected.Content, state.runOutput.GetOrZero())
		}
		if exitCode := state.runExitCode.GetOrPanic(); exitCode == 0 {
			return fmt.Errorf("unexpected exit code %d", exitCode)
		}
		return nil
	})

	sc.Step(`^Git Town runs no commands$`, func(ctx context.Context) error {
		state := ctx.Value(keyScenarioState).(*ScenarioState)
		commands := output.GitCommandsInGitTownOutput(state.runOutput.GetOrPanic())
		if len(commands) > 0 {
			fmt.Println("\n\nERROR: Unexpected commands run!")
			for _, command := range commands {
				fmt.Printf("%s > %s\n", command.Branch, command.Command)
			}
			fmt.Println()
			fmt.Println()
			return fmt.Errorf("expected no commands but found %d commands", len(commands))
		}
		return nil
	})

	sc.Step(`^Git Town runs the commands$`, func(ctx context.Context, input *godog.Table) error {
		state := ctx.Value(keyScenarioState).(*ScenarioState)
		devRepo := state.fixture.DevRepo.GetOrPanic()
		commands := output.GitCommandsInGitTownOutput(state.runOutput.GetOrPanic())
		table := output.RenderExecutedGitCommands(commands, input)
		dataTable := datatable.FromGherkin(input)
		expanded := dataTable.Expand(handlebars.ExpandArgs{
			BeforeRunDevSHAs:       state.beforeRunDevSHAs.GetOrPanic(),
			BeforeRunOriginSHAsOpt: state.beforeRunOriginSHAs,
			InitialDevCommits:      state.initialDevSHAs.GetOrPanic(),
			InitialOriginCommits:   state.initialOriginSHAs,
			InitialWorktreeCommits: state.initialWorktreeSHAs,
			LocalRepo:              devRepo,
			RemoteRepo:             state.fixture.OriginRepo.Value,
			WorktreeRepo:           state.fixture.SecondWorktree.Value,
		})
		diff, errorCount := table.EqualDataTable(expanded)
		if errorCount != 0 {
			fmt.Printf("\nERROR! Found %d differences in the commands run\n\n", errorCount)
			fmt.Println(diff)
			return errors.New("mismatching commands run, see diff above")
		}
		return nil
	})

	sc.Step(`^Git Town runs without errors`, func(ctx context.Context) error {
		state := ctx.Value(keyScenarioState).(*ScenarioState)
		exitCode := state.runExitCode.GetOrPanic()
		if exitCode != 0 {
			return errors.New("unexpected failure of scenario")
		}
		return nil
	})

	sc.Step(`^(global |local |)Git setting "([^"]+)" is "([^"]*)"$`, func(ctx context.Context, scope, key, value string) error {
		state := ctx.Value(keyScenarioState).(*ScenarioState)
		devRepo := state.fixture.DevRepo.GetOrPanic()
		parsedScope := asserts.NoError1(configdomain.ParseConfigScope(scope))
		return gitconfig.SetConfigValue(devRepo.TestRunner, parsedScope, configdomain.Key(key), value)
	})

	sc.Step(`^(global |local |)Git setting "([^"]+)" is (?:now|still) "([^"]*)"$`, func(ctx context.Context, scope, name, want string) error {
		state := ctx.Value(keyScenarioState).(*ScenarioState)
		devRepo := state.fixture.DevRepo.GetOrPanic()
		parsedScope := asserts.NoError1(configdomain.ParseConfigScope(scope))
		snapshot := devRepo.SnapShots.ByScope(parsedScope)
		have := snapshot[configdomain.Key(name)]
		if have != want {
			return fmt.Errorf("unexpected value for key %q: want %q have %q", name, want, have)
		}
		return nil
	})

	sc.Step(`^(global |local |)Git setting "([^"]+)" (?:now|still) doesn't exist$`, func(ctx context.Context, scope, name string) error {
		state := ctx.Value(keyScenarioState).(*ScenarioState)
		devRepo := state.fixture.DevRepo.GetOrPanic()
		parsedScope := asserts.NoError1(configdomain.ParseConfigScope(scope))
		snapshot := devRepo.SnapShots.ByScope(parsedScope)
		have, has := snapshot[configdomain.Key(name)]
		if has {
			return fmt.Errorf("unexpected value for %q: %q", name, have)
		}
		return nil
	})

	sc.Step(`^I add an unrelated stash entry with file "([^"]+)"$`, func(ctx context.Context, filename string) {
		state := ctx.Value(keyScenarioState).(*ScenarioState)
		devRepo := state.fixture.DevRepo.GetOrPanic()
		devRepo.CreateFile(filename, "stash content")
		devRepo.StashOpenFiles()
	})

	sc.Step(`^I add commit "([^"]*)" to the "([^"]*)" branch$`, func(ctx context.Context, message, branch string) {
		state := ctx.Value(keyScenarioState).(*ScenarioState)
		devRepo := state.fixture.DevRepo.GetOrPanic()
		devRepo.CreateCommit(testgit.Commit{
			Branch:   gitdomain.NewLocalBranchName(branch),
			FileName: "new_file",
			Message:  gitdomain.CommitMessage(message),
		})
	})

	sc.Step(`^I add this commit to the "([^"]*)" branch$`, func(ctx context.Context, branch string, table *godog.Table) {
		state := ctx.Value(keyScenarioState).(*ScenarioState)
		devRepo := state.fixture.DevRepo.GetOrPanic()
		commit := testgit.FromGherkinTable(table)[0]
		commit.Branch = gitdomain.LocalBranchName(branch)
		devRepo.CreateCommit(commit)
	})

	sc.Step(`^I add this commit to the current branch:$`, func(ctx context.Context, table *godog.Table) {
		state := ctx.Value(keyScenarioState).(*ScenarioState)
		devRepo := state.fixture.DevRepo.GetOrPanic()
		commit := testgit.FromGherkinTable(table)[0]
		devRepo.CreateFile(commit.FileName, commit.FileContent)
		devRepo.StageFiles(commit.FileName)
		devRepo.CommitStagedChanges(commit.Message)
	})

	sc.Step(`^I amend this commit$`, func(ctx context.Context, table *godog.Table) error {
		state := ctx.Value(keyScenarioState).(*ScenarioState)
		devRepo := state.fixture.DevRepo.GetOrPanic()
		commits := testgit.FromGherkinTable(table)
		if len(commits) != 1 {
			return errors.New("expected exactly one commit")
		}
		commit := commits[0]
		devRepo.CheckoutBranch(commit.Branch)
		devRepo.CreateFile(commit.FileName, commit.FileContent)
		asserts.NoError(devRepo.Run("git", "add", commit.FileName))
		return devRepo.Run("git", "commit", "--amend", "--message", commit.Message.String())
	})

	sc.Step(`^I am not prompted for any parent branches$`, func(ctx context.Context) error {
		state := ctx.Value(keyScenarioState).(*ScenarioState)
		notExpected := "Please specify the parent branch of"
		if strings.Contains(state.runOutput.GetOrPanic(), notExpected) {
			return fmt.Errorf("text found:\n\nDID NOT EXPECT: %q\n\nACTUAL\n\n%q\n----------------------------", notExpected, state.runOutput)
		}
		return nil
	})

	sc.Step(`^I am outside a Git repo$`, func(ctx context.Context) (context.Context, error) {
		scenarioName := ctx.Value(keyScenarioName).(string)
		// scenarioTags := ctx.Value(keyScenarioTags).([]*messages.PickleTag)
		envDirName := filesystem.FolderName(scenarioName) + "_" + fixtureFactory.Counter.NextAsString()
		envPath := filepath.Join(fixtureFactory.Dir, envDirName)
		asserts.NoError(os.Mkdir(envPath, 0o777))
		fixture := fixture.Fixture{
			CoworkerRepo:   MutableNone[commands.TestCommands](),
			DevRepo:        MutableNone[commands.TestCommands](),
			Dir:            envPath,
			OriginRepo:     MutableNone[commands.TestCommands](),
			SecondWorktree: MutableNone[commands.TestCommands](),
			SubmoduleRepo:  MutableNone[commands.TestCommands](),
			UpstreamRepo:   MutableNone[commands.TestCommands](),
		}
		state := ScenarioState{
			beforeRunDevSHAs:     None[gitdomain.Commits](),
			beforeRunOriginSHAs:  None[gitdomain.Commits](),
			browserVariable:      None[string](),
			fixture:              fixture,
			initialBranches:      None[datatable.DataTable](),
			initialCommits:       None[datatable.DataTable](),
			initialCurrentBranch: None[gitdomain.LocalBranchName](),
			initialDevSHAs:       None[gitdomain.Commits](),
			initialLineage:       None[string](),
			initialOriginSHAs:    None[gitdomain.Commits](),
			initialTags:          None[datatable.DataTable](),
			initialWorktreeSHAs:  None[gitdomain.Commits](),
			insideGitRepo:        true,
			runExitCode:          None[int](),
			runExitCodeChecked:   false,
			runOutput:            None[string](),
			uncommittedContent:   None[string](),
			uncommittedFileName:  None[string](),
		}
		return context.WithValue(ctx, keyScenarioState, &state), nil
	})

	sc.Step(`^in a separate terminal I create branch "([^"]+)" with commits$`, func(ctx context.Context, branchName string, table *godog.Table) {
		state := ctx.Value(keyScenarioState).(*ScenarioState)
		devRepo := state.fixture.DevRepo.GetOrPanic()
		existingBranch, hasExistingBranch := devRepo.Git.CurrentBranchCache.Get()
		if !hasExistingBranch {
			panic("no existing branch")
		}
		newBranch := gitdomain.NewLocalBranchName(branchName)
		devRepo.CreateBranch(newBranch, "main")
		devRepo.CheckoutBranch(newBranch)
		for _, commit := range testgit.FromGherkinTable(table) {
			devRepo.CreateFile(commit.FileName, commit.FileContent)
			devRepo.StageFiles(commit.FileName)
			devRepo.CommitStagedChanges(commit.Message)
		}
		devRepo.CheckoutBranch(existingBranch)
	})

	sc.Step(`^inspect the commits$`, func(ctx context.Context) {
		state := ctx.Value(keyScenarioState).(*ScenarioState)
		if devRepo, hasDevRepo := state.fixture.DevRepo.Get(); hasDevRepo {
			fmt.Println("\nsha")
			fmt.Println(asserts.NoError1(devRepo.Query("git", "branch", "-vva")))
		}
		if originRepo, hasOriginRepo := state.fixture.OriginRepo.Get(); hasOriginRepo {
			fmt.Println("\nsha-in-origin")
			fmt.Println(asserts.NoError1(originRepo.Query("git", "branch", "-vva")))
		}
		if initialSHAs, hasInitialSHAs := state.initialDevSHAs.Get(); hasInitialSHAs {
			fmt.Println("\nsha-initial")
			for _, commit := range initialSHAs {
				fmt.Printf("- %s (%s)\n", commit.SHA.Truncate(7), commit.Message)
			}
		}
		if initialOriginSHAs, hasInitialOriginSHAs := state.initialOriginSHAs.Get(); hasInitialOriginSHAs {
			fmt.Println("\nsha-in-origin-initial")
			for _, commit := range initialOriginSHAs {
				fmt.Printf("- %s (%s)\n", commit.SHA.Truncate(7), commit.Message)
			}
		}
		if worktreeRepo, hasWorktreeRepo := state.fixture.SecondWorktree.Get(); hasWorktreeRepo {
			fmt.Println("\nsha-in-worktree")
			fmt.Println(asserts.NoError1(worktreeRepo.Query("git", "branch", "-vva")))
		}
		if initialWorktreeSHAs, hasInitialWorktreeSHAs := state.initialWorktreeSHAs.Get(); hasInitialWorktreeSHAs {
			fmt.Println("\nsha-in-worktree-initial")
			for _, commit := range initialWorktreeSHAs {
				fmt.Printf("- %s (%s)\n", commit.SHA.Truncate(7), commit.Message)
			}
		}
		if devBeforeRunSHAs, hasDevBeforeRunSHAs := state.beforeRunDevSHAs.Get(); hasDevBeforeRunSHAs {
			fmt.Println("\nsha-before-run")
			for _, commit := range devBeforeRunSHAs {
				fmt.Printf("- %s (%s)\n", commit.SHA.Truncate(7), commit.Message)
			}
		}
		if originBeforeRunSHAs, hasOriginBeforeRunSHAs := state.beforeRunOriginSHAs.Get(); hasOriginBeforeRunSHAs {
			fmt.Println("\nsha-in-origin-before-run")
			for _, commit := range originBeforeRunSHAs {
				fmt.Printf("- %s (%s)\n", commit.SHA.Truncate(7), commit.Message)
			}
		}
		fmt.Println()
	})

	sc.Step(`^inspect the repo$`, func(ctx context.Context) {
		state := ctx.Value(keyScenarioState).(*ScenarioState)
		devRepo := state.fixture.DevRepo.GetOrPanic()
		fmt.Printf("\nThe workspace is at %s\n", devRepo.WorkingDir)
		time.Sleep(1 * time.Hour)
	})

	sc.Step(`^I pipe the following text into "([^"]+)":$`, func(ctx context.Context, cmd string, input *godog.DocString) {
		state := ctx.Value(keyScenarioState).(*ScenarioState)
		devRepo := state.fixture.DevRepo.GetOrPanic()
		state.CaptureState()
		updateInitialSHAs(state)
		env := os.Environ()
		if browserPath, has := state.browserVariable.Get(); has {
			env = envvars.Replace(env, browser.EnvVarName, browserPath)
		}
		output, exitCode := devRepo.MustQueryStringCodeWith(cmd, &subshell.Options{
			Env:   env,
			Input: Some(input.Content),
		})
		state.runOutput = Some(output)
		state.runExitCode = Some(exitCode)
		devRepo.Reload()
	})

	sc.Step(`^I ran "(.+)"$`, func(ctx context.Context, command string) error {
		state := ctx.Value(keyScenarioState).(*ScenarioState)
		runCommand(state, command, false)
		if exitCode, hasExitCode := state.runExitCode.Get(); hasExitCode {
			if exitCode != 0 {
				fmt.Println("Output from failed command:")
				fmt.Println(state.runOutput.GetOrZero())
				return fmt.Errorf("unexpected exit code: %d", exitCode)
			}
		}
		return nil
	})

	sc.Step(`^I ran "(.+)" and ignore the error$`, func(ctx context.Context, command string) error {
		state := ctx.Value(keyScenarioState).(*ScenarioState)
		runCommand(state, command, false)
		if exitCode, hasExitCode := state.runExitCode.Get(); hasExitCode {
			if exitCode == 0 {
				return errors.New("this command should fail")
			}
		}
		return nil
	})

	sc.Step(`^I rename the "([^"]+)" remote to "([^"]+)"$`, func(ctx context.Context, oldName, newName string) {
		state := ctx.Value(keyScenarioState).(*ScenarioState)
		devRepo := state.fixture.DevRepo.GetOrPanic()
		devRepo.RenameRemote(oldName, newName)
	})

	sc.Step(`^I resolve the conflict in "([^"]*)" in the other worktree$`, func(ctx context.Context, filename string) {
		state := ctx.Value(keyScenarioState).(*ScenarioState)
		content := "resolved content"
		secondWorkTree := state.fixture.SecondWorktree.GetOrPanic()
		secondWorkTree.CreateFile(filename, content)
		secondWorkTree.StageFiles(filename)
	})

	sc.Step(`^I resolve the conflict in "([^"]*)"(?: with "([^"]*)")?$`, func(ctx context.Context, filename, content string) {
		state := ctx.Value(keyScenarioState).(*ScenarioState)
		devRepo := state.fixture.DevRepo.GetOrPanic()
		if content == "" {
			content = "resolved content"
		}
		content = strings.ReplaceAll(content, "\\n", "\n")
		devRepo.CreateFile(filename, content)
		devRepo.StageFiles(filename)
	})

	sc.Step(`^I resolve the conflict in "([^"]*)" with:$`, func(ctx context.Context, filename string, content *godog.DocString) {
		state := ctx.Value(keyScenarioState).(*ScenarioState)
		devRepo := state.fixture.DevRepo.GetOrPanic()
		devRepo.CreateFile(filename, content.Content)
		devRepo.StageFiles(filename)
	})

	sc.Step(`^I run "(.+)"$`, func(ctx context.Context, command string) {
		state := ctx.Value(keyScenarioState).(*ScenarioState)
		runCommand(state, command, true)
	})

	sc.Step(`^I run "(.+)" with these environment variables$`, func(ctx context.Context, command string, envVars *godog.Table) {
		state := ctx.Value(keyScenarioState).(*ScenarioState)
		devRepo := state.fixture.DevRepo.GetOrPanic()
		state.CaptureState()
		updateInitialSHAs(state)
		env := os.Environ()
		for _, row := range envVars.Rows {
			env = append(env, fmt.Sprintf("%s=%s", row.Cells[0].Value, row.Cells[1].Value))
		}
		output, exitCode := devRepo.MustQueryStringCodeWith(command, &subshell.Options{Env: env})
		state.runOutput = Some(output)
		state.runExitCode = Some(exitCode)
		devRepo.Reload()
	})

	sc.Step(`^I run "([^"]*)" and close the editor$`, func(ctx context.Context, cmd string) {
		state := ctx.Value(keyScenarioState).(*ScenarioState)
		devRepo := state.fixture.DevRepo.GetOrPanic()
		state.CaptureState()
		updateInitialSHAs(state)
		env := append(os.Environ(), "GIT_EDITOR=true")
		output, exitCode := devRepo.MustQueryStringCodeWith(cmd, &subshell.Options{Env: env})
		state.runOutput = Some(output)
		state.runExitCode = Some(exitCode)
		devRepo.Reload()
	})

	sc.Step(`^I run "([^"]*)" and enter an empty commit message$`, func(ctx context.Context, cmd string) {
		state := ctx.Value(keyScenarioState).(*ScenarioState)
		devRepo := state.fixture.DevRepo.GetOrPanic()
		state.CaptureState()
		updateInitialSHAs(state)
		devRepo.MockCommitMessage("")
		output, exitCode := devRepo.MustQueryStringCode(cmd)
		state.runOutput = Some(output)
		state.runExitCode = Some(exitCode)
		devRepo.Reload()
	})

	sc.Step(`^I run "([^"]*)" and enter "([^"]*)" for the commit message$`, func(ctx context.Context, cmd, message string) {
		state := ctx.Value(keyScenarioState).(*ScenarioState)
		devRepo := state.fixture.DevRepo.GetOrPanic()
		state.CaptureState()
		updateInitialSHAs(state)
		devRepo.MockCommitMessage(message)
		env := os.Environ()
		if browserPath, has := state.browserVariable.Get(); has {
			env = envvars.Replace(env, browser.EnvVarName, browserPath)
		}
		output, exitCode := devRepo.MustQueryStringCodeWith(cmd, &subshell.Options{
			Env: env,
		})
		state.runOutput = Some(output)
		state.runExitCode = Some(exitCode)
		devRepo.Reload()
	})

	sc.Step(`^I run "([^"]+)" in the "([^"]+)" folder$`, func(ctx context.Context, cmd, folderName string) {
		state := ctx.Value(keyScenarioState).(*ScenarioState)
		devRepo := state.fixture.DevRepo.GetOrPanic()
		state.CaptureState()
		updateInitialSHAs(state)
		output, exitCode := devRepo.MustQueryStringCodeWith(cmd, &subshell.Options{Dir: folderName})
		state.runOutput = Some(output)
		state.runExitCode = Some(exitCode)
		devRepo.Reload()
	})

	sc.Step(`^I run "([^"]+)" in the other worktree$`, func(ctx context.Context, cmd string) {
		state := ctx.Value(keyScenarioState).(*ScenarioState)
		state.CaptureState()
		updateInitialSHAs(state)
		secondWorkTree := state.fixture.SecondWorktree.GetOrPanic()
		output, exitCode := secondWorkTree.MustQueryStringCode(cmd)
		state.runOutput = Some(output)
		state.runExitCode = Some(exitCode)
		secondWorkTree.Reload()
	})

	sc.Step(`^I run "([^"]*)" in the other worktree and enter "([^"]*)" for the commit message$`, func(ctx context.Context, cmd, message string) {
		state := ctx.Value(keyScenarioState).(*ScenarioState)
		state.CaptureState()
		updateInitialSHAs(state)
		secondWorkTree := state.fixture.SecondWorktree.GetOrPanic()
		secondWorkTree.MockCommitMessage(message)
		output, exitCode := secondWorkTree.MustQueryStringCode(cmd)
		state.runOutput = Some(output)
		state.runExitCode = Some(exitCode)
		secondWorkTree.Reload()
	})

	sc.Step(`^I (?:run|ran) "([^"]+)" and enter into the dialogs?:$`, func(ctx context.Context, cmd string, input *godog.Table) {
		state := ctx.Value(keyScenarioState).(*ScenarioState)
		devRepo := state.fixture.DevRepo.GetOrPanic()
		state.CaptureState()
		updateInitialSHAs(state)
		env := os.Environ()
		if browserPath, has := state.browserVariable.Get(); has {
			env = envvars.Replace(env, browser.EnvVarName, browserPath)
		}
		for a, answer := range helpers.TableToInputEnv(input) {
			env = append(env, fmt.Sprintf("%s_%02d=%s", dialogcomponents.InputKey, a, answer))
		}
		output, exitCode := devRepo.MustQueryStringCodeWith(cmd, &subshell.Options{Env: env})
		state.runOutput = Some(output)
		state.runExitCode = Some(exitCode)
		devRepo.Reload()
	})

	sc.Step(`^my repo's "([^"]*)" remote is "([^"]*)"$`, func(ctx context.Context, remoteName, remoteURL string) {
		state := ctx.Value(keyScenarioState).(*ScenarioState)
		devRepo := state.fixture.DevRepo.GetOrPanic()
		remote := gitdomain.Remote(remoteName)
		devRepo.RemoveRemote(remote)
		devRepo.AddRemote(remote, remoteURL)
	})

	sc.Step(`^my repo has a Git submodule$`, func(ctx context.Context) {
		state := ctx.Value(keyScenarioState).(*ScenarioState)
		devRepo := state.fixture.DevRepo.GetOrPanic()
		state.fixture.AddSubmoduleRepo()
		devRepo.AddSubmodule(state.fixture.SubmoduleRepo.GetOrPanic().WorkingDir)
	})

	sc.Step(`^no commits exist now$`, func(ctx context.Context) error {
		state := ctx.Value(keyScenarioState).(*ScenarioState)
		currentCommits := state.fixture.CommitTable(state.initialCommits.GetOrPanic().Cells[0])
		noCommits := datatable.DataTable{}
		noCommits.AddRow(state.initialCommits.GetOrPanic().Cells[0]...)
		errDiff, errCount := currentCommits.EqualDataTable(noCommits)
		if errCount == 0 {
			return nil
		}
		fmt.Println(errDiff)
		return errors.New("found unexpected commits")
	})

	sc.Step(`^no lineage exists now$`, func(ctx context.Context) error {
		state := ctx.Value(keyScenarioState).(*ScenarioState)
		devRepo := state.fixture.DevRepo.GetOrPanic()
		if devRepo.Config.NormalConfig.Lineage.Len() > 0 {
			lineage := devRepo.Config.NormalConfig.Lineage
			return fmt.Errorf("unexpected Git Town lineage information: %+v", lineage)
		}
		return nil
	})

	sc.Step(`^no merge is now in progress$`, func(ctx context.Context) error {
		state := ctx.Value(keyScenarioState).(*ScenarioState)
		devRepo := state.fixture.DevRepo.GetOrPanic()
		if devRepo.Git.HasMergeInProgress(devRepo.TestRunner) {
			return errors.New("expected no merge in progress")
		}
		return nil
	})

	sc.Step(`^no rebase is now in progress$`, func(ctx context.Context) error {
		state := ctx.Value(keyScenarioState).(*ScenarioState)
		devRepo := state.fixture.DevRepo.GetOrPanic()
		repoStatus := asserts.NoError1(devRepo.Git.RepoStatus(devRepo.TestRunner))
		if repoStatus.RebaseInProgress {
			return errors.New("expected no rebase in progress")
		}
		return nil
	})

	sc.Step(`^no tool to open browsers is installed$`, func(ctx context.Context) {
		state := ctx.Value(keyScenarioState).(*ScenarioState)
		state.browserVariable = Some(string(browser.EnvVarNone))
	})

	sc.Step(`^no uncommitted files exist now$`, func(ctx context.Context) error {
		state := ctx.Value(keyScenarioState).(*ScenarioState)
		devRepo := state.fixture.DevRepo.GetOrPanic()
		files := devRepo.UncommittedFiles()
		if len(files) > 0 {
			return fmt.Errorf("unexpected uncommitted files: %s", files)
		}
		return nil
	})

	sc.Step(`^offline mode is enabled$`, func(ctx context.Context) error {
		state := ctx.Value(keyScenarioState).(*ScenarioState)
		devRepo := state.fixture.DevRepo.GetOrPanic()
		return gitconfig.SetOffline(devRepo.TestRunner, true)
	})

	sc.Step(`^origin deletes the "([^"]*)" branch$`, func(ctx context.Context, branch string) {
		state := ctx.Value(keyScenarioState).(*ScenarioState)
		state.fixture.OriginRepo.GetOrPanic().RemoveBranch(gitdomain.NewLocalBranchName(branch))
	})

	sc.Step(`^origin ships the "([^"]*)" branch using the "squash-merge" ship-strategy$`, func(ctx context.Context, branchName string) error {
		state := ctx.Value(keyScenarioState).(*ScenarioState)
		branchToShip := gitdomain.NewLocalBranchName(branchName)
		originRepo := state.fixture.OriginRepo.GetOrPanic()
		commitMessage := asserts.NoError1(originRepo.Git.FirstCommitMessageInBranch(originRepo.TestRunner, branchToShip.BranchName(), "main"))
		message, hasCommitMessage := commitMessage.Get()
		if !hasCommitMessage {
			return errors.New("branch to ship contains no commits")
		}
		originRepo.CheckoutBranch("main")
		asserts.NoError(originRepo.Git.SquashMerge(originRepo.TestRunner, branchToShip))
		originRepo.StageFiles("-A")
		asserts.NoError(originRepo.Git.Commit(originRepo.TestRunner, configdomain.UseCustomMessage(message), gitdomain.NewAuthorOpt("CI <ci@acme.com>"), configdomain.CommitHookEnabled))
		originRepo.RemoveBranch(branchToShip)
		originRepo.CheckoutBranch("initial")
		return nil
	})

	sc.Step(`^origin ships the "([^"]*)" branch using the "squash-merge" ship-strategy as "([^"]+)"$`, func(ctx context.Context, branchName, commitMessage string) error {
		state := ctx.Value(keyScenarioState).(*ScenarioState)
		branchToShip := gitdomain.NewLocalBranchName(branchName)
		originRepo := state.fixture.OriginRepo.GetOrPanic()
		originRepo.CheckoutBranch("main")
		asserts.NoError(originRepo.Git.SquashMerge(originRepo.TestRunner, branchToShip))
		originRepo.StageFiles("-A")
		asserts.NoError(originRepo.Git.Commit(originRepo.TestRunner, configdomain.UseCustomMessage(gitdomain.CommitMessage(commitMessage)), gitdomain.NewAuthorOpt("CI <ci@acme.com>"), configdomain.CommitHookEnabled))
		originRepo.RemoveBranch(branchToShip)
		originRepo.CheckoutBranch("initial")
		return nil
	})

	sc.Step(`^the branches$`, func(ctx context.Context, table *godog.Table) error {
		state := ctx.Value(keyScenarioState).(*ScenarioState)
		repo := state.fixture.DevRepo.GetOrPanic()
		lastBranch := None[gitdomain.LocalBranchName]()
		for _, branchSetup := range datatable.ParseBranchSetupTable(table) {
			if branchSetup.Locations.Contains(testgit.LocationLocal) {
<<<<<<< HEAD
				repo.CreateLocalBranchUsingGitTown(branchSetup, lastBranch)
				lastBranch = Some(branchSetup.Name)
=======
				repo.CreateLocalBranchUsingGitTown(branchSetup)
>>>>>>> 78f73d3a
			} else {
				// here the branch has no local counterpart --> create it manually in the remotes
				if branchSetup.Locations.Contains(testgit.LocationOrigin) {
					state.fixture.OriginRepo.Value.CreateBranch(branchSetup.Name, branchSetup.Parent.GetOr("main").BranchName())
				}
				if branchSetup.Locations.Contains(testgit.LocationUpstream) {
					state.fixture.UpstreamRepo.Value.CreateBranch(branchSetup.Name, branchSetup.Parent.GetOr("main").BranchName())
				}
			}
		}
		return nil
	})

	sc.Step(`^the branches are now$`, func(ctx context.Context, table *godog.Table) error {
		state := ctx.Value(keyScenarioState).(*ScenarioState)
		existing := state.fixture.Branches()
		diff, errCount := existing.EqualGherkin(table)
		if errCount > 0 {
			fmt.Printf("\nERROR! Found %d differences in the branches\n\n", errCount)
			fmt.Println(diff)
			return errors.New("mismatching branches found, see the diff above")
		}
		return nil
	})

	sc.Step(`^the branches contain these files:$`, func(ctx context.Context, godogTable *godog.Table) error {
		state := ctx.Value(keyScenarioState).(*ScenarioState)
		repo := state.fixture.DevRepo.GetOrPanic()
		branches, _ := asserts.NoError2(repo.LocalBranches())
		haveTable := datatable.DataTable{}
		haveTable.AddRow("BRANCH", "NAME")
		for _, branch := range branches {
			repo.CheckoutBranch(branch)
			firstFileInBranch := true
			for _, file := range repo.FilesInWorkspace() {
				if firstFileInBranch {
					haveTable.AddRow(branch.String(), file)
					firstFileInBranch = false
				} else {
					haveTable.AddRow("", file)
				}
			}
		}
		wantTable := datatable.FromGherkin(godogTable)
		diff, errCnt := haveTable.EqualDataTable(wantTable)
		if errCnt > 0 {
			fmt.Println(diff)
			return fmt.Errorf("found %d differences", errCnt)
		}
		return nil
	})

	sc.Step(`^the commits$`, func(ctx context.Context, table *godog.Table) {
		state := ctx.Value(keyScenarioState).(*ScenarioState)
		commits := testgit.FromGherkinTable(table)
		state.fixture.CreateCommits(commits)
	})

	sc.Step(`^the committed configuration file:$`, func(ctx context.Context, content *godog.DocString) {
		state := ctx.Value(keyScenarioState).(*ScenarioState)
		devRepo := state.fixture.DevRepo.GetOrPanic()
		devRepo.CreateFile(configfile.FileName, content.Content)
		devRepo.StageFiles(configfile.FileName)
		devRepo.CommitStagedChanges(commands.ConfigFileCommitMessage)
		devRepo.PushBranch()
	})

	sc.Step(`^the committed file "([^"]+)":$`, func(ctx context.Context, name string, content *godog.DocString) {
		state := ctx.Value(keyScenarioState).(*ScenarioState)
		devRepo := state.fixture.DevRepo.GetOrPanic()
		devRepo.CreateFile(name, content.Content)
		devRepo.StageFiles(name)
		devRepo.CommitStagedChanges(commands.FileCommitMessage)
		devRepo.PushBranch()
	})

	sc.Step(`^the configuration file:$`, func(ctx context.Context, content *godog.DocString) {
		state := ctx.Value(keyScenarioState).(*ScenarioState)
		devRepo := state.fixture.DevRepo.GetOrPanic()
		devRepo.CreateFile(configfile.FileName, content.Content)
	})

	sc.Step(`^the configuration file is (?:now|still):$`, func(ctx context.Context, content *godog.DocString) error {
		state := ctx.Value(keyScenarioState).(*ScenarioState)
		devRepo := state.fixture.DevRepo.GetOrPanic()
		have, err := devRepo.FileContentErr(configfile.FileName)
		if err != nil {
			return errors.New("no configuration file found")
		}
		have = strings.TrimSpace(have)
		want := strings.TrimSpace(content.Content)
		if have != want {
			fmt.Println(cmp.Diff(want, have))
			return errors.New("mismatching config file content")
		}
		return nil
	})

	sc.Step(`^the coworker adds this commit to their current branch:$`, func(ctx context.Context, table *godog.Table) {
		state := ctx.Value(keyScenarioState).(*ScenarioState)
		commits := testgit.FromGherkinTable(table)
		commit := commits[0]
		coworkerRepo := state.fixture.CoworkerRepo.GetOrPanic()
		coworkerRepo.CreateFile(commit.FileName, commit.FileContent)
		coworkerRepo.StageFiles(commit.FileName)
		coworkerRepo.CommitStagedChanges(commit.Message)
	})

	sc.Step(`^the coworker fetches updates$`, func(ctx context.Context) {
		state := ctx.Value(keyScenarioState).(*ScenarioState)
		state.fixture.CoworkerRepo.GetOrPanic().Fetch()
	})

	sc.Step(`^the coworker is on the "([^"]*)" branch$`, func(ctx context.Context, branch string) {
		state := ctx.Value(keyScenarioState).(*ScenarioState)
		state.fixture.CoworkerRepo.GetOrPanic().CheckoutBranch(gitdomain.NewLocalBranchName(branch))
	})

	sc.Step(`^the coworker pushes a new "([^"]+)" branch with these commits$`, func(ctx context.Context, branchName string, table *godog.Table) {
		state := ctx.Value(keyScenarioState).(*ScenarioState)
		branch := gitdomain.NewLocalBranchName(branchName)
		coworkerRepo := state.fixture.CoworkerRepo.GetOrPanic()
		coworkerRepo.CreateBranch(branch, "main")
		coworkerRepo.CheckoutBranch(branch)
		for _, commit := range testgit.FromGherkinTable(table) {
			coworkerRepo.CreateFile(commit.FileName, commit.FileContent)
			coworkerRepo.StageFiles(commit.FileName)
			coworkerRepo.CommitStagedChanges(commit.Message)
		}
		coworkerRepo.PushBranchToRemote(branch, gitdomain.RemoteOrigin)
	})

	sc.Step(`^the coworker pushes these commits to the "([^"]+)" branch$`, func(ctx context.Context, branchName string, table *godog.Table) {
		state := ctx.Value(keyScenarioState).(*ScenarioState)
		branch := gitdomain.NewLocalBranchName(branchName)
		coworkerRepo := state.fixture.CoworkerRepo.GetOrPanic()
		coworkerRepo.CheckoutBranch(branch)
		for _, commit := range testgit.FromGherkinTable(table) {
			coworkerRepo.CreateFile(commit.FileName, commit.FileContent)
			coworkerRepo.StageFiles(commit.FileName)
			coworkerRepo.CommitStagedChanges(commit.Message)
		}
		coworkerRepo.PushBranch()
	})

	sc.Step(`^the coworker resolves the conflict in "([^"]*)"(?: with "([^"]*)")?$`, func(ctx context.Context, filename, content string) {
		state := ctx.Value(keyScenarioState).(*ScenarioState)
		coworkerRepo := state.fixture.CoworkerRepo.GetOrPanic()
		coworkerRepo.CreateFile(filename, content)
		coworkerRepo.StageFiles(filename)
	})

	sc.Step(`^the coworker resolves the conflict in "([^"]*)" with:$`, func(ctx context.Context, filename string, content *godog.DocString) {
		state := ctx.Value(keyScenarioState).(*ScenarioState)
		coworkerRepo := state.fixture.CoworkerRepo.GetOrPanic()
		coworkerRepo.CreateFile(filename, content.Content)
		coworkerRepo.StageFiles(filename)
	})

	sc.Step(`^the coworker runs "([^"]+)"$`, func(ctx context.Context, command string) {
		state := ctx.Value(keyScenarioState).(*ScenarioState)
		output, exitCode := state.fixture.CoworkerRepo.GetOrPanic().MustQueryStringCode(command)
		state.runOutput = Some(output)
		state.runExitCode = Some(exitCode)
	})

	sc.Step(`^the coworker runs "([^"]*)" and closes the editor$`, func(ctx context.Context, cmd string) {
		state := ctx.Value(keyScenarioState).(*ScenarioState)
		env := append(os.Environ(), "GIT_EDITOR=true")
		coworkerRepo := state.fixture.CoworkerRepo.GetOrPanic()
		output, exitCode := coworkerRepo.MustQueryStringCodeWith(cmd, &subshell.Options{Env: env})
		state.runOutput = Some(output)
		state.runExitCode = Some(exitCode)
	})

	sc.Step(`^the coworker sets the parent branch of "([^"]*)" as "([^"]*)"$`, func(ctx context.Context, childBranch, parentBranch string) {
		state := ctx.Value(keyScenarioState).(*ScenarioState)
		coworkerRepo := state.fixture.CoworkerRepo.GetOrPanic()
		_ = coworkerRepo.Config.NormalConfig.SetParent(coworkerRepo.TestRunner, gitdomain.NewLocalBranchName(childBranch), gitdomain.NewLocalBranchName(parentBranch))
	})

	sc.Step(`^the coworker sets the "sync-feature-strategy" to "(merge|rebase)"$`, func(ctx context.Context, value string) {
		state := ctx.Value(keyScenarioState).(*ScenarioState)
		coworkerRepo := state.fixture.CoworkerRepo.GetOrPanic()
		syncFeatureStrategy := asserts.NoError1(configdomain.ParseSyncFeatureStrategy(value))
		_ = gitconfig.SetSyncFeatureStrategy(coworkerRepo.TestRunner, syncFeatureStrategy.GetOrPanic(), configdomain.ConfigScopeLocal)
	})

	sc.Step(`^the coworkers workspace now contains file "([^"]*)" with content:$`, func(ctx context.Context, file string, expectedContent *godog.DocString) error {
		state := ctx.Value(keyScenarioState).(*ScenarioState)
		coworkerRepo := state.fixture.CoworkerRepo.GetOrPanic()
		actualContent := coworkerRepo.FileContent(file)
		if expectedContent.Content != actualContent {
			return fmt.Errorf("file content does not match\n\nEXPECTED: %q\n\nACTUAL:\n\n%q\n----------------------------", expectedContent, actualContent)
		}
		return nil
	})

	sc.Step(`^the current branch in the other worktree is (?:now|still) "([^"]*)"$`, func(ctx context.Context, expected string) error {
		state := ctx.Value(keyScenarioState).(*ScenarioState)
		secondWorkTree := state.fixture.SecondWorktree.GetOrPanic()
		secondWorkTree.Git.CurrentBranchCache.Invalidate()
		actual, err := secondWorkTree.Git.CurrentBranch(secondWorkTree)
		if err != nil {
			return fmt.Errorf("cannot determine current branch of second worktree: %w", err)
		}
		if actual.String() != expected {
			return fmt.Errorf("expected active branch %q but is %q", expected, actual)
		}
		return nil
	})

	sc.Step(`^the current branch is "([^"]*)"$`, func(ctx context.Context, name string) error {
		state := ctx.Value(keyScenarioState).(*ScenarioState)
		devRepo := state.fixture.DevRepo.GetOrPanic()
		branch := gitdomain.NewLocalBranchName(name)
		state.initialCurrentBranch = Some(branch)
		// if !devRepo.Git.BranchExists(devRepo.TestRunner, branch) {
		// 	return fmt.Errorf("cannot check out non-existing branch: %q", branch)
		// }
		devRepo.CheckoutBranch(branch)
		return nil
	})

	sc.Step(`^the current branch is "([^"]*)" and the previous branch is "([^"]*)"$`, func(ctx context.Context, currentText, previousText string) {
		state := ctx.Value(keyScenarioState).(*ScenarioState)
		devRepo := state.fixture.DevRepo.GetOrPanic()
		current := gitdomain.NewLocalBranchName(currentText)
		previous := gitdomain.NewLocalBranchName(previousText)
		state.initialCurrentBranch = Some(current)
		devRepo.CheckoutBranch(previous)
		devRepo.CheckoutBranch(current)
	})

	sc.Step(`^the current branch is (?:now|still) "([^"]*)"$`, func(ctx context.Context, expected string) error {
		state := ctx.Value(keyScenarioState).(*ScenarioState)
		devRepo := state.fixture.DevRepo.GetOrPanic()
		devRepo.Git.CurrentBranchCache.Invalidate()
		actual, err := devRepo.Git.CurrentBranch(devRepo.TestRunner)
		if err != nil {
			return fmt.Errorf("cannot determine current branch of developer repo: %w", err)
		}
		if actual.String() != expected {
			return fmt.Errorf("expected active branch %q but is %q", expected, actual)
		}
		return nil
	})

	sc.Step(`^the currently checked out commit is "([^"]+)"$`, func(ctx context.Context, want string) error {
		state := ctx.Value(keyScenarioState).(*ScenarioState)
		devRepo := state.fixture.DevRepo.GetOrPanic()
		have, err := devRepo.Git.CommitMessage(devRepo, "HEAD")
		if err != nil {
			return fmt.Errorf("cannot determine current commit: %w", err)
		}
		if have.String() != want {
			return fmt.Errorf("expected commit %q but got %q", want, have)
		}
		return nil
	})

	sc.Step(`^the home directory contains file "([^"]+)" with content$`, func(ctx context.Context, filename string, docString *godog.DocString) error {
		state := ctx.Value(keyScenarioState).(*ScenarioState)
		devRepo := state.fixture.DevRepo.GetOrPanic()
		filePath := filepath.Join(devRepo.HomeDir, filename)
		//nolint:gosec // need permission 700 here in order for tests to work
		return os.WriteFile(filePath, []byte(docString.Content), 0o700)
	})

	sc.Step(`^the initial branches and lineage exist now$`, func(ctx context.Context) error {
		state := ctx.Value(keyScenarioState).(*ScenarioState)
		devRepo := state.fixture.DevRepo.GetOrPanic()
		// verify initial branches
		currentBranches := state.fixture.Branches()
		initialBranches := state.initialBranches.GetOrPanic()
		// fmt.Printf("\nINITIAL:\n%s\n", initialBranches.String())
		// fmt.Printf("NOW:\n%s\n", currentBranches.String())
		diff, errorCount := currentBranches.EqualDataTable(initialBranches)
		if errorCount != 0 {
			fmt.Printf("\nERROR! Found %d differences in the existing branches\n\n", errorCount)
			fmt.Println(diff)
			return errors.New("mismatching branches found, see diff above")
		}
		// verify initial lineage
		currentLineage := devRepo.LineageText(devRepo.Config.NormalConfig.Lineage)
		if currentLineage != state.initialLineage.GetOrPanic() {
			fmt.Println("INITIAL")
			fmt.Println(state.initialLineage.GetOrPanic())
			fmt.Println("CURRENT")
			fmt.Println(currentLineage)
			return errors.New("mismatching lineage found")
		}
		return nil
	})

	sc.Step(`^the initial branches exist now$`, func(ctx context.Context) error {
		state := ctx.Value(keyScenarioState).(*ScenarioState)
		have := state.fixture.Branches()
		want := state.initialBranches.GetOrPanic()
		// fmt.Printf("HAVE:\n%s\n", have.String())
		// fmt.Printf("WANT:\n%s\n", want.String())
		diff, errorCount := have.EqualDataTable(want)
		if errorCount != 0 {
			fmt.Printf("\nERROR! Found %d differences in the existing branches\n\n", errorCount)
			fmt.Println(diff)
			return errors.New("mismatching branches found, see diff above")
		}
		return nil
	})

	sc.Step(`^the initial commits exist now$`, func(ctx context.Context) error {
		state := ctx.Value(keyScenarioState).(*ScenarioState)
		currentCommits := state.fixture.CommitTable(state.initialCommits.GetOrPanic().Cells[0])
		initialCommits := state.initialCommits.GetOrPanic()
		errDiff, errCount := initialCommits.EqualDataTable(currentCommits)
		if errCount == 0 {
			return nil
		}
		fmt.Println(errDiff)
		return errors.New("current commits are not the same as the initial commits")
	})

	sc.Step(`^the initial lineage exists now$`, func(ctx context.Context) error {
		state := ctx.Value(keyScenarioState).(*ScenarioState)
		devRepo := state.fixture.DevRepo.GetOrPanic()
		have := devRepo.LineageText(devRepo.Config.NormalConfig.Lineage)
		if have != state.initialLineage.GetOrPanic() {
			fmt.Println("INITIAL")
			fmt.Println(state.initialLineage.GetOrPanic())
			fmt.Println("CURRENT")
			fmt.Println(have)
			return errors.New("mismatching branches found")
		}
		return nil
	})

	sc.Step(`^the initial tags exist now$`, func(ctx context.Context) error {
		state := ctx.Value(keyScenarioState).(*ScenarioState)
		currentTags := state.fixture.TagTable()
		initialTags := state.initialTags.GetOrPanic()
		errDiff, errCount := initialTags.EqualDataTable(currentTags)
		if errCount == 0 {
			return nil
		}
		fmt.Println(errDiff)
		return errors.New("current tags are not the same as the initial commits")
	})

	sc.Step(`^the main branch is "([^"]+)"$`, func(ctx context.Context, name string) error {
		state := ctx.Value(keyScenarioState).(*ScenarioState)
		repo := state.fixture.DevRepo.GetOrPanic()
		devRepo := state.fixture.DevRepo.GetOrPanic()
		return devRepo.Config.SetMainBranch(gitdomain.NewLocalBranchName(name), repo.TestRunner)
	})

	sc.Step(`^the main branch is (?:now|still) "([^"]*)"$`, func(ctx context.Context, want string) error {
		state := ctx.Value(keyScenarioState).(*ScenarioState)
		devRepo := state.fixture.DevRepo.GetOrPanic()
		have := devRepo.Config.UnvalidatedConfig.MainBranch
		if have.String() != want {
			return fmt.Errorf("expected %q, got %q", want, have)
		}
		return nil
	})

	sc.Step(`^the main branch is (?:now|still) not set$`, func(ctx context.Context) error {
		state := ctx.Value(keyScenarioState).(*ScenarioState)
		devRepo := state.fixture.DevRepo.GetOrPanic()
		have := devRepo.Config.GitUnscoped.MainBranch
		if branch, has := have.Get(); has {
			return fmt.Errorf("unexpected main branch setting %q", branch)
		}
		return nil
	})

	sc.Step(`^the origin is "([^"]*)"$`, func(ctx context.Context, origin string) {
		state := ctx.Value(keyScenarioState).(*ScenarioState)
		devRepo := state.fixture.DevRepo.GetOrPanic()
		devRepo.SetTestOrigin(origin)
	})

	sc.Step(`^the perennial branches are "([^"]+)"$`, func(ctx context.Context, name string) error {
		state := ctx.Value(keyScenarioState).(*ScenarioState)
		devRepo := state.fixture.DevRepo.GetOrPanic()
		return gitconfig.SetPerennialBranches(devRepo.TestRunner, gitdomain.NewLocalBranchNames(name), configdomain.ConfigScopeLocal)
	})

	sc.Step(`^the perennial branches are (?:now|still) "([^"]+)"$`, func(ctx context.Context, name string) error {
		state := ctx.Value(keyScenarioState).(*ScenarioState)
		devRepo := state.fixture.DevRepo.GetOrPanic()
		actual := devRepo.Config.NormalConfig.PartialBranchesOfType(configdomain.BranchTypePerennialBranch)
		if len(actual) != 1 {
			return fmt.Errorf("expected 1 perennial branch, got %q", actual)
		}
		if (actual)[0].String() != name {
			return fmt.Errorf("expected %q, got %q", name, (actual)[0])
		}
		return nil
	})

	sc.Step(`^the previous Git branch is (?:now|still) "([^"]*)"$`, func(ctx context.Context, want string) error {
		state := ctx.Value(keyScenarioState).(*ScenarioState)
		devRepo := state.fixture.DevRepo.GetOrPanic()
		have := devRepo.Git.PreviouslyCheckedOutBranch(devRepo.TestRunner)
		if have.String() != want {
			return fmt.Errorf("expected previous branch %q but got %q", want, have)
		}
		return nil
	})

	sc.Step(`^there are (?:now|still) no perennial branches$`, func(ctx context.Context) error {
		state := ctx.Value(keyScenarioState).(*ScenarioState)
		devRepo := state.fixture.DevRepo.GetOrPanic()
		branches := devRepo.Config.GitUnscoped.PerennialBranches
		if len(branches) > 0 {
			return fmt.Errorf("expected no perennial branches, got %q", branches)
		}
		return nil
	})

	sc.Step(`^these branches exist now$`, func(ctx context.Context, input *godog.Table) error {
		state := ctx.Value(keyScenarioState).(*ScenarioState)
		currentBranches := state.fixture.Branches()
		// fmt.Printf("NOW:\n%s\n", currentBranches.String())
		diff, errorCount := currentBranches.EqualGherkin(input)
		if errorCount != 0 {
			fmt.Printf("\nERROR! Found %d differences in the existing branches\n\n", errorCount)
			fmt.Println(diff)
			return errors.New("mismatching branches found, see diff above")
		}
		return nil
	})

	sc.Step(`^these commits exist now$`, func(ctx context.Context, table *godog.Table) error {
		state := ctx.Value(keyScenarioState).(*ScenarioState)
		return state.compareGherkinTable(table)
	})

	sc.Step(`^these committed files exist now$`, func(ctx context.Context, table *godog.Table) error {
		state := ctx.Value(keyScenarioState).(*ScenarioState)
		devRepo := state.fixture.DevRepo.GetOrPanic()
		fileTable := devRepo.FilesInBranches("main")
		diff, errorCount := fileTable.EqualGherkin(table)
		if errorCount != 0 {
			fmt.Printf("\nERROR! Found %d differences in the existing files\n\n", errorCount)
			fmt.Println(diff)
			return errors.New("mismatching files found, see diff above")
		}
		return nil
	})

	sc.Step(`^these tags exist now$`, func(ctx context.Context, table *godog.Table) error {
		state := ctx.Value(keyScenarioState).(*ScenarioState)
		tagTable := state.fixture.TagTable()
		diff, errorCount := tagTable.EqualGherkin(table)
		if errorCount != 0 {
			fmt.Printf("\nERROR! Found %d differences in the existing tags\n\n", errorCount)
			fmt.Println(diff)
			return errors.New("mismatching tags found, see diff above")
		}
		return nil
	})

	sc.Step(`^the tags$`, func(ctx context.Context, table *godog.Table) {
		state := ctx.Value(keyScenarioState).(*ScenarioState)
		state.fixture.CreateTags(table)
	})

	sc.Step(`^the uncommitted file has content:$`, func(ctx context.Context, content *godog.DocString) error {
		state := ctx.Value(keyScenarioState).(*ScenarioState)
		devRepo := state.fixture.DevRepo.GetOrPanic()
		msg := devRepo.HasFile(
			state.uncommittedFileName.GetOrPanic(),
			content.Content,
		)
		if len(msg) > 0 {
			return errors.New(msg)
		}
		return nil
	})

	sc.Step(`^the uncommitted file still exists$`, func(ctx context.Context) error {
		state := ctx.Value(keyScenarioState).(*ScenarioState)
		devRepo := state.fixture.DevRepo.GetOrPanic()
		msg := devRepo.HasFile(
			state.uncommittedFileName.GetOrPanic(),
			state.uncommittedContent.GetOrPanic(),
		)
		if len(msg) > 0 {
			return errors.New(msg)
		}
		return nil
	})

	sc.Step(`^this lineage exists now$`, func(ctx context.Context, want *godog.DocString) error {
		state := ctx.Value(keyScenarioState).(*ScenarioState)
		devRepo := state.fixture.DevRepo.GetOrPanic()
		have := format.BranchLineage(devRepo.Config.NormalConfig.Lineage)
		if have != want.Content {
			fmt.Println("WANT:\n" + want.Content)
			fmt.Println("HAVE:\n" + have)
			return errors.New("mismatching lineage")
		}
		return nil
	})

	sc.Step(`^tool "([^"]*)" is broken$`, func(ctx context.Context, name string) {
		state := ctx.Value(keyScenarioState).(*ScenarioState)
		devRepo := state.fixture.DevRepo.GetOrPanic()
		devRepo.MockBrokenCommand(name)
		state.browserVariable = Some(name)
	})

	sc.Step(`^tool "([^"]*)" is installed$`, func(ctx context.Context, tool string) {
		state := ctx.Value(keyScenarioState).(*ScenarioState)
		devRepo := state.fixture.DevRepo.GetOrPanic()
		devRepo.MockCommand(tool)
		state.browserVariable = Some(tool)
	})

	// This step exists to avoid re-creating commits with the same SHA as existing commits
	// because that can cause flaky tests.
	sc.Step(`wait 1 second to ensure new Git timestamps`, func() {
		time.Sleep(1 * time.Second)
	})
}

func runCommand(state *ScenarioState, command string, captureState bool) {
	devRepo, hasDevRepo := state.fixture.DevRepo.Get()
	if captureState && hasDevRepo {
		state.fixture.DevRepo.Value.Reload()
		state.CaptureState()
		updateInitialSHAs(state)
	}
	var exitCode int
	var runOutput string
	env := os.Environ()
	if browserVariable, hasBrowserOverride := state.browserVariable.Get(); hasBrowserOverride {
		env = envvars.Replace(env, browser.EnvVarName, browserVariable)
	}
	if hasDevRepo {
		runOutput, exitCode = devRepo.MustQueryStringCodeWith(command, &subshell.Options{
			Env: env,
		})
		devRepo.Reload()
	} else {
		parts := asserts.NoError1(shellquote.Split(command))
		cmd, args := parts[0], parts[1:]
		subProcess := exec.Command(cmd, args...) // #nosec
		subProcess.Dir = state.fixture.Dir
		outputBytes, _ := subProcess.CombinedOutput()
		runOutput = string(outputBytes)
		exitCode = subProcess.ProcessState.ExitCode()
	}
	state.runOutput = Some(runOutput)
	state.runExitCode = Some(exitCode)
}

func updateInitialSHAs(state *ScenarioState) {
	devRepo := state.fixture.DevRepo.GetOrPanic()
	devSHAs := devRepo.CommitSHAs()
	if state.initialDevSHAs.IsNone() && state.insideGitRepo {
		state.initialDevSHAs = Some(devSHAs)
	}
	state.beforeRunDevSHAs = Some(devSHAs)
	if originRepo, hasOriginrepo := state.fixture.OriginRepo.Get(); hasOriginrepo && state.insideGitRepo {
		originSHAs := originRepo.CommitSHAs()
		if state.initialOriginSHAs.IsNone() {
			state.initialOriginSHAs = Some(originSHAs)
		}
		state.beforeRunOriginSHAs = Some(originSHAs)
	}
	if secondWorkTree, hasSecondWorkTree := state.fixture.SecondWorktree.Get(); hasSecondWorkTree && state.insideGitRepo {
		workTreeSHAs := secondWorkTree.CommitSHAs()
		if state.initialWorktreeSHAs.IsNone() {
			state.initialWorktreeSHAs = Some(workTreeSHAs)
		}
	}
}<|MERGE_RESOLUTION|>--- conflicted
+++ resolved
@@ -1026,15 +1026,9 @@
 	sc.Step(`^the branches$`, func(ctx context.Context, table *godog.Table) error {
 		state := ctx.Value(keyScenarioState).(*ScenarioState)
 		repo := state.fixture.DevRepo.GetOrPanic()
-		lastBranch := None[gitdomain.LocalBranchName]()
 		for _, branchSetup := range datatable.ParseBranchSetupTable(table) {
 			if branchSetup.Locations.Contains(testgit.LocationLocal) {
-<<<<<<< HEAD
-				repo.CreateLocalBranchUsingGitTown(branchSetup, lastBranch)
-				lastBranch = Some(branchSetup.Name)
-=======
 				repo.CreateLocalBranchUsingGitTown(branchSetup)
->>>>>>> 78f73d3a
 			} else {
 				// here the branch has no local counterpart --> create it manually in the remotes
 				if branchSetup.Locations.Contains(testgit.LocationOrigin) {
@@ -1565,7 +1559,6 @@
 func runCommand(state *ScenarioState, command string, captureState bool) {
 	devRepo, hasDevRepo := state.fixture.DevRepo.Get()
 	if captureState && hasDevRepo {
-		state.fixture.DevRepo.Value.Reload()
 		state.CaptureState()
 		updateInitialSHAs(state)
 	}
