--- conflicted
+++ resolved
@@ -815,43 +815,6 @@
 		runCommand(state, command, true)
 	})
 
-<<<<<<< HEAD
-	sc.Step(`^I run "(.+)" with these environment variables$`, func(ctx context.Context, command string, envVars *godog.Table) {
-		state := ctx.Value(keyScenarioState).(*ScenarioState)
-		devRepo := state.fixture.DevRepo.GetOrPanic()
-		state.CaptureState()
-		updateInitialSHAs(state)
-		env := os.Environ()
-		for _, row := range envVars.Rows {
-			env = append(env, fmt.Sprintf("%s=%s", row.Cells[0].Value, row.Cells[1].Value))
-		}
-		output, exitCode := devRepo.MustQueryStringCodeWith(command, &subshell.Options{Env: env})
-		state.runOutput = Some(output)
-		state.runExitCode = Some(exitCode)
-		devRepo.Reload()
-	})
-
-	sc.Step(`^I run "([^"]+)" with the environment variables "([^"]+)" and "([^"]+)" and enter into the dialogs?:$`, func(ctx context.Context, cmd string, envVar1, envVar2 string, input *godog.Table) {
-		state := ctx.Value(keyScenarioState).(*ScenarioState)
-		devRepo := state.fixture.DevRepo.GetOrPanic()
-		state.CaptureState()
-		updateInitialSHAs(state)
-		env := os.Environ()
-		if browserPath, has := state.browserVariable.Get(); has {
-			env = envvars.Replace(env, browser.EnvVarName, browserPath)
-		}
-		env = append(env, envVar1, envVar2)
-		for a, answer := range helpers.TableToInputEnv(input) {
-			env = append(env, fmt.Sprintf("%s_%02d=%s", dialogcomponents.InputKey, a, answer))
-		}
-		output, exitCode := devRepo.MustQueryStringCodeWith(cmd, &subshell.Options{Env: env})
-		state.runOutput = Some(output)
-		state.runExitCode = Some(exitCode)
-		devRepo.Reload()
-	})
-
-=======
->>>>>>> b42802da
 	sc.Step(`^I run "([^"]*)" and close the editor$`, func(ctx context.Context, cmd string) {
 		state := ctx.Value(keyScenarioState).(*ScenarioState)
 		devRepo := state.fixture.DevRepo.GetOrPanic()
@@ -938,6 +901,25 @@
 			env = append(env, fmt.Sprintf("%s=%s", row.Cells[0].Value, row.Cells[1].Value))
 		}
 		output, exitCode := devRepo.MustQueryStringCodeWith(command, &subshell.Options{Env: env})
+		state.runOutput = Some(output)
+		state.runExitCode = Some(exitCode)
+		devRepo.Reload()
+	})
+
+	sc.Step(`^I run "([^"]+)" with the environment variables "([^"]+)" and "([^"]+)" and enter into the dialogs?:$`, func(ctx context.Context, cmd string, envVar1, envVar2 string, input *godog.Table) {
+		state := ctx.Value(keyScenarioState).(*ScenarioState)
+		devRepo := state.fixture.DevRepo.GetOrPanic()
+		state.CaptureState()
+		updateInitialSHAs(state)
+		env := os.Environ()
+		if browserPath, has := state.browserVariable.Get(); has {
+			env = envvars.Replace(env, browser.EnvVarName, browserPath)
+		}
+		env = append(env, envVar1, envVar2)
+		for a, answer := range helpers.TableToInputEnv(input) {
+			env = append(env, fmt.Sprintf("%s_%02d=%s", dialogcomponents.InputKey, a, answer))
+		}
+		output, exitCode := devRepo.MustQueryStringCodeWith(cmd, &subshell.Options{Env: env})
 		state.runOutput = Some(output)
 		state.runExitCode = Some(exitCode)
 		devRepo.Reload()
