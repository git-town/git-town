package cucumber

import (
	"context"
	"errors"
	"fmt"
	"os"
	"os/exec"
	"path/filepath"
	"reflect"
	"regexp"
	"strings"
	"time"

	"github.com/acarl005/stripansi"
	"github.com/cucumber/godog"
	messages "github.com/cucumber/messages/go/v21"
	"github.com/git-town/git-town/v20/internal/cli/dialog/components"
	"github.com/git-town/git-town/v20/internal/cli/print"
	"github.com/git-town/git-town/v20/internal/config/configdomain"
	"github.com/git-town/git-town/v20/internal/config/configfile"
	"github.com/git-town/git-town/v20/internal/forge/forgedomain"
	"github.com/git-town/git-town/v20/internal/git/gitdomain"
	"github.com/git-town/git-town/v20/internal/test/commands"
	"github.com/git-town/git-town/v20/internal/test/datatable"
	"github.com/git-town/git-town/v20/internal/test/filesystem"
	"github.com/git-town/git-town/v20/internal/test/fixture"
	"github.com/git-town/git-town/v20/internal/test/handlebars"
	"github.com/git-town/git-town/v20/internal/test/helpers"
	"github.com/git-town/git-town/v20/internal/test/output"
	"github.com/git-town/git-town/v20/internal/test/subshell"
	"github.com/git-town/git-town/v20/internal/test/testgit"
	"github.com/git-town/git-town/v20/pkg/asserts"
	. "github.com/git-town/git-town/v20/pkg/prelude"
	"github.com/google/go-cmp/cmp"
	"github.com/kballard/go-shellquote"
)

// the global FixtureFactory instance.
var fixtureFactory *fixture.Factory

// dedicated type for storing data in context.Context
type key int

// the key for storing the state in the context.Context
const (
	keyScenarioState key = iota
	keyScenarioName
	keyScenarioTags
)

func InitializeScenario(scenarioContext *godog.ScenarioContext) {
	scenarioContext.Before(func(ctx context.Context, scenario *godog.Scenario) (context.Context, error) {
		ctx = context.WithValue(ctx, keyScenarioName, scenario.Name)
		ctx = context.WithValue(ctx, keyScenarioTags, scenario.Tags)
		return ctx, nil
	})

	scenarioContext.After(func(ctx context.Context, scenario *godog.Scenario, err error) (context.Context, error) {
		ctxValue := ctx.Value(keyScenarioState)
		if ctxValue == nil {
			return ctx, errors.New("after-scenario hook has found no scenario state found to clean up")
		}
		state := ctxValue.(*ScenarioState)
		if err != nil {
			fmt.Printf("failed scenario %q in %s - investigate state in %s\n", scenario.Name, scenario.Uri, state.fixture.Dir)
			return ctx, nil //nolint:nilerr
		}
		exitCode := state.runExitCode.GetOrPanic()
		if exitCode != 0 && !state.runExitCodeChecked {
			print.Error(fmt.Errorf("%s - scenario %q doesn't document exit code %d", scenario.Uri, scenario.Name, exitCode))
			os.Exit(1)
		}
		if state != nil {
			state.fixture.Delete()
		}
		return ctx, nil
	})
}

func InitializeSuite(ctx *godog.TestSuiteContext) {
	ctx.BeforeSuite(func() {
		factory := fixture.CreateFactory()
		fixtureFactory = &factory
	})
	ctx.AfterSuite(func() {
		fixtureFactory.Remove()
	})
	defineSteps(ctx.ScenarioContext())
}

func defineSteps(sc *godog.ScenarioContext) {
	sc.Step(`^a brand-new Git repo$`, func(ctx context.Context) (context.Context, error) {
		scenarioName := ctx.Value(keyScenarioName).(string)
		scenarioTags := ctx.Value(keyScenarioTags).([]*messages.PickleTag)
		fixture := fixtureFactory.CreateEmptyFixture(scenarioName)
		if helpers.HasTag(scenarioTags, "@debug") {
			fixture.DevRepo.GetOrPanic().Verbose = true
		}
		state := ScenarioState{
<<<<<<< HEAD
			beforeRunDevSHAs:     None[map[string]gitdomain.SHA](),
			beforeRunOriginSHAs:  None[map[string]gitdomain.SHA](),
			fixture:              fixture,
			initialBranches:      None[datatable.DataTable](),
			initialCommits:       None[datatable.DataTable](),
			initialCurrentBranch: None[gitdomain.LocalBranchName](),
			initialDevSHAs:       None[map[string]gitdomain.SHA](),
			initialLineage:       None[datatable.DataTable](),
			initialOriginSHAs:    None[map[string]gitdomain.SHA](),
			initialTags:          None[datatable.DataTable](),
			initialWorktreeSHAs:  None[map[string]gitdomain.SHA](),
			insideGitRepo:        true,
			runExitCode:          None[int](),
			runExitCodeChecked:   false,
			runOutput:            None[string](),
			uncommittedContent:   None[string](),
			uncommittedFileName:  None[string](),
=======
			beforeRunDevSHAs:      None[gitdomain.Commits](),
			beforeRunOriginSHAs:   None[gitdomain.Commits](),
			beforeRunWorktreeSHAs: None[gitdomain.Commits](),
			fixture:               fixture,
			initialBranches:       None[datatable.DataTable](),
			initialCommits:        None[datatable.DataTable](),
			initialCurrentBranch:  None[gitdomain.LocalBranchName](),
			initialDevSHAs:        None[gitdomain.Commits](),
			initialLineage:        None[datatable.DataTable](),
			initialOriginSHAs:     None[gitdomain.Commits](),
			initialTags:           None[datatable.DataTable](),
			initialWorktreeSHAs:   None[gitdomain.Commits](),
			insideGitRepo:         true,
			runExitCode:           None[int](),
			runExitCodeChecked:    false,
			runOutput:             None[string](),
			uncommittedContent:    None[string](),
			uncommittedFileName:   None[string](),
>>>>>>> c3f299cb
		}
		return context.WithValue(ctx, keyScenarioState, &state), nil
	})

	sc.Step(`^a coworker clones the repository$`, func(ctx context.Context) {
		state := ctx.Value(keyScenarioState).(*ScenarioState)
		state.fixture.AddCoworkerRepo()
	})

	sc.Step(`^a folder "([^"]*)"$`, func(ctx context.Context, name string) {
		state := ctx.Value(keyScenarioState).(*ScenarioState)
		devRepo := state.fixture.DevRepo.GetOrPanic()
		devRepo.CreateFolder(name)
	})

	sc.Step(`^a Git repo with origin$`, func(ctx context.Context) (context.Context, error) {
		scenarioName := ctx.Value(keyScenarioName).(string)
		scenarioTags := ctx.Value(keyScenarioTags).([]*messages.PickleTag)
		fixture := fixtureFactory.CreateFixture(scenarioName)
		if helpers.HasTag(scenarioTags, "@debug") {
			fixture.DevRepo.GetOrPanic().Verbose = true
			fixture.OriginRepo.GetOrPanic().Verbose = true
		}
		state := ScenarioState{
<<<<<<< HEAD
			beforeRunDevSHAs:     None[map[string]gitdomain.SHA](),
			beforeRunOriginSHAs:  None[map[string]gitdomain.SHA](),
			fixture:              fixture,
			initialBranches:      None[datatable.DataTable](),
			initialCommits:       None[datatable.DataTable](),
			initialCurrentBranch: None[gitdomain.LocalBranchName](),
			initialDevSHAs:       None[map[string]gitdomain.SHA](),
			initialLineage:       None[datatable.DataTable](),
			initialOriginSHAs:    None[map[string]gitdomain.SHA](),
			initialTags:          None[datatable.DataTable](),
			initialWorktreeSHAs:  None[map[string]gitdomain.SHA](),
			insideGitRepo:        true,
			runExitCode:          None[int](),
			runExitCodeChecked:   false,
			runOutput:            None[string](),
			uncommittedContent:   None[string](),
			uncommittedFileName:  None[string](),
=======
			beforeRunDevSHAs:      None[gitdomain.Commits](),
			beforeRunOriginSHAs:   None[gitdomain.Commits](),
			beforeRunWorktreeSHAs: None[gitdomain.Commits](),
			fixture:               fixture,
			initialBranches:       None[datatable.DataTable](),
			initialCommits:        None[datatable.DataTable](),
			initialCurrentBranch:  None[gitdomain.LocalBranchName](),
			initialDevSHAs:        None[gitdomain.Commits](),
			initialLineage:        None[datatable.DataTable](),
			initialOriginSHAs:     None[gitdomain.Commits](),
			initialTags:           None[datatable.DataTable](),
			initialWorktreeSHAs:   None[gitdomain.Commits](),
			insideGitRepo:         true,
			runExitCode:           None[int](),
			runExitCodeChecked:    false,
			runOutput:             None[string](),
			uncommittedContent:    None[string](),
			uncommittedFileName:   None[string](),
>>>>>>> c3f299cb
		}
		return context.WithValue(ctx, keyScenarioState, &state), nil
	})

	sc.Step(`^all branches are now synchronized$`, func(ctx context.Context) error {
		state := ctx.Value(keyScenarioState).(*ScenarioState)
		devRepo := state.fixture.DevRepo.GetOrPanic()
		branchesOutOfSync, output := devRepo.HasBranchesOutOfSync()
		if branchesOutOfSync {
			return errors.New("unexpected out of sync:\n" + output)
		}
		return nil
	})

	sc.Step(`^a local Git repo$`, func(ctx context.Context) (context.Context, error) {
		scenarioName := ctx.Value(keyScenarioName).(string)
		scenarioTags := ctx.Value(keyScenarioTags).([]*messages.PickleTag)
		fixture := fixtureFactory.CreateFixture(scenarioName)
		devRepo := fixture.DevRepo.GetOrPanic()
		if helpers.HasTag(scenarioTags, "@debug") {
			devRepo.Verbose = true
		}
		devRepo.RemoveRemote(gitdomain.RemoteOrigin)
		fixture.OriginRepo = MutableNone[commands.TestCommands]()
		state := ScenarioState{
<<<<<<< HEAD
			beforeRunDevSHAs:     None[map[string]gitdomain.SHA](),
			beforeRunOriginSHAs:  None[map[string]gitdomain.SHA](),
			fixture:              fixture,
			initialBranches:      None[datatable.DataTable](),
			initialCommits:       None[datatable.DataTable](),
			initialCurrentBranch: None[gitdomain.LocalBranchName](),
			initialDevSHAs:       None[map[string]gitdomain.SHA](),
			initialLineage:       None[datatable.DataTable](),
			initialOriginSHAs:    None[map[string]gitdomain.SHA](),
			initialTags:          None[datatable.DataTable](),
			initialWorktreeSHAs:  None[map[string]gitdomain.SHA](),
			insideGitRepo:        true,
			runExitCode:          None[int](),
			runExitCodeChecked:   false,
			runOutput:            None[string](),
			uncommittedContent:   None[string](),
			uncommittedFileName:  None[string](),
=======
			beforeRunDevSHAs:      None[gitdomain.Commits](),
			beforeRunOriginSHAs:   None[gitdomain.Commits](),
			beforeRunWorktreeSHAs: None[gitdomain.Commits](),
			fixture:               fixture,
			initialBranches:       None[datatable.DataTable](),
			initialCommits:        None[datatable.DataTable](),
			initialCurrentBranch:  None[gitdomain.LocalBranchName](),
			initialDevSHAs:        None[gitdomain.Commits](),
			initialLineage:        None[datatable.DataTable](),
			initialOriginSHAs:     None[gitdomain.Commits](),
			initialTags:           None[datatable.DataTable](),
			initialWorktreeSHAs:   None[gitdomain.Commits](),
			insideGitRepo:         true,
			runExitCode:           None[int](),
			runExitCodeChecked:    false,
			runOutput:             None[string](),
			uncommittedContent:    None[string](),
			uncommittedFileName:   None[string](),
>>>>>>> c3f299cb
		}
		return context.WithValue(ctx, keyScenarioState, &state), nil
	})

	sc.Step(`^a merge is now in progress$`, func(ctx context.Context) error {
		state := ctx.Value(keyScenarioState).(*ScenarioState)
		devRepo := state.fixture.DevRepo.GetOrPanic()
		if !devRepo.Git.HasMergeInProgress(devRepo.TestRunner) {
			return errors.New("expected merge in progress")
		}
		return nil
	})

	sc.Step(`^an additional "([^"]+)" remote with URL "([^"]+)"$`, func(ctx context.Context, remote, url string) {
		state := ctx.Value(keyScenarioState).(*ScenarioState)
		devRepo := state.fixture.DevRepo.GetOrPanic()
		devRepo.AddRemote(gitdomain.Remote(remote), url)
	})

	sc.Step(`^an uncommitted file$`, func(ctx context.Context) {
		state := ctx.Value(keyScenarioState).(*ScenarioState)
		devRepo := state.fixture.DevRepo.GetOrPanic()
		filename := "uncommitted file"
		state.uncommittedFileName = Some(filename)
		content := "uncommitted content"
		state.uncommittedContent = Some(content)
		devRepo.CreateFile(
			filename,
			content,
		)
	})

	sc.Step(`^an uncommitted file with name "([^"]+)" and content "([^"]+)"$`, func(ctx context.Context, name, content string) {
		state := ctx.Value(keyScenarioState).(*ScenarioState)
		devRepo := state.fixture.DevRepo.GetOrPanic()
		state.uncommittedFileName = Some(name)
		state.uncommittedContent = Some(content)
		devRepo.CreateFile(name, content)
	})

	sc.Step(`^an uncommitted file with name "([^"]+)" exists now$`, func(ctx context.Context, filename string) error {
		state := ctx.Value(keyScenarioState).(*ScenarioState)
		devRepo := state.fixture.DevRepo.GetOrPanic()
		files := devRepo.UncommittedFiles()
		want := []string{filename}
		if !reflect.DeepEqual(files, want) {
			return fmt.Errorf("expected %s but found %s", want, files)
		}
		return nil
	})

	sc.Step(`^an upstream repo$`, func(ctx context.Context) {
		state := ctx.Value(keyScenarioState).(*ScenarioState)
		state.fixture.AddUpstream()
	})

	sc.Step(`^a proposal for this branch does not exist`, func(ctx context.Context) {
		state := ctx.Value(keyScenarioState).(*ScenarioState)
		devRepo := state.fixture.DevRepo.GetOrPanic()
		devRepo.TestRunner.ProposalOverride = Some(forgedomain.OverrideNoProposal)
	})

	sc.Step(`^a proposal for this branch exists at "([^"]+)"`, func(ctx context.Context, url string) {
		state := ctx.Value(keyScenarioState).(*ScenarioState)
		devRepo := state.fixture.DevRepo.GetOrPanic()
		devRepo.TestRunner.ProposalOverride = Some(url)
	})

	sc.Step(`^a rebase is (?:now|still) in progress$`, func(ctx context.Context) error {
		state := ctx.Value(keyScenarioState).(*ScenarioState)
		devRepo := state.fixture.DevRepo.GetOrPanic()
		repoStatus := asserts.NoError1(devRepo.Git.RepoStatus(devRepo.TestRunner))
		if !repoStatus.RebaseInProgress {
			return errors.New("expected rebase in progress")
		}
		return nil
	})

	sc.Step(`^a remote "([^"]+)" pointing to "([^"]+)"`, func(ctx context.Context, name, url string) {
		state := ctx.Value(keyScenarioState).(*ScenarioState)
		devRepo := state.fixture.DevRepo.GetOrPanic()
		devRepo.AddRemote(gitdomain.Remote(name), url)
	})

	sc.Step(`^a remote tag "([^"]+)" not on a branch$`, func(ctx context.Context, name string) {
		state := ctx.Value(keyScenarioState).(*ScenarioState)
		state.fixture.OriginRepo.GetOrPanic().CreateStandaloneTag(name)
	})

	sc.Step(`^branch "([^"]+)" is active in another worktree`, func(ctx context.Context, branch string) {
		state := ctx.Value(keyScenarioState).(*ScenarioState)
		state.fixture.AddSecondWorktree(gitdomain.NewLocalBranchName(branch))
	})

	sc.Step(`^branch "([^"]+)" (?:now|still) has type "(\w+)"$`, func(ctx context.Context, branchName, branchTypeName string) error {
		state := ctx.Value(keyScenarioState).(*ScenarioState)
		devRepo := state.fixture.DevRepo.GetOrPanic()
		branch := gitdomain.NewLocalBranchName(branchName)
		wantOpt := asserts.NoError1(configdomain.ParseBranchType(branchTypeName))
		want := wantOpt.GetOrPanic()
		have := devRepo.Config.BranchType(branch)
		if have != want {
			return fmt.Errorf("branch %q is %s", branch, have)
		}
		return nil
	})

	sc.Step(`^commit "([^"]+)" on branch "([^"]+)" now has this full commit message`, func(ctx context.Context, title, branchText string, expected *godog.DocString) error {
		state := ctx.Value(keyScenarioState).(*ScenarioState)
		devRepo := state.fixture.DevRepo.GetOrPanic()
		branch := gitdomain.NewLocalBranchName(branchText)
		parent := devRepo.Config.NormalConfig.Lineage.Parent(branch).GetOrPanic()
		sha := devRepo.CommitSHA(devRepo, title, branch, parent.BranchName())
		have := asserts.NoError1(devRepo.Git.CommitMessage(devRepo, sha)).String()
		want := expected.Content
		if have != want {
			return fmt.Errorf("\nwant:\n%q\n\nhave:\n%q", want, have)
		}
		return nil
	})

	sc.Step(`^display "([^"]+)"$`, func(ctx context.Context, command string) error {
		state := ctx.Value(keyScenarioState).(*ScenarioState)
		devRepo := state.fixture.DevRepo.GetOrPanic()
		parts := strings.Split(command, " ")
		output, err := devRepo.TestRunner.Query(parts[0], parts[1:]...)
		fmt.Println("XXXXXXXXXXXXXXXXX " + strings.ToUpper(command) + " START XXXXXXXXXXXXXXXXXXXXXXXXXXXXXXXXXXXXXXXXXXXXX")
		fmt.Println(output)
		fmt.Println("XXXXXXXXXXXXXXXXX " + strings.ToUpper(command) + " END XXXXXXXXXXXXXXXXXXXXXXXXXXXXXXXXXXXXXXXXXXXXXXX")
		return err
	})

	sc.Step(`^file "([^"]*)" (?:now|still) has content:$`, func(ctx context.Context, file string, expectedContent *godog.DocString) error {
		state := ctx.Value(keyScenarioState).(*ScenarioState)
		devRepo := state.fixture.DevRepo.GetOrPanic()
		actualContent := strings.TrimSpace(devRepo.FileContent(file))
		expectedText := handlebars.Expand(expectedContent.Content, handlebars.ExpandArgs{
<<<<<<< HEAD
			BeforeRunDevSHAs:       state.beforeRunDevSHAs.GetOrPanic(),
			BeforeRunOriginSHAsOpt: state.beforeRunOriginSHAs,
			InitialDevSHAs:         state.initialDevSHAs.GetOrPanic(),
			InitialOriginSHAsOpt:   state.initialOriginSHAs,
			InitialWorktreeSHAsOpt: state.initialWorktreeSHAs,
=======
			InitialDevCommits:      state.initialDevSHAs.GetOrPanic(),
			InitialOriginCommits:   state.initialOriginSHAs,
			InitialWorktreeCommits: state.initialWorktreeSHAs,
>>>>>>> c3f299cb
			LocalRepo:              devRepo,
			RemoteRepo:             state.fixture.OriginRepo.Value,
			WorktreeRepo:           state.fixture.SecondWorktree.Value,
		})
		if expectedText != actualContent {
			return fmt.Errorf("file content does not match\n\nEXPECTED:\n%q\n\nACTUAL:\n\n%q\n----------------------------", expectedText, actualContent)
		}
		return nil
	})

	sc.Step(`^file "([^"]+)" (?:now|still) has content "([^"]*)"$`, func(ctx context.Context, file, expectedContent string) error {
		state := ctx.Value(keyScenarioState).(*ScenarioState)
		devRepo := state.fixture.DevRepo.GetOrPanic()
		actualContent := devRepo.FileContent(file)
		if expectedContent != actualContent {
			return fmt.Errorf("file content does not match\n\nEXPECTED:\n%q\n\nACTUAL:\n\n%q\n----------------------------", expectedContent, actualContent)
		}
		return nil
	})

	sc.Step(`^file "([^"]+)" with content$`, func(ctx context.Context, name string, content *godog.DocString) error {
		state := ctx.Value(keyScenarioState).(*ScenarioState)
		devRepo := state.fixture.DevRepo.GetOrPanic()
		filePath := filepath.Join(devRepo.WorkingDir, name)
		//nolint:gosec // need permission 700 here in order for tests to work
		return os.WriteFile(filePath, []byte(content.Content), 0o700)
	})

	sc.Step(`^Git has version "([^"]*)"$`, func(ctx context.Context, version string) {
		state := ctx.Value(keyScenarioState).(*ScenarioState)
		devRepo := state.fixture.DevRepo.GetOrPanic()
		devRepo.MockGit(version)
	})

	sc.Step(`^Git Town does not print "(.+)"$`, func(ctx context.Context, text string) error {
		state := ctx.Value(keyScenarioState).(*ScenarioState)
		if strings.Contains(stripansi.Strip(state.runOutput.GetOrPanic()), text) {
			return fmt.Errorf("text found: %q", text)
		}
		return nil
	})

	sc.Step(`^Git Town is no longer configured$`, func(ctx context.Context) error {
		state := ctx.Value(keyScenarioState).(*ScenarioState)
		devRepo := state.fixture.DevRepo.GetOrPanic()
		return devRepo.VerifyNoGitTownConfiguration()
	})

	sc.Step(`^Git Town is not configured$`, func(ctx context.Context) {
		state := ctx.Value(keyScenarioState).(*ScenarioState)
		devRepo := state.fixture.DevRepo.GetOrPanic()
		asserts.NoError(devRepo.RemovePerennialBranchConfiguration())
		devRepo.RemoveMainBranchConfiguration()
	})

	sc.Step(`^Git Town parent setting for branch "([^"]*)" is "([^"]*)"$`, func(ctx context.Context, branch, value string) error {
		state := ctx.Value(keyScenarioState).(*ScenarioState)
		devRepo := state.fixture.DevRepo.GetOrPanic()
		branchName := gitdomain.NewLocalBranchName(branch)
		configKey := configdomain.NewParentKey(branchName)
		return devRepo.Config.NormalConfig.GitConfigAccess.SetConfigValue(configdomain.ConfigScopeLocal, configKey, value)
	})

	sc.Step(`^Git Town prints:$`, func(ctx context.Context, expected *godog.DocString) error {
		state := ctx.Value(keyScenarioState).(*ScenarioState)
		if exitCode := state.runExitCode.GetOrPanic(); exitCode != 0 {
			return fmt.Errorf("unexpected exit code %d", exitCode)
		}
		output := stripansi.Strip(state.runOutput.GetOrPanic())
		if !strings.Contains(output, strings.TrimRight(expected.Content, "\n")) {
			fmt.Println("ERROR: text not found:")
			fmt.Println("==================================================================")
			fmt.Println("EXPECTED OUTPUT START ============================================")
			fmt.Println("==================================================================")
			fmt.Println()
			fmt.Println(expected.Content)
			fmt.Println()
			fmt.Println("==================================================================")
			fmt.Println("EXPECTED OUTPUT END ==============================================")
			fmt.Println("==================================================================")
			fmt.Println()
			fmt.Println("==================================================================")
			fmt.Println("ACTUAL OUTPUT START ==============================================")
			fmt.Println("==================================================================")
			fmt.Println()
			fmt.Println(output)
			fmt.Println()
			fmt.Println("==================================================================")
			fmt.Println("ACTUAL OUTPUT END ================================================")
			fmt.Println("==================================================================")
			fmt.Println()
			return errors.New("expected text not found")
		}
		return nil
	})

	sc.Step(`^Git Town prints no output$`, func(ctx context.Context) error {
		state := ctx.Value(keyScenarioState).(*ScenarioState)
		output := state.runOutput.GetOrPanic()
		if len(output) > 0 {
			return fmt.Errorf("expected no output but found %q", output)
		}
		return nil
	})

	sc.Step(`^Git Town prints something like:$`, func(ctx context.Context, expected *godog.DocString) error {
		state := ctx.Value(keyScenarioState).(*ScenarioState)
		regex := regexp.MustCompile(expected.Content)
		have := stripansi.Strip(state.runOutput.GetOrPanic())
		if !regex.MatchString(have) {
			return fmt.Errorf("EXPECTED: content matching %q\nGOT: %q", expected.Content, have)
		}
		return nil
	})

	sc.Step(`^Git Town prints the error:$`, func(ctx context.Context, expected *godog.DocString) error {
		state := ctx.Value(keyScenarioState).(*ScenarioState)
		state.runExitCodeChecked = true
		if !strings.Contains(stripansi.Strip(state.runOutput.GetOrPanic()), expected.Content) {
			return fmt.Errorf("text not found:\n%s\n\nactual text:\n%s", expected.Content, state.runOutput.GetOrDefault())
		}
		if exitCode := state.runExitCode.GetOrPanic(); exitCode == 0 {
			return fmt.Errorf("unexpected exit code %d", exitCode)
		}
		return nil
	})

	sc.Step(`^Git Town runs no commands$`, func(ctx context.Context) error {
		state := ctx.Value(keyScenarioState).(*ScenarioState)
		commands := output.GitCommandsInGitTownOutput(state.runOutput.GetOrPanic())
		if len(commands) > 0 {
			fmt.Println("\n\nERROR: Unexpected commands run!")
			for _, command := range commands {
				fmt.Printf("%s > %s\n", command.Branch, command.Command)
			}
			fmt.Println()
			fmt.Println()
			return fmt.Errorf("expected no commands but found %d commands", len(commands))
		}
		return nil
	})

	sc.Step(`^Git Town runs the commands$`, func(ctx context.Context, input *godog.Table) error {
		state := ctx.Value(keyScenarioState).(*ScenarioState)
		devRepo := state.fixture.DevRepo.GetOrPanic()
		commands := output.GitCommandsInGitTownOutput(state.runOutput.GetOrPanic())
		table := output.RenderExecutedGitCommands(commands, input)
		dataTable := datatable.FromGherkin(input)
		expanded := dataTable.Expand(handlebars.ExpandArgs{
<<<<<<< HEAD
			BeforeRunDevSHAs:       state.beforeRunDevSHAs.GetOrPanic(),
			BeforeRunOriginSHAsOpt: state.beforeRunOriginSHAs,
			InitialDevSHAs:         state.initialDevSHAs.GetOrPanic(),
			InitialOriginSHAsOpt:   state.initialOriginSHAs,
			InitialWorktreeSHAsOpt: state.initialWorktreeSHAs,
=======
			InitialDevCommits:      state.initialDevSHAs.GetOrPanic(),
			InitialOriginCommits:   state.initialOriginSHAs,
			InitialWorktreeCommits: state.initialWorktreeSHAs,
>>>>>>> c3f299cb
			LocalRepo:              devRepo,
			RemoteRepo:             state.fixture.OriginRepo.Value,
			WorktreeRepo:           state.fixture.SecondWorktree.Value,
		})
		diff, errorCount := table.EqualDataTable(expanded)
		if errorCount != 0 {
			fmt.Printf("\nERROR! Found %d differences in the commands run\n\n", errorCount)
			fmt.Println(diff)
			return errors.New("mismatching commands run, see diff above")
		}
		return nil
	})

	sc.Step(`^Git Town runs without errors`, func(ctx context.Context) error {
		state := ctx.Value(keyScenarioState).(*ScenarioState)
		exitCode := state.runExitCode.GetOrPanic()
		if exitCode != 0 {
			return errors.New("unexpected failure of scenario")
		}
		return nil
	})

	sc.Step(`^(global |local |)Git setting "([^"]+)" is "([^"]*)"$`, func(ctx context.Context, scope, key, value string) error {
		state := ctx.Value(keyScenarioState).(*ScenarioState)
		devRepo := state.fixture.DevRepo.GetOrPanic()
		parsedScope := configdomain.ParseConfigScope(scope)
		return devRepo.Config.NormalConfig.GitConfigAccess.SetConfigValue(parsedScope, configdomain.Key(key), value)
	})

	sc.Step(`^(global |local |)Git setting "([^"]+)" is (?:now|still) "([^"]*)"$`, func(ctx context.Context, scope, name, want string) error {
		state := ctx.Value(keyScenarioState).(*ScenarioState)
		devRepo := state.fixture.DevRepo.GetOrPanic()
		parsedScope := configdomain.ParseConfigScope(scope)
		have := devRepo.SnapShots[parsedScope][configdomain.Key(name)]
		if have != want {
			return fmt.Errorf("unexpected value for key %q: want %q have %q", name, want, have)
		}
		return nil
	})

	sc.Step(`^(global |local |)Git setting "([^"]+)" (?:now|still) doesn't exist$`, func(ctx context.Context, scope, name string) error {
		state := ctx.Value(keyScenarioState).(*ScenarioState)
		devRepo := state.fixture.DevRepo.GetOrPanic()
		parsedScope := configdomain.ParseConfigScope(scope)
		have, has := devRepo.SnapShots[parsedScope][configdomain.Key(name)]
		if has {
			return fmt.Errorf("unexpected value for %q: %q", name, have)
		}
		return nil
	})

	sc.Step(`^I add an unrelated stash entry with file "([^"]+)"$`, func(ctx context.Context, filename string) {
		state := ctx.Value(keyScenarioState).(*ScenarioState)
		devRepo := state.fixture.DevRepo.GetOrPanic()
		devRepo.CreateFile(filename, "stash content")
		devRepo.StashOpenFiles()
	})

	sc.Step(`^I add commit "([^"]*)" to the "([^"]*)" branch$`, func(ctx context.Context, message, branch string) {
		state := ctx.Value(keyScenarioState).(*ScenarioState)
		devRepo := state.fixture.DevRepo.GetOrPanic()
		devRepo.CreateCommit(testgit.Commit{
			Branch:   gitdomain.NewLocalBranchName(branch),
			FileName: "new_file",
			Message:  gitdomain.CommitMessage(message),
		})
	})

	sc.Step(`^I add this commit to the "([^"]*)" branch$`, func(ctx context.Context, branch string, table *godog.Table) {
		state := ctx.Value(keyScenarioState).(*ScenarioState)
		devRepo := state.fixture.DevRepo.GetOrPanic()
		commit := testgit.FromGherkinTable(table)[0]
		commit.Branch = gitdomain.LocalBranchName(branch)
		devRepo.CreateCommit(commit)
	})

	sc.Step(`^I add this commit to the current branch:$`, func(ctx context.Context, table *godog.Table) {
		state := ctx.Value(keyScenarioState).(*ScenarioState)
		devRepo := state.fixture.DevRepo.GetOrPanic()
		commit := testgit.FromGherkinTable(table)[0]
		devRepo.CreateFile(commit.FileName, commit.FileContent)
		devRepo.StageFiles(commit.FileName)
		devRepo.CommitStagedChanges(commit.Message)
	})

	sc.Step(`^I amend this commit$`, func(ctx context.Context, table *godog.Table) error {
		state := ctx.Value(keyScenarioState).(*ScenarioState)
		devRepo := state.fixture.DevRepo.GetOrPanic()
		commits := testgit.FromGherkinTable(table)
		if len(commits) != 1 {
			return errors.New("expected exactly one commit")
		}
		commit := commits[0]
		devRepo.CheckoutBranch(commit.Branch)
		devRepo.CreateFile(commit.FileName, commit.FileContent)
		asserts.NoError(devRepo.Run("git", "add", commit.FileName))
		return devRepo.Run("git", "commit", "--amend", "--message", commit.Message.String())
	})

	sc.Step(`^I am not prompted for any parent branches$`, func(ctx context.Context) error {
		state := ctx.Value(keyScenarioState).(*ScenarioState)
		notExpected := "Please specify the parent branch of"
		if strings.Contains(state.runOutput.GetOrPanic(), notExpected) {
			return fmt.Errorf("text found:\n\nDID NOT EXPECT: %q\n\nACTUAL\n\n%q\n----------------------------", notExpected, state.runOutput)
		}
		return nil
	})

	sc.Step(`^I am outside a Git repo$`, func(ctx context.Context) (context.Context, error) {
		scenarioName := ctx.Value(keyScenarioName).(string)
		// scenarioTags := ctx.Value(keyScenarioTags).([]*messages.PickleTag)
		envDirName := filesystem.FolderName(scenarioName) + "_" + fixtureFactory.Counter.NextAsString()
		envPath := filepath.Join(fixtureFactory.Dir, envDirName)
		asserts.NoError(os.Mkdir(envPath, 0o777))
		fixture := fixture.Fixture{
			CoworkerRepo:   MutableNone[commands.TestCommands](),
			DevRepo:        MutableNone[commands.TestCommands](),
			Dir:            envPath,
			OriginRepo:     MutableNone[commands.TestCommands](),
			SecondWorktree: MutableNone[commands.TestCommands](),
			SubmoduleRepo:  MutableNone[commands.TestCommands](),
			UpstreamRepo:   MutableNone[commands.TestCommands](),
		}
		state := ScenarioState{
<<<<<<< HEAD
			beforeRunDevSHAs:     None[map[string]gitdomain.SHA](),
			beforeRunOriginSHAs:  None[map[string]gitdomain.SHA](),
			fixture:              fixture,
			initialBranches:      None[datatable.DataTable](),
			initialCommits:       None[datatable.DataTable](),
			initialCurrentBranch: None[gitdomain.LocalBranchName](),
			initialDevSHAs:       None[map[string]gitdomain.SHA](),
			initialLineage:       None[datatable.DataTable](),
			initialOriginSHAs:    None[map[string]gitdomain.SHA](),
			initialTags:          None[datatable.DataTable](),
			initialWorktreeSHAs:  None[map[string]gitdomain.SHA](),
			insideGitRepo:        true,
			runExitCode:          None[int](),
			runExitCodeChecked:   false,
			runOutput:            None[string](),
			uncommittedContent:   None[string](),
			uncommittedFileName:  None[string](),
=======
			beforeRunDevSHAs:      None[gitdomain.Commits](),
			beforeRunOriginSHAs:   None[gitdomain.Commits](),
			beforeRunWorktreeSHAs: None[gitdomain.Commits](),
			fixture:               fixture,
			initialBranches:       None[datatable.DataTable](),
			initialCommits:        None[datatable.DataTable](),
			initialCurrentBranch:  None[gitdomain.LocalBranchName](),
			initialDevSHAs:        None[gitdomain.Commits](),
			initialLineage:        None[datatable.DataTable](),
			initialOriginSHAs:     None[gitdomain.Commits](),
			initialTags:           None[datatable.DataTable](),
			initialWorktreeSHAs:   None[gitdomain.Commits](),
			insideGitRepo:         true,
			runExitCode:           None[int](),
			runExitCodeChecked:    false,
			runOutput:             None[string](),
			uncommittedContent:    None[string](),
			uncommittedFileName:   None[string](),
>>>>>>> c3f299cb
		}
		return context.WithValue(ctx, keyScenarioState, &state), nil
	})

	sc.Step(`^in a separate terminal I create branch "([^"]+)" with commits$`, func(ctx context.Context, branchName string, table *godog.Table) {
		state := ctx.Value(keyScenarioState).(*ScenarioState)
		devRepo := state.fixture.DevRepo.GetOrPanic()
		existingBranch := devRepo.Git.CurrentBranchCache.Value()
		newBranch := gitdomain.NewLocalBranchName(branchName)
		devRepo.CreateBranch(newBranch, "main")
		devRepo.CheckoutBranch(newBranch)
		for _, commit := range testgit.FromGherkinTable(table) {
			devRepo.CreateFile(commit.FileName, commit.FileContent)
			devRepo.StageFiles(commit.FileName)
			devRepo.CommitStagedChanges(commit.Message)
		}
		devRepo.CheckoutBranch(existingBranch)
	})

	sc.Step(`^inspect the commits$`, func(ctx context.Context) error {
		state := ctx.Value(keyScenarioState).(*ScenarioState)
		devRepo := state.fixture.DevRepo.GetOrPanic()
		fmt.Println("DEV")
		output, err := devRepo.Query("git", "branch", "-vva")
		fmt.Println(output)
		return err
	})

	sc.Step(`^inspect the repo$`, func(ctx context.Context) {
		state := ctx.Value(keyScenarioState).(*ScenarioState)
		devRepo := state.fixture.DevRepo.GetOrPanic()
		fmt.Printf("\nThe workspace is at %s\n", devRepo.WorkingDir)
		time.Sleep(1 * time.Hour)
	})

	sc.Step(`^I pipe the following text into "([^"]+)":$`, func(ctx context.Context, cmd string, input *godog.DocString) {
		state := ctx.Value(keyScenarioState).(*ScenarioState)
		devRepo := state.fixture.DevRepo.GetOrPanic()
		state.CaptureState()
		updateInitialSHAs(state)
		env := os.Environ()
		output, exitCode := devRepo.MustQueryStringCodeWith(cmd, &subshell.Options{Env: env, Input: Some(input.Content)})
		state.runOutput = Some(output)
		state.runExitCode = Some(exitCode)
		devRepo.Reload()
	})

	sc.Step(`^I ran "(.+)"$`, func(ctx context.Context, command string) error {
		runCommand(ctx, command)
		state := ctx.Value(keyScenarioState).(*ScenarioState)
		if exitCode, hasExitCode := state.runExitCode.Get(); hasExitCode {
			if exitCode != 0 {
				fmt.Println("Output from failed command:")
				fmt.Println(state.runOutput.GetOrDefault())
				return fmt.Errorf("unexpected exit code: %d", exitCode)
			}
		}
		return nil
	})

	sc.Step(`^I ran "(.+)" and ignore the error$`, func(ctx context.Context, command string) error {
		runCommand(ctx, command)
		state := ctx.Value(keyScenarioState).(*ScenarioState)
		if exitCode, hasExitCode := state.runExitCode.Get(); hasExitCode {
			if exitCode == 0 {
				return errors.New("this command should fail")
			}
		}
		return nil
	})

	sc.Step(`^I rename the "([^"]+)" remote to "([^"]+)"$`, func(ctx context.Context, oldName, newName string) {
		state := ctx.Value(keyScenarioState).(*ScenarioState)
		devRepo := state.fixture.DevRepo.GetOrPanic()
		devRepo.RenameRemote(oldName, newName)
	})

	sc.Step(`^I resolve the conflict in "([^"]*)" in the other worktree$`, func(ctx context.Context, filename string) {
		state := ctx.Value(keyScenarioState).(*ScenarioState)
		content := "resolved content"
		secondWorkTree := state.fixture.SecondWorktree.GetOrPanic()
		secondWorkTree.CreateFile(filename, content)
		secondWorkTree.StageFiles(filename)
	})

	sc.Step(`^I resolve the conflict in "([^"]*)"(?: with "([^"]*)")?$`, func(ctx context.Context, filename, content string) {
		state := ctx.Value(keyScenarioState).(*ScenarioState)
		devRepo := state.fixture.DevRepo.GetOrPanic()
		if content == "" {
			content = "resolved content"
		}
		content = strings.ReplaceAll(content, "\\n", "\n")
		devRepo.CreateFile(filename, content)
		devRepo.StageFiles(filename)
	})

	sc.Step(`^I run "(.+)"$`, func(ctx context.Context, command string) {
		runCommand(ctx, command)
	})

	sc.Step(`^I run "(.+)" with these environment variables$`, func(ctx context.Context, command string, envVars *godog.Table) {
		state := ctx.Value(keyScenarioState).(*ScenarioState)
		devRepo := state.fixture.DevRepo.GetOrPanic()
		state.CaptureState()
		updateInitialSHAs(state)
		env := os.Environ()
		for _, row := range envVars.Rows {
			env = append(env, fmt.Sprintf("%s=%s", row.Cells[0].Value, row.Cells[1].Value))
		}
		output, exitCode := devRepo.MustQueryStringCodeWith(command, &subshell.Options{Env: env})
		state.runOutput = Some(output)
		state.runExitCode = Some(exitCode)
		devRepo.Reload()
	})

	sc.Step(`^I run "([^"]*)" and close the editor$`, func(ctx context.Context, cmd string) {
		state := ctx.Value(keyScenarioState).(*ScenarioState)
		devRepo := state.fixture.DevRepo.GetOrPanic()
		state.CaptureState()
		updateInitialSHAs(state)
		env := append(os.Environ(), "GIT_EDITOR=true")
		output, exitCode := devRepo.MustQueryStringCodeWith(cmd, &subshell.Options{Env: env})
		state.runOutput = Some(output)
		state.runExitCode = Some(exitCode)
		devRepo.Reload()
	})

	sc.Step(`^I run "([^"]*)" and enter an empty commit message$`, func(ctx context.Context, cmd string) {
		state := ctx.Value(keyScenarioState).(*ScenarioState)
		devRepo := state.fixture.DevRepo.GetOrPanic()
		state.CaptureState()
		updateInitialSHAs(state)
		devRepo.MockCommitMessage("")
		output, exitCode := devRepo.MustQueryStringCode(cmd)
		state.runOutput = Some(output)
		state.runExitCode = Some(exitCode)
		devRepo.Reload()
	})

	sc.Step(`^I run "([^"]*)" and enter "([^"]*)" for the commit message$`, func(ctx context.Context, cmd, message string) {
		state := ctx.Value(keyScenarioState).(*ScenarioState)
		devRepo := state.fixture.DevRepo.GetOrPanic()
		state.CaptureState()
		updateInitialSHAs(state)
		devRepo.MockCommitMessage(message)
		output, exitCode := devRepo.MustQueryStringCode(cmd)
		state.runOutput = Some(output)
		state.runExitCode = Some(exitCode)
		devRepo.Reload()
	})

	sc.Step(`^I run "([^"]+)" in the "([^"]+)" folder$`, func(ctx context.Context, cmd, folderName string) {
		state := ctx.Value(keyScenarioState).(*ScenarioState)
		devRepo := state.fixture.DevRepo.GetOrPanic()
		state.CaptureState()
		updateInitialSHAs(state)
		output, exitCode := devRepo.MustQueryStringCodeWith(cmd, &subshell.Options{Dir: folderName})
		state.runOutput = Some(output)
		state.runExitCode = Some(exitCode)
		devRepo.Reload()
	})

	sc.Step(`^I run "([^"]+)" in the other worktree$`, func(ctx context.Context, cmd string) {
		state := ctx.Value(keyScenarioState).(*ScenarioState)
		state.CaptureState()
		updateInitialSHAs(state)
		secondWorkTree := state.fixture.SecondWorktree.GetOrPanic()
		output, exitCode := secondWorkTree.MustQueryStringCode(cmd)
		state.runOutput = Some(output)
		state.runExitCode = Some(exitCode)
		secondWorkTree.Reload()
	})

	sc.Step(`^I run "([^"]*)" in the other worktree and enter "([^"]*)" for the commit message$`, func(ctx context.Context, cmd, message string) {
		state := ctx.Value(keyScenarioState).(*ScenarioState)
		state.CaptureState()
		updateInitialSHAs(state)
		secondWorkTree := state.fixture.SecondWorktree.GetOrPanic()
		secondWorkTree.MockCommitMessage(message)
		output, exitCode := secondWorkTree.MustQueryStringCode(cmd)
		state.runOutput = Some(output)
		state.runExitCode = Some(exitCode)
		secondWorkTree.Reload()
	})

	sc.Step(`^I (?:run|ran) "([^"]+)" and enter into the dialogs?:$`, func(ctx context.Context, cmd string, input *godog.Table) {
		state := ctx.Value(keyScenarioState).(*ScenarioState)
		devRepo := state.fixture.DevRepo.GetOrPanic()
		state.CaptureState()
		updateInitialSHAs(state)
		env := os.Environ()
		answers := asserts.NoError1(helpers.TableToInputEnv(input))
		for dialogNumber, answer := range answers {
			env = append(env, fmt.Sprintf("%s_%02d=%s", components.TestInputKey, dialogNumber, answer))
		}
		output, exitCode := devRepo.MustQueryStringCodeWith(cmd, &subshell.Options{Env: env})
		state.runOutput = Some(output)
		state.runExitCode = Some(exitCode)
		devRepo.Reload()
	})

	sc.Step(`^my repo's "([^"]*)" remote is "([^"]*)"$`, func(ctx context.Context, remoteName, remoteURL string) {
		state := ctx.Value(keyScenarioState).(*ScenarioState)
		devRepo := state.fixture.DevRepo.GetOrPanic()
		remote := gitdomain.Remote(remoteName)
		devRepo.RemoveRemote(remote)
		devRepo.AddRemote(remote, remoteURL)
	})

	sc.Step(`^my repo has a Git submodule$`, func(ctx context.Context) {
		state := ctx.Value(keyScenarioState).(*ScenarioState)
		devRepo := state.fixture.DevRepo.GetOrPanic()
		state.fixture.AddSubmoduleRepo()
		devRepo.AddSubmodule(state.fixture.SubmoduleRepo.GetOrPanic().WorkingDir)
	})

	sc.Step(`^no commits exist now$`, func(ctx context.Context) error {
		state := ctx.Value(keyScenarioState).(*ScenarioState)
		currentCommits := state.fixture.CommitTable(state.initialCommits.GetOrPanic().Cells[0])
		noCommits := datatable.DataTable{}
		noCommits.AddRow(state.initialCommits.GetOrPanic().Cells[0]...)
		errDiff, errCount := currentCommits.EqualDataTable(noCommits)
		if errCount == 0 {
			return nil
		}
		fmt.Println(errDiff)
		return errors.New("found unexpected commits")
	})

	sc.Step(`^no lineage exists now$`, func(ctx context.Context) error {
		state := ctx.Value(keyScenarioState).(*ScenarioState)
		devRepo := state.fixture.DevRepo.GetOrPanic()
		if devRepo.Config.NormalConfig.Lineage.Len() > 0 {
			lineage := devRepo.Config.NormalConfig.Lineage
			return fmt.Errorf("unexpected Git Town lineage information: %+v", lineage)
		}
		return nil
	})

	sc.Step(`^no merge is in progress$`, func(ctx context.Context) error {
		state := ctx.Value(keyScenarioState).(*ScenarioState)
		devRepo := state.fixture.DevRepo.GetOrPanic()
		if devRepo.Git.HasMergeInProgress(devRepo.TestRunner) {
			return errors.New("expected no merge in progress")
		}
		return nil
	})

	sc.Step(`^no rebase is now in progress$`, func(ctx context.Context) error {
		state := ctx.Value(keyScenarioState).(*ScenarioState)
		devRepo := state.fixture.DevRepo.GetOrPanic()
		repoStatus := asserts.NoError1(devRepo.Git.RepoStatus(devRepo.TestRunner))
		if repoStatus.RebaseInProgress {
			return errors.New("expected no rebase in progress")
		}
		return nil
	})

	sc.Step(`^no tool to open browsers is installed$`, func(ctx context.Context) {
		state := ctx.Value(keyScenarioState).(*ScenarioState)
		devRepo := state.fixture.DevRepo.GetOrPanic()
		devRepo.MockNoCommandsInstalled()
	})

	sc.Step(`^no uncommitted files exist now$`, func(ctx context.Context) error {
		state := ctx.Value(keyScenarioState).(*ScenarioState)
		devRepo := state.fixture.DevRepo.GetOrPanic()
		files := devRepo.UncommittedFiles()
		if len(files) > 0 {
			return fmt.Errorf("unexpected uncommitted files: %s", files)
		}
		return nil
	})

	sc.Step(`^offline mode is enabled$`, func(ctx context.Context) error {
		state := ctx.Value(keyScenarioState).(*ScenarioState)
		devRepo := state.fixture.DevRepo.GetOrPanic()
		return devRepo.Config.NormalConfig.SetOffline(true)
	})

	sc.Step(`^origin deletes the "([^"]*)" branch$`, func(ctx context.Context, branch string) {
		state := ctx.Value(keyScenarioState).(*ScenarioState)
		state.fixture.OriginRepo.GetOrPanic().RemoveBranch(gitdomain.NewLocalBranchName(branch))
	})

	sc.Step(`^origin ships the "([^"]*)" branch using the "squash-merge" ship-strategy$`, func(ctx context.Context, branchName string) error {
		state := ctx.Value(keyScenarioState).(*ScenarioState)
		branchToShip := gitdomain.NewLocalBranchName(branchName)
		originRepo := state.fixture.OriginRepo.GetOrPanic()
		commitMessage := asserts.NoError1(originRepo.Git.FirstCommitMessageInBranch(originRepo.TestRunner, branchToShip.BranchName(), "main"))
		message, hasCommitMessage := commitMessage.Get()
		if !hasCommitMessage {
			return errors.New("branch to ship contains no commits")
		}
		originRepo.CheckoutBranch("main")
		asserts.NoError(originRepo.Git.SquashMerge(originRepo.TestRunner, branchToShip))
		originRepo.StageFiles("-A")
		asserts.NoError(originRepo.Git.Commit(originRepo.TestRunner, configdomain.UseCustomMessage(message), gitdomain.NewAuthorOpt("CI <ci@acme.com>"), configdomain.CommitHookEnabled))
		originRepo.RemoveBranch(branchToShip)
		originRepo.CheckoutBranch("initial")
		return nil
	})

	sc.Step(`^origin ships the "([^"]*)" branch using the "squash-merge" ship-strategy and resolves the merge conflict in "([^"]+)" with "([^"]+)" and commits as "([^"]+)"$`, func(ctx context.Context, branchName, fileName, fileContent, commitMessage string) error {
		state := ctx.Value(keyScenarioState).(*ScenarioState)
		branchToShip := gitdomain.NewLocalBranchName(branchName)
		originRepo := state.fixture.OriginRepo.GetOrPanic()
		originRepo.CheckoutBranch("main")
		err := originRepo.Git.SquashMerge(originRepo.TestRunner, branchToShip)
		if err == nil {
			panic("expected a merge conflict here")
		}
		originRepo.CreateFile(fileName, fileContent)
		originRepo.StageFiles("-A")
		asserts.NoError(originRepo.Git.Commit(originRepo.TestRunner, configdomain.UseCustomMessage(gitdomain.CommitMessage(commitMessage)), gitdomain.NewAuthorOpt("CI <ci@acme.com>"), configdomain.CommitHookEnabled))
		originRepo.RemoveBranch(branchToShip)
		originRepo.CheckoutBranch("initial")
		return nil
	})

	sc.Step(`^origin ships the "([^"]*)" branch using the "squash-merge" ship-strategy as "([^"]+)"$`, func(ctx context.Context, branchName, commitMessage string) error {
		state := ctx.Value(keyScenarioState).(*ScenarioState)
		branchToShip := gitdomain.NewLocalBranchName(branchName)
		originRepo := state.fixture.OriginRepo.GetOrPanic()
		originRepo.CheckoutBranch("main")
		asserts.NoError(originRepo.Git.SquashMerge(originRepo.TestRunner, branchToShip))
		originRepo.StageFiles("-A")
		asserts.NoError(originRepo.Git.Commit(originRepo.TestRunner, configdomain.UseCustomMessage(gitdomain.CommitMessage(commitMessage)), gitdomain.NewAuthorOpt("CI <ci@acme.com>"), configdomain.CommitHookEnabled))
		originRepo.RemoveBranch(branchToShip)
		originRepo.CheckoutBranch("initial")
		return nil
	})

	sc.Step(`^the branches$`, func(ctx context.Context, table *godog.Table) error {
		state := ctx.Value(keyScenarioState).(*ScenarioState)
		for _, branchSetup := range datatable.ParseBranchSetupTable(table) {
			var repoToCreateBranchIn *commands.TestCommands
			switch {
			case
				branchSetup.Locations.Is(testgit.LocationLocal),
				branchSetup.Locations.Is(testgit.LocationLocal, testgit.LocationOrigin):
				repoToCreateBranchIn = state.fixture.DevRepo.GetOrPanic()
			case branchSetup.Locations.Is(testgit.LocationOrigin):
				repoToCreateBranchIn = state.fixture.OriginRepo.GetOrPanic()
			case branchSetup.Locations.Is(testgit.LocationUpstream):
				repoToCreateBranchIn = state.fixture.UpstreamRepo.GetOrPanic()
			default:
				return errors.New("unhandled location to create the new branch: " + branchSetup.Locations.String())
			}
			branchType, hasBranchType := branchSetup.BranchType.Get()
			if hasBranchType {
				switch branchType {
				case configdomain.BranchTypeMainBranch:
					return errors.New("main branch exists already")
				case configdomain.BranchTypeFeatureBranch:
					repoToCreateBranchIn.CreateFeatureBranch(branchSetup.Name, branchSetup.Parent.GetOrPanic().BranchName())
				case
					configdomain.BranchTypePerennialBranch,
					configdomain.BranchTypeContributionBranch,
					configdomain.BranchTypeObservedBranch,
					configdomain.BranchTypeParkedBranch,
					configdomain.BranchTypePrototypeBranch:
					repoToCreateBranchIn.CreateBranchOfType(branchSetup.Name, branchSetup.Parent, branchType)
				}
			} else {
				repoToCreateBranchIn.CreateBranch(branchSetup.Name, "main")
				if parent, hasParent := branchSetup.Parent.Get(); hasParent {
					asserts.NoError(repoToCreateBranchIn.Config.NormalConfig.SetParent(branchSetup.Name, parent))
				}
			}
			if len(branchSetup.Locations) > 1 {
				switch {
				case branchSetup.Locations.Is(testgit.LocationLocal, testgit.LocationOrigin):
					state.fixture.DevRepo.GetOrPanic().PushBranchToRemote(branchSetup.Name, gitdomain.RemoteOrigin)
				default:
					return errors.New("unhandled location to push the new branch to: " + branchSetup.Locations.String())
				}
			}
		}
		return nil
	})

	sc.Step(`^the branches are now$`, func(ctx context.Context, table *godog.Table) error {
		state := ctx.Value(keyScenarioState).(*ScenarioState)
		existing := state.fixture.Branches()
		diff, errCount := existing.EqualGherkin(table)
		if errCount > 0 {
			fmt.Printf("\nERROR! Found %d differences in the branches\n\n", errCount)
			fmt.Println(diff)
			return errors.New("mismatching branches found, see the diff above")
		}
		return nil
	})

	sc.Step(`^the branches contain these files:$`, func(ctx context.Context, godogTable *godog.Table) error {
		state := ctx.Value(keyScenarioState).(*ScenarioState)
		repo := state.fixture.DevRepo.GetOrPanic()
		branches, _ := asserts.NoError2(repo.LocalBranches())
		haveTable := datatable.DataTable{}
		haveTable.AddRow("BRANCH", "NAME")
		for _, branch := range branches {
			repo.CheckoutBranch(branch)
			firstFileInBranch := true
			for _, file := range repo.FilesInWorkspace() {
				if firstFileInBranch {
					haveTable.AddRow(branch.String(), file)
					firstFileInBranch = false
				} else {
					haveTable.AddRow("", file)
				}
			}
		}
		wantTable := datatable.FromGherkin(godogTable)
		diff, errCnt := haveTable.EqualDataTable(wantTable)
		if errCnt > 0 {
			fmt.Println(diff)
			return fmt.Errorf("found %d differences", errCnt)
		}
		return nil
	})

	sc.Step(`^the commits$`, func(ctx context.Context, table *godog.Table) {
		state := ctx.Value(keyScenarioState).(*ScenarioState)
		commits := testgit.FromGherkinTable(table)
		state.fixture.CreateCommits(commits)
	})

	sc.Step(`^the committed configuration file:$`, func(ctx context.Context, content *godog.DocString) {
		state := ctx.Value(keyScenarioState).(*ScenarioState)
		devRepo := state.fixture.DevRepo.GetOrPanic()
		devRepo.CreateFile(configfile.FileName, content.Content)
		devRepo.StageFiles(configfile.FileName)
		devRepo.CommitStagedChanges(commands.ConfigFileCommitMessage)
		devRepo.PushBranch()
	})

	sc.Step(`^the configuration file:$`, func(ctx context.Context, content *godog.DocString) {
		state := ctx.Value(keyScenarioState).(*ScenarioState)
		devRepo := state.fixture.DevRepo.GetOrPanic()
		devRepo.CreateFile(configfile.FileName, content.Content)
	})

	sc.Step(`^the configuration file is (?:now|still):$`, func(ctx context.Context, content *godog.DocString) error {
		state := ctx.Value(keyScenarioState).(*ScenarioState)
		devRepo := state.fixture.DevRepo.GetOrPanic()
		have, err := devRepo.FileContentErr(configfile.FileName)
		if err != nil {
			return errors.New("no configuration file found")
		}
		have = strings.TrimSpace(have)
		want := strings.TrimSpace(content.Content)
		if have != want {
			fmt.Println(cmp.Diff(want, have))
			return errors.New("mismatching config file content")
		}
		return nil
	})

	sc.Step(`^the coworker adds this commit to their current branch:$`, func(ctx context.Context, table *godog.Table) {
		state := ctx.Value(keyScenarioState).(*ScenarioState)
		commits := testgit.FromGherkinTable(table)
		commit := commits[0]
		coworkerRepo := state.fixture.CoworkerRepo.GetOrPanic()
		coworkerRepo.CreateFile(commit.FileName, commit.FileContent)
		coworkerRepo.StageFiles(commit.FileName)
		coworkerRepo.CommitStagedChanges(commit.Message)
	})

	sc.Step(`^the coworker fetches updates$`, func(ctx context.Context) {
		state := ctx.Value(keyScenarioState).(*ScenarioState)
		state.fixture.CoworkerRepo.GetOrPanic().Fetch()
	})

	sc.Step(`^the coworker is on the "([^"]*)" branch$`, func(ctx context.Context, branch string) {
		state := ctx.Value(keyScenarioState).(*ScenarioState)
		state.fixture.CoworkerRepo.GetOrPanic().CheckoutBranch(gitdomain.NewLocalBranchName(branch))
	})

	sc.Step(`^the coworker pushes a new "([^"]+)" branch with these commits$`, func(ctx context.Context, branchName string, table *godog.Table) {
		state := ctx.Value(keyScenarioState).(*ScenarioState)
		branch := gitdomain.NewLocalBranchName(branchName)
		coworkerRepo := state.fixture.CoworkerRepo.GetOrPanic()
		coworkerRepo.CreateBranch(branch, "main")
		coworkerRepo.CheckoutBranch(branch)
		for _, commit := range testgit.FromGherkinTable(table) {
			coworkerRepo.CreateFile(commit.FileName, commit.FileContent)
			coworkerRepo.StageFiles(commit.FileName)
			coworkerRepo.CommitStagedChanges(commit.Message)
		}
		coworkerRepo.PushBranchToRemote(branch, gitdomain.RemoteOrigin)
	})

	sc.Step(`^the coworker pushes these commits to the "([^"]+)" branch$`, func(ctx context.Context, branchName string, table *godog.Table) {
		state := ctx.Value(keyScenarioState).(*ScenarioState)
		branch := gitdomain.NewLocalBranchName(branchName)
		coworkerRepo := state.fixture.CoworkerRepo.GetOrPanic()
		coworkerRepo.CheckoutBranch(branch)
		for _, commit := range testgit.FromGherkinTable(table) {
			coworkerRepo.CreateFile(commit.FileName, commit.FileContent)
			coworkerRepo.StageFiles(commit.FileName)
			coworkerRepo.CommitStagedChanges(commit.Message)
		}
		coworkerRepo.PushBranch()
	})

	sc.Step(`^the coworker resolves the conflict in "([^"]*)"(?: with "([^"]*)")?$`, func(ctx context.Context, filename, content string) {
		state := ctx.Value(keyScenarioState).(*ScenarioState)
		coworkerRepo := state.fixture.CoworkerRepo.GetOrPanic()
		coworkerRepo.CreateFile(filename, content)
		coworkerRepo.StageFiles(filename)
	})

	sc.Step(`^the coworker runs "([^"]+)"$`, func(ctx context.Context, command string) {
		state := ctx.Value(keyScenarioState).(*ScenarioState)
		output, exitCode := state.fixture.CoworkerRepo.GetOrPanic().MustQueryStringCode(command)
		state.runOutput = Some(output)
		state.runExitCode = Some(exitCode)
	})

	sc.Step(`^the coworker runs "([^"]*)" and closes the editor$`, func(ctx context.Context, cmd string) {
		state := ctx.Value(keyScenarioState).(*ScenarioState)
		env := append(os.Environ(), "GIT_EDITOR=true")
		output, exitCode := state.fixture.CoworkerRepo.GetOrPanic().MustQueryStringCodeWith(cmd, &subshell.Options{Env: env})
		state.runOutput = Some(output)
		state.runExitCode = Some(exitCode)
	})

	sc.Step(`^the coworker sets the parent branch of "([^"]*)" as "([^"]*)"$`, func(ctx context.Context, childBranch, parentBranch string) {
		state := ctx.Value(keyScenarioState).(*ScenarioState)
		_ = state.fixture.CoworkerRepo.GetOrPanic().Config.NormalConfig.SetParent(gitdomain.NewLocalBranchName(childBranch), gitdomain.NewLocalBranchName(parentBranch))
	})

	sc.Step(`^the coworker sets the "sync-feature-strategy" to "(merge|rebase)"$`, func(ctx context.Context, value string) {
		state := ctx.Value(keyScenarioState).(*ScenarioState)
		syncFeatureStrategy := asserts.NoError1(configdomain.ParseSyncFeatureStrategy(value))
		_ = state.fixture.CoworkerRepo.GetOrPanic().Config.NormalConfig.SetSyncFeatureStrategy(syncFeatureStrategy.GetOrPanic())
	})

	sc.Step(`^the coworkers workspace now contains file "([^"]*)" with content "([^"]*)"$`, func(ctx context.Context, file, expectedContent string) error {
		state := ctx.Value(keyScenarioState).(*ScenarioState)
		actualContent := state.fixture.CoworkerRepo.GetOrPanic().FileContent(file)
		if expectedContent != actualContent {
			return fmt.Errorf("file content does not match\n\nEXPECTED: %q\n\nACTUAL:\n\n%q\n----------------------------", expectedContent, actualContent)
		}
		return nil
	})

	sc.Step(`^the current branch in the other worktree is (?:now|still) "([^"]*)"$`, func(ctx context.Context, expected string) error {
		state := ctx.Value(keyScenarioState).(*ScenarioState)
		secondWorkTree := state.fixture.SecondWorktree.GetOrPanic()
		secondWorkTree.Git.CurrentBranchCache.Invalidate()
		actual, err := secondWorkTree.Git.CurrentBranch(secondWorkTree)
		if err != nil {
			return fmt.Errorf("cannot determine current branch of second worktree: %w", err)
		}
		if actual.String() != expected {
			return fmt.Errorf("expected active branch %q but is %q", expected, actual)
		}
		return nil
	})

	sc.Step(`^the current branch is "([^"]*)"$`, func(ctx context.Context, name string) error {
		state := ctx.Value(keyScenarioState).(*ScenarioState)
		devRepo := state.fixture.DevRepo.GetOrPanic()
		branch := gitdomain.NewLocalBranchName(name)
		state.initialCurrentBranch = Some(branch)
		if !devRepo.Git.BranchExists(devRepo.TestRunner, branch) {
			return fmt.Errorf("cannot check out non-existing branch: %q", branch)
		}
		devRepo.CheckoutBranch(branch)
		return nil
	})

	sc.Step(`^the current branch is "([^"]*)" and the previous branch is "([^"]*)"$`, func(ctx context.Context, currentText, previousText string) {
		state := ctx.Value(keyScenarioState).(*ScenarioState)
		devRepo := state.fixture.DevRepo.GetOrPanic()
		current := gitdomain.NewLocalBranchName(currentText)
		previous := gitdomain.NewLocalBranchName(previousText)
		state.initialCurrentBranch = Some(current)
		devRepo.CheckoutBranch(previous)
		devRepo.CheckoutBranch(current)
	})

	sc.Step(`^the current branch is (?:now|still) "([^"]*)"$`, func(ctx context.Context, expected string) error {
		state := ctx.Value(keyScenarioState).(*ScenarioState)
		devRepo := state.fixture.DevRepo.GetOrPanic()
		devRepo.Git.CurrentBranchCache.Invalidate()
		actual, err := devRepo.Git.CurrentBranch(devRepo.TestRunner)
		if err != nil {
			return fmt.Errorf("cannot determine current branch of developer repo: %w", err)
		}
		if actual.String() != expected {
			return fmt.Errorf("expected active branch %q but is %q", expected, actual)
		}
		return nil
	})

	sc.Step(`^the currently checked out commit is "([^"]+)"$`, func(ctx context.Context, want string) error {
		state := ctx.Value(keyScenarioState).(*ScenarioState)
		devRepo := state.fixture.DevRepo.GetOrPanic()
		have, err := devRepo.Git.CommitMessage(devRepo, "HEAD")
		if err != nil {
			return fmt.Errorf("cannot determine current commit: %w", err)
		}
		if have.String() != want {
			return fmt.Errorf("expected commit %q but got %q", want, have)
		}
		return nil
	})

	sc.Step(`^the home directory contains file "([^"]+)" with content$`, func(ctx context.Context, filename string, docString *godog.DocString) error {
		state := ctx.Value(keyScenarioState).(*ScenarioState)
		devRepo := state.fixture.DevRepo.GetOrPanic()
		filePath := filepath.Join(devRepo.HomeDir, filename)
		//nolint:gosec // need permission 700 here in order for tests to work
		return os.WriteFile(filePath, []byte(docString.Content), 0o700)
	})

	sc.Step(`^the initial branches and lineage exist now$`, func(ctx context.Context) error {
		state := ctx.Value(keyScenarioState).(*ScenarioState)
		devRepo := state.fixture.DevRepo.GetOrPanic()
		// verify initial branches
		currentBranches := state.fixture.Branches()
		initialBranches := state.initialBranches.GetOrPanic()
		// fmt.Printf("\nINITIAL:\n%s\n", initialBranches.String())
		// fmt.Printf("NOW:\n%s\n", currentBranches.String())
		diff, errorCount := currentBranches.EqualDataTable(initialBranches)
		if errorCount != 0 {
			fmt.Printf("\nERROR! Found %d differences in the existing branches\n\n", errorCount)
			fmt.Println(diff)
			return errors.New("mismatching branches found, see diff above")
		}
		// verify initial lineage
		currentLineage := devRepo.LineageTable()
		diff, errCnt := currentLineage.EqualDataTable(state.initialLineage.GetOrPanic())
		if errCnt > 0 {
			fmt.Printf("\nERROR! Found %d differences in the lineage\n\n", errCnt)
			fmt.Println(diff)
			return errors.New("mismatching lineage found, see the diff above")
		}
		return nil
	})

	sc.Step(`^the initial branches exist now$`, func(ctx context.Context) error {
		state := ctx.Value(keyScenarioState).(*ScenarioState)
		have := state.fixture.Branches()
		want := state.initialBranches.GetOrPanic()
		// fmt.Printf("HAVE:\n%s\n", have.String())
		// fmt.Printf("WANT:\n%s\n", want.String())
		diff, errorCount := have.EqualDataTable(want)
		if errorCount != 0 {
			fmt.Printf("\nERROR! Found %d differences in the existing branches\n\n", errorCount)
			fmt.Println(diff)
			return errors.New("mismatching branches found, see diff above")
		}
		return nil
	})

	sc.Step(`^the initial commits exist now$`, func(ctx context.Context) error {
		state := ctx.Value(keyScenarioState).(*ScenarioState)
		currentCommits := state.fixture.CommitTable(state.initialCommits.GetOrPanic().Cells[0])
		initialCommits := state.initialCommits.GetOrPanic()
		errDiff, errCount := initialCommits.EqualDataTable(currentCommits)
		if errCount == 0 {
			return nil
		}
		fmt.Println(errDiff)
		return errors.New("current commits are not the same as the initial commits")
	})

	sc.Step(`^the initial lineage exists now$`, func(ctx context.Context) error {
		state := ctx.Value(keyScenarioState).(*ScenarioState)
		devRepo := state.fixture.DevRepo.GetOrPanic()
		have := devRepo.LineageTable()
		diff, errCnt := have.EqualDataTable(state.initialLineage.GetOrPanic())
		if errCnt > 0 {
			fmt.Printf("\nERROR! Found %d differences in the lineage\n\n", errCnt)
			fmt.Printf("INITIAL LINEAGE:\n%s\n", state.initialLineage.String())
			fmt.Printf("CURRENT LINEAGE:\n%s\n", have.String())
			fmt.Println(diff)
			return errors.New("mismatching branches found, see the diff above")
		}
		return nil
	})

	sc.Step(`^the initial tags exist now$`, func(ctx context.Context) error {
		state := ctx.Value(keyScenarioState).(*ScenarioState)
		currentTags := state.fixture.TagTable()
		initialTags := state.initialTags.GetOrPanic()
		errDiff, errCount := initialTags.EqualDataTable(currentTags)
		if errCount == 0 {
			return nil
		}
		fmt.Println(errDiff)
		return errors.New("current tags are not the same as the initial commits")
	})

	sc.Step(`^the main branch is "([^"]+)"$`, func(ctx context.Context, name string) error {
		state := ctx.Value(keyScenarioState).(*ScenarioState)
		devRepo := state.fixture.DevRepo.GetOrPanic()
		return devRepo.Config.SetMainBranch(gitdomain.NewLocalBranchName(name))
	})

	sc.Step(`^the main branch is (?:now|still) "([^"]*)"$`, func(ctx context.Context, want string) error {
		state := ctx.Value(keyScenarioState).(*ScenarioState)
		devRepo := state.fixture.DevRepo.GetOrPanic()
		have := devRepo.Config.UnvalidatedConfig.MainBranch
		if have.String() != want {
			return fmt.Errorf("expected %q, got %q", want, have)
		}
		return nil
	})

	sc.Step(`^the main branch is (?:now|still) not set$`, func(ctx context.Context) error {
		state := ctx.Value(keyScenarioState).(*ScenarioState)
		devRepo := state.fixture.DevRepo.GetOrPanic()
		have := devRepo.Config.NormalConfig.GitConfig.MainBranch
		if branch, has := have.Get(); has {
			return fmt.Errorf("unexpected main branch setting %q", branch)
		}
		return nil
	})

	sc.Step(`^the origin is "([^"]*)"$`, func(ctx context.Context, origin string) {
		state := ctx.Value(keyScenarioState).(*ScenarioState)
		devRepo := state.fixture.DevRepo.GetOrPanic()
		devRepo.SetTestOrigin(origin)
	})

	sc.Step(`^the perennial branches are "([^"]+)"$`, func(ctx context.Context, name string) error {
		state := ctx.Value(keyScenarioState).(*ScenarioState)
		devRepo := state.fixture.DevRepo.GetOrPanic()
		return devRepo.Config.NormalConfig.SetPerennialBranches(gitdomain.NewLocalBranchNames(name))
	})

	sc.Step(`^the perennial branches are (?:now|still) "([^"]+)"$`, func(ctx context.Context, name string) error {
		state := ctx.Value(keyScenarioState).(*ScenarioState)
		devRepo := state.fixture.DevRepo.GetOrPanic()
		actual := devRepo.Config.NormalConfig.PartialBranchesOfType(configdomain.BranchTypePerennialBranch)
		if len(actual) != 1 {
			return fmt.Errorf("expected 1 perennial branch, got %q", actual)
		}
		if (actual)[0].String() != name {
			return fmt.Errorf("expected %q, got %q", name, (actual)[0])
		}
		return nil
	})

	sc.Step(`^the previous Git branch is (?:now|still) "([^"]*)"$`, func(ctx context.Context, want string) error {
		state := ctx.Value(keyScenarioState).(*ScenarioState)
		devRepo := state.fixture.DevRepo.GetOrPanic()
		have := devRepo.Git.PreviouslyCheckedOutBranch(devRepo.TestRunner)
		if have.String() != want {
			return fmt.Errorf("expected previous branch %q but got %q", want, have)
		}
		return nil
	})

	sc.Step(`^there are (?:now|still) no perennial branches$`, func(ctx context.Context) error {
		state := ctx.Value(keyScenarioState).(*ScenarioState)
		devRepo := state.fixture.DevRepo.GetOrPanic()
		branches := devRepo.Config.NormalConfig.GitConfig.PerennialBranches
		if len(branches) > 0 {
			return fmt.Errorf("expected no perennial branches, got %q", branches)
		}
		return nil
	})

	sc.Step(`^these branches exist now$`, func(ctx context.Context, input *godog.Table) error {
		state := ctx.Value(keyScenarioState).(*ScenarioState)
		currentBranches := state.fixture.Branches()
		// fmt.Printf("NOW:\n%s\n", currentBranches.String())
		diff, errorCount := currentBranches.EqualGherkin(input)
		if errorCount != 0 {
			fmt.Printf("\nERROR! Found %d differences in the existing branches\n\n", errorCount)
			fmt.Println(diff)
			return errors.New("mismatching branches found, see diff above")
		}
		return nil
	})

	sc.Step(`^these commits exist now$`, func(ctx context.Context, table *godog.Table) error {
		state := ctx.Value(keyScenarioState).(*ScenarioState)
		return state.compareGherkinTable(table)
	})

	sc.Step(`^these committed files exist now$`, func(ctx context.Context, table *godog.Table) error {
		state := ctx.Value(keyScenarioState).(*ScenarioState)
		devRepo := state.fixture.DevRepo.GetOrPanic()
		fileTable := devRepo.FilesInBranches("main")
		diff, errorCount := fileTable.EqualGherkin(table)
		if errorCount != 0 {
			fmt.Printf("\nERROR! Found %d differences in the existing files\n\n", errorCount)
			fmt.Println(diff)
			return errors.New("mismatching files found, see diff above")
		}
		return nil
	})

	sc.Step(`^these tags exist now$`, func(ctx context.Context, table *godog.Table) error {
		state := ctx.Value(keyScenarioState).(*ScenarioState)
		tagTable := state.fixture.TagTable()
		diff, errorCount := tagTable.EqualGherkin(table)
		if errorCount != 0 {
			fmt.Printf("\nERROR! Found %d differences in the existing tags\n\n", errorCount)
			fmt.Println(diff)
			return errors.New("mismatching tags found, see diff above")
		}
		return nil
	})

	sc.Step(`^the tags$`, func(ctx context.Context, table *godog.Table) {
		state := ctx.Value(keyScenarioState).(*ScenarioState)
		state.fixture.CreateTags(table)
	})

	sc.Step(`^the uncommitted file has content:$`, func(ctx context.Context, content *godog.DocString) error {
		state := ctx.Value(keyScenarioState).(*ScenarioState)
		devRepo := state.fixture.DevRepo.GetOrPanic()
		msg := devRepo.HasFile(
			state.uncommittedFileName.GetOrPanic(),
			content.Content,
		)
		if len(msg) > 0 {
			return errors.New(msg)
		}
		return nil
	})

	sc.Step(`^the uncommitted file still exists$`, func(ctx context.Context) error {
		state := ctx.Value(keyScenarioState).(*ScenarioState)
		devRepo := state.fixture.DevRepo.GetOrPanic()
		msg := devRepo.HasFile(
			state.uncommittedFileName.GetOrPanic(),
			state.uncommittedContent.GetOrPanic(),
		)
		if len(msg) > 0 {
			return errors.New(msg)
		}
		return nil
	})

	sc.Step(`^this lineage exists now$`, func(ctx context.Context, input *godog.Table) error {
		state := ctx.Value(keyScenarioState).(*ScenarioState)
		devRepo := state.fixture.DevRepo.GetOrPanic()
		table := devRepo.LineageTable()
		diff, errCount := table.EqualGherkin(input)
		if errCount > 0 {
			fmt.Printf("\nERROR! Found %d differences in the lineage\n\n", errCount)
			fmt.Println(diff)
			return errors.New("mismatching branches found, see the diff above")
		}
		return nil
	})

	sc.Step(`^tool "([^"]*)" is broken$`, func(ctx context.Context, name string) {
		state := ctx.Value(keyScenarioState).(*ScenarioState)
		devRepo := state.fixture.DevRepo.GetOrPanic()
		devRepo.MockBrokenCommand(name)
	})

	sc.Step(`^tool "([^"]*)" is installed$`, func(ctx context.Context, tool string) {
		state := ctx.Value(keyScenarioState).(*ScenarioState)
		devRepo := state.fixture.DevRepo.GetOrPanic()
		devRepo.MockCommand(tool)
	})

	// This step exists to avoid re-creating commits with the same SHA as existing commits
	// because that can cause flaky tests.
	sc.Step(`wait 1 second to ensure new Git timestamps`, func() {
		time.Sleep(1 * time.Second)
	})
}

func runCommand(ctx context.Context, command string) {
	state := ctx.Value(keyScenarioState).(*ScenarioState)
	devRepo, hasDevRepo := state.fixture.DevRepo.Get()
	if hasDevRepo {
		state.CaptureState()
		updateInitialSHAs(state)
	}
	var exitCode int
	var runOutput string
	if hasDevRepo {
		runOutput, exitCode = devRepo.MustQueryStringCode(command)
		devRepo.Reload()
	} else {
		parts := asserts.NoError1(shellquote.Split(command))
		cmd, args := parts[0], parts[1:]
		subProcess := exec.Command(cmd, args...) // #nosec
		subProcess.Dir = state.fixture.Dir
		outputBytes, _ := subProcess.CombinedOutput()
		runOutput = string(outputBytes)
		exitCode = subProcess.ProcessState.ExitCode()
	}
	state.runOutput = Some(runOutput)
	state.runExitCode = Some(exitCode)
}

func updateInitialSHAs(state *ScenarioState) {
	devRepo := state.fixture.DevRepo.GetOrPanic()
	devSHAs := devRepo.CommitSHAs()
	if state.initialDevSHAs.IsNone() && state.insideGitRepo {
		state.initialDevSHAs = Some(devSHAs)
	}
	state.beforeRunDevSHAs = Some(devSHAs)
	if originRepo, hasOriginrepo := state.fixture.OriginRepo.Get(); hasOriginrepo && state.insideGitRepo {
		originSHAs := originRepo.CommitSHAs()
		if state.initialOriginSHAs.IsNone() {
			state.initialOriginSHAs = Some(originSHAs)
		}
		state.beforeRunOriginSHAs = Some(originSHAs)
	}
	if secondWorkTree, hasSecondWorkTree := state.fixture.SecondWorktree.Get(); hasSecondWorkTree && state.insideGitRepo {
		workTreeSHAs := secondWorkTree.CommitSHAs()
		if state.initialWorktreeSHAs.IsNone() {
			state.initialWorktreeSHAs = Some(workTreeSHAs)
		}
	}
}<|MERGE_RESOLUTION|>--- conflicted
+++ resolved
@@ -98,25 +98,6 @@
 			fixture.DevRepo.GetOrPanic().Verbose = true
 		}
 		state := ScenarioState{
-<<<<<<< HEAD
-			beforeRunDevSHAs:     None[map[string]gitdomain.SHA](),
-			beforeRunOriginSHAs:  None[map[string]gitdomain.SHA](),
-			fixture:              fixture,
-			initialBranches:      None[datatable.DataTable](),
-			initialCommits:       None[datatable.DataTable](),
-			initialCurrentBranch: None[gitdomain.LocalBranchName](),
-			initialDevSHAs:       None[map[string]gitdomain.SHA](),
-			initialLineage:       None[datatable.DataTable](),
-			initialOriginSHAs:    None[map[string]gitdomain.SHA](),
-			initialTags:          None[datatable.DataTable](),
-			initialWorktreeSHAs:  None[map[string]gitdomain.SHA](),
-			insideGitRepo:        true,
-			runExitCode:          None[int](),
-			runExitCodeChecked:   false,
-			runOutput:            None[string](),
-			uncommittedContent:   None[string](),
-			uncommittedFileName:  None[string](),
-=======
 			beforeRunDevSHAs:      None[gitdomain.Commits](),
 			beforeRunOriginSHAs:   None[gitdomain.Commits](),
 			beforeRunWorktreeSHAs: None[gitdomain.Commits](),
@@ -135,7 +116,6 @@
 			runOutput:             None[string](),
 			uncommittedContent:    None[string](),
 			uncommittedFileName:   None[string](),
->>>>>>> c3f299cb
 		}
 		return context.WithValue(ctx, keyScenarioState, &state), nil
 	})
@@ -160,25 +140,6 @@
 			fixture.OriginRepo.GetOrPanic().Verbose = true
 		}
 		state := ScenarioState{
-<<<<<<< HEAD
-			beforeRunDevSHAs:     None[map[string]gitdomain.SHA](),
-			beforeRunOriginSHAs:  None[map[string]gitdomain.SHA](),
-			fixture:              fixture,
-			initialBranches:      None[datatable.DataTable](),
-			initialCommits:       None[datatable.DataTable](),
-			initialCurrentBranch: None[gitdomain.LocalBranchName](),
-			initialDevSHAs:       None[map[string]gitdomain.SHA](),
-			initialLineage:       None[datatable.DataTable](),
-			initialOriginSHAs:    None[map[string]gitdomain.SHA](),
-			initialTags:          None[datatable.DataTable](),
-			initialWorktreeSHAs:  None[map[string]gitdomain.SHA](),
-			insideGitRepo:        true,
-			runExitCode:          None[int](),
-			runExitCodeChecked:   false,
-			runOutput:            None[string](),
-			uncommittedContent:   None[string](),
-			uncommittedFileName:  None[string](),
-=======
 			beforeRunDevSHAs:      None[gitdomain.Commits](),
 			beforeRunOriginSHAs:   None[gitdomain.Commits](),
 			beforeRunWorktreeSHAs: None[gitdomain.Commits](),
@@ -197,7 +158,6 @@
 			runOutput:             None[string](),
 			uncommittedContent:    None[string](),
 			uncommittedFileName:   None[string](),
->>>>>>> c3f299cb
 		}
 		return context.WithValue(ctx, keyScenarioState, &state), nil
 	})
@@ -223,25 +183,6 @@
 		devRepo.RemoveRemote(gitdomain.RemoteOrigin)
 		fixture.OriginRepo = MutableNone[commands.TestCommands]()
 		state := ScenarioState{
-<<<<<<< HEAD
-			beforeRunDevSHAs:     None[map[string]gitdomain.SHA](),
-			beforeRunOriginSHAs:  None[map[string]gitdomain.SHA](),
-			fixture:              fixture,
-			initialBranches:      None[datatable.DataTable](),
-			initialCommits:       None[datatable.DataTable](),
-			initialCurrentBranch: None[gitdomain.LocalBranchName](),
-			initialDevSHAs:       None[map[string]gitdomain.SHA](),
-			initialLineage:       None[datatable.DataTable](),
-			initialOriginSHAs:    None[map[string]gitdomain.SHA](),
-			initialTags:          None[datatable.DataTable](),
-			initialWorktreeSHAs:  None[map[string]gitdomain.SHA](),
-			insideGitRepo:        true,
-			runExitCode:          None[int](),
-			runExitCodeChecked:   false,
-			runOutput:            None[string](),
-			uncommittedContent:   None[string](),
-			uncommittedFileName:  None[string](),
-=======
 			beforeRunDevSHAs:      None[gitdomain.Commits](),
 			beforeRunOriginSHAs:   None[gitdomain.Commits](),
 			beforeRunWorktreeSHAs: None[gitdomain.Commits](),
@@ -260,7 +201,6 @@
 			runOutput:             None[string](),
 			uncommittedContent:    None[string](),
 			uncommittedFileName:   None[string](),
->>>>>>> c3f299cb
 		}
 		return context.WithValue(ctx, keyScenarioState, &state), nil
 	})
@@ -398,17 +338,11 @@
 		devRepo := state.fixture.DevRepo.GetOrPanic()
 		actualContent := strings.TrimSpace(devRepo.FileContent(file))
 		expectedText := handlebars.Expand(expectedContent.Content, handlebars.ExpandArgs{
-<<<<<<< HEAD
 			BeforeRunDevSHAs:       state.beforeRunDevSHAs.GetOrPanic(),
 			BeforeRunOriginSHAsOpt: state.beforeRunOriginSHAs,
-			InitialDevSHAs:         state.initialDevSHAs.GetOrPanic(),
-			InitialOriginSHAsOpt:   state.initialOriginSHAs,
-			InitialWorktreeSHAsOpt: state.initialWorktreeSHAs,
-=======
 			InitialDevCommits:      state.initialDevSHAs.GetOrPanic(),
 			InitialOriginCommits:   state.initialOriginSHAs,
 			InitialWorktreeCommits: state.initialWorktreeSHAs,
->>>>>>> c3f299cb
 			LocalRepo:              devRepo,
 			RemoteRepo:             state.fixture.OriginRepo.Value,
 			WorktreeRepo:           state.fixture.SecondWorktree.Value,
@@ -558,17 +492,11 @@
 		table := output.RenderExecutedGitCommands(commands, input)
 		dataTable := datatable.FromGherkin(input)
 		expanded := dataTable.Expand(handlebars.ExpandArgs{
-<<<<<<< HEAD
 			BeforeRunDevSHAs:       state.beforeRunDevSHAs.GetOrPanic(),
 			BeforeRunOriginSHAsOpt: state.beforeRunOriginSHAs,
-			InitialDevSHAs:         state.initialDevSHAs.GetOrPanic(),
-			InitialOriginSHAsOpt:   state.initialOriginSHAs,
-			InitialWorktreeSHAsOpt: state.initialWorktreeSHAs,
-=======
 			InitialDevCommits:      state.initialDevSHAs.GetOrPanic(),
 			InitialOriginCommits:   state.initialOriginSHAs,
 			InitialWorktreeCommits: state.initialWorktreeSHAs,
->>>>>>> c3f299cb
 			LocalRepo:              devRepo,
 			RemoteRepo:             state.fixture.OriginRepo.Value,
 			WorktreeRepo:           state.fixture.SecondWorktree.Value,
@@ -693,25 +621,6 @@
 			UpstreamRepo:   MutableNone[commands.TestCommands](),
 		}
 		state := ScenarioState{
-<<<<<<< HEAD
-			beforeRunDevSHAs:     None[map[string]gitdomain.SHA](),
-			beforeRunOriginSHAs:  None[map[string]gitdomain.SHA](),
-			fixture:              fixture,
-			initialBranches:      None[datatable.DataTable](),
-			initialCommits:       None[datatable.DataTable](),
-			initialCurrentBranch: None[gitdomain.LocalBranchName](),
-			initialDevSHAs:       None[map[string]gitdomain.SHA](),
-			initialLineage:       None[datatable.DataTable](),
-			initialOriginSHAs:    None[map[string]gitdomain.SHA](),
-			initialTags:          None[datatable.DataTable](),
-			initialWorktreeSHAs:  None[map[string]gitdomain.SHA](),
-			insideGitRepo:        true,
-			runExitCode:          None[int](),
-			runExitCodeChecked:   false,
-			runOutput:            None[string](),
-			uncommittedContent:   None[string](),
-			uncommittedFileName:  None[string](),
-=======
 			beforeRunDevSHAs:      None[gitdomain.Commits](),
 			beforeRunOriginSHAs:   None[gitdomain.Commits](),
 			beforeRunWorktreeSHAs: None[gitdomain.Commits](),
@@ -730,7 +639,6 @@
 			runOutput:             None[string](),
 			uncommittedContent:    None[string](),
 			uncommittedFileName:   None[string](),
->>>>>>> c3f299cb
 		}
 		return context.WithValue(ctx, keyScenarioState, &state), nil
 	})
