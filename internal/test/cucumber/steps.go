--- conflicted
+++ resolved
@@ -43,13 +43,8 @@
 // the global FixtureFactory instance.
 var fixtureFactory *fixture.Factory
 
-<<<<<<< HEAD
-// CaptureGoldenMode indicates whether to update .feature files with actual command output when tests fail
-var CaptureGoldenMode bool
-=======
 // CukeUpdate indicates whether to update .feature files with actual command output when tests fail
 var CukeUpdate bool
->>>>>>> 953460d9
 
 // dedicated type for storing data in context.Context
 type key int
@@ -487,20 +482,9 @@
 		})
 		diff, errorCount := table.EqualDataTable(expanded)
 		if errorCount != 0 {
-<<<<<<< HEAD
-			if CaptureGoldenMode {
-				scenarioURI := ctx.Value(keyScenarioURI).(string)
-				if err := updateFeatureFileWithCommands(scenarioURI, expanded.String(), table.String()); err != nil {
-					fmt.Printf("\nERROR! Failed to update feature file: %v\n", err)
-				} else {
-					fmt.Printf("\nUpdated feature file %s with actual commands\n", scenarioURI)
-				}
-				return nil
-=======
 			if CukeUpdate {
 				scenarioURI := ctx.Value(keyScenarioURI).(string)
 				return ChangeFeatureFile(scenarioURI, expanded.String(), table.String())
->>>>>>> 953460d9
 			}
 			fmt.Printf("\nERROR! Found %d differences in the commands run\n\n", errorCount)
 			fmt.Println(diff)
