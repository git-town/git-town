--- conflicted
+++ resolved
@@ -1029,26 +1029,15 @@
 		lastBranch := None[gitdomain.LocalBranchName]()
 		for _, branchSetup := range datatable.ParseBranchSetupTable(table) {
 			if branchSetup.Locations.Contains(testgit.LocationLocal) {
-<<<<<<< HEAD
-				repo.CreateLocalBranchUsingGitTown(branchSetup.Name, branchSetup.Parent.GetOrElse("main"), branchSetup.Locations, branchSetup.BranchType, lastBranch)
-=======
 				repo.CreateLocalBranchUsingGitTown(branchSetup, lastBranch)
->>>>>>> 3a3127a0
 				lastBranch = Some(branchSetup.Name)
 			} else {
 				// here the branch has no local counterpart --> create it manually in the remotes
 				if branchSetup.Locations.Contains(testgit.LocationOrigin) {
-<<<<<<< HEAD
-					state.fixture.OriginRepo.Value.CreateBranch(branchSetup.Name, branchSetup.Parent.GetOrElse("main").BranchName())
-				}
-				if branchSetup.Locations.Contains(testgit.LocationUpstream) {
-					state.fixture.UpstreamRepo.Value.CreateBranch(branchSetup.Name, branchSetup.Parent.GetOrElse("main").BranchName())
-=======
 					state.fixture.OriginRepo.Value.CreateBranch(branchSetup.Name, branchSetup.Parent.GetOr("main").BranchName())
 				}
 				if branchSetup.Locations.Contains(testgit.LocationUpstream) {
 					state.fixture.UpstreamRepo.Value.CreateBranch(branchSetup.Name, branchSetup.Parent.GetOr("main").BranchName())
->>>>>>> 3a3127a0
 				}
 			}
 		}
