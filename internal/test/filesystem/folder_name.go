package filesystem

import (
	"strings"
	"unicode"
)

// FolderName converts the given scenario name into a string
// that can be used safely as a folder name on the filesystem.
func FolderName(scenarioName string) string {
<<<<<<< HEAD
	var result strings.Builder
=======
	result := strings.Builder{}
>>>>>>> e91e1135
	lastRune := ' '
	for _, r := range scenarioName {
		if unicode.IsLetter(r) {
			r = unicode.ToLower(r)
			result.WriteRune(r)
			lastRune = r
			continue
		}
		if lastRune != '_' {
			result.WriteRune('_')
			lastRune = '_'
		}
	}
	return result.String()
}<|MERGE_RESOLUTION|>--- conflicted
+++ resolved
@@ -8,11 +8,7 @@
 // FolderName converts the given scenario name into a string
 // that can be used safely as a folder name on the filesystem.
 func FolderName(scenarioName string) string {
-<<<<<<< HEAD
-	var result strings.Builder
-=======
 	result := strings.Builder{}
->>>>>>> e91e1135
 	lastRune := ' '
 	for _, r := range scenarioName {
 		if unicode.IsLetter(r) {
