--- conflicted
+++ resolved
@@ -65,15 +65,9 @@
 	panic(fmt.Errorf("no commit with title %q found", title))
 }
 
-<<<<<<< HEAD
-func (self *TestCommands) CommitSHAs() map[string]gitdomain.SHA {
-	result := map[string]gitdomain.SHA{}
-	output := self.MustQuery("git", "log", "--reflog", "--format=%H %s")
-=======
 func (self *TestCommands) CommitSHAs() gitdomain.Commits {
 	result := gitdomain.Commits{}
-	output := self.MustQuery("git", "log", "--all", "--format=%H %s")
->>>>>>> c3f299cb
+	output := self.MustQuery("git", "log", "--reflog", "--format=%H %s")
 	if output == "" {
 		return result
 	}
