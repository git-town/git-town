--- conflicted
+++ resolved
@@ -368,20 +368,8 @@
 	return localGitConfig.Lineage
 }
 
-<<<<<<< HEAD
-func (self *TestCommands) LineageText() string {
-	return format.BranchLineage(self.Lineage())
-=======
-// LineageTable provides the currently configured lineage information as a DataTable.
-func (self *TestCommands) LineageTable(lineage configdomain.Lineage) datatable.DataTable {
-	result := datatable.DataTable{}
-	result.AddRow("BRANCH", "PARENT")
-	for _, entry := range lineage.Entries() {
-		result.AddRow(entry.Child.String(), entry.Parent.String())
-	}
-	result.Sort()
-	return result
->>>>>>> 8ae9df00
+func (self *TestCommands) LineageText(lineage configdomain.Lineage) string {
+	return format.BranchLineage(lineage)
 }
 
 // LocalBranches provides the names of all branches in the local repository,
