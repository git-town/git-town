--- conflicted
+++ resolved
@@ -184,21 +184,10 @@
 	self.MustRun("git", "checkout", "-b", name.String(), parent.String())
 }
 
-<<<<<<< HEAD
-func (self *TestCommands) CreateLocalBranchUsingGitTown(branchSetup datatable.BranchSetup, currentBranchOpt Option[gitdomain.LocalBranchName]) {
-	// step 1: create the local branch if one is needed
-	if parent, hasParent := branchSetup.Parent.Get(); hasParent {
-		currentBranch, has := currentBranchOpt.Get()
-		if !has || currentBranch != parent {
-			self.CheckoutBranch(parent)
-		}
-		self.MustRun("git-town", "append", branchSetup.Name.String())
-=======
 func (self *TestCommands) CreateLocalBranchUsingGitTown(branchSetup datatable.BranchSetup) {
 	// step 1: create the local branch if one is needed
 	if parent, hasParent := branchSetup.Parent.Get(); hasParent {
 		self.CreateChildBranch(branchSetup.Name, parent)
->>>>>>> 78f73d3a
 	} else {
 		self.CreateAndCheckoutBranch(branchSetup.Name, branchSetup.Parent.GetOr("main").BranchName())
 	}
