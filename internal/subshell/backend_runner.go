package subshell

import (
	"bytes"
	"fmt"
	"os"
	"os/exec"
	"strings"
	"time"

	"github.com/acarl005/stripansi"
	"github.com/git-town/git-town/v18/internal/cli/colors"
	"github.com/git-town/git-town/v18/internal/config/configdomain"
	"github.com/git-town/git-town/v18/internal/gohacks"
	"github.com/git-town/git-town/v18/internal/gohacks/stringslice"
	"github.com/git-town/git-town/v18/internal/messages"
	. "github.com/git-town/git-town/v18/pkg/prelude"
)

// BackendRunner executes backend shell commands without output to the CLI.
type BackendRunner struct {
	CommandsCounter Mutable[gohacks.Counter]
	// If set, runs the commands in the given directory.
	// If not set, runs the commands in the current working directory.
	Dir Option[string]
	// whether to print the executed commands to the CLI
	Verbose configdomain.Verbose
}

func (self BackendRunner) Query(executable string, args ...string) (string, error) {
	return self.execute(executable, args...)
}

func (self BackendRunner) QueryTrim(executable string, args ...string) (string, error) {
	output, err := self.execute(executable, args...)
	return strings.TrimSpace(stripansi.Strip(output)), err
}

func (self BackendRunner) Run(executable string, args ...string) error {
	_, err := self.execute(executable, args...)
	return err
}

func (self BackendRunner) execute(executable string, args ...string) (string, error) {
	self.CommandsCounter.Value.Inc()
	if self.Verbose {
		printHeader(executable, args...)
	}
	subProcess := exec.Command(executable, args...) // #nosec
	if dir, has := self.Dir.Get(); has {
		subProcess.Dir = dir
	}
<<<<<<< HEAD
	subProcess.Env = append(subProcess.Environ(), "LC_ALL=C")
=======
	env := subProcess.Environ()
	env = append(env, "LC_ALL=C")
	env = append(env, `GIT_CONFIG_PARAMETERS='core.abbrev=40'`)
	subProcess.Env = env
>>>>>>> a1628c81
	concurrentGitRetriesLeft := concurrentGitRetries
	var outputText string
	var outputBytes []byte
	var err error
	for {
		outputBytes, err = subProcess.CombinedOutput()
		outputText = string(outputBytes)
		if err == nil {
			break
		}
		if !containsConcurrentGitAccess(outputText) {
			err = ErrorDetails(executable, args, err, outputBytes)
			break
		}
		concurrentGitRetriesLeft -= 1
		if concurrentGitRetriesLeft == 0 {
			break
		}
		fmt.Println(messages.GitAnotherProcessIsRunningRetry)
		time.Sleep(concurrentGitRetryDelay)
	}
	if self.Verbose && len(outputBytes) > 0 {
		os.Stdout.Write(bytes.ReplaceAll(outputBytes, []byte{0x00}, []byte{'\n', '\n'}))
	}
	return outputText, err
}

func ErrorDetails(executable string, args []string, err error, output []byte) error {
	return fmt.Errorf(`
----------------------------------------
Diagnostic information of failed command

COMMAND: %s %v
ERROR: %w
OUTPUT START
%s
OUTPUT END
----------------------------------------`, executable, strings.Join(args, " "), err, string(output))
}

func containsConcurrentGitAccess(text string) bool {
	return strings.Contains(text, "fatal: Unable to create '") && strings.Contains(text, "index.lock': File exists.")
}

func printHeader(cmd string, args ...string) {
	quoted := stringslice.SurroundEmptyWith(args, `"`)
	text := "\n(verbose) " + cmd + " " + strings.Join(quoted, " ")
	fmt.Println(colors.Bold().Styled(text))
}<|MERGE_RESOLUTION|>--- conflicted
+++ resolved
@@ -50,14 +50,9 @@
 	if dir, has := self.Dir.Get(); has {
 		subProcess.Dir = dir
 	}
-<<<<<<< HEAD
-	subProcess.Env = append(subProcess.Environ(), "LC_ALL=C")
-=======
 	env := subProcess.Environ()
 	env = append(env, "LC_ALL=C")
-	env = append(env, `GIT_CONFIG_PARAMETERS='core.abbrev=40'`)
 	subProcess.Env = env
->>>>>>> a1628c81
 	concurrentGitRetriesLeft := concurrentGitRetries
 	var outputText string
 	var outputBytes []byte
