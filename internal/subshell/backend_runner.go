--- conflicted
+++ resolved
@@ -56,12 +56,9 @@
 	}
 	env := subProcess.Environ()
 	env = append(env, "LC_ALL=C")
-<<<<<<< HEAD
-=======
 	for _, entry := range additionalEnv {
 		env = append(env, entry)
 	}
->>>>>>> eb67ddc5
 	subProcess.Env = env
 	concurrentGitRetriesLeft := concurrentGitRetries
 	var outputText string
