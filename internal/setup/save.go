package setup

import (
	"slices"

	"github.com/git-town/git-town/v21/internal/cli/dialog"
	"github.com/git-town/git-town/v21/internal/config"
	"github.com/git-town/git-town/v21/internal/config/configdomain"
	"github.com/git-town/git-town/v21/internal/config/configfile"
	"github.com/git-town/git-town/v21/internal/config/gitconfig"
	"github.com/git-town/git-town/v21/internal/forge/forgedomain"
	"github.com/git-town/git-town/v21/internal/git/gitdomain"
	"github.com/git-town/git-town/v21/internal/gohacks"
	"github.com/git-town/git-town/v21/internal/subshell/subshelldomain"
	. "github.com/git-town/git-town/v21/pkg/prelude"
)

func Save(userInput UserInput, unvalidatedConfig config.UnvalidatedConfig, data Data, frontend subshelldomain.Runner) error {
	fc := gohacks.ErrorCollector{}
	fc.Check(
		saveAliases(userInput.Data.Aliases, unvalidatedConfig.GitGlobal.Aliases, frontend),
	)
	if forgeType, hasForgeType := userInput.DeterminedForgeType.Get(); hasForgeType {
		switch forgeType {
		case forgedomain.ForgeTypeBitbucket, forgedomain.ForgeTypeBitbucketDatacenter:
			fc.Check(
				saveBitbucketUsername(userInput.Data.BitbucketUsername, unvalidatedConfig.GitLocal.BitbucketUsername, userInput.Scope, frontend),
			)
			fc.Check(
				saveBitbucketAppPassword(userInput.Data.BitbucketAppPassword, unvalidatedConfig.GitLocal.BitbucketAppPassword, userInput.Scope, frontend),
			)
		case forgedomain.ForgeTypeCodeberg:
			fc.Check(
				saveCodebergToken(userInput.Data.CodebergToken, unvalidatedConfig.GitLocal.CodebergToken, userInput.Scope, frontend),
			)
		case forgedomain.ForgeTypeGitHub:
			fc.Check(
				saveGitHubToken(userInput.Data.GitHubToken, unvalidatedConfig.GitLocal.GitHubToken, userInput.Scope, userInput.Data.GitHubConnectorType, frontend),
			)
		case forgedomain.ForgeTypeGitLab:
			fc.Check(
				saveGitLabToken(userInput.Data.GitLabToken, unvalidatedConfig.GitLocal.GitLabToken, userInput.Scope, userInput.Data.GitLabConnectorType, frontend),
			)
		case forgedomain.ForgeTypeGitea:
			fc.Check(
				saveGiteaToken(userInput.Data.GiteaToken, unvalidatedConfig.GitLocal.GiteaToken, userInput.Scope, frontend),
			)
		}
	}
	if fc.Err != nil {
		return fc.Err
	}
	switch userInput.StorageLocation {
	case dialog.ConfigStorageOptionFile:
		return saveAllToFile(userInput, unvalidatedConfig.GitLocal, frontend)
	case dialog.ConfigStorageOptionGit:
		return saveAllToGit(userInput, unvalidatedConfig.GitLocal, unvalidatedConfig.File, data, frontend)
	}
	return nil
}

func saveAliases(valuesToWriteToGit configdomain.Aliases, valuesAlreadyInGit configdomain.Aliases, frontend subshelldomain.Runner) (err error) {
	for _, aliasableCommand := range configdomain.AllAliasableCommands() {
		oldAlias, hasOld := valuesAlreadyInGit[aliasableCommand]
		newAlias, hasNew := valuesToWriteToGit[aliasableCommand]
		switch {
		case hasOld && !hasNew:
			err = gitconfig.RemoveAlias(frontend, aliasableCommand)
		case hasNew && !hasOld, newAlias != oldAlias:
			err = gitconfig.SetAlias(frontend, aliasableCommand)
		}
		if err != nil {
			return err
		}
	}
	return nil
}

func saveAllToFile(userInput UserInput, gitConfig configdomain.PartialConfig, runner subshelldomain.Runner) error {
	userInput.data.MainBranch = Some(userInput.validatedConfig.MainBranch)
	if err := configfile.Save(userInput.data); err != nil {
		return err
	}
	if gitConfig.ContributionRegex.IsSome() {
		_ = gitconfig.RemoveContributionRegex(runner)
	}
	if gitConfig.DevRemote.IsSome() {
		_ = gitconfig.RemoveDevRemote(runner)
	}
	if gitConfig.FeatureRegex.IsSome() {
		_ = gitconfig.RemoveFeatureRegex(runner)
	}
	if gitConfig.MainBranch.IsSome() {
		_ = gitconfig.RemoveMainBranch(runner)
	}
	if gitConfig.NewBranchType.IsSome() {
		_ = gitconfig.RemoveNewBranchType(runner)
	}
	if gitConfig.ObservedRegex.IsSome() {
		_ = gitconfig.RemoveObservedRegex(runner)
	}
	if len(gitConfig.PerennialBranches) > 0 {
		_ = gitconfig.RemovePerennialBranches(runner)
	}
	if gitConfig.PerennialRegex.IsSome() {
		_ = gitconfig.RemovePerennialRegex(runner)
	}
	if gitConfig.ShareNewBranches.IsSome() {
		_ = gitconfig.RemoveShareNewBranches(runner)
	}
	if gitConfig.PushHook.IsSome() {
		_ = gitconfig.RemovePushHook(runner)
	}
	if gitConfig.ShipStrategy.IsSome() {
		_ = gitconfig.RemoveShipStrategy(runner)
	}
	if gitConfig.ShipDeleteTrackingBranch.IsSome() {
		_ = gitconfig.RemoveShipDeleteTrackingBranch(runner)
	}
	if gitConfig.SyncFeatureStrategy.IsSome() {
		_ = gitconfig.RemoveSyncFeatureStrategy(runner)
	}
	if gitConfig.SyncPerennialStrategy.IsSome() {
		_ = gitconfig.RemoveSyncPerennialStrategy(runner)
	}
	if gitConfig.SyncPrototypeStrategy.IsSome() {
		_ = gitconfig.RemoveSyncPrototypeStrategy(runner)
	}
	if gitConfig.SyncUpstream.IsSome() {
		_ = gitconfig.RemoveSyncUpstream(runner)
	}
	if gitConfig.SyncTags.IsSome() {
		_ = gitconfig.RemoveSyncTags(runner)
	}
	if gitConfig.UnknownBranchType.IsSome() {
		_ = gitconfig.RemoveUnknownBranchType(runner)
	}
	if err := saveUnknownBranchType(userInput.data.UnknownBranchType, gitConfig.UnknownBranchType, runner); err != nil {
		return err
	}
	return saveFeatureRegex(userInput.data.FeatureRegex, gitConfig.FeatureRegex, runner)
}

func saveAllToGit(userInput UserInput, existingGitConfig configdomain.PartialConfig, configFile configdomain.PartialConfig, data Data, frontend subshelldomain.Runner) error {
	fc := gohacks.ErrorCollector{}
	if configFile.NewBranchType.IsNone() {
		fc.Check(
			saveNewBranchType(userInput.Data.NewBranchType, existingGitConfig.NewBranchType, frontend),
		)
	}
	if configFile.ForgeType.IsNone() {
		fc.Check(
			saveForgeType(userInput.Data.ForgeType, existingGitConfig.ForgeType, frontend),
		)
	}
	if configFile.GitHubConnectorType.IsNone() {
		fc.Check(
			saveGitHubConnectorType(userInput.Data.GitHubConnectorType, existingGitConfig.GitHubConnectorType, frontend),
		)
	}
	if configFile.GitLabConnectorType.IsNone() {
		fc.Check(
			saveGitLabConnectorType(userInput.Data.GitLabConnectorType, existingGitConfig.GitLabConnectorType, frontend),
		)
	}
	if configFile.HostingOriginHostname.IsNone() {
		fc.Check(
			saveOriginHostname(userInput.Data.HostingOriginHostname, existingGitConfig.HostingOriginHostname, frontend),
		)
	}
	if configFile.MainBranch.IsNone() {
		fc.Check(
			saveMainBranch(userInput.Data.MainBranch, existingGitConfig.MainBranch, frontend),
		)
	}
	fc.Check(
		savePerennialBranches(userInput.Data.PerennialBranches, existingGitConfig.PerennialBranches, frontend),
	)
	if configFile.PerennialRegex.IsNone() {
		fc.Check(
			savePerennialRegex(userInput.Data.PerennialRegex, existingGitConfig.PerennialRegex, frontend),
		)
	}
	if configFile.UnknownBranchType.IsNone() {
		fc.Check(
			saveUnknownBranchType(userInput.Data.UnknownBranchType, existingGitConfig.UnknownBranchType, frontend),
		)
	}
	if len(data.Remotes) > 1 && configFile.DevRemote.IsNone() {
		fc.Check(
			saveDevRemote(userInput.Data.DevRemote, existingGitConfig.DevRemote, frontend),
		)
	}
	if configFile.FeatureRegex.IsNone() {
		fc.Check(
			saveFeatureRegex(userInput.Data.FeatureRegex, existingGitConfig.FeatureRegex, frontend),
		)
	}
	if configFile.ContributionRegex.IsNone() {
		fc.Check(
			saveContributionRegex(userInput.Data.ContributionRegex, existingGitConfig.ContributionRegex, frontend),
		)
	}
	if configFile.ObservedRegex.IsNone() {
		fc.Check(
			saveObservedRegex(userInput.Data.ObservedRegex, existingGitConfig.ObservedRegex, frontend),
		)
	}
	if configFile.PushHook.IsNone() {
		fc.Check(
			savePushHook(userInput.Data.PushHook, existingGitConfig.PushHook, frontend),
		)
	}
	if configFile.ShareNewBranches.IsNone() {
		fc.Check(
			saveShareNewBranches(userInput.Data.ShareNewBranches, existingGitConfig.ShareNewBranches, frontend),
		)
	}
	if configFile.ShipStrategy.IsNone() {
		fc.Check(
			saveShipStrategy(userInput.Data.ShipStrategy, existingGitConfig.ShipStrategy, frontend),
		)
	}
	if configFile.ShipDeleteTrackingBranch.IsNone() {
		fc.Check(
			saveShipDeleteTrackingBranch(userInput.Data.ShipDeleteTrackingBranch, existingGitConfig.ShipDeleteTrackingBranch, frontend),
		)
	}
	if configFile.SyncFeatureStrategy.IsNone() {
		fc.Check(
			saveSyncFeatureStrategy(userInput.Data.SyncFeatureStrategy, existingGitConfig.SyncFeatureStrategy, frontend),
		)
	}
	if configFile.SyncPerennialStrategy.IsNone() {
		fc.Check(
			saveSyncPerennialStrategy(userInput.Data.SyncPerennialStrategy, existingGitConfig.SyncPerennialStrategy, frontend),
		)
	}
	if configFile.SyncPrototypeStrategy.IsNone() {
		fc.Check(
			saveSyncPrototypeStrategy(userInput.Data.SyncPrototypeStrategy, existingGitConfig.SyncPrototypeStrategy, frontend),
		)
	}
	if configFile.SyncUpstream.IsNone() {
		fc.Check(
			saveSyncUpstream(userInput.Data.SyncUpstream, existingGitConfig.SyncUpstream, frontend),
		)
	}
	if configFile.SyncTags.IsNone() {
		fc.Check(
			saveSyncTags(userInput.Data.SyncTags, existingGitConfig.SyncTags, frontend),
		)
	}
	return fc.Err
}

func saveBitbucketAppPassword(valueToWriteToGit Option[forgedomain.BitbucketAppPassword], valueAlreadyInGit Option[forgedomain.BitbucketAppPassword], scope configdomain.ConfigScope, runner subshelldomain.Runner) error {
	if valueToWriteToGit.Equal(valueAlreadyInGit) {
		return nil
	}
	if value, has := valueToWriteToGit.Get(); has {
		return gitconfig.SetBitbucketAppPassword(runner, value, scope)
	}
	return gitconfig.RemoveBitbucketAppPassword(runner)
}

func saveBitbucketUsername(valueToWriteToGit Option[forgedomain.BitbucketUsername], valueAlreadyInGit Option[forgedomain.BitbucketUsername], scope configdomain.ConfigScope, frontend subshelldomain.Runner) error {
	if valueToWriteToGit.Equal(valueAlreadyInGit) {
		return nil
	}
	if value, has := valueToWriteToGit.Get(); has {
		return gitconfig.SetBitbucketUsername(frontend, value, scope)
	}
	return gitconfig.RemoveBitbucketUsername(frontend)
}

func saveCodebergToken(valueToWriteToGit Option[forgedomain.CodebergToken], valueAlreadyInGit Option[forgedomain.CodebergToken], scope configdomain.ConfigScope, frontend subshelldomain.Runner) error {
	if valueToWriteToGit.Equal(valueAlreadyInGit) {
		return nil
	}
	if value, has := valueToWriteToGit.Get(); has {
		return gitconfig.SetCodebergToken(frontend, value, scope)
	}
	return gitconfig.RemoveCodebergToken(frontend)
}

func saveContributionRegex(valueToWriteToGit Option[configdomain.ContributionRegex], valueAlreadyInGit Option[configdomain.ContributionRegex], runner subshelldomain.Runner) error {
	if valueToWriteToGit.Equal(valueAlreadyInGit) {
		return nil
	}
	if value, has := valueToWriteToGit.Get(); has {
		return gitconfig.SetContributionRegex(runner, value, configdomain.ConfigScopeLocal)
	}
	_ = gitconfig.RemoveContributionRegex(runner)
	return nil
}

func saveDevRemote(valueToWriteToGit Option[gitdomain.Remote], valueAlreadyInGit Option[gitdomain.Remote], runner subshelldomain.Runner) error {
	if valueAlreadyInGit.Equal(valueToWriteToGit) {
		return nil
	}
	if value, hasValue := valueToWriteToGit.Get(); hasValue {
		return gitconfig.SetDevRemote(runner, value, configdomain.ConfigScopeLocal)
	}
	return gitconfig.RemoveDevRemote(runner)
}

func saveFeatureRegex(valueToWriteToGit Option[configdomain.FeatureRegex], valueAlreadyInGit Option[configdomain.FeatureRegex], runner subshelldomain.Runner) error {
	if valueToWriteToGit.Equal(valueAlreadyInGit) {
		return nil
	}
	if value, has := valueToWriteToGit.Get(); has {
		return gitconfig.SetFeatureRegex(runner, value, configdomain.ConfigScopeLocal)
	}
	_ = gitconfig.RemoveFeatureRegex(runner)
	return nil
}

func saveForgeType(valueToWriteToGit Option[forgedomain.ForgeType], valueAlreadyInGit Option[forgedomain.ForgeType], frontend subshelldomain.Runner) (err error) {
	oldValue, oldHas := valueAlreadyInGit.Get()
	newValue, newHas := valueToWriteToGit.Get()
	if !oldHas && !newHas {
		return nil
	}
	if oldValue == newValue {
		return nil
	}
	if newHas {
		return gitconfig.SetForgeType(frontend, newValue, configdomain.ConfigScopeLocal)
	}
	return gitconfig.RemoveForgeType(frontend)
}

func saveGitHubConnectorType(valueToWriteToGit Option[forgedomain.GitHubConnectorType], valueAlreadyInGit Option[forgedomain.GitHubConnectorType], frontend subshelldomain.Runner) error {
	if valueToWriteToGit.Equal(valueAlreadyInGit) {
		return nil
	}
	if value, has := valueToWriteToGit.Get(); has {
		return gitconfig.SetGitHubConnectorType(frontend, value, configdomain.ConfigScopeLocal)
	}
	return gitconfig.RemoveGitHubConnectorType(frontend)
}

func saveGitHubToken(valueToWriteToGit Option[forgedomain.GitHubToken], valueAlreadyInGit Option[forgedomain.GitHubToken], scope configdomain.ConfigScope, githubConnectorType Option[forgedomain.GitHubConnectorType], frontend subshelldomain.Runner) error {
	if connectorType, has := githubConnectorType.Get(); has {
		if connectorType == forgedomain.GitHubConnectorTypeGh {
			return nil
		}
	}
	if valueToWriteToGit.Equal(valueAlreadyInGit) {
		return nil
	}
	if value, has := valueToWriteToGit.Get(); has {
		return gitconfig.SetGitHubToken(frontend, value, scope)
	}
	return gitconfig.RemoveGitHubToken(frontend)
}

func saveGitLabConnectorType(valueToWriteToGit Option[forgedomain.GitLabConnectorType], valueAlreadyInGit Option[forgedomain.GitLabConnectorType], frontend subshelldomain.Runner) error {
	if valueToWriteToGit.Equal(valueAlreadyInGit) {
		return nil
	}
	if value, has := valueToWriteToGit.Get(); has {
		return gitconfig.SetGitLabConnectorType(frontend, value, configdomain.ConfigScopeLocal)
	}
	return gitconfig.RemoveGitLabConnectorType(frontend)
}

func saveGitLabToken(valueToWriteToGit Option[forgedomain.GitLabToken], valueAlreadyInGit Option[forgedomain.GitLabToken], scope configdomain.ConfigScope, gitlabConnectorType Option[forgedomain.GitLabConnectorType], frontend subshelldomain.Runner) error {
	if connectorType, has := gitlabConnectorType.Get(); has {
		if connectorType == forgedomain.GitLabConnectorTypeGlab {
			return nil
		}
	}
	if valueToWriteToGit.Equal(valueAlreadyInGit) {
		return nil
	}
	if value, has := valueToWriteToGit.Get(); has {
		return gitconfig.SetGitLabToken(frontend, value, scope)
	}
	return gitconfig.RemoveGitLabToken(frontend)
}

func saveGiteaToken(valueToWriteToGit Option[forgedomain.GiteaToken], valueAlreadyInGit Option[forgedomain.GiteaToken], scope configdomain.ConfigScope, frontend subshelldomain.Runner) error {
	if valueToWriteToGit.Equal(valueAlreadyInGit) {
		return nil
	}
	if value, has := valueToWriteToGit.Get(); has {
		return gitconfig.SetGiteaToken(frontend, value, scope)
	}
	return gitconfig.RemoveGiteaToken(frontend)
}

func saveMainBranch(valueToWriteToGit Option[gitdomain.LocalBranchName], valueAlreadyInGit Option[gitdomain.LocalBranchName], runner subshelldomain.Runner) error {
	if valueToWriteToGit.Equal(valueAlreadyInGit) {
		return nil
	}
	if value, has := valueToWriteToGit.Get(); has {
		return gitconfig.SetMainBranch(runner, value, configdomain.ConfigScopeLocal)
	}
	return gitconfig.RemoveMainBranch(runner)
}

func saveNewBranchType(valueToWriteToGit Option[configdomain.NewBranchType], valueAlreadyInGit Option[configdomain.NewBranchType], runner subshelldomain.Runner) error {
	if valueToWriteToGit.Equal(valueAlreadyInGit) {
		return nil
	}
	if value, hasValue := valueToWriteToGit.Get(); hasValue {
		return gitconfig.SetNewBranchType(runner, value, configdomain.ConfigScopeLocal)
	}
	_ = gitconfig.RemoveNewBranchType(runner)
	return nil
}

func saveObservedRegex(valueToWriteToGit Option[configdomain.ObservedRegex], valueAlreadyInGit Option[configdomain.ObservedRegex], runner subshelldomain.Runner) error {
	if valueToWriteToGit.Equal(valueAlreadyInGit) {
		return nil
	}
	if value, has := valueToWriteToGit.Get(); has {
		return gitconfig.SetObservedRegex(runner, value, configdomain.ConfigScopeLocal)
	}
	_ = gitconfig.RemoveObservedRegex(runner)
	return nil
}

func saveOriginHostname(valueToWriteToGit Option[configdomain.HostingOriginHostname], valueAlreadyInGit Option[configdomain.HostingOriginHostname], frontend subshelldomain.Runner) error {
	if valueToWriteToGit.Equal(valueAlreadyInGit) {
		return nil
	}
	if value, has := valueToWriteToGit.Get(); has {
		return gitconfig.SetOriginHostname(frontend, value, configdomain.ConfigScopeLocal)
	}
	return gitconfig.RemoveOriginHostname(frontend)
}

func savePerennialBranches(valueToWriteToGit gitdomain.LocalBranchNames, valueAlreadyInGit gitdomain.LocalBranchNames, runner subshelldomain.Runner) error {
	if slices.Compare(valueAlreadyInGit, valueToWriteToGit) == 0 {
		return nil
	}
	return gitconfig.SetPerennialBranches(runner, valueToWriteToGit, configdomain.ConfigScopeLocal)
}

func savePerennialRegex(valueToWriteToGit Option[configdomain.PerennialRegex], valueAlreadyInGit Option[configdomain.PerennialRegex], runner subshelldomain.Runner) error {
	if valueToWriteToGit.Equal(valueAlreadyInGit) {
		return nil
	}
	if value, has := valueToWriteToGit.Get(); has {
		return gitconfig.SetPerennialRegex(runner, value, configdomain.ConfigScopeLocal)
	}
	_ = gitconfig.RemovePerennialRegex(runner)
	return nil
}

func savePushHook(valueToWriteToGit Option[configdomain.PushHook], valueAlreadyInGit Option[configdomain.PushHook], runner subshelldomain.Runner) error {
	if valueAlreadyInGit.Equal(valueToWriteToGit) {
		return nil
	}
	if value, has := valueToWriteToGit.Get(); has {
		return gitconfig.SetPushHook(runner, value, configdomain.ConfigScopeLocal)
	}
	return gitconfig.RemovePushHook(runner)
}

func saveShareNewBranches(valueToWriteToGit Option[configdomain.ShareNewBranches], valueAlreadyInGit Option[configdomain.ShareNewBranches], runner subshelldomain.Runner) error {
	if valueAlreadyInGit.Equal(valueToWriteToGit) {
		return nil
	}
	if value, has := valueToWriteToGit.Get(); has {
		return gitconfig.SetShareNewBranches(runner, value, configdomain.ConfigScopeLocal)
	}
	return gitconfig.RemoveShareNewBranches(runner)
}

func saveShipDeleteTrackingBranch(valueToWriteToGit Option[configdomain.ShipDeleteTrackingBranch], valueAlreadyInGit Option[configdomain.ShipDeleteTrackingBranch], runner subshelldomain.Runner) error {
	if valueAlreadyInGit.Equal(valueToWriteToGit) {
		return nil
	}
	if value, has := valueToWriteToGit.Get(); has {
		return gitconfig.SetShipDeleteTrackingBranch(runner, value, configdomain.ConfigScopeLocal)
	}
	return gitconfig.RemoveShipDeleteTrackingBranch(runner)
}

func saveShipStrategy(valueToWriteToGit Option[configdomain.ShipStrategy], valueAlreadyInGit Option[configdomain.ShipStrategy], runner subshelldomain.Runner) error {
	if valueAlreadyInGit.Equal(valueToWriteToGit) {
		return nil
	}
	if value, has := valueToWriteToGit.Get(); has {
		return gitconfig.SetShipStrategy(runner, value, configdomain.ConfigScopeLocal)
	}
	return gitconfig.RemoveShipStrategy(runner)
}

func saveSyncFeatureStrategy(valueToWriteToGit Option[configdomain.SyncFeatureStrategy], valueAlreadyInGit Option[configdomain.SyncFeatureStrategy], runner subshelldomain.Runner) error {
	if valueAlreadyInGit.Equal(valueToWriteToGit) {
		return nil
	}
	if value, has := valueToWriteToGit.Get(); has {
		return gitconfig.SetSyncFeatureStrategy(runner, value, configdomain.ConfigScopeLocal)
	}
	return gitconfig.RemoveSyncFeatureStrategy(runner)
}

func saveSyncPerennialStrategy(valueToWriteToGit Option[configdomain.SyncPerennialStrategy], valueAlreadyInGit Option[configdomain.SyncPerennialStrategy], runner subshelldomain.Runner) error {
	if valueAlreadyInGit.Equal(valueToWriteToGit) {
		return nil
	}
	if value, has := valueToWriteToGit.Get(); has {
		return gitconfig.SetSyncPerennialStrategy(runner, value, configdomain.ConfigScopeLocal)
	}
	return gitconfig.RemoveSyncPerennialStrategy(runner)
}

func saveSyncPrototypeStrategy(valueToWriteToGit Option[configdomain.SyncPrototypeStrategy], valueAlreadyInGit Option[configdomain.SyncPrototypeStrategy], runner subshelldomain.Runner) error {
	if valueAlreadyInGit.Equal(valueToWriteToGit) {
		return nil
	}
	if value, has := valueToWriteToGit.Get(); has {
		return gitconfig.SetSyncPrototypeStrategy(runner, value, configdomain.ConfigScopeLocal)
	}
	return gitconfig.RemoveSyncPrototypeStrategy(runner)
}

func saveSyncTags(valueToWriteToGit Option[configdomain.SyncTags], valueAlreadyInGit Option[configdomain.SyncTags], runner subshelldomain.Runner) error {
	if valueAlreadyInGit.Equal(valueToWriteToGit) {
		return nil
	}
	if value, has := valueToWriteToGit.Get(); has {
		return gitconfig.SetSyncTags(runner, value, configdomain.ConfigScopeLocal)
	}
	return gitconfig.RemoveSyncTags(runner)
}

func saveSyncUpstream(valueToWriteToGit Option[configdomain.SyncUpstream], valueAlreadyInGit Option[configdomain.SyncUpstream], runner subshelldomain.Runner) error {
	if valueAlreadyInGit.Equal(valueToWriteToGit) {
		return nil
	}
	if value, has := valueToWriteToGit.Get(); has {
		return gitconfig.SetSyncUpstream(runner, value, configdomain.ConfigScopeLocal)
	}
	return gitconfig.RemoveSyncUpstream(runner)
}

<<<<<<< HEAD
func saveToFile(userInput UserInput, gitConfig configdomain.PartialConfig, runner subshelldomain.Runner) error {
	userInput.Data.MainBranch = Some(userInput.ValidatedConfig.MainBranch)
	if err := configfile.Save(userInput.Data); err != nil {
		return err
	}
	if gitConfig.ContributionRegex.IsSome() {
		_ = gitconfig.RemoveContributionRegex(runner)
	}
	if gitConfig.DevRemote.IsSome() {
		_ = gitconfig.RemoveDevRemote(runner)
	}
	if gitConfig.FeatureRegex.IsSome() {
		_ = gitconfig.RemoveFeatureRegex(runner)
	}
	if gitConfig.MainBranch.IsSome() {
		_ = gitconfig.RemoveMainBranch(runner)
	}
	if gitConfig.NewBranchType.IsSome() {
		_ = gitconfig.RemoveNewBranchType(runner)
	}
	if gitConfig.ObservedRegex.IsSome() {
		_ = gitconfig.RemoveObservedRegex(runner)
	}
	if len(gitConfig.PerennialBranches) > 0 {
		_ = gitconfig.RemovePerennialBranches(runner)
	}
	if gitConfig.PerennialRegex.IsSome() {
		_ = gitconfig.RemovePerennialRegex(runner)
	}
	if gitConfig.ShareNewBranches.IsSome() {
		_ = gitconfig.RemoveShareNewBranches(runner)
	}
	if gitConfig.PushHook.IsSome() {
		_ = gitconfig.RemovePushHook(runner)
	}
	if gitConfig.ShipStrategy.IsSome() {
		_ = gitconfig.RemoveShipStrategy(runner)
	}
	if gitConfig.ShipDeleteTrackingBranch.IsSome() {
		_ = gitconfig.RemoveShipDeleteTrackingBranch(runner)
	}
	if gitConfig.SyncFeatureStrategy.IsSome() {
		_ = gitconfig.RemoveSyncFeatureStrategy(runner)
	}
	if gitConfig.SyncPerennialStrategy.IsSome() {
		_ = gitconfig.RemoveSyncPerennialStrategy(runner)
	}
	if gitConfig.SyncPrototypeStrategy.IsSome() {
		_ = gitconfig.RemoveSyncPrototypeStrategy(runner)
	}
	if gitConfig.SyncUpstream.IsSome() {
		_ = gitconfig.RemoveSyncUpstream(runner)
	}
	if gitConfig.SyncTags.IsSome() {
		_ = gitconfig.RemoveSyncTags(runner)
	}
	if gitConfig.UnknownBranchType.IsSome() {
		_ = gitconfig.RemoveUnknownBranchType(runner)
	}
	if err := saveUnknownBranchType(userInput.Data.UnknownBranchType, gitConfig.UnknownBranchType, runner); err != nil {
		return err
	}
	return saveFeatureRegex(userInput.Data.FeatureRegex, gitConfig.FeatureRegex, runner)
}

=======
>>>>>>> 300b82ca
func saveUnknownBranchType(valueToWriteToGit Option[configdomain.UnknownBranchType], valueAlreadyInGit Option[configdomain.UnknownBranchType], runner subshelldomain.Runner) error {
	if valueAlreadyInGit.Equal(valueToWriteToGit) {
		return nil
	}
	if value, hasValue := valueToWriteToGit.Get(); hasValue {
		return gitconfig.SetUnknownBranchType(runner, value, configdomain.ConfigScopeLocal)
	}
	return gitconfig.RemoveUnknownBranchType(runner)
}<|MERGE_RESOLUTION|>--- conflicted
+++ resolved
@@ -541,74 +541,6 @@
 	return gitconfig.RemoveSyncUpstream(runner)
 }
 
-<<<<<<< HEAD
-func saveToFile(userInput UserInput, gitConfig configdomain.PartialConfig, runner subshelldomain.Runner) error {
-	userInput.Data.MainBranch = Some(userInput.ValidatedConfig.MainBranch)
-	if err := configfile.Save(userInput.Data); err != nil {
-		return err
-	}
-	if gitConfig.ContributionRegex.IsSome() {
-		_ = gitconfig.RemoveContributionRegex(runner)
-	}
-	if gitConfig.DevRemote.IsSome() {
-		_ = gitconfig.RemoveDevRemote(runner)
-	}
-	if gitConfig.FeatureRegex.IsSome() {
-		_ = gitconfig.RemoveFeatureRegex(runner)
-	}
-	if gitConfig.MainBranch.IsSome() {
-		_ = gitconfig.RemoveMainBranch(runner)
-	}
-	if gitConfig.NewBranchType.IsSome() {
-		_ = gitconfig.RemoveNewBranchType(runner)
-	}
-	if gitConfig.ObservedRegex.IsSome() {
-		_ = gitconfig.RemoveObservedRegex(runner)
-	}
-	if len(gitConfig.PerennialBranches) > 0 {
-		_ = gitconfig.RemovePerennialBranches(runner)
-	}
-	if gitConfig.PerennialRegex.IsSome() {
-		_ = gitconfig.RemovePerennialRegex(runner)
-	}
-	if gitConfig.ShareNewBranches.IsSome() {
-		_ = gitconfig.RemoveShareNewBranches(runner)
-	}
-	if gitConfig.PushHook.IsSome() {
-		_ = gitconfig.RemovePushHook(runner)
-	}
-	if gitConfig.ShipStrategy.IsSome() {
-		_ = gitconfig.RemoveShipStrategy(runner)
-	}
-	if gitConfig.ShipDeleteTrackingBranch.IsSome() {
-		_ = gitconfig.RemoveShipDeleteTrackingBranch(runner)
-	}
-	if gitConfig.SyncFeatureStrategy.IsSome() {
-		_ = gitconfig.RemoveSyncFeatureStrategy(runner)
-	}
-	if gitConfig.SyncPerennialStrategy.IsSome() {
-		_ = gitconfig.RemoveSyncPerennialStrategy(runner)
-	}
-	if gitConfig.SyncPrototypeStrategy.IsSome() {
-		_ = gitconfig.RemoveSyncPrototypeStrategy(runner)
-	}
-	if gitConfig.SyncUpstream.IsSome() {
-		_ = gitconfig.RemoveSyncUpstream(runner)
-	}
-	if gitConfig.SyncTags.IsSome() {
-		_ = gitconfig.RemoveSyncTags(runner)
-	}
-	if gitConfig.UnknownBranchType.IsSome() {
-		_ = gitconfig.RemoveUnknownBranchType(runner)
-	}
-	if err := saveUnknownBranchType(userInput.Data.UnknownBranchType, gitConfig.UnknownBranchType, runner); err != nil {
-		return err
-	}
-	return saveFeatureRegex(userInput.Data.FeatureRegex, gitConfig.FeatureRegex, runner)
-}
-
-=======
->>>>>>> 300b82ca
 func saveUnknownBranchType(valueToWriteToGit Option[configdomain.UnknownBranchType], valueAlreadyInGit Option[configdomain.UnknownBranchType], runner subshelldomain.Runner) error {
 	if valueAlreadyInGit.Equal(valueToWriteToGit) {
 		return nil
