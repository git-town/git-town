package setup

import (
	"github.com/git-town/git-town/v21/internal/cli/dialog/dialogcomponents"
	"github.com/git-town/git-town/v21/internal/config"
	"github.com/git-town/git-town/v21/internal/git"
	"github.com/git-town/git-town/v21/internal/git/gitdomain"
	"github.com/git-town/git-town/v21/internal/subshell/subshelldomain"
	"github.com/git-town/git-town/v21/internal/undo/undoconfig"
)

type Data struct {
<<<<<<< HEAD
	Backend        subshelldomain.RunnerQuerier
	Config         config.UnvalidatedConfig
	ConfigSnapshot undoconfig.ConfigSnapshot
	DialogInputs   dialogcomponents.TestInputs
	Git            git.Commands
	LocalBranches  gitdomain.LocalBranchNames
	Remotes        gitdomain.Remotes
=======
	Backend       subshelldomain.RunnerQuerier
	Config        config.UnvalidatedConfig
	Git           git.Commands
	Inputs        dialogcomponents.Inputs
	LocalBranches gitdomain.LocalBranchNames
	Remotes       gitdomain.Remotes
	Snapshot      undoconfig.ConfigSnapshot
>>>>>>> 1a8123ca
}<|MERGE_RESOLUTION|>--- conflicted
+++ resolved
@@ -10,21 +10,11 @@
 )
 
 type Data struct {
-<<<<<<< HEAD
 	Backend        subshelldomain.RunnerQuerier
 	Config         config.UnvalidatedConfig
 	ConfigSnapshot undoconfig.ConfigSnapshot
-	DialogInputs   dialogcomponents.TestInputs
+	Inputs         dialogcomponents.Inputs
 	Git            git.Commands
 	LocalBranches  gitdomain.LocalBranchNames
 	Remotes        gitdomain.Remotes
-=======
-	Backend       subshelldomain.RunnerQuerier
-	Config        config.UnvalidatedConfig
-	Git           git.Commands
-	Inputs        dialogcomponents.Inputs
-	LocalBranches gitdomain.LocalBranchNames
-	Remotes       gitdomain.Remotes
-	Snapshot      undoconfig.ConfigSnapshot
->>>>>>> 1a8123ca
 }