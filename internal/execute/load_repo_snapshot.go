package execute

import (
	"github.com/git-town/git-town/v19/internal/cli/dialog/components"
	"github.com/git-town/git-town/v19/internal/config"
	"github.com/git-town/git-town/v19/internal/config/configdomain"
	"github.com/git-town/git-town/v19/internal/forge/forgedomain"
	"github.com/git-town/git-town/v19/internal/git"
	"github.com/git-town/git-town/v19/internal/git/gitdomain"
	"github.com/git-town/git-town/v19/internal/gohacks"
	"github.com/git-town/git-town/v19/internal/gohacks/stringslice"
	"github.com/git-town/git-town/v19/internal/undo/undoconfig"
	"github.com/git-town/git-town/v19/internal/validate"
	"github.com/git-town/git-town/v19/internal/vm/statefile"
	. "github.com/git-town/git-town/v19/pkg/prelude"
)

// LoadRepoSnapshot loads the initial snapshot of the Git repo.
func LoadRepoSnapshot(args LoadRepoSnapshotArgs) (gitdomain.BranchesSnapshot, gitdomain.StashSize, Option[gitdomain.BranchInfos], bool, error) {
	runStateOpt, err := statefile.Load(args.RootDir)
	if err != nil {
		return gitdomain.EmptyBranchesSnapshot(), 0, None[gitdomain.BranchInfos](), false, err
	}
	previousBranchInfos := None[gitdomain.BranchInfos]()
	if runstate, hasRunstate := runStateOpt.Get(); hasRunstate {
		if endSnapshot, hasEndSnapshot := runstate.EndBranchesSnapshot.Get(); hasEndSnapshot {
<<<<<<< HEAD
			runstate.PreviousBranchInfos = Some(endSnapshot.Branches)
		}
		previousBranchInfos = runstate.PreviousBranchInfos
=======
			runstate.BranchInfosLastRun = Some(endSnapshot.Branches)
		}
		previousBranchInfos = runstate.BranchInfosLastRun
>>>>>>> 10958b8b
	}
	if args.HandleUnfinishedState {
		exit, err := validate.HandleUnfinishedState(validate.UnfinishedStateArgs{
			Backend:           args.Repo.Backend,
			CommandsCounter:   args.Repo.CommandsCounter,
			Connector:         None[forgedomain.Connector](),
			DialogTestInputs:  args.DialogTestInputs,
			FinalMessages:     args.Repo.FinalMessages,
			Frontend:          args.Repo.Frontend,
			Git:               args.Git,
			HasOpenChanges:    args.RepoStatus.OpenChanges,
			PushHook:          args.UnvalidatedConfig.NormalConfig.PushHook,
			RepoStatus:        args.RepoStatus,
			RootDir:           args.Repo.RootDir,
			RunState:          runStateOpt,
			UnvalidatedConfig: args.UnvalidatedConfig,
			Verbose:           args.Verbose,
		})
		if err != nil || exit {
			return gitdomain.EmptyBranchesSnapshot(), 0, previousBranchInfos, exit, err
		}
	}
	if args.ValidateNoOpenChanges {
		err = validate.NoOpenChanges(args.RepoStatus.OpenChanges)
		if err != nil {
			return gitdomain.EmptyBranchesSnapshot(), 0, previousBranchInfos, false, err
		}
	}
	if args.Fetch {
		var remotes gitdomain.Remotes
		remotes, err := args.Git.Remotes(args.Repo.Backend)
		if err != nil {
			return gitdomain.EmptyBranchesSnapshot(), 0, previousBranchInfos, false, err
		}
		if remotes.HasRemote(args.UnvalidatedConfig.NormalConfig.DevRemote) && args.Repo.IsOffline.IsFalse() {
			err = args.Git.Fetch(args.Frontend, args.UnvalidatedConfig.NormalConfig.SyncTags)
			if err != nil {
				return gitdomain.EmptyBranchesSnapshot(), 0, previousBranchInfos, false, err
			}
		}
	}
	stashSize, err := args.Repo.Git.StashSize(args.Repo.Backend)
	if err != nil {
		return gitdomain.EmptyBranchesSnapshot(), stashSize, previousBranchInfos, false, err
	}
	branchesSnapshot, err := args.Repo.Git.BranchesSnapshot(args.Repo.Backend)
	return branchesSnapshot, stashSize, previousBranchInfos, false, err
}

type LoadRepoSnapshotArgs struct {
	Backend               gitdomain.RunnerQuerier
	CommandsCounter       Mutable[gohacks.Counter]
	ConfigSnapshot        undoconfig.ConfigSnapshot
	DialogTestInputs      components.TestInputs
	Fetch                 bool
	FinalMessages         stringslice.Collector
	Frontend              gitdomain.Runner
	Git                   git.Commands
	HandleUnfinishedState bool
	Repo                  OpenRepoResult
	RepoStatus            gitdomain.RepoStatus
	RootDir               gitdomain.RepoRootDir
	UnvalidatedConfig     config.UnvalidatedConfig
	ValidateNoOpenChanges bool
	Verbose               configdomain.Verbose
}<|MERGE_RESOLUTION|>--- conflicted
+++ resolved
@@ -24,15 +24,9 @@
 	previousBranchInfos := None[gitdomain.BranchInfos]()
 	if runstate, hasRunstate := runStateOpt.Get(); hasRunstate {
 		if endSnapshot, hasEndSnapshot := runstate.EndBranchesSnapshot.Get(); hasEndSnapshot {
-<<<<<<< HEAD
-			runstate.PreviousBranchInfos = Some(endSnapshot.Branches)
-		}
-		previousBranchInfos = runstate.PreviousBranchInfos
-=======
 			runstate.BranchInfosLastRun = Some(endSnapshot.Branches)
 		}
 		previousBranchInfos = runstate.BranchInfosLastRun
->>>>>>> 10958b8b
 	}
 	if args.HandleUnfinishedState {
 		exit, err := validate.HandleUnfinishedState(validate.UnfinishedStateArgs{
