package execute

import (
	"errors"
	"fmt"
	"os"
	"os/exec"
	"runtime"

	"github.com/git-town/git-town/v19/internal/config"
	"github.com/git-town/git-town/v19/internal/config/configdomain"
	"github.com/git-town/git-town/v19/internal/config/configfile"
	"github.com/git-town/git-town/v19/internal/config/envconfig"
	"github.com/git-town/git-town/v19/internal/config/gitconfig"
	"github.com/git-town/git-town/v19/internal/git"
	"github.com/git-town/git-town/v19/internal/git/gitdomain"
	"github.com/git-town/git-town/v19/internal/gohacks"
	"github.com/git-town/git-town/v19/internal/gohacks/cache"
	"github.com/git-town/git-town/v19/internal/gohacks/stringslice"
	"github.com/git-town/git-town/v19/internal/messages"
	"github.com/git-town/git-town/v19/internal/subshell"
	"github.com/git-town/git-town/v19/internal/undo/undoconfig"
	. "github.com/git-town/git-town/v19/pkg/prelude"
)

func OpenRepo(args OpenRepoArgs) (OpenRepoResult, error) {
	commandsCounter := NewMutable(new(gohacks.Counter))
	if args.Verbose {
		fmt.Println("Git Town " + config.GitTownVersion)
		fmt.Println("OS:", runtime.GOOS)
		var cmd *exec.Cmd
		if runtime.GOOS == "windows" {
			cmd = exec.Command("cmd", "/c", "ver")
		} else {
			cmd = exec.Command("uname", "-a")
		}
		cmd.Stdout = os.Stdout
		cmd.Stderr = os.Stderr
		_ = cmd.Run()
	}
	backendRunner := subshell.BackendRunner{
		Dir:             None[string](),
		CommandsCounter: commandsCounter,
		Verbose:         args.Verbose,
	}
	gitCommands := git.Commands{
		CurrentBranchCache: &cache.WithPrevious[gitdomain.LocalBranchName]{},
		RemotesCache:       &cache.Cache[gitdomain.Remotes]{},
	}
	gitVersion, err := gitCommands.GitVersion(backendRunner)
	if err != nil {
		return emptyOpenRepoResult(), err
	}
	if !gitVersion.IsMinimumRequiredGitVersion() {
		return emptyOpenRepoResult(), errors.New(messages.GitVersionTooLow)
	}
	rootDir, hasRootDir := gitCommands.RootDirectory(backendRunner).Get()
	if args.ValidateGitRepo {
		if !hasRootDir {
			err = errors.New(messages.RepoOutside)
			return emptyOpenRepoResult(), err
		}
	}
	configGitAccess := gitconfig.Access{Runner: backendRunner}
<<<<<<< HEAD
	globalSnapshot, err := configGitAccess.Load(Some(configdomain.ConfigScopeGlobal), true)
=======
	globalSnapshot, err := configGitAccess.LoadSnapshot(configdomain.ConfigScopeGlobal, true)
>>>>>>> 648a7fd8
	if err != nil {
		return emptyOpenRepoResult(), err
	}
	globalConfig, err := configdomain.NewPartialConfigFromSnapshot(globalSnapshot, true, configGitAccess.RemoveLocalConfigValue)
	if err != nil {
		return emptyOpenRepoResult(), err
	}
<<<<<<< HEAD
	localSnapshot, err := configGitAccess.Load(Some(configdomain.ConfigScopeLocal), true)
=======
	localSnapshot, err := configGitAccess.LoadSnapshot(configdomain.ConfigScopeLocal, true)
>>>>>>> 648a7fd8
	if err != nil {
		return emptyOpenRepoResult(), err
	}
	localConfig, err := configdomain.NewPartialConfigFromSnapshot(localSnapshot, true, configGitAccess.RemoveLocalConfigValue)
	if err != nil {
		return emptyOpenRepoResult(), err
	}
	configSnapshot := undoconfig.ConfigSnapshot{
		Global: globalSnapshot,
		Local:  localSnapshot,
	}
	finalMessages := stringslice.NewCollector()
	configFile, err := configfile.Load(rootDir, configfile.FileName, finalMessages)
	if err != nil {
		return emptyOpenRepoResult(), err
	}
	if configFile.IsNone() {
		configFile, err = configfile.Load(rootDir, configfile.AlternativeFileName, finalMessages)
		if err != nil {
			return emptyOpenRepoResult(), err
		}
	}
	unvalidatedConfig := config.NewUnvalidatedConfig(config.NewUnvalidatedConfigArgs{
		Access:        configGitAccess,
		ConfigFile:    configFile,
		DryRun:        args.DryRun,
		EnvConfig:     envconfig.Load(),
		FinalMessages: finalMessages,
		GitVersion:    gitVersion,
		GlobalConfig:  globalConfig,
		LocalConfig:   localConfig,
	})
	frontEndRunner := newFrontendRunner(newFrontendRunnerArgs{
		backend:          backendRunner,
		counter:          commandsCounter,
		dryRun:           args.DryRun,
		getCurrentBranch: gitCommands.CurrentBranch,
		printBranchNames: args.PrintBranchNames,
		printCommands:    args.PrintCommands,
	})
	isOffline := unvalidatedConfig.NormalConfig.Offline
	if args.ValidateIsOnline && isOffline.IsTrue() {
		err = errors.New(messages.OfflineNotAllowed)
		return emptyOpenRepoResult(), err
	}
	if args.ValidateGitRepo {
		var currentDirectory string
		currentDirectory, err = os.Getwd()
		if err != nil {
			err = errors.New(messages.DirCurrentProblem)
			return emptyOpenRepoResult(), err
		}
		if currentDirectory != rootDir.String() {
			err = gitCommands.ChangeDir(rootDir)
		}
	}
	return OpenRepoResult{
		Backend:           backendRunner,
		CommandsCounter:   commandsCounter,
		ConfigSnapshot:    configSnapshot,
		FinalMessages:     finalMessages,
		Frontend:          frontEndRunner,
		Git:               gitCommands,
		IsOffline:         isOffline,
		RootDir:           rootDir,
		UnvalidatedConfig: unvalidatedConfig,
	}, err
}

type OpenRepoArgs struct {
	DryRun           configdomain.DryRun
	PrintBranchNames bool
	PrintCommands    bool
	ValidateGitRepo  bool
	ValidateIsOnline bool
	Verbose          configdomain.Verbose
}

type OpenRepoResult struct {
	Backend           gitdomain.RunnerQuerier
	CommandsCounter   Mutable[gohacks.Counter]
	ConfigSnapshot    undoconfig.ConfigSnapshot
	FinalMessages     stringslice.Collector
	Frontend          gitdomain.Runner
	Git               git.Commands
	IsOffline         configdomain.Offline
	RootDir           gitdomain.RepoRootDir
	UnvalidatedConfig config.UnvalidatedConfig
}

func emptyOpenRepoResult() OpenRepoResult {
	return OpenRepoResult{} //exhaustruct:ignore
}

// newFrontendRunner provides a FrontendRunner instance that behaves according to the given configuration.
func newFrontendRunner(args newFrontendRunnerArgs) gitdomain.Runner { //nolint:ireturn
	if args.dryRun {
		return &subshell.FrontendDryRunner{
			Backend:          args.backend,
			GetCurrentBranch: args.getCurrentBranch,
			PrintBranchNames: args.printBranchNames,
			PrintCommands:    args.printCommands,
			CommandsCounter:  args.counter,
		}
	}
	return &subshell.FrontendRunner{
		Backend:          args.backend,
		GetCurrentBranch: args.getCurrentBranch,
		PrintBranchNames: args.printBranchNames,
		PrintCommands:    args.printCommands,
		CommandsCounter:  args.counter,
	}
}

type newFrontendRunnerArgs struct {
	backend          gitdomain.Querier
	counter          Mutable[gohacks.Counter]
	dryRun           configdomain.DryRun
	getCurrentBranch subshell.GetCurrentBranchFunc
	printBranchNames bool
	printCommands    bool
}<|MERGE_RESOLUTION|>--- conflicted
+++ resolved
@@ -62,11 +62,7 @@
 		}
 	}
 	configGitAccess := gitconfig.Access{Runner: backendRunner}
-<<<<<<< HEAD
-	globalSnapshot, err := configGitAccess.Load(Some(configdomain.ConfigScopeGlobal), true)
-=======
 	globalSnapshot, err := configGitAccess.LoadSnapshot(configdomain.ConfigScopeGlobal, true)
->>>>>>> 648a7fd8
 	if err != nil {
 		return emptyOpenRepoResult(), err
 	}
@@ -74,11 +70,7 @@
 	if err != nil {
 		return emptyOpenRepoResult(), err
 	}
-<<<<<<< HEAD
-	localSnapshot, err := configGitAccess.Load(Some(configdomain.ConfigScopeLocal), true)
-=======
 	localSnapshot, err := configGitAccess.LoadSnapshot(configdomain.ConfigScopeLocal, true)
->>>>>>> 648a7fd8
 	if err != nil {
 		return emptyOpenRepoResult(), err
 	}
