package execute

import (
	"errors"
	"fmt"
	"os"
	"os/exec"
	"runtime"

	"github.com/git-town/git-town/v19/internal/config"
	"github.com/git-town/git-town/v19/internal/config/configdomain"
	"github.com/git-town/git-town/v19/internal/config/configfile"
	"github.com/git-town/git-town/v19/internal/config/envconfig"
	"github.com/git-town/git-town/v19/internal/config/gitconfig"
	"github.com/git-town/git-town/v19/internal/git"
	"github.com/git-town/git-town/v19/internal/git/gitdomain"
	"github.com/git-town/git-town/v19/internal/gohacks"
	"github.com/git-town/git-town/v19/internal/gohacks/cache"
	"github.com/git-town/git-town/v19/internal/gohacks/stringslice"
	"github.com/git-town/git-town/v19/internal/messages"
	"github.com/git-town/git-town/v19/internal/subshell"
	"github.com/git-town/git-town/v19/internal/undo/undoconfig"
	. "github.com/git-town/git-town/v19/pkg/prelude"
)

func OpenRepo(args OpenRepoArgs) (OpenRepoResult, error) {
	commandsCounter := NewMutable(new(gohacks.Counter))
	if args.Verbose {
		fmt.Println("Git Town " + config.GitTownVersion)
		fmt.Println("OS:", runtime.GOOS)
		var cmd *exec.Cmd
		if runtime.GOOS == "windows" {
			cmd = exec.Command("cmd", "/c", "ver")
		} else {
			cmd = exec.Command("uname", "-a")
		}
		cmd.Stdout = os.Stdout
		cmd.Stderr = os.Stderr
		_ = cmd.Run()
	}
	backendRunner := subshell.BackendRunner{
		Dir:             None[string](),
		CommandsCounter: commandsCounter,
		Verbose:         args.Verbose,
	}
	gitCommands := git.Commands{
		CurrentBranchCache: &cache.WithPrevious[gitdomain.LocalBranchName]{},
		RemotesCache:       &cache.Cache[gitdomain.Remotes]{},
	}
	gitVersion, err := gitCommands.GitVersion(backendRunner)
	if err != nil {
		return emptyOpenRepoResult(), err
	}
	if !gitVersion.IsMinimumRequiredGitVersion() {
		return emptyOpenRepoResult(), errors.New(messages.GitVersionTooLow)
	}
	rootDir, hasRootDir := gitCommands.RootDirectory(backendRunner).Get()
	if args.ValidateGitRepo {
		if !hasRootDir {
			err = errors.New(messages.RepoOutside)
			return emptyOpenRepoResult(), err
		}
	}
	configGitAccess := gitconfig.Access{Runner: backendRunner}
	globalSnapshot, err := configGitAccess.Load(Some(configdomain.ConfigScopeGlobal), true)
	if err != nil {
		return emptyOpenRepoResult(), err
	}
	localSnapshot, err := configGitAccess.Load(Some(configdomain.ConfigScopeLocal), true)
	if err != nil {
		return emptyOpenRepoResult(), err
	}
	unscopedSnapshot, err := configGitAccess.Load(None[configdomain.ConfigScope](), false)
	if err != nil {
		return emptyOpenRepoResult(), err
	}
	unscopedConfig, err := configdomain.NewPartialConfigFromSnapshot(unscopedSnapshot, true, configGitAccess.RemoveLocalConfigValue)
	if err != nil {
		return emptyOpenRepoResult(), err
	}
	unscopedSnapshot, err := configGitAccess.Load(None[configdomain.ConfigScope](), false)
	if err != nil {
		return emptyOpenRepoResult(), err
	}
	unscopedConfig, err := configdomain.NewPartialConfigFromSnapshot(unscopedSnapshot, false, configGitAccess.RemoveLocalConfigValue)
	if err != nil {
		return emptyOpenRepoResult(), err
	}
	configSnapshot := undoconfig.ConfigSnapshot{
		Global: globalSnapshot,
		Local:  localSnapshot,
	}
	finalMessages := stringslice.NewCollector()
	configFile, err := configfile.Load(rootDir, configfile.FileName, finalMessages)
	if err != nil {
		return emptyOpenRepoResult(), err
	}
	if configFile.IsNone() {
		configFile, err = configfile.Load(rootDir, configfile.AlternativeFileName, finalMessages)
		if err != nil {
			return emptyOpenRepoResult(), err
		}
	}
	unvalidatedConfig := config.NewUnvalidatedConfig(config.NewUnvalidatedConfigArgs{
		Access:         configGitAccess,
		ConfigFile:     configFile,
		DryRun:         args.DryRun,
		EnvConfig:      envconfig.Load(),
		FinalMessages:  finalMessages,
		GitVersion:     gitVersion,
<<<<<<< HEAD
=======
		GlobalConfig:   globalConfig,
		LocalConfig:    localConfig,
>>>>>>> 6bbbdaae
		UnscopedConfig: unscopedConfig,
	})
	frontEndRunner := newFrontendRunner(newFrontendRunnerArgs{
		backend:          backendRunner,
		counter:          commandsCounter,
		dryRun:           args.DryRun,
		getCurrentBranch: gitCommands.CurrentBranch,
		printBranchNames: args.PrintBranchNames,
		printCommands:    args.PrintCommands,
	})
	isOffline := unvalidatedConfig.NormalConfig.Offline
	if args.ValidateIsOnline && isOffline.IsTrue() {
		err = errors.New(messages.OfflineNotAllowed)
		return emptyOpenRepoResult(), err
	}
	if args.ValidateGitRepo {
		var currentDirectory string
		currentDirectory, err = os.Getwd()
		if err != nil {
			err = errors.New(messages.DirCurrentProblem)
			return emptyOpenRepoResult(), err
		}
		if currentDirectory != rootDir.String() {
			err = gitCommands.ChangeDir(rootDir)
		}
	}
	return OpenRepoResult{
		Backend:           backendRunner,
		CommandsCounter:   commandsCounter,
		ConfigSnapshot:    configSnapshot,
		FinalMessages:     finalMessages,
		Frontend:          frontEndRunner,
		Git:               gitCommands,
		IsOffline:         isOffline,
		RootDir:           rootDir,
		UnvalidatedConfig: unvalidatedConfig,
	}, err
}

type OpenRepoArgs struct {
	DryRun           configdomain.DryRun
	PrintBranchNames bool
	PrintCommands    bool
	ValidateGitRepo  bool
	ValidateIsOnline bool
	Verbose          configdomain.Verbose
}

type OpenRepoResult struct {
	Backend           gitdomain.RunnerQuerier
	CommandsCounter   Mutable[gohacks.Counter]
	ConfigSnapshot    undoconfig.ConfigSnapshot
	FinalMessages     stringslice.Collector
	Frontend          gitdomain.Runner
	Git               git.Commands
	IsOffline         configdomain.Offline
	RootDir           gitdomain.RepoRootDir
	UnvalidatedConfig config.UnvalidatedConfig
}

func emptyOpenRepoResult() OpenRepoResult {
	return OpenRepoResult{} //exhaustruct:ignore
}

// newFrontendRunner provides a FrontendRunner instance that behaves according to the given configuration.
func newFrontendRunner(args newFrontendRunnerArgs) gitdomain.Runner { //nolint:ireturn
	if args.dryRun {
		return &subshell.FrontendDryRunner{
			Backend:          args.backend,
			GetCurrentBranch: args.getCurrentBranch,
			PrintBranchNames: args.printBranchNames,
			PrintCommands:    args.printCommands,
			CommandsCounter:  args.counter,
		}
	}
	return &subshell.FrontendRunner{
		Backend:          args.backend,
		GetCurrentBranch: args.getCurrentBranch,
		PrintBranchNames: args.printBranchNames,
		PrintCommands:    args.printCommands,
		CommandsCounter:  args.counter,
	}
}

type newFrontendRunnerArgs struct {
	backend          gitdomain.Querier
	counter          Mutable[gohacks.Counter]
	dryRun           configdomain.DryRun
	getCurrentBranch subshell.GetCurrentBranchFunc
	printBranchNames bool
	printCommands    bool
}<|MERGE_RESOLUTION|>--- conflicted
+++ resolved
@@ -108,11 +108,6 @@
 		EnvConfig:      envconfig.Load(),
 		FinalMessages:  finalMessages,
 		GitVersion:     gitVersion,
-<<<<<<< HEAD
-=======
-		GlobalConfig:   globalConfig,
-		LocalConfig:    localConfig,
->>>>>>> 6bbbdaae
 		UnscopedConfig: unscopedConfig,
 	})
 	frontEndRunner := newFrontendRunner(newFrontendRunnerArgs{
