--- conflicted
+++ resolved
@@ -73,12 +73,8 @@
 		Global: globalSnapshot,
 		Local:  localSnapshot,
 	}
-<<<<<<< HEAD
+	finalMessages := stringslice.NewCollector()
 	configFile, err := configfile.Load(rootDir, finalMessages)
-=======
-	finalMessages := stringslice.NewCollector()
-	configFile, err := configfile.Load(rootDir)
->>>>>>> 12adba39
 	if err != nil {
 		return emptyOpenRepoResult(), err
 	}
