package glab

import (
	"encoding/json"
	"errors"
	"regexp"

	"github.com/git-town/git-town/v22/internal/forge/forgedomain"
	"github.com/git-town/git-town/v22/internal/git/gitdomain"
	"github.com/git-town/git-town/v22/internal/gohacks/stringslice"
	"github.com/git-town/git-town/v22/internal/messages"
	. "github.com/git-town/git-town/v22/pkg/prelude"
)

func ParseJSONOutput(output string) ([]forgedomain.Proposal, error) {
	var parsed []jsonData
	err := json.Unmarshal([]byte(output), &parsed)
	if err != nil || len(parsed) == 0 {
		return []forgedomain.Proposal{}, err
	}
	result := make([]forgedomain.Proposal, len(parsed))
	for d, data := range parsed {
		result[d] = createProposal(data)
	}
	return result, nil
}

func ParsePermissionsOutput(output string) forgedomain.VerifyCredentialsResult {
	result := forgedomain.VerifyCredentialsResult{
		AuthenticatedUser:   None[string](),
		AuthenticationError: nil,
		AuthorizationError:  nil,
	}
	lines := stringslice.NonEmptyLines(output)
	regex := regexp.MustCompile(`Logged in to \S+ as (\S+) `)
	for _, line := range lines {
		matches := regex.FindStringSubmatch(line)
		if matches != nil {
			result.AuthenticatedUser = NewOption(matches[1])
			break
		}
	}
	if result.AuthenticatedUser.IsNone() {
		result.AuthenticationError = errors.New(messages.AuthenticationMissing)
	}
	return result
}

type jsonData struct {
<<<<<<< HEAD
	Description  gitdomain.ProposalBody    `json:"description"`
	Mergeable    string                    `json:"detailed_merge_status"` //nolint:tagliatelle
	Number       int                       `json:"iid"`                   //nolint:tagliatelle
	SourceBranch gitdomain.LocalBranchName `json:"source_branch"`         //nolint:tagliatelle
	State        string                    `json:"state"`                 //nolint:tagliatelle
	TargetBranch gitdomain.LocalBranchName `json:"target_branch"`         //nolint:tagliatelle
	Title        gitdomain.ProposalTitle   `json:"title"`
	URL          string                    `json:"web_url"` //nolint:tagliatelle
=======
	Description  gitdomain.ProposalBody  `json:"description"`
	Mergeable    string                  `json:"detailed_merge_status"` //nolint:tagliatelle
	Number       int                     `json:"iid"`                   //nolint:tagliatelle
	SourceBranch string                  `json:"source_branch"`         //nolint:tagliatelle
	State        string                  `json:"state"`                 //nolint:tagliatelle
	TargetBranch string                  `json:"target_branch"`         //nolint:tagliatelle
	Title        gitdomain.ProposalTitle `json:"title"`
	URL          string                  `json:"web_url"` //nolint:tagliatelle
>>>>>>> 927eb79e
}

func createProposal(data jsonData) forgedomain.Proposal {
	return forgedomain.Proposal{
		Data: forgedomain.ProposalData{
			Active:       data.State == "open",
			Body:         NewOption(data.Description),
			MergeWithAPI: data.Mergeable == "mergeable",
			Number:       data.Number,
			Source:       data.SourceBranch,
			Target:       data.TargetBranch,
			Title:        data.Title,
			URL:          data.URL,
		},
		ForgeType: forgedomain.ForgeTypeGitLab,
	}
}<|MERGE_RESOLUTION|>--- conflicted
+++ resolved
@@ -47,16 +47,6 @@
 }
 
 type jsonData struct {
-<<<<<<< HEAD
-	Description  gitdomain.ProposalBody    `json:"description"`
-	Mergeable    string                    `json:"detailed_merge_status"` //nolint:tagliatelle
-	Number       int                       `json:"iid"`                   //nolint:tagliatelle
-	SourceBranch gitdomain.LocalBranchName `json:"source_branch"`         //nolint:tagliatelle
-	State        string                    `json:"state"`                 //nolint:tagliatelle
-	TargetBranch gitdomain.LocalBranchName `json:"target_branch"`         //nolint:tagliatelle
-	Title        gitdomain.ProposalTitle   `json:"title"`
-	URL          string                    `json:"web_url"` //nolint:tagliatelle
-=======
 	Description  gitdomain.ProposalBody  `json:"description"`
 	Mergeable    string                  `json:"detailed_merge_status"` //nolint:tagliatelle
 	Number       int                     `json:"iid"`                   //nolint:tagliatelle
@@ -65,7 +55,6 @@
 	TargetBranch string                  `json:"target_branch"`         //nolint:tagliatelle
 	Title        gitdomain.ProposalTitle `json:"title"`
 	URL          string                  `json:"web_url"` //nolint:tagliatelle
->>>>>>> 927eb79e
 }
 
 func createProposal(data jsonData) forgedomain.Proposal {
