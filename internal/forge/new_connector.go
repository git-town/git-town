package forge

import (
	"github.com/git-town/git-town/v21/internal/cli/print"
	"github.com/git-town/git-town/v21/internal/config"
	"github.com/git-town/git-town/v21/internal/forge/bitbucketcloud"
	"github.com/git-town/git-town/v21/internal/forge/bitbucketdatacenter"
	"github.com/git-town/git-town/v21/internal/forge/codeberg"
	"github.com/git-town/git-town/v21/internal/forge/forgedomain"
	"github.com/git-town/git-town/v21/internal/forge/gh"
	"github.com/git-town/git-town/v21/internal/forge/gitea"
	"github.com/git-town/git-town/v21/internal/forge/github"
	"github.com/git-town/git-town/v21/internal/forge/gitlab"
	"github.com/git-town/git-town/v21/internal/forge/glab"
	"github.com/git-town/git-town/v21/internal/git/gitdomain"
	"github.com/git-town/git-town/v21/internal/subshell/subshelldomain"
	. "github.com/git-town/git-town/v21/pkg/prelude"
)

// NewConnector provides an instance of the forge connector to use based on the given gitConfig.
func NewConnector(config config.NormalConfig, remote gitdomain.Remote, log print.Logger, frontend subshelldomain.Runner, backend subshelldomain.Querier) (Option[forgedomain.Connector], error) {
	remoteURL, hasRemoteURL := config.RemoteURL(remote).Get()
<<<<<<< HEAD
	forgeTypeOpt := config.ForgeType
	forgeType, hasForgeType := Detect(remoteURL, forgeTypeOpt).Get()
	if !hasRemoteURL || !hasForgeType {
=======
	platform, hasPlatform := Detect(remoteURL, config.ForgeType).Get()
	if !hasRemoteURL || !hasPlatform {
>>>>>>> bda6bb27
		return None[forgedomain.Connector](), nil
	}
	var connector forgedomain.Connector
	var err error
	switch forgeType {
	case forgedomain.ForgeTypeBitbucket:
		connector = bitbucketcloud.NewConnector(bitbucketcloud.NewConnectorArgs{
			AppPassword: config.BitbucketAppPassword,
<<<<<<< HEAD
			ForgeType:   forgeTypeOpt,
=======
			ForgeType:   config.ForgeType,
>>>>>>> bda6bb27
			Log:         log,
			RemoteURL:   remoteURL,
			UserName:    config.BitbucketUsername,
		})
		return Some(connector), nil
	case forgedomain.ForgeTypeBitbucketDatacenter:
		connector = bitbucketdatacenter.NewConnector(bitbucketdatacenter.NewConnectorArgs{
			AppPassword: config.BitbucketAppPassword,
<<<<<<< HEAD
			ForgeType:   forgeTypeOpt,
=======
			ForgeType:   config.ForgeType,
>>>>>>> bda6bb27
			Log:         log,
			RemoteURL:   remoteURL,
			UserName:    config.BitbucketUsername,
		})
		return Some(connector), nil
	case forgedomain.ForgeTypeCodeberg:
		connector, err = codeberg.NewConnector(codeberg.NewConnectorArgs{
			APIToken:  config.CodebergToken,
			Log:       log,
			RemoteURL: remoteURL,
		})
		return Some(connector), err
	case forgedomain.ForgeTypeGitea:
		connector = gitea.NewConnector(gitea.NewConnectorArgs{
			APIToken:  config.GiteaToken,
			Log:       log,
			RemoteURL: remoteURL,
		})
		return Some(connector), nil
	case forgedomain.ForgeTypeGitHub:
		if githubConnectorType, hasGitHubConnectorType := config.GitHubConnectorType.Get(); hasGitHubConnectorType {
			switch githubConnectorType {
			case forgedomain.GitHubConnectorTypeAPI:
				connector, err = github.NewConnector(github.NewConnectorArgs{
					APIToken:  config.GitHubToken,
					Log:       log,
					RemoteURL: remoteURL,
				})
				return Some(connector), err
			case forgedomain.GitHubConnectorTypeGh:
				connector = gh.Connector{
					Backend:  backend,
					Frontend: frontend,
				}
				return Some(connector), err
			}
		}
		// no GitHubConnectorType specified --> use the API connector
		connector, err = github.NewConnector(github.NewConnectorArgs{
			APIToken:  config.GitHubToken,
			Log:       log,
			RemoteURL: remoteURL,
		})
		return Some(connector), err
	case forgedomain.ForgeTypeGitLab:
		if gitLabConnectorType, hasGitLabConnectorType := config.GitLabConnectorType.Get(); hasGitLabConnectorType {
			switch gitLabConnectorType {
			case forgedomain.GitLabConnectorTypeAPI:
				connector, err = gitlab.NewConnector(gitlab.NewConnectorArgs{
					APIToken:  config.GitLabToken,
					Log:       log,
					RemoteURL: remoteURL,
				})
				return Some(connector), err
			case forgedomain.GitLabConnectorTypeGlab:
				connector = glab.Connector{
					Backend:  backend,
					Frontend: frontend,
				}
				return Some(connector), err
			}
		}
		// no GitLabConnectorType specified --> use the API connector
		connector, err = gitlab.NewConnector(gitlab.NewConnectorArgs{
			APIToken:  config.GitLabToken,
			Log:       log,
			RemoteURL: remoteURL,
		})
		return Some(connector), err
	}
	return None[forgedomain.Connector](), nil
}<|MERGE_RESOLUTION|>--- conflicted
+++ resolved
@@ -20,14 +20,8 @@
 // NewConnector provides an instance of the forge connector to use based on the given gitConfig.
 func NewConnector(config config.NormalConfig, remote gitdomain.Remote, log print.Logger, frontend subshelldomain.Runner, backend subshelldomain.Querier) (Option[forgedomain.Connector], error) {
 	remoteURL, hasRemoteURL := config.RemoteURL(remote).Get()
-<<<<<<< HEAD
-	forgeTypeOpt := config.ForgeType
-	forgeType, hasForgeType := Detect(remoteURL, forgeTypeOpt).Get()
-	if !hasRemoteURL || !hasForgeType {
-=======
 	platform, hasPlatform := Detect(remoteURL, config.ForgeType).Get()
 	if !hasRemoteURL || !hasPlatform {
->>>>>>> bda6bb27
 		return None[forgedomain.Connector](), nil
 	}
 	var connector forgedomain.Connector
@@ -36,11 +30,7 @@
 	case forgedomain.ForgeTypeBitbucket:
 		connector = bitbucketcloud.NewConnector(bitbucketcloud.NewConnectorArgs{
 			AppPassword: config.BitbucketAppPassword,
-<<<<<<< HEAD
-			ForgeType:   forgeTypeOpt,
-=======
 			ForgeType:   config.ForgeType,
->>>>>>> bda6bb27
 			Log:         log,
 			RemoteURL:   remoteURL,
 			UserName:    config.BitbucketUsername,
@@ -49,11 +39,7 @@
 	case forgedomain.ForgeTypeBitbucketDatacenter:
 		connector = bitbucketdatacenter.NewConnector(bitbucketdatacenter.NewConnectorArgs{
 			AppPassword: config.BitbucketAppPassword,
-<<<<<<< HEAD
-			ForgeType:   forgeTypeOpt,
-=======
 			ForgeType:   config.ForgeType,
->>>>>>> bda6bb27
 			Log:         log,
 			RemoteURL:   remoteURL,
 			UserName:    config.BitbucketUsername,
