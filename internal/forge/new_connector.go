package forge

import (
	"github.com/git-town/git-town/v21/internal/cli/print"
	"github.com/git-town/git-town/v21/internal/config"
	"github.com/git-town/git-town/v21/internal/forge/bitbucketcloud"
	"github.com/git-town/git-town/v21/internal/forge/bitbucketdatacenter"
	"github.com/git-town/git-town/v21/internal/forge/codeberg"
	"github.com/git-town/git-town/v21/internal/forge/forgedomain"
	"github.com/git-town/git-town/v21/internal/forge/gh"
	"github.com/git-town/git-town/v21/internal/forge/gitea"
	"github.com/git-town/git-town/v21/internal/forge/github"
	"github.com/git-town/git-town/v21/internal/forge/gitlab"
	"github.com/git-town/git-town/v21/internal/forge/glab"
	"github.com/git-town/git-town/v21/internal/git/gitdomain"
	"github.com/git-town/git-town/v21/internal/subshell/subshelldomain"
	. "github.com/git-town/git-town/v21/pkg/prelude"
)

// NewConnector provides an instance of the forge connector to use based on the given gitConfig.
<<<<<<< HEAD
// TODO: replace most arguments with OpenRepoResult
// or replace config.UnvalidatedConfig with config.UnvalidatedConfig.NormalConfig
func NewConnector(config config.UnvalidatedConfig, remote gitdomain.Remote, log print.Logger, frontend subshelldomain.Runner, backend subshelldomain.Querier) (Option[forgedomain.Connector], error) {
	remoteURL, hasRemoteURL := config.NormalConfig.RemoteURL(remote).Get()
	forgeTypeOpt := config.NormalConfig.ForgeType
	forgeType, hasForgeType := Detect(remoteURL, forgeTypeOpt).Get()
	if !hasRemoteURL || !hasForgeType {
=======
func NewConnector(config config.NormalConfig, remote gitdomain.Remote, log print.Logger, frontend subshelldomain.Runner, backend subshelldomain.Querier) (Option[forgedomain.Connector], error) {
	remoteURL, hasRemoteURL := config.RemoteURL(remote).Get()
	forgeType := config.ForgeType
	platform, hasPlatform := Detect(remoteURL, forgeType).Get()
	if !hasRemoteURL || !hasPlatform {
>>>>>>> 4fac7376
		return None[forgedomain.Connector](), nil
	}
	var connector forgedomain.Connector
	var err error
	switch forgeType {
	case forgedomain.ForgeTypeBitbucket:
		connector = bitbucketcloud.NewConnector(bitbucketcloud.NewConnectorArgs{
<<<<<<< HEAD
			AppPassword: config.NormalConfig.BitbucketAppPassword,
			ForgeType:   forgeTypeOpt,
=======
			AppPassword: config.BitbucketAppPassword,
			ForgeType:   forgeType,
>>>>>>> 4fac7376
			Log:         log,
			RemoteURL:   remoteURL,
			UserName:    config.BitbucketUsername,
		})
		return Some(connector), nil
	case forgedomain.ForgeTypeBitbucketDatacenter:
		connector = bitbucketdatacenter.NewConnector(bitbucketdatacenter.NewConnectorArgs{
<<<<<<< HEAD
			AppPassword: config.NormalConfig.BitbucketAppPassword,
			ForgeType:   forgeTypeOpt,
=======
			AppPassword: config.BitbucketAppPassword,
			ForgeType:   forgeType,
>>>>>>> 4fac7376
			Log:         log,
			RemoteURL:   remoteURL,
			UserName:    config.BitbucketUsername,
		})
		return Some(connector), nil
	case forgedomain.ForgeTypeCodeberg:
		connector, err = codeberg.NewConnector(codeberg.NewConnectorArgs{
			APIToken:  config.CodebergToken,
			Log:       log,
			RemoteURL: remoteURL,
		})
		return Some(connector), err
	case forgedomain.ForgeTypeGitea:
		connector = gitea.NewConnector(gitea.NewConnectorArgs{
			APIToken:  config.GiteaToken,
			Log:       log,
			RemoteURL: remoteURL,
		})
		return Some(connector), nil
	case forgedomain.ForgeTypeGitHub:
		if githubConnectorType, hasGitHubConnectorType := config.GitHubConnectorType.Get(); hasGitHubConnectorType {
			switch githubConnectorType {
			case forgedomain.GitHubConnectorTypeAPI:
				connector, err = github.NewConnector(github.NewConnectorArgs{
					APIToken:  config.GitHubToken,
					Log:       log,
					RemoteURL: remoteURL,
				})
				return Some(connector), err
			case forgedomain.GitHubConnectorTypeGh:
				connector = gh.Connector{
					Backend:  backend,
					Frontend: frontend,
				}
				return Some(connector), err
			}
		}
		// no GitHubConnectorType specified --> use the API connector
		connector, err = github.NewConnector(github.NewConnectorArgs{
			APIToken:  config.GitHubToken,
			Log:       log,
			RemoteURL: remoteURL,
		})
		return Some(connector), err
	case forgedomain.ForgeTypeGitLab:
		if gitLabConnectorType, hasGitLabConnectorType := config.GitLabConnectorType.Get(); hasGitLabConnectorType {
			switch gitLabConnectorType {
			case forgedomain.GitLabConnectorTypeAPI:
				connector, err = gitlab.NewConnector(gitlab.NewConnectorArgs{
					APIToken:  config.GitLabToken,
					Log:       log,
					RemoteURL: remoteURL,
				})
				return Some(connector), err
			case forgedomain.GitLabConnectorTypeGlab:
				connector = glab.Connector{
					Backend:  backend,
					Frontend: frontend,
				}
				return Some(connector), err
			}
		}
		// no GitLabConnectorType specified --> use the API connector
		connector, err = gitlab.NewConnector(gitlab.NewConnectorArgs{
			APIToken:  config.GitLabToken,
			Log:       log,
			RemoteURL: remoteURL,
		})
		return Some(connector), err
	}
	return None[forgedomain.Connector](), nil
}<|MERGE_RESOLUTION|>--- conflicted
+++ resolved
@@ -18,21 +18,11 @@
 )
 
 // NewConnector provides an instance of the forge connector to use based on the given gitConfig.
-<<<<<<< HEAD
-// TODO: replace most arguments with OpenRepoResult
-// or replace config.UnvalidatedConfig with config.UnvalidatedConfig.NormalConfig
-func NewConnector(config config.UnvalidatedConfig, remote gitdomain.Remote, log print.Logger, frontend subshelldomain.Runner, backend subshelldomain.Querier) (Option[forgedomain.Connector], error) {
-	remoteURL, hasRemoteURL := config.NormalConfig.RemoteURL(remote).Get()
-	forgeTypeOpt := config.NormalConfig.ForgeType
+func NewConnector(config config.NormalConfig, remote gitdomain.Remote, log print.Logger, frontend subshelldomain.Runner, backend subshelldomain.Querier) (Option[forgedomain.Connector], error) {
+	remoteURL, hasRemoteURL := config.RemoteURL(remote).Get()
+	forgeTypeOpt := config.ForgeType
 	forgeType, hasForgeType := Detect(remoteURL, forgeTypeOpt).Get()
 	if !hasRemoteURL || !hasForgeType {
-=======
-func NewConnector(config config.NormalConfig, remote gitdomain.Remote, log print.Logger, frontend subshelldomain.Runner, backend subshelldomain.Querier) (Option[forgedomain.Connector], error) {
-	remoteURL, hasRemoteURL := config.RemoteURL(remote).Get()
-	forgeType := config.ForgeType
-	platform, hasPlatform := Detect(remoteURL, forgeType).Get()
-	if !hasRemoteURL || !hasPlatform {
->>>>>>> 4fac7376
 		return None[forgedomain.Connector](), nil
 	}
 	var connector forgedomain.Connector
@@ -40,13 +30,8 @@
 	switch forgeType {
 	case forgedomain.ForgeTypeBitbucket:
 		connector = bitbucketcloud.NewConnector(bitbucketcloud.NewConnectorArgs{
-<<<<<<< HEAD
-			AppPassword: config.NormalConfig.BitbucketAppPassword,
+			AppPassword: config.BitbucketAppPassword,
 			ForgeType:   forgeTypeOpt,
-=======
-			AppPassword: config.BitbucketAppPassword,
-			ForgeType:   forgeType,
->>>>>>> 4fac7376
 			Log:         log,
 			RemoteURL:   remoteURL,
 			UserName:    config.BitbucketUsername,
@@ -54,13 +39,8 @@
 		return Some(connector), nil
 	case forgedomain.ForgeTypeBitbucketDatacenter:
 		connector = bitbucketdatacenter.NewConnector(bitbucketdatacenter.NewConnectorArgs{
-<<<<<<< HEAD
-			AppPassword: config.NormalConfig.BitbucketAppPassword,
+			AppPassword: config.BitbucketAppPassword,
 			ForgeType:   forgeTypeOpt,
-=======
-			AppPassword: config.BitbucketAppPassword,
-			ForgeType:   forgeType,
->>>>>>> 4fac7376
 			Log:         log,
 			RemoteURL:   remoteURL,
 			UserName:    config.BitbucketUsername,
