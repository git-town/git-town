--- conflicted
+++ resolved
@@ -3,7 +3,6 @@
 import (
 	"github.com/git-town/git-town/v21/internal/cli/print"
 	"github.com/git-town/git-town/v21/internal/config"
-	"github.com/git-town/git-town/v21/internal/config/configdomain"
 	"github.com/git-town/git-town/v21/internal/forge/bitbucketcloud"
 	"github.com/git-town/git-town/v21/internal/forge/bitbucketdatacenter"
 	"github.com/git-town/git-town/v21/internal/forge/codeberg"
@@ -63,10 +62,6 @@
 		if githubConnectorType, hasGitHubConnectorType := config.NormalConfig.GitHubConnectorType.Get(); hasGitHubConnectorType {
 			switch githubConnectorType {
 			case forgedomain.GitHubConnectorTypeAPI:
-<<<<<<< HEAD
-				var err error
-=======
->>>>>>> bda976b7
 				connector, err = github.NewConnector(github.NewConnectorArgs{
 					APIToken:  config.NormalConfig.GitHubToken,
 					Log:       log,
@@ -75,16 +70,8 @@
 				return Some(connector), err
 			case forgedomain.GitHubConnectorTypeGh:
 				connector, err = gh.NewConnector(gh.NewConnectorArgs{
-<<<<<<< HEAD
-					APIToken:  Option[configdomain.GitHubToken]{},
-					Log:       log,
-					RemoteURL: remoteURL,
-					Runner:    nil,
-					GhPath:    "",
-=======
 					Log:    log,
 					Runner: nil,
->>>>>>> bda976b7
 				})
 			}
 		}
