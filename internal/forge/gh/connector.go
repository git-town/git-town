package gh

import (
	"errors"
	"fmt"
	"regexp"
	"slices"
	"strconv"
	"strings"

	"github.com/git-town/git-town/v21/internal/forge/forgedomain"
	"github.com/git-town/git-town/v21/internal/forge/github"
	"github.com/git-town/git-town/v21/internal/git/gitdomain"
	"github.com/git-town/git-town/v21/internal/messages"
	"github.com/git-town/git-town/v21/internal/subshell/subshelldomain"
	. "github.com/git-town/git-town/v21/pkg/prelude"
)

// Connector provides standardized connectivity for the given repository (github.com/owner/repo)
// via the GitHub API.
type Connector struct {
	Backend  subshelldomain.Querier
	Frontend subshelldomain.Runner
}

func (self Connector) CreateProposal(data forgedomain.CreateProposalArgs) error {
	args := []string{"pr", "create", "--head=" + data.Branch.String(), "--base=" + data.ParentBranch.String()}
	if title, hasTitle := data.ProposalTitle.Get(); hasTitle {
		args = append(args, "--title="+title.String())
	}
	if body, hasBody := data.ProposalBody.Get(); hasBody {
		args = append(args, "--body="+body.String())
	}
	err := self.Frontend.Run("gh", args...)
	if err != nil {
		return err
	}
	return self.Frontend.Run("gh", "pr", "view", "--web")
}

func (self Connector) DefaultProposalMessage(data forgedomain.ProposalData) string {
	return github.DefaultProposalMessage(data)
}

func (self Connector) FindProposalFn() Option[func(branch, target gitdomain.LocalBranchName) (Option[forgedomain.Proposal], error)] {
	return Some(self.findProposal)
}

func (self Connector) OpenRepository(runner subshelldomain.Runner) error {
	return runner.Run("gh", "browse")
}

func (self Connector) SearchProposalFn() Option[func(gitdomain.LocalBranchName) (Option[forgedomain.Proposal], error)] {
	return Some(self.searchProposal)
}

func (self Connector) SquashMergeProposalFn() Option[func(int, gitdomain.CommitMessage) (err error)] {
	return Some(self.squashMergeProposal)
}

func (self Connector) UpdateProposalSourceFn() Option[func(forgedomain.ProposalInterface, gitdomain.LocalBranchName) error] {
	return None[func(forgedomain.ProposalInterface, gitdomain.LocalBranchName) error]()
}

func (self Connector) UpdateProposalTargetFn() Option[func(forgedomain.ProposalInterface, gitdomain.LocalBranchName) error] {
	return Some(self.updateProposalTarget)
}

func (self Connector) VerifyConnection() forgedomain.VerifyConnectionResult {
	output, err := self.Backend.Query("gh", "auth", "status", "--active")
	if err != nil {
		return forgedomain.VerifyConnectionResult{
			AuthenticatedUser:   None[string](),
			AuthenticationError: err,
			AuthorizationError:  nil,
		}
	}
	return ParsePermissionsOutput(output)
}

func (self Connector) findProposal(branch, target gitdomain.LocalBranchName) (Option[forgedomain.Proposal], error) {
	out, err := self.Backend.Query("gh", "pr", "list", "--head="+branch.String(), "--base="+target.String(), "--json=number,title,body,mergeable,headRefName,baseRefName,url")
	if err != nil {
		return None[forgedomain.Proposal](), err
	}
	return ParseJSONOutput(out, branch)
}

func (self Connector) searchProposal(branch gitdomain.LocalBranchName) (Option[forgedomain.Proposal], error) {
	out, err := self.Backend.Query("gh", "--head="+branch.String(), "--json=number,title,body,mergeable,headRefName,baseRefName,url")
	if err != nil {
		return None[forgedomain.Proposal](), err
	}
<<<<<<< HEAD
	var parsed []jsonData
	err = json.Unmarshal([]byte(out), &parsed)
	if err != nil || len(parsed) == 0 {
		return None[forgedomain.Proposal](), err
	}
	if len(parsed) > 1 {
		return None[forgedomain.Proposal](), fmt.Errorf(messages.ProposalMultipleFromFound, len(parsed), branch)
	}
	return Some(parsed[0].ToProposal()), nil
=======
	return ParseJSONOutput(out, branch)
>>>>>>> da9415f3
}

func (self Connector) squashMergeProposal(number int, message gitdomain.CommitMessage) (err error) {
	return self.Frontend.Run("gh", "pr", "merge", "--squash", "--body="+message.String(), strconv.Itoa(number))
}

func (self Connector) updateProposalTarget(proposalData forgedomain.ProposalInterface, target gitdomain.LocalBranchName) error {
	return self.Frontend.Run("gh", "edit", strconv.Itoa(proposalData.Data().Number), "--base="+target.String())
}

func ParsePermissionsOutput(output string) forgedomain.VerifyConnectionResult {
	result := forgedomain.VerifyConnectionResult{
		AuthenticatedUser:   None[string](),
		AuthenticationError: nil,
		AuthorizationError:  nil,
	}
	lines := strings.Split(output, "\n")
	regex := regexp.MustCompile(`Logged in to github.com account (\w+)`)
	for _, line := range lines {
		matches := regex.FindStringSubmatch(line)
		if matches != nil {
			result.AuthenticatedUser = NewOption(matches[1])
			break
		}
	}
	if result.AuthenticatedUser.IsNone() {
		result.AuthenticationError = errors.New(messages.AuthenticationMissing)
	}
	regex = regexp.MustCompile(`Token scopes: (.+)`)
	for _, line := range lines {
		matches := regex.FindStringSubmatch(line)
		if matches != nil {
			parts := strings.Split(matches[1], ", ")
			if slices.Contains(parts, "'repo'") {
				break
			}
			result.AuthorizationError = fmt.Errorf(messages.AuthorizationMissing, parts)
		}
	}
	return result
}<|MERGE_RESOLUTION|>--- conflicted
+++ resolved
@@ -91,19 +91,7 @@
 	if err != nil {
 		return None[forgedomain.Proposal](), err
 	}
-<<<<<<< HEAD
-	var parsed []jsonData
-	err = json.Unmarshal([]byte(out), &parsed)
-	if err != nil || len(parsed) == 0 {
-		return None[forgedomain.Proposal](), err
-	}
-	if len(parsed) > 1 {
-		return None[forgedomain.Proposal](), fmt.Errorf(messages.ProposalMultipleFromFound, len(parsed), branch)
-	}
-	return Some(parsed[0].ToProposal()), nil
-=======
 	return ParseJSONOutput(out, branch)
->>>>>>> da9415f3
 }
 
 func (self Connector) squashMergeProposal(number int, message gitdomain.CommitMessage) (err error) {
