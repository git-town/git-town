--- conflicted
+++ resolved
@@ -130,14 +130,7 @@
 		return err
 	}
 	self.log.Ok()
-<<<<<<< HEAD
-	self.log.Start(messages.APIProposalFindStart)
-	_, _, err = client.GetPullRequest(self.Organization, self.Repository, int64(number))
-	self.log.Finished(err)
-	return err
-=======
 	return nil
->>>>>>> c9a11ccc
 }
 
 // ============================================================================
