package gitea_test

import (
	"testing"

	"github.com/git-town/git-town/v22/internal/forge/forgedomain"
	"github.com/git-town/git-town/v22/internal/forge/gitea"
	"github.com/git-town/git-town/v22/internal/git/gitdomain"
	. "github.com/git-town/git-town/v22/pkg/prelude"
	"github.com/shoenig/test/must"
)

//nolint:paralleltest  // mocks HTTP
func TestGitea(t *testing.T) {
	t.Run("DefaultProposalMessage", func(t *testing.T) {
		t.Run("without body", func(t *testing.T) {
			give := forgedomain.ProposalData{
				Body:   None[gitdomain.ProposalBody](),
				Number: 123,
				Title:  "my title",
			}
			want := "my title (#123)"
			connector := gitea.WebConnector{}
			have := connector.DefaultProposalMessage(give)
			must.EqOp(t, want, have)
		})
		t.Run("with body", func(t *testing.T) {
			give := forgedomain.ProposalData{
<<<<<<< HEAD
				Body:   Some(gitdomain.ProposalBody("body")),
=======
				Body:   gitdomain.NewProposalBodyOpt("body"),
>>>>>>> 927eb79e
				Number: 123,
				Title:  "my title",
			}
			want := "my title (#123)\n\nbody"
			connector := gitea.WebConnector{}
			have := connector.DefaultProposalMessage(give)
			must.EqOp(t, want, have)
		})
	})

	t.Run("NewProposalURL", func(t *testing.T) {
		connector := gitea.WebConnector{
			HostedRepoInfo: forgedomain.HostedRepoInfo{
				Hostname:     "gitea.com",
				Organization: "org",
				Repository:   "repo",
			},
		}
		have := connector.NewProposalURL(forgedomain.CreateProposalArgs{
			Branch:        "feature",
			MainBranch:    "main",
			ParentBranch:  "parent",
			ProposalBody:  gitdomain.NewProposalBodyOpt("body"),
			ProposalTitle: Some(gitdomain.ProposalTitle("title")),
		})
		must.EqOp(t, "https://gitea.com/org/repo/compare/parent...feature", have)
	})

	t.Run("RepositoryURL", func(t *testing.T) {
		connector := gitea.WebConnector{
			HostedRepoInfo: forgedomain.HostedRepoInfo{
				Hostname:     "gitea.com",
				Organization: "org",
				Repository:   "repo",
			},
		}
		have := connector.RepositoryURL()
		must.EqOp(t, "https://gitea.com/org/repo", have)
	})
}<|MERGE_RESOLUTION|>--- conflicted
+++ resolved
@@ -26,11 +26,7 @@
 		})
 		t.Run("with body", func(t *testing.T) {
 			give := forgedomain.ProposalData{
-<<<<<<< HEAD
-				Body:   Some(gitdomain.ProposalBody("body")),
-=======
 				Body:   gitdomain.NewProposalBodyOpt("body"),
->>>>>>> 927eb79e
 				Number: 123,
 				Title:  "my title",
 			}
