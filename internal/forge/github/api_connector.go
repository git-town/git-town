--- conflicted
+++ resolved
@@ -24,7 +24,6 @@
 // APIConnector provides access to the GitHub API.
 type APIConnector struct {
 	WebConnector
-	cache  forgedomain.ProposalCache
 	client Mutable[github.Client]
 	log    print.Logger
 }
@@ -36,9 +35,6 @@
 var _ forgedomain.ProposalFinder = apiConnector // type check
 
 func (self APIConnector) FindProposal(branch, target gitdomain.LocalBranchName) (Option[forgedomain.Proposal], error) {
-	if proposal := self.cache.BySourceTarget(branch, target); proposal.IsSome() {
-		return proposal, nil
-	}
 	self.log.Start(messages.APIProposalLookupStart)
 	pullRequests, _, err := self.client.Value.PullRequests.List(context.Background(), self.Organization, self.Repository, &github.PullRequestListOptions{
 		Head:  self.Organization + ":" + branch.String(),
@@ -59,10 +55,6 @@
 	proposalData := parsePullRequest(pullRequests[0])
 	self.log.Log(fmt.Sprintf("%s (%s)", colors.BoldGreen().Styled("#"+strconv.Itoa(proposalData.Number)), proposalData.Title))
 	proposal := forgedomain.Proposal{Data: proposalData, ForgeType: forgedomain.ForgeTypeGitHub}
-<<<<<<< HEAD
-	self.cache.Set(proposal)
-=======
->>>>>>> 01c7570d
 	return Some(proposal), nil
 }
 
