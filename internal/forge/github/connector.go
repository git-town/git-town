--- conflicted
+++ resolved
@@ -54,28 +54,14 @@
 	return None[func(branch, target gitdomain.LocalBranchName) (Option[forgedomain.Proposal], error)]()
 }
 
-<<<<<<< HEAD
-func (self Connector) NewProposalURL(data forgedomain.NewProposalURLData) (string, error) {
-	return NewProposalURL(data, self.RepositoryURL())
-}
-
-func NewProposalURL(data forgedomain.NewProposalURLData, repoURL string) (string, error) {
-=======
 func (self Connector) NewProposalURL(data forgedomain.CreateProposalArgs) string {
->>>>>>> acb3fc27
 	toCompare := data.Branch.String()
 	if data.ParentBranch != data.MainBranch {
 		toCompare = data.ParentBranch.String() + "..." + data.Branch.String()
 	}
-<<<<<<< HEAD
-	result := fmt.Sprintf("%s/compare/%s?expand=1", repoURL, url.PathEscape(toCompare))
-	if len(data.ProposalTitle) > 0 {
-		result += "&title=" + url.QueryEscape(data.ProposalTitle.String())
-=======
 	result := fmt.Sprintf("%s/compare/%s?expand=1", self.RepositoryURL(), url.PathEscape(toCompare))
 	if title, hasTitle := data.ProposalTitle.Get(); hasTitle {
 		result += "&title=" + url.QueryEscape(title.String())
->>>>>>> acb3fc27
 	}
 	if body, hasBody := data.ProposalBody.Get(); hasBody {
 		result += "&body=" + url.QueryEscape(body.String())
