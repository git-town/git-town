package forgejo_test

import (
	"testing"

	"github.com/git-town/git-town/v22/internal/forge/forgedomain"
	"github.com/git-town/git-town/v22/internal/forge/forgejo"
	"github.com/git-town/git-town/v22/internal/git/gitdomain"
	. "github.com/git-town/git-town/v22/pkg/prelude"
	"github.com/shoenig/test/must"
)

func TestWebConnector(t *testing.T) {
	t.Parallel()

	t.Run("DefaultProposalMessage", func(t *testing.T) {
		t.Parallel()
		t.Run("with body", func(t *testing.T) {
			t.Parallel()
			give := forgedomain.ProposalData{
<<<<<<< HEAD
				Body:   Some(gitdomain.ProposalBody("body")),
=======
				Body:   gitdomain.NewProposalBodyOpt("body"),
>>>>>>> 927eb79e
				Number: 123,
				Title:  "my title",
			}
			want := "my title (#123)\n\nbody"
			connector := forgejo.WebConnector{}
			have := connector.DefaultProposalMessage(give)
			must.EqOp(t, want, have)
		})
		t.Run("without body", func(t *testing.T) {
			t.Parallel()
			give := forgedomain.ProposalData{
				Body:   None[gitdomain.ProposalBody](),
				Number: 123,
				Title:  "my title",
			}
			want := "my title (#123)"
			connector := forgejo.WebConnector{}
			have := connector.DefaultProposalMessage(give)
			must.EqOp(t, want, have)
		})
	})

	t.Run("NewProposalURL", func(t *testing.T) {
		t.Parallel()
		connector := forgejo.WebConnector{
			HostedRepoInfo: forgedomain.HostedRepoInfo{
				Hostname:     "codeberg.org",
				Organization: "org",
				Repository:   "repo",
			},
		}
		have := connector.NewProposalURL(forgedomain.CreateProposalArgs{
			Branch:        "feature",
			MainBranch:    "main",
			ParentBranch:  "parent",
			ProposalBody:  gitdomain.NewProposalBodyOpt("body"),
			ProposalTitle: Some(gitdomain.ProposalTitle("title")),
		})
		must.EqOp(t, "https://codeberg.org/org/repo/compare/parent...feature", have)
	})

	t.Run("RepositoryURL", func(t *testing.T) {
		t.Parallel()
		connector := forgejo.WebConnector{
			HostedRepoInfo: forgedomain.HostedRepoInfo{
				Hostname:     "codeberg.org",
				Organization: "org",
				Repository:   "repo",
			},
		}
		have := connector.RepositoryURL()
		must.EqOp(t, "https://codeberg.org/org/repo", have)
	})
}<|MERGE_RESOLUTION|>--- conflicted
+++ resolved
@@ -18,11 +18,7 @@
 		t.Run("with body", func(t *testing.T) {
 			t.Parallel()
 			give := forgedomain.ProposalData{
-<<<<<<< HEAD
-				Body:   Some(gitdomain.ProposalBody("body")),
-=======
 				Body:   gitdomain.NewProposalBodyOpt("body"),
->>>>>>> 927eb79e
 				Number: 123,
 				Title:  "my title",
 			}
