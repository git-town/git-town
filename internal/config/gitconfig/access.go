package gitconfig

import (
	"errors"
	"fmt"
	"os/exec"
	"slices"
	"strings"

	"github.com/git-town/git-town/v15/internal/cli/colors"
	"github.com/git-town/git-town/v15/internal/config/configdomain"
	"github.com/git-town/git-town/v15/internal/git/gitdomain"
	. "github.com/git-town/git-town/v15/internal/gohacks/prelude"
	"github.com/git-town/git-town/v15/internal/messages"
)

type Runner interface {
	Query(executable string, args ...string) (string, error)
	Run(executable string, args ...string) error
}

// Access provides typesafe access to the Git configuration on disk.
type Access struct {
	Runner
}

// LoadLocal reads the global Git Town configuration that applies to the entire machine.
func (self *Access) LoadGlobal(updateOutdated bool) (configdomain.SingleSnapshot, configdomain.PartialConfig, error) {
	return self.load(configdomain.ConfigScopeGlobal, updateOutdated)
}

// LoadLocal reads the Git Town configuration from the local Git's metadata for the current repository.
func (self *Access) LoadLocal(updateOutdated bool) (configdomain.SingleSnapshot, configdomain.PartialConfig, error) {
	return self.load(configdomain.ConfigScopeLocal, updateOutdated)
}

<<<<<<< HEAD
func (self *Access) OriginRemote() Option[string] {
	output, err := self.RemoteURL(gitdomain.RemoteOrigin)
=======
func (self *Access) RemoteURL(remote gitdomain.Remote) Option[string] {
	output, err := self.Query("git", "remote", "get-url", remote.String())
>>>>>>> 84f58fc7
	if err != nil {
		// NOTE: it's okay to ignore the error here.
		// If we get an error here, we simply don't use the origin remote.
		return None[string]()
	}
	return NewOption(strings.TrimSpace(output))
}

// provides the url of the Git remote with the given name
func (self *Access) RemoteURL(remote gitdomain.Remote) (string, error) {
	output, err := self.Query("git", "remote", "get-url", remote.String())
	return strings.TrimSpace(output), err
}

func (self *Access) RemoveConfigValue(key configdomain.Key, scope configdomain.ConfigScope) error {
	switch scope {
	case configdomain.ConfigScopeGlobal:
		return self.RemoveGlobalConfigValue(key)
	case configdomain.ConfigScopeLocal:
		return self.RemoveLocalConfigValue(key)
	}
	panic(messages.ConfigScopeUnhandled)
}

func (self *Access) RemoveGlobalConfigValue(key configdomain.Key) error {
	return self.Run("git", "config", "--global", "--unset", key.String())
}

// removeLocalConfigurationValue deletes the configuration value with the given key from the local Git Town configuration.
func (self *Access) RemoveLocalConfigValue(key configdomain.Key) error {
	return self.Run("git", "config", "--unset", key.String())
}

// RemoveLocalGitConfiguration removes all Git Town configuration.
func (self *Access) RemoveLocalGitConfiguration(lineage configdomain.Lineage) error {
	err := self.Run("git", "config", "--remove-section", "git-town")
	if err != nil {
		var exitErr *exec.ExitError
		if errors.As(err, &exitErr) {
			if exitErr.ExitCode() == 128 {
				// Git returns exit code 128 when trying to delete a non-existing config section.
				// This is not an error condition in this workflow so we can ignore it here.
				return nil
			}
		}
		return fmt.Errorf(messages.ConfigRemoveError, err)
	}
	for _, entry := range lineage.Entries() {
		key := fmt.Sprintf("git-town-branch.%s.parent", entry.Child)
		err = self.Run("git", "config", "--unset", key)
		if err != nil {
			return fmt.Errorf(messages.ConfigRemoveError, err)
		}
	}
	return nil
}

// SetGlobalConfigValue sets the given configuration setting in the global Git configuration.
func (self *Access) SetGlobalConfigValue(key configdomain.Key, value string) error {
	return self.Run("git", "config", "--global", key.String(), value)
}

// SetLocalConfigValue sets the local configuration with the given key to the given value.
func (self *Access) SetLocalConfigValue(key configdomain.Key, value string) error {
	return self.Run("git", "config", key.String(), value)
}

func (self *Access) UpdateDeprecatedGlobalSetting(oldKey, newKey configdomain.Key, value string) {
	fmt.Println(colors.Cyan().Styled(fmt.Sprintf(messages.SettingDeprecatedGlobalMessage, oldKey, newKey)))
	err := self.RemoveGlobalConfigValue(oldKey)
	if err != nil {
		fmt.Printf(messages.SettingGlobalCannotRemove, oldKey, err)
	}
	err = self.SetGlobalConfigValue(newKey, value)
	if err != nil {
		fmt.Printf(messages.SettingGlobalCannotWrite, newKey, err)
	}
}

func (self *Access) UpdateDeprecatedLocalSetting(oldKey, newKey configdomain.Key, value string) {
	fmt.Println(colors.Cyan().Styled(fmt.Sprintf(messages.SettingLocalDeprecatedMessage, oldKey, newKey)))
	err := self.RemoveLocalConfigValue(oldKey)
	if err != nil {
		fmt.Printf(messages.SettingLocalCannotRemove, oldKey, err)
	}
	err = self.SetLocalConfigValue(newKey, value)
	if err != nil {
		fmt.Printf(messages.SettingLocalCannotWrite, newKey, err)
	}
}

func (self *Access) UpdateDeprecatedSetting(oldKey, newKey configdomain.Key, value string, scope configdomain.ConfigScope) {
	switch scope {
	case configdomain.ConfigScopeGlobal:
		self.UpdateDeprecatedGlobalSetting(oldKey, newKey, value)
	case configdomain.ConfigScopeLocal:
		self.UpdateDeprecatedLocalSetting(oldKey, newKey, value)
	}
}

func (self *Access) load(scope configdomain.ConfigScope, updateOutdated bool) (configdomain.SingleSnapshot, configdomain.PartialConfig, error) {
	snapshot := configdomain.SingleSnapshot{}
	cmdArgs := []string{"config", "-lz", "--includes"}
	switch scope {
	case configdomain.ConfigScopeGlobal:
		cmdArgs = append(cmdArgs, "--global")
	case configdomain.ConfigScopeLocal:
		cmdArgs = append(cmdArgs, "--local")
	}
	output, err := self.Runner.Query("git", cmdArgs...)
	if err != nil {
		return snapshot, configdomain.EmptyPartialConfig(), nil //nolint:nilerr
	}
	if output == "" {
		return snapshot, configdomain.EmptyPartialConfig(), nil
	}
	for _, line := range strings.Split(output, "\x00") {
		if len(line) == 0 {
			continue
		}
		parts := strings.SplitN(line, "\n", 2)
		key, value := parts[0], parts[1]
		configKey, hasConfigKey := configdomain.ParseKey(key).Get()
		if !hasConfigKey {
			continue
		}
		if updateOutdated {
			newKey, keyIsDeprecated := configdomain.DeprecatedKeys[configKey]
			if keyIsDeprecated {
				self.UpdateDeprecatedSetting(configKey, newKey, value, scope)
				configKey = newKey
			}
			if configKey != configdomain.KeyPerennialBranches && value == "" {
				_ = self.RemoveLocalConfigValue(configKey)
				continue
			}
			if slices.Contains(configdomain.ObsoleteKeys, configKey) {
				_ = self.RemoveConfigValue(configKey, scope)
				fmt.Printf(messages.SettingSunsetDeleted, configKey)
				continue
			}
		}
		snapshot[configKey] = value
	}
	partialConfig, err := configdomain.NewPartialConfigFromSnapshot(snapshot, updateOutdated, self.RemoveLocalConfigValue)
	return snapshot, partialConfig, err
}<|MERGE_RESOLUTION|>--- conflicted
+++ resolved
@@ -34,25 +34,14 @@
 	return self.load(configdomain.ConfigScopeLocal, updateOutdated)
 }
 
-<<<<<<< HEAD
-func (self *Access) OriginRemote() Option[string] {
-	output, err := self.RemoteURL(gitdomain.RemoteOrigin)
-=======
 func (self *Access) RemoteURL(remote gitdomain.Remote) Option[string] {
 	output, err := self.Query("git", "remote", "get-url", remote.String())
->>>>>>> 84f58fc7
 	if err != nil {
 		// NOTE: it's okay to ignore the error here.
 		// If we get an error here, we simply don't use the origin remote.
 		return None[string]()
 	}
 	return NewOption(strings.TrimSpace(output))
-}
-
-// provides the url of the Git remote with the given name
-func (self *Access) RemoteURL(remote gitdomain.Remote) (string, error) {
-	output, err := self.Query("git", "remote", "get-url", remote.String())
-	return strings.TrimSpace(output), err
 }
 
 func (self *Access) RemoveConfigValue(key configdomain.Key, scope configdomain.ConfigScope) error {
