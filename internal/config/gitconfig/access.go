--- conflicted
+++ resolved
@@ -34,13 +34,8 @@
 	return self.load(configdomain.ConfigScopeLocal, updateOutdated)
 }
 
-<<<<<<< HEAD
-func (self *Access) OriginRemote() string {
+func (self *Access) OriginRemote() Option[string] {
 	output, err := self.RemoteURL(gitdomain.RemoteOrigin)
-=======
-func (self *Access) OriginRemote() Option[string] {
-	output, err := self.Query("git", "remote", "get-url", gitdomain.RemoteOrigin.String())
->>>>>>> 5a79fd1f
 	if err != nil {
 		// NOTE: it's okay to ignore the error here.
 		// If we get an error here, we simply don't use the origin remote.
