package gitconfig

import (
	"errors"
	"fmt"
	"os/exec"
	"slices"
	"strings"

	"github.com/git-town/git-town/v21/internal/cli/colors"
	"github.com/git-town/git-town/v21/internal/config/configdomain"
	"github.com/git-town/git-town/v21/internal/git/gitdomain"
	"github.com/git-town/git-town/v21/internal/messages"
	"github.com/git-town/git-town/v21/internal/subshell/subshelldomain"
	. "github.com/git-town/git-town/v21/pkg/prelude"
)

func LoadSnapshot(runnerquerier subshelldomain.RunnerQuerier, scopeOpt Option[configdomain.ConfigScope], updateOutdated configdomain.UpdateOutdatedSettings) (configdomain.SingleSnapshot, error) {
	snapshot := configdomain.SingleSnapshot{}
	cmdArgs := []string{"config", "-lz"}
	scope, hasScope := scopeOpt.Get()
	if hasScope {
		cmdArgs = append(cmdArgs, scope.GitFlag())
	}
	output, err := runnerquerier.Query("git", cmdArgs...)
	if err != nil || output == "" {
		return snapshot, nil //nolint:nilerr  // Git returns an error if there is no global Git config, assume empty config in this case
	}
	for _, line := range strings.Split(output, "\x00") {
		if len(line) == 0 {
			continue
		}
		key, value, _ := strings.Cut(line, "\n")
		configKey, hasConfigKey := configdomain.ParseKey(key).Get()
		if updateOutdated.IsTrue() && hasScope {
			newKey, keyIsDeprecated := configdomain.DeprecatedKeys[configKey]
			if keyIsDeprecated {
				UpdateDeprecatedSetting(runnerquerier, scope, configKey, newKey, value)
				configKey = newKey
			}
			if configKey != configdomain.KeyPerennialBranches && value == "" {
				_ = RemoveConfigValue(runnerquerier, configdomain.ConfigScopeLocal, configKey)
				continue
			}
			if slices.Contains(configdomain.ObsoleteKeys, configKey) {
				_ = RemoveConfigValue(runnerquerier, scope, configKey)
				fmt.Printf(messages.SettingSunsetDeleted, configKey)
				continue
			}
			for _, update := range configdomain.ConfigUpdates {
				if configKey == update.Before.Key && value == update.Before.Value {
					UpdateDeprecatedSetting(runnerquerier, scope, configKey, update.After.Key, update.After.Value)
					configKey = update.After.Key
					value = update.After.Value
				}
			}
			for branchList, branchType := range configdomain.ObsoleteBranchLists {
				if configKey == branchList {
					for _, branch := range strings.Split(value, " ") {
						branchTypeKey := configdomain.Key(configdomain.BranchSpecificKeyPrefix + branch + configdomain.BranchTypeSuffix)
						snapshot[branchTypeKey] = branchType.String()
						_ = SetConfigValue(runnerquerier, configdomain.ConfigScopeLocal, branchTypeKey, branchType.String())
					}
					_ = RemoveConfigValue(runnerquerier, configdomain.ConfigScopeLocal, configKey)
					fmt.Printf(messages.SettingSunsetBranchList, configKey)
				}
			}
		}
		if hasConfigKey {
			snapshot[configKey] = value
		}
	}
	return snapshot, err
}

func RemoteURL(querier subshelldomain.Querier, remote gitdomain.Remote) Option[string] {
	output, err := querier.Query("git", "remote", "get-url", remote.String())
	if err != nil {
		// NOTE: it's okay to ignore the error here.
		// If we get an error here, we simply don't use the origin remote.
		return None[string]()
	}
	return NewOption(strings.TrimSpace(output))
}

func RemoveConfigValue(runner subshelldomain.Runner, scope configdomain.ConfigScope, key configdomain.Key) error {
	args := []string{"config"}
	if scope == configdomain.ConfigScopeGlobal {
		args = append(args, "--global")
	}
	args = append(args, "--unset", key.String())
	return runner.Run("git", args...)
}

// RemoveLocalGitConfiguration removes all Git Town configuration.
func RemoveLocalGitConfiguration(runner subshelldomain.Runner, localSnapshot configdomain.SingleSnapshot) error {
	if err := runner.Run("git", "config", "--remove-section", "git-town"); err != nil {
		var exitErr *exec.ExitError
		if errors.As(err, &exitErr) {
			if exitErr.ExitCode() == 128 {
				// Git returns exit code 128 when trying to delete a non-existing config section.
				// This is not an error condition in this workflow so we can ignore it here.
				return nil
			}
		}
		return fmt.Errorf(messages.ConfigRemoveError, err)
	}
	for key := range localSnapshot {
		if strings.HasPrefix(key.String(), "git-town-branch.") {
			if err := runner.Run("git", "config", "--unset", key.String()); err != nil {
				return fmt.Errorf(messages.ConfigRemoveError, err)
			}
		}
	}
	return nil
}

// SetConfigValue sets the given configuration setting in the global Git configuration.
func SetConfigValue(runner subshelldomain.Runner, scope configdomain.ConfigScope, key configdomain.Key, value string) error {
	args := []string{"config"}
	if scope == configdomain.ConfigScopeGlobal {
		args = append(args, "--global")
	}
	args = append(args, key.String(), value)
	return runner.Run("git", args...)
}

func UpdateDeprecatedSetting(runner subshelldomain.Runner, scope configdomain.ConfigScope, oldKey, newKey configdomain.Key, value string) {
	fmt.Println(colors.Cyan().Styled(fmt.Sprintf(messages.SettingDeprecatedMessage, scope, oldKey, newKey)))
	if err := RemoveConfigValue(runner, scope, oldKey); err != nil {
		fmt.Printf(messages.SettingCannotRemove, scope, oldKey, err)
	}
	if err := SetConfigValue(runner, scope, newKey, value); err != nil {
		fmt.Printf(messages.SettingCannotWrite, scope, newKey, err)
	}
<<<<<<< HEAD
}

// updates a custom Git alias (not set up by Git Town)
func UpdateExternalGitTownAlias(runner subshelldomain.Runner, scope configdomain.ConfigScope, key configdomain.Key, oldValue, newValue string) {
	fmt.Println(colors.Cyan().Styled(fmt.Sprintf(messages.SettingDeprecatedValueMessage, scope, key, oldValue, newValue)))
	if err := SetConfigValue(runner, scope, key, newValue); err != nil {
		fmt.Printf(messages.SettingCannotWrite, scope, key, err)
	}
=======
>>>>>>> e5452d1b
}<|MERGE_RESOLUTION|>--- conflicted
+++ resolved
@@ -133,15 +133,4 @@
 	if err := SetConfigValue(runner, scope, newKey, value); err != nil {
 		fmt.Printf(messages.SettingCannotWrite, scope, newKey, err)
 	}
-<<<<<<< HEAD
-}
-
-// updates a custom Git alias (not set up by Git Town)
-func UpdateExternalGitTownAlias(runner subshelldomain.Runner, scope configdomain.ConfigScope, key configdomain.Key, oldValue, newValue string) {
-	fmt.Println(colors.Cyan().Styled(fmt.Sprintf(messages.SettingDeprecatedValueMessage, scope, key, oldValue, newValue)))
-	if err := SetConfigValue(runner, scope, key, newValue); err != nil {
-		fmt.Printf(messages.SettingCannotWrite, scope, key, err)
-	}
-=======
->>>>>>> e5452d1b
 }