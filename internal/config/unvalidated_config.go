--- conflicted
+++ resolved
@@ -33,21 +33,13 @@
 	return self.NormalConfig.PerennialBranches
 }
 
-<<<<<<< HEAD
 func (self *UnvalidatedConfig) Reload() (globalSnapshot, localSnapshot, unscopedSnapshot configdomain.SingleSnapshot) {
 	globalSnapshot, _ = self.NormalConfig.GitConfigAccess.Load(Some(configdomain.ConfigScopeGlobal), false) // we ignore the Git cache here because reloading a config in the middle of a Git Town command doesn't change the cached initial state of the repo
-	globalGitConfig, _ := configdomain.NewPartialConfigFromSnapshot(globalSnapshot, false, self.NormalConfig.GitConfigAccess.RemoveLocalConfigValue)
+	globalGitConfig, _ := configdomain.NewPartialConfigFromSnapshot(globalSnapshot, false, nil)
 	localSnapshot, _ = self.NormalConfig.GitConfigAccess.Load(Some(configdomain.ConfigScopeLocal), false) // we ignore the Git cache here because reloading a config in the middle of a Git Town command doesn't change the cached initial state of the repo
-	localGitConfig, _ := configdomain.NewPartialConfigFromSnapshot(localSnapshot, false, self.NormalConfig.GitConfigAccess.RemoveLocalConfigValue)
+	localGitConfig, _ := configdomain.NewPartialConfigFromSnapshot(localSnapshot, false, nil)
 	unscopedSnapshot, _ = self.NormalConfig.GitConfigAccess.Load(None[configdomain.ConfigScope](), false) // we ignore the Git cache here because reloading a config in the middle of a Git Town command doesn't change the cached initial state of the repo
-	unscopedGitConfig, _ := configdomain.NewPartialConfigFromSnapshot(unscopedSnapshot, false, self.NormalConfig.GitConfigAccess.RemoveLocalConfigValue)
-=======
-func (self *UnvalidatedConfig) Reload() (globalSnapshot, localSnapshot configdomain.SingleSnapshot) {
-	globalSnapshot, _ = self.NormalConfig.GitConfigAccess.Load(configdomain.ConfigScopeGlobal, false) // we ignore the Git cache here because reloading a config in the middle of a Git Town command doesn't change the cached initial state of the repo
-	globalGitConfig, _ := configdomain.NewPartialConfigFromSnapshot(globalSnapshot, false, nil)
-	localSnapshot, _ = self.NormalConfig.GitConfigAccess.Load(configdomain.ConfigScopeLocal, false) // we ignore the Git cache here because reloading a config in the middle of a Git Town command doesn't change the cached initial state of the repo
-	localGitConfig, _ := configdomain.NewPartialConfigFromSnapshot(localSnapshot, false, nil)
->>>>>>> b9e8ff38
+	unscopedGitConfig, _ := configdomain.NewPartialConfigFromSnapshot(unscopedSnapshot, false, nil)
 	envConfig := envconfig.Load()
 	unvalidatedConfig, normalConfig := mergeConfigs(mergeConfigsArgs{
 		env:      envConfig,
