--- conflicted
+++ resolved
@@ -46,15 +46,7 @@
 	unscopedGitConfig, _ := NewPartialConfigFromSnapshot(unscopedSnapshot, false, nil)
 	envConfig := envconfig.Load()
 	unvalidatedConfig, normalConfig := mergeConfigs(mergeConfigsArgs{
-<<<<<<< HEAD
-		cli: cliconfig.CliConfig{
-			DryRun:      false,
-			AutoResolve: false,
-			Verbose:     false,
-		},
-=======
 		cli:      configdomain.EmptyPartialConfig(),
->>>>>>> e9a31ad6
 		defaults: DefaultNormalConfig(),
 		env:      envConfig,
 		file:     self.File,
