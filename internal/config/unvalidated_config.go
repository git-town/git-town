package config

import (
	"github.com/git-town/git-town/v19/internal/config/configdomain"
	"github.com/git-town/git-town/v19/internal/config/envconfig"
	"github.com/git-town/git-town/v19/internal/config/gitconfig"
	"github.com/git-town/git-town/v19/internal/git"
	"github.com/git-town/git-town/v19/internal/git/gitdomain"
	"github.com/git-town/git-town/v19/internal/gohacks/stringslice"
	. "github.com/git-town/git-town/v19/pkg/prelude"
)

type UnvalidatedConfig struct {
	NormalConfig      NormalConfig
	UnvalidatedConfig configdomain.UnvalidatedConfigData
}

func (self *UnvalidatedConfig) BranchType(branch gitdomain.LocalBranchName) configdomain.BranchType {
	return self.UnvalidatedConfig.PartialBranchType(branch).GetOrElse(self.NormalConfig.PartialBranchType(branch))
}

// IsMainOrPerennialBranch indicates whether the branch with the given name
// is the main branch or a perennial branch of the repository.
func (self *UnvalidatedConfig) IsMainOrPerennialBranch(branch gitdomain.LocalBranchName) bool {
	branchType := self.BranchType(branch)
	return branchType == configdomain.BranchTypeMainBranch || branchType == configdomain.BranchTypePerennialBranch
}

func (self *UnvalidatedConfig) MainAndPerennials() gitdomain.LocalBranchNames {
	if mainBranch, hasMainBranch := self.UnvalidatedConfig.MainBranch.Get(); hasMainBranch {
		return append(gitdomain.LocalBranchNames{mainBranch}, self.NormalConfig.PerennialBranches...)
	}
	return self.NormalConfig.PerennialBranches
}

func (self *UnvalidatedConfig) Reload() (globalSnapshot, localSnapshot, unscopedSnapshot configdomain.SingleSnapshot) {
	globalSnapshot, _ = self.NormalConfig.GitConfigAccess.Load(Some(configdomain.ConfigScopeGlobal), false) // we ignore the Git cache here because reloading a config in the middle of a Git Town command doesn't change the cached initial state of the repo
<<<<<<< HEAD
	localSnapshot, _ = self.NormalConfig.GitConfigAccess.Load(Some(configdomain.ConfigScopeLocal), false)   // we ignore the Git cache here because reloading a config in the middle of a Git Town command doesn't change the cached initial state of the repo
	unscopedSnapshot, _ = self.NormalConfig.GitConfigAccess.Load(None[configdomain.ConfigScope](), false)   // we ignore the Git cache here because reloading a config in the middle of a Git Town command doesn't change the cached initial state of the repo
	unscopedGitConfig, _ := configdomain.NewPartialConfigFromSnapshot(unscopedSnapshot, false, self.NormalConfig.GitConfigAccess.RemoveLocalConfigValue)
=======
	globalGitConfig, _ := configdomain.NewPartialConfigFromSnapshot(globalSnapshot, false, nil)
	localSnapshot, _ = self.NormalConfig.GitConfigAccess.Load(Some(configdomain.ConfigScopeLocal), false) // we ignore the Git cache here because reloading a config in the middle of a Git Town command doesn't change the cached initial state of the repo
	localGitConfig, _ := configdomain.NewPartialConfigFromSnapshot(localSnapshot, false, nil)
	unscopedSnapshot, _ = self.NormalConfig.GitConfigAccess.Load(None[configdomain.ConfigScope](), false) // we ignore the Git cache here because reloading a config in the middle of a Git Town command doesn't change the cached initial state of the repo
	unscopedGitConfig, _ := configdomain.NewPartialConfigFromSnapshot(unscopedSnapshot, false, nil)
>>>>>>> 700d7140
	envConfig := envconfig.Load()
	unvalidatedConfig, normalConfig := mergeConfigs(mergeConfigsArgs{
		env:      envConfig,
		file:     self.NormalConfig.ConfigFile,
		unscoped: unscopedGitConfig,
	})
	self.UnvalidatedConfig = unvalidatedConfig
	self.NormalConfig = NormalConfig{
		ConfigFile:        self.NormalConfig.ConfigFile,
		DryRun:            self.NormalConfig.DryRun,
		EnvConfig:         envConfig,
		GitConfigAccess:   self.NormalConfig.GitConfigAccess,
		GitVersion:        self.NormalConfig.GitVersion,
		NormalConfigData:  normalConfig,
		UnscopedGitConfig: unscopedGitConfig,
	}
	return globalSnapshot, localSnapshot, unscopedSnapshot
}

func (self *UnvalidatedConfig) RemoveMainBranch() {
	_ = self.NormalConfig.GitConfigAccess.RemoveLocalConfigValue(configdomain.KeyMainBranch)
}

// SetMainBranch marks the given branch as the main branch
// in the Git Town configuration.
func (self *UnvalidatedConfig) SetMainBranch(branch gitdomain.LocalBranchName) error {
	self.UnvalidatedConfig.MainBranch = Some(branch)
	return self.NormalConfig.GitConfigAccess.SetConfigValue(configdomain.ConfigScopeLocal, configdomain.KeyMainBranch, branch.String())
}

// UnvalidatedBranchesAndTypes provides the types for the given branches.
// This method's name startes with "Unvalidated" to indicate that the types might be incomplete,
// and you should use ValidatedConfig.BranchesAndTypes if possible.
func (self *UnvalidatedConfig) UnvalidatedBranchesAndTypes(branches gitdomain.LocalBranchNames) configdomain.BranchesAndTypes {
	result := make(configdomain.BranchesAndTypes, len(branches))
	for _, branch := range branches {
		result[branch] = self.UnvalidatedConfig.PartialBranchType(branch).GetOrElse(self.NormalConfig.PartialBranchType(branch))
	}
	return result
}

func DefaultUnvalidatedConfig(gitAccess gitconfig.Access, gitVersion git.Version) UnvalidatedConfig {
	return UnvalidatedConfig{
		NormalConfig: NormalConfig{
			ConfigFile:        None[configdomain.PartialConfig](),
			DryRun:            false,
			EnvConfig:         configdomain.EmptyPartialConfig(),
			GitConfigAccess:   gitAccess,
			GitVersion:        gitVersion,
			NormalConfigData:  configdomain.DefaultNormalConfig(),
			UnscopedGitConfig: configdomain.EmptyPartialConfig(),
		},
		UnvalidatedConfig: configdomain.DefaultUnvalidatedConfig(),
	}
}

func NewUnvalidatedConfig(args NewUnvalidatedConfigArgs) UnvalidatedConfig {
	unvalidatedConfig, normalConfig := mergeConfigs(mergeConfigsArgs{
		env:      args.EnvConfig,
		file:     args.ConfigFile,
		unscoped: args.UnscopedConfig,
	})
	return UnvalidatedConfig{
		NormalConfig: NormalConfig{
			ConfigFile:        args.ConfigFile,
			DryRun:            args.DryRun,
			EnvConfig:         args.EnvConfig,
			GitConfigAccess:   args.Access,
			GitVersion:        args.GitVersion,
			NormalConfigData:  normalConfig,
			UnscopedGitConfig: args.UnscopedConfig,
		},
		UnvalidatedConfig: unvalidatedConfig,
	}
}

type NewUnvalidatedConfigArgs struct {
	Access         gitconfig.Access
	ConfigFile     Option[configdomain.PartialConfig]
	DryRun         configdomain.DryRun
	EnvConfig      configdomain.PartialConfig
	FinalMessages  stringslice.Collector
	GitVersion     git.Version
	UnscopedConfig configdomain.PartialConfig
}

func mergeConfigs(args mergeConfigsArgs) (configdomain.UnvalidatedConfigData, configdomain.NormalConfigData) {
	result := configdomain.EmptyPartialConfig()
	if configFile, hasConfigFile := args.file.Get(); hasConfigFile {
		result = result.Merge(configFile)
	}
	result = result.Merge(args.unscoped)
	result = result.Merge(args.env)
	return result.ToUnvalidatedConfig(), result.ToNormalConfig(configdomain.DefaultNormalConfig())
}

type mergeConfigsArgs struct {
	env      configdomain.PartialConfig         // configuration data taken from environment variables
	file     Option[configdomain.PartialConfig] // data of the configuration file
	unscoped configdomain.PartialConfig         // data from the unscoped Git configuration
}<|MERGE_RESOLUTION|>--- conflicted
+++ resolved
@@ -35,17 +35,9 @@
 
 func (self *UnvalidatedConfig) Reload() (globalSnapshot, localSnapshot, unscopedSnapshot configdomain.SingleSnapshot) {
 	globalSnapshot, _ = self.NormalConfig.GitConfigAccess.Load(Some(configdomain.ConfigScopeGlobal), false) // we ignore the Git cache here because reloading a config in the middle of a Git Town command doesn't change the cached initial state of the repo
-<<<<<<< HEAD
 	localSnapshot, _ = self.NormalConfig.GitConfigAccess.Load(Some(configdomain.ConfigScopeLocal), false)   // we ignore the Git cache here because reloading a config in the middle of a Git Town command doesn't change the cached initial state of the repo
 	unscopedSnapshot, _ = self.NormalConfig.GitConfigAccess.Load(None[configdomain.ConfigScope](), false)   // we ignore the Git cache here because reloading a config in the middle of a Git Town command doesn't change the cached initial state of the repo
-	unscopedGitConfig, _ := configdomain.NewPartialConfigFromSnapshot(unscopedSnapshot, false, self.NormalConfig.GitConfigAccess.RemoveLocalConfigValue)
-=======
-	globalGitConfig, _ := configdomain.NewPartialConfigFromSnapshot(globalSnapshot, false, nil)
-	localSnapshot, _ = self.NormalConfig.GitConfigAccess.Load(Some(configdomain.ConfigScopeLocal), false) // we ignore the Git cache here because reloading a config in the middle of a Git Town command doesn't change the cached initial state of the repo
-	localGitConfig, _ := configdomain.NewPartialConfigFromSnapshot(localSnapshot, false, nil)
-	unscopedSnapshot, _ = self.NormalConfig.GitConfigAccess.Load(None[configdomain.ConfigScope](), false) // we ignore the Git cache here because reloading a config in the middle of a Git Town command doesn't change the cached initial state of the repo
 	unscopedGitConfig, _ := configdomain.NewPartialConfigFromSnapshot(unscopedSnapshot, false, nil)
->>>>>>> 700d7140
 	envConfig := envconfig.Load()
 	unvalidatedConfig, normalConfig := mergeConfigs(mergeConfigsArgs{
 		env:      envConfig,
