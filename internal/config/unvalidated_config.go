package config

import (
	"github.com/git-town/git-town/v21/internal/config/cliconfig"
	"github.com/git-town/git-town/v21/internal/config/configdomain"
	"github.com/git-town/git-town/v21/internal/config/envconfig"
	"github.com/git-town/git-town/v21/internal/config/gitconfig"
	"github.com/git-town/git-town/v21/internal/git"
	"github.com/git-town/git-town/v21/internal/git/gitdomain"
	"github.com/git-town/git-town/v21/internal/gohacks/stringslice"
	"github.com/git-town/git-town/v21/internal/subshell/subshelldomain"
	. "github.com/git-town/git-town/v21/pkg/prelude"
)

type UnvalidatedConfig struct {
	File              Option[configdomain.PartialConfig] // content of git-town.toml, nil = no config file exists
	NormalConfig      NormalConfig
	UnvalidatedConfig configdomain.UnvalidatedConfigData
}

func (self *UnvalidatedConfig) BranchType(branch gitdomain.LocalBranchName) configdomain.BranchType {
	return self.UnvalidatedConfig.PartialBranchType(branch).GetOrElse(self.NormalConfig.PartialBranchType(branch))
}

// IsMainOrPerennialBranch indicates whether the branch with the given name
// is the main branch or a perennial branch of the repository.
func (self *UnvalidatedConfig) IsMainOrPerennialBranch(branch gitdomain.LocalBranchName) bool {
	branchType := self.BranchType(branch)
	return branchType == configdomain.BranchTypeMainBranch || branchType == configdomain.BranchTypePerennialBranch
}

func (self *UnvalidatedConfig) MainAndPerennials() gitdomain.LocalBranchNames {
	if mainBranch, hasMainBranch := self.UnvalidatedConfig.MainBranch.Get(); hasMainBranch {
		return append(gitdomain.LocalBranchNames{mainBranch}, self.NormalConfig.PerennialBranches...)
	}
	return self.NormalConfig.PerennialBranches
}

func (self *UnvalidatedConfig) Reload(backend subshelldomain.RunnerQuerier) (globalSnapshot, localSnapshot, unscopedSnapshot configdomain.SingleSnapshot) {
	globalSnapshot, _ = gitconfig.LoadSnapshot(backend, Some(configdomain.ConfigScopeGlobal), configdomain.UpdateOutdatedNo) // we ignore the Git cache here because reloading a config in the middle of a Git Town command doesn't change the cached initial state of the repo
	localSnapshot, _ = gitconfig.LoadSnapshot(backend, Some(configdomain.ConfigScopeLocal), configdomain.UpdateOutdatedNo)   // we ignore the Git cache here because reloading a config in the middle of a Git Town command doesn't change the cached initial state of the repo
	unscopedSnapshot, _ = gitconfig.LoadSnapshot(backend, None[configdomain.ConfigScope](), configdomain.UpdateOutdatedNo)   // we ignore the Git cache here because reloading a config in the middle of a Git Town command doesn't change the cached initial state of the repo
	unscopedGitConfig, _ := NewPartialConfigFromSnapshot(unscopedSnapshot, false, nil)
	envConfig := envconfig.Load()
	unvalidatedConfig, normalConfig := mergeConfigs(mergeConfigsArgs{
		cli: cliconfig.CliConfig{
			DryRun:  false,
			Verbose: false,
		},
		env:  envConfig,
		file: self.File,
		git:  unscopedGitConfig,
	})
	self.UnvalidatedConfig = unvalidatedConfig
	self.NormalConfig = NormalConfig{
		Git:              unscopedGitConfig,
		GitVersion:       self.NormalConfig.GitVersion,
		NormalConfigData: normalConfig,
	}
	return globalSnapshot, localSnapshot, unscopedSnapshot
}

func (self *UnvalidatedConfig) RemoveMainBranch(runner subshelldomain.Runner) {
	if self.NormalConfig.Git.MainBranch.IsSome() {
		_ = gitconfig.RemoveMainBranch(runner)
	}
}

// SetMainBranch marks the given branch as the main branch
// in the Git Town configuration.
func (self *UnvalidatedConfig) SetMainBranch(branch gitdomain.LocalBranchName, runner subshelldomain.Runner) error {
	self.UnvalidatedConfig.MainBranch = Some(branch)
	return gitconfig.SetMainBranch(runner, branch)
}

// UnvalidatedBranchesAndTypes provides the types for the given branches.
// This method's name startes with "Unvalidated" to indicate that the types might be incomplete,
// and you should use ValidatedConfig.BranchesAndTypes if possible.
func (self *UnvalidatedConfig) UnvalidatedBranchesAndTypes(branches gitdomain.LocalBranchNames) configdomain.BranchesAndTypes {
	result := make(configdomain.BranchesAndTypes, len(branches))
	for _, branch := range branches {
		result[branch] = self.UnvalidatedConfig.PartialBranchType(branch).GetOrElse(self.NormalConfig.PartialBranchType(branch))
	}
	return result
}

<<<<<<< HEAD
=======
func DefaultUnvalidatedConfig(gitVersion git.Version) UnvalidatedConfig {
	return UnvalidatedConfig{
		File: None[configdomain.PartialConfig](),
		NormalConfig: NormalConfig{
			Git:              configdomain.EmptyPartialConfig(),
			GitVersion:       gitVersion,
			NormalConfigData: configdomain.DefaultNormalConfig(),
		},
		UnvalidatedConfig: configdomain.DefaultUnvalidatedConfig(),
	}
}

>>>>>>> 0c7f7a7d
func NewUnvalidatedConfig(args NewUnvalidatedConfigArgs) UnvalidatedConfig {
	unvalidatedConfig, normalConfig := mergeConfigs(mergeConfigsArgs{
		cli:  args.CliConfig,
		env:  args.EnvConfig,
		file: args.ConfigFile,
		git:  args.GitConfig,
	})
	return UnvalidatedConfig{
		File: args.ConfigFile,
		NormalConfig: NormalConfig{
			Git:              args.GitConfig,
			GitVersion:       args.GitVersion,
			NormalConfigData: normalConfig,
		},
		UnvalidatedConfig: unvalidatedConfig,
	}
}

type NewUnvalidatedConfigArgs struct {
	CliConfig     cliconfig.CliConfig
	ConfigFile    Option[configdomain.PartialConfig]
	EnvConfig     configdomain.PartialConfig
	FinalMessages stringslice.Collector
	GitConfig     configdomain.PartialConfig
	GitVersion    git.Version
}

func mergeConfigs(args mergeConfigsArgs) (configdomain.UnvalidatedConfigData, configdomain.NormalConfigData) {
	result := configdomain.EmptyPartialConfig()
	if configFile, hasConfigFile := args.file.Get(); hasConfigFile {
		result = result.Merge(configFile)
	}
	result = result.Merge(args.git)
	result = result.Merge(args.env)
	result.DryRun = Some(args.cli.DryRun)
	result.Verbose = Some(args.cli.Verbose)
	return result.ToUnvalidatedConfig(), result.ToNormalConfig(configdomain.DefaultNormalConfig())
}

type mergeConfigsArgs struct {
	cli  cliconfig.CliConfig
	env  configdomain.PartialConfig         // configuration data taken from environment variables
	file Option[configdomain.PartialConfig] // data of the configuration file
	git  configdomain.PartialConfig         // data from the unscoped Git configuration
}<|MERGE_RESOLUTION|>--- conflicted
+++ resolved
@@ -84,21 +84,6 @@
 	return result
 }
 
-<<<<<<< HEAD
-=======
-func DefaultUnvalidatedConfig(gitVersion git.Version) UnvalidatedConfig {
-	return UnvalidatedConfig{
-		File: None[configdomain.PartialConfig](),
-		NormalConfig: NormalConfig{
-			Git:              configdomain.EmptyPartialConfig(),
-			GitVersion:       gitVersion,
-			NormalConfigData: configdomain.DefaultNormalConfig(),
-		},
-		UnvalidatedConfig: configdomain.DefaultUnvalidatedConfig(),
-	}
-}
-
->>>>>>> 0c7f7a7d
 func NewUnvalidatedConfig(args NewUnvalidatedConfigArgs) UnvalidatedConfig {
 	unvalidatedConfig, normalConfig := mergeConfigs(mergeConfigsArgs{
 		cli:  args.CliConfig,
