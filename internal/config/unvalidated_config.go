--- conflicted
+++ resolved
@@ -34,15 +34,9 @@
 }
 
 func (self *UnvalidatedConfig) Reload() (globalSnapshot, localSnapshot configdomain.SingleSnapshot) {
-<<<<<<< HEAD
-	globalSnapshot, _ = self.NormalConfig.GitConfigAccess.Load(Some(configdomain.ConfigScopeGlobal), false) // we ignore the Git cache here because reloading a config in the middle of a Git Town command doesn't change the cached initial state of the repo
-	globalGitConfig, _ := configdomain.NewPartialConfigFromSnapshot(globalSnapshot, false, self.NormalConfig.GitConfigAccess.RemoveLocalConfigValue)
-	localSnapshot, _ = self.NormalConfig.GitConfigAccess.Load(Some(configdomain.ConfigScopeLocal), false) // we ignore the Git cache here because reloading a config in the middle of a Git Town command doesn't change the cached initial state of the repo
-=======
 	globalSnapshot, _ = self.NormalConfig.GitConfigAccess.LoadSnapshot(configdomain.ConfigScopeGlobal, false) // we ignore the Git cache here because reloading a config in the middle of a Git Town command doesn't change the cached initial state of the repo
 	globalGitConfig, _ := configdomain.NewPartialConfigFromSnapshot(globalSnapshot, false, self.NormalConfig.GitConfigAccess.RemoveLocalConfigValue)
 	localSnapshot, _ = self.NormalConfig.GitConfigAccess.LoadSnapshot(configdomain.ConfigScopeLocal, false) // we ignore the Git cache here because reloading a config in the middle of a Git Town command doesn't change the cached initial state of the repo
->>>>>>> 648a7fd8
 	localGitConfig, _ := configdomain.NewPartialConfigFromSnapshot(localSnapshot, false, self.NormalConfig.GitConfigAccess.RemoveLocalConfigValue)
 	envConfig := envconfig.Load()
 	unvalidatedConfig, normalConfig := mergeConfigs(mergeConfigsArgs{
