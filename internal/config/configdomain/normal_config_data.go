--- conflicted
+++ resolved
@@ -31,11 +31,7 @@
 	PerennialBranches        gitdomain.LocalBranchNames
 	PerennialRegex           Option[PerennialRegex]
 	PushHook                 PushHook
-<<<<<<< HEAD
-	PushNewBranches          ShareNewBranches
-=======
 	ShareNewBranches         ShareNewBranches
->>>>>>> 64f9cb27
 	ShipDeleteTrackingBranch ShipDeleteTrackingBranch
 	ShipStrategy             ShipStrategy
 	SyncFeatureStrategy      SyncFeatureStrategy
