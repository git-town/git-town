package configdomain

import (
	"slices"

	"github.com/git-town/git-town/v17/internal/git/gitdomain"
	. "github.com/git-town/git-town/v17/pkg/prelude"
)

// configuration settings that exist in both UnvalidatedConfig and ValidatedConfig
type NormalConfigData struct {
	Aliases                  Aliases
	BitbucketAppPassword     Option[BitbucketAppPassword]
	BitbucketUsername        Option[BitbucketUsername]
	BranchTypeOverrides      BranchTypeOverrides
	ContributionBranches     gitdomain.LocalBranchNames
	ContributionRegex        Option[ContributionRegex]
	DefaultBranchType        BranchType
	DevRemote                gitdomain.Remote
	FeatureRegex             Option[FeatureRegex]
	GitHubToken              Option[GitHubToken]
	GitLabToken              Option[GitLabToken]
	GiteaToken               Option[GiteaToken]
	HostingOriginHostname    Option[HostingOriginHostname]
	HostingPlatform          Option[HostingPlatform] // Some = override by user, None = auto-detect
	Lineage                  Lineage
	NewBranchType            BranchType
	ObservedBranches         gitdomain.LocalBranchNames
	ObservedRegex            Option[ObservedRegex]
	Offline                  Offline
	ParkedBranches           gitdomain.LocalBranchNames
	PerennialBranches        gitdomain.LocalBranchNames
	PerennialRegex           Option[PerennialRegex]
	PrototypeBranches        gitdomain.LocalBranchNames
	PushHook                 PushHook
	PushNewBranches          PushNewBranches
	ShipDeleteTrackingBranch ShipDeleteTrackingBranch
	ShipStrategy             ShipStrategy
	SyncFeatureStrategy      SyncFeatureStrategy
	SyncPerennialStrategy    SyncPerennialStrategy
	SyncPrototypeStrategy    SyncPrototypeStrategy
	SyncTags                 SyncTags
	SyncUpstream             SyncUpstream
}

func (self *NormalConfigData) IsOnline() bool {
	return self.Online().IsTrue()
}

<<<<<<< HEAD
func (self *NormalConfigData) IsPerennialBranch(branch gitdomain.LocalBranchName) bool {
	if slices.Contains(self.PerennialBranches, branch) {
		return true
	}
	if perennialRegex, has := self.PerennialRegex.Get(); has {
		return perennialRegex.MatchesBranch(branch)
	}
	if branchTypeOverride, hasBranchTypeOverride := self.BranchTypeOverrides[branch]; hasBranchTypeOverride {
		return branchTypeOverride == BranchTypePerennialBranch
	}
	return false
}

func (self *NormalConfigData) IsPrototypeBranch(branch gitdomain.LocalBranchName) bool {
	if slices.Contains(self.PrototypeBranches, branch) {
		return true
	}
	if branchTypeOverride, hasBranchTypeOverride := self.BranchTypeOverrides[branch]; hasBranchTypeOverride {
		return branchTypeOverride == BranchTypePrototypeBranch
	}
	return self.DefaultBranchType == BranchTypePrototypeBranch
}

func (self *NormalConfigData) MatchesContributionRegex(branch gitdomain.LocalBranchName) bool {
	if contributionRegex, has := self.ContributionRegex.Get(); has {
		return contributionRegex.MatchesBranch(branch)
	}
	return false
}

func (self *NormalConfigData) MatchesFeatureBranchRegex(branch gitdomain.LocalBranchName) bool {
	if featureRegex, has := self.FeatureRegex.Get(); has {
		return featureRegex.MatchesBranch(branch)
	}
	return false
}

func (self *NormalConfigData) MatchesObservedRegex(branch gitdomain.LocalBranchName) bool {
	if observedRegex, has := self.ObservedRegex.Get(); has {
		return observedRegex.MatchesBranch(branch)
	}
	return false
}

=======
>>>>>>> 1a172be7
func (self *NormalConfigData) NoPushHook() NoPushHook {
	return self.PushHook.Negate()
}

func (self *NormalConfigData) Online() Online {
	return self.Offline.ToOnline()
}

func (self *NormalConfigData) PartialBranchType(branch gitdomain.LocalBranchName) BranchType {
<<<<<<< HEAD
	if branchTypeOverride, hasBranchTypeOverride := self.BranchTypeOverrides[branch]; hasBranchTypeOverride {
		return branchTypeOverride
	}
	if self.IsPerennialBranch(branch) {
		return BranchTypePerennialBranch
	}
=======
	// check the configured branch lists
>>>>>>> 1a172be7
	if slices.Contains(self.ContributionBranches, branch) {
		return BranchTypeContributionBranch
	}
	if slices.Contains(self.ObservedBranches, branch) {
		return BranchTypeObservedBranch
	}
	if slices.Contains(self.ParkedBranches, branch) {
		return BranchTypeParkedBranch
	}
	if slices.Contains(self.PerennialBranches, branch) {
		return BranchTypePerennialBranch
	}
	if slices.Contains(self.PrototypeBranches, branch) {
		return BranchTypePrototypeBranch
	}
	// check if a regex matches
	if regex, has := self.ContributionRegex.Get(); has && regex.MatchesBranch(branch) {
		return BranchTypeContributionBranch
	}
	if regex, has := self.FeatureRegex.Get(); has && regex.MatchesBranch(branch) {
		return BranchTypeFeatureBranch
	}
	if regex, has := self.ObservedRegex.Get(); has && regex.MatchesBranch(branch) {
		return BranchTypeObservedBranch
	}
	if regex, has := self.PerennialRegex.Get(); has && regex.MatchesBranch(branch) {
		return BranchTypePerennialBranch
	}
	// branch doesn't match any of the overrides --> default branch type
	return self.DefaultBranchType
}

func (self *NormalConfigData) SetByKey(key Key, value string) {
	switch key {
	case KeyDevRemote:
		self.DevRemote = gitdomain.Remote(value)
	case KeyAliasAppend:
	case KeyAliasCompress:
	case KeyAliasContribute:
	case KeyAliasDelete:
	case KeyAliasDiffParent:
	case KeyAliasHack:
	case KeyAliasObserve:
	case KeyAliasPark:
	case KeyAliasPrepend:
	case KeyAliasPropose:
	case KeyAliasRename:
	case KeyAliasRepo:
	case KeyAliasSetParent:
	case KeyAliasShip:
	case KeyAliasSync:
	case KeyBitbucketAppPassword:
	case KeyBitbucketUsername:
	case KeyContributionBranches:
	case KeyContributionRegex:
	case KeyDefaultBranchType:
	case KeyDeprecatedAliasKill:
	case KeyDeprecatedAliasRenameBranch:
	case KeyDeprecatedCodeHostingDriver:
	case KeyDeprecatedCodeHostingOriginHostname:
	case KeyDeprecatedCodeHostingPlatform:
	case KeyDeprecatedCreatePrototypeBranches:
	case KeyDeprecatedMainBranchName:
	case KeyDeprecatedNewBranchPushFlag:
	case KeyDeprecatedPerennialBranchNames:
	case KeyDeprecatedPullBranchStrategy:
	case KeyDeprecatedPushVerify:
	case KeyDeprecatedShipDeleteRemoteBranch:
	case KeyDeprecatedSyncStrategy:
	case KeyFeatureRegex:
	case KeyGitUserEmail:
	case KeyGitUserName:
	case KeyGiteaToken:
	case KeyGithubToken:
	case KeyGitlabToken:
	case KeyHostingOriginHostname:
	case KeyHostingPlatform:
	case KeyMainBranch:
	case KeyNewBranchType:
	case KeyObservedBranches:
	case KeyObservedRegex:
	case KeyObsoleteSyncBeforeShip:
	case KeyOffline:
	case KeyParkedBranches:
	case KeyPerennialBranches:
	case KeyPerennialRegex:
	case KeyPrototypeBranches:
	case KeyPushHook:
	case KeyPushNewBranches:
	case KeyShipDeleteTrackingBranch:
	case KeyShipStrategy:
	case KeySyncFeatureStrategy:
	case KeySyncPerennialStrategy:
	case KeySyncPrototypeStrategy:
	case KeySyncTags:
	case KeySyncUpstream:
	}
}

func (self *NormalConfigData) ShouldPushNewBranches() bool {
	return self.PushNewBranches.IsTrue()
}

func DefaultNormalConfig() NormalConfigData {
	return NormalConfigData{
		Aliases:                  Aliases{},
		BitbucketAppPassword:     None[BitbucketAppPassword](),
		BitbucketUsername:        None[BitbucketUsername](),
		BranchTypeOverrides:      BranchTypeOverrides{},
		ContributionBranches:     gitdomain.LocalBranchNames{},
		ContributionRegex:        None[ContributionRegex](),
		DefaultBranchType:        BranchTypeFeatureBranch,
		DevRemote:                gitdomain.RemoteOrigin,
		FeatureRegex:             None[FeatureRegex](),
		GitHubToken:              None[GitHubToken](),
		GitLabToken:              None[GitLabToken](),
		GiteaToken:               None[GiteaToken](),
		HostingOriginHostname:    None[HostingOriginHostname](),
		HostingPlatform:          None[HostingPlatform](),
		Lineage:                  NewLineage(),
		NewBranchType:            BranchTypeFeatureBranch,
		ObservedBranches:         gitdomain.LocalBranchNames{},
		ObservedRegex:            None[ObservedRegex](),
		Offline:                  false,
		ParkedBranches:           gitdomain.LocalBranchNames{},
		PerennialBranches:        gitdomain.LocalBranchNames{},
		PerennialRegex:           None[PerennialRegex](),
		PrototypeBranches:        gitdomain.LocalBranchNames{},
		PushHook:                 true,
		PushNewBranches:          false,
		ShipDeleteTrackingBranch: true,
		ShipStrategy:             ShipStrategyAPI,
		SyncFeatureStrategy:      SyncFeatureStrategyMerge,
		SyncPerennialStrategy:    SyncPerennialStrategyRebase,
		SyncPrototypeStrategy:    SyncPrototypeStrategyRebase,
		SyncTags:                 true,
		SyncUpstream:             true,
	}
}<|MERGE_RESOLUTION|>--- conflicted
+++ resolved
@@ -47,53 +47,6 @@
 	return self.Online().IsTrue()
 }
 
-<<<<<<< HEAD
-func (self *NormalConfigData) IsPerennialBranch(branch gitdomain.LocalBranchName) bool {
-	if slices.Contains(self.PerennialBranches, branch) {
-		return true
-	}
-	if perennialRegex, has := self.PerennialRegex.Get(); has {
-		return perennialRegex.MatchesBranch(branch)
-	}
-	if branchTypeOverride, hasBranchTypeOverride := self.BranchTypeOverrides[branch]; hasBranchTypeOverride {
-		return branchTypeOverride == BranchTypePerennialBranch
-	}
-	return false
-}
-
-func (self *NormalConfigData) IsPrototypeBranch(branch gitdomain.LocalBranchName) bool {
-	if slices.Contains(self.PrototypeBranches, branch) {
-		return true
-	}
-	if branchTypeOverride, hasBranchTypeOverride := self.BranchTypeOverrides[branch]; hasBranchTypeOverride {
-		return branchTypeOverride == BranchTypePrototypeBranch
-	}
-	return self.DefaultBranchType == BranchTypePrototypeBranch
-}
-
-func (self *NormalConfigData) MatchesContributionRegex(branch gitdomain.LocalBranchName) bool {
-	if contributionRegex, has := self.ContributionRegex.Get(); has {
-		return contributionRegex.MatchesBranch(branch)
-	}
-	return false
-}
-
-func (self *NormalConfigData) MatchesFeatureBranchRegex(branch gitdomain.LocalBranchName) bool {
-	if featureRegex, has := self.FeatureRegex.Get(); has {
-		return featureRegex.MatchesBranch(branch)
-	}
-	return false
-}
-
-func (self *NormalConfigData) MatchesObservedRegex(branch gitdomain.LocalBranchName) bool {
-	if observedRegex, has := self.ObservedRegex.Get(); has {
-		return observedRegex.MatchesBranch(branch)
-	}
-	return false
-}
-
-=======
->>>>>>> 1a172be7
 func (self *NormalConfigData) NoPushHook() NoPushHook {
 	return self.PushHook.Negate()
 }
@@ -103,16 +56,14 @@
 }
 
 func (self *NormalConfigData) PartialBranchType(branch gitdomain.LocalBranchName) BranchType {
-<<<<<<< HEAD
+	// check the branch type overrides
 	if branchTypeOverride, hasBranchTypeOverride := self.BranchTypeOverrides[branch]; hasBranchTypeOverride {
 		return branchTypeOverride
 	}
 	if self.IsPerennialBranch(branch) {
 		return BranchTypePerennialBranch
 	}
-=======
 	// check the configured branch lists
->>>>>>> 1a172be7
 	if slices.Contains(self.ContributionBranches, branch) {
 		return BranchTypeContributionBranch
 	}
