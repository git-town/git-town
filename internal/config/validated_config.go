--- conflicted
+++ resolved
@@ -19,12 +19,6 @@
 func (self *ValidatedConfig) Reload() {
 	_, self.GlobalGitConfig, _ = self.GitConfig.LoadGlobal(false) // we ignore the Git cache here because reloading a config in the middle of a Git Town command doesn't change the cached initial state of the repo
 	_, self.LocalGitConfig, _ = self.GitConfig.LoadLocal(false)   // we ignore the Git cache here because reloading a config in the middle of a Git Town command doesn't change the cached initial state of the repo
-<<<<<<< HEAD
-	fmt.Println("1111111111111111111111111111111111111111111111111111", self.LocalGitConfig)
-	unvalidatedConfig := configdomain.NewUnvalidatedConfig(self.ConfigFile, self.GlobalGitConfig, self.LocalGitConfig)
-	fmt.Println("2222222222222222222222222222222222222222222222222222", unvalidatedConfig.Lineage)
-	self.UnvalidatedConfig = &UnvalidatedConfig{}
-=======
 	unvalidateConfig := configdomain.NewUnvalidatedConfig(self.ConfigFile, self.GlobalGitConfig, self.LocalGitConfig)
 	self.UnvalidatedConfig = &UnvalidatedConfig{
 		Config:          NewMutable(&unvalidateConfig),
@@ -35,7 +29,6 @@
 		GlobalGitConfig: self.GlobalGitConfig,
 		LocalGitConfig:  self.LocalGitConfig,
 	}
->>>>>>> 61ba49ce
 	self.Config = configdomain.ValidatedConfig{
 		UnvalidatedConfig: &unvalidatedConfig,
 		GitUserEmail:      self.Config.GitUserEmail,
