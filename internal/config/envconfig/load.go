package envconfig

import (
	"os"
	"strings"

	"github.com/git-town/git-town/v21/internal/config/configdomain"
	"github.com/git-town/git-town/v21/internal/forge/forgedomain"
	"github.com/git-town/git-town/v21/internal/git/gitdomain"
	. "github.com/git-town/git-town/v21/pkg/prelude"
)

<<<<<<< HEAD
func Load() configdomain.PartialConfig {
	autoResolve := load(configdomain.KeyAutoResolve, configdomain.ParseAutoResolve)
	gitHubToken := GitHubAPIToken()
=======
func Load(env Environment) configdomain.PartialConfig {
>>>>>>> ef5902d6
	return configdomain.PartialConfig{
		Aliases:                  configdomain.Aliases{}, // aliases aren't loaded from env vars
		AutoResolve:              None[configdomain.AutoResolve](),
		BitbucketAppPassword:     None[forgedomain.BitbucketAppPassword](),
		BitbucketUsername:        None[forgedomain.BitbucketUsername](),
		BranchTypeOverrides:      configdomain.BranchTypeOverrides{},
		CodebergToken:            None[forgedomain.CodebergToken](),
		ContributionRegex:        None[configdomain.ContributionRegex](),
		DevRemote:                None[gitdomain.Remote](),
		DryRun:                   None[configdomain.DryRun](),
		FeatureRegex:             None[configdomain.FeatureRegex](),
		ForgeType:                None[forgedomain.ForgeType](),
		GitHubConnectorType:      None[forgedomain.GitHubConnectorType](),
		GitHubToken:              forgedomain.ParseGitHubToken(env.Get("GITHUB_TOKEN", "GITHUB_AUTH_TOKEN")),
		GitLabConnectorType:      None[forgedomain.GitLabConnectorType](),
		GitLabToken:              None[forgedomain.GitLabToken](),
		GitUserEmail:             None[gitdomain.GitUserEmail](),
		GitUserName:              None[gitdomain.GitUserName](),
		GiteaToken:               None[forgedomain.GiteaToken](),
		HostingOriginHostname:    None[configdomain.HostingOriginHostname](),
		Lineage:                  configdomain.NewLineage(),
		MainBranch:               None[gitdomain.LocalBranchName](),
		NewBranchType:            None[configdomain.NewBranchType](),
		ObservedRegex:            None[configdomain.ObservedRegex](),
		Offline:                  None[configdomain.Offline](),
		PerennialBranches:        gitdomain.LocalBranchNames{},
		PerennialRegex:           None[configdomain.PerennialRegex](),
		ProposalsShowLineage:     None[forgedomain.ProposalsShowLineage](),
		PushHook:                 None[configdomain.PushHook](),
		ShareNewBranches:         None[configdomain.ShareNewBranches](),
		ShipDeleteTrackingBranch: None[configdomain.ShipDeleteTrackingBranch](),
		ShipStrategy:             None[configdomain.ShipStrategy](),
		SyncFeatureStrategy:      None[configdomain.SyncFeatureStrategy](),
		SyncPerennialStrategy:    None[configdomain.SyncPerennialStrategy](),
		SyncPrototypeStrategy:    None[configdomain.SyncPrototypeStrategy](),
		SyncTags:                 None[configdomain.SyncTags](),
		SyncUpstream:             None[configdomain.SyncUpstream](),
		UnknownBranchType:        None[configdomain.UnknownBranchType](),
		Verbose:                  None[configdomain.Verbose](),
	}
}

func load[T any](key configdomain.Key, parser func(string) (Option[T], error)) (Option[T], error) {
	envName := Key2Env(key)
	value := os.Getenv(envName)
	return parser(value)
}

func Key2Env(key configdomain.Key) string {
	result := strings.ToUpper(key.String())
	result = strings.ReplaceAll(result, ".", "_")
	result = strings.ReplaceAll(result, "-", "_")
	return result
}<|MERGE_RESOLUTION|>--- conflicted
+++ resolved
@@ -10,13 +10,7 @@
 	. "github.com/git-town/git-town/v21/pkg/prelude"
 )
 
-<<<<<<< HEAD
-func Load() configdomain.PartialConfig {
-	autoResolve := load(configdomain.KeyAutoResolve, configdomain.ParseAutoResolve)
-	gitHubToken := GitHubAPIToken()
-=======
 func Load(env Environment) configdomain.PartialConfig {
->>>>>>> ef5902d6
 	return configdomain.PartialConfig{
 		Aliases:                  configdomain.Aliases{}, // aliases aren't loaded from env vars
 		AutoResolve:              None[configdomain.AutoResolve](),
