--- conflicted
+++ resolved
@@ -46,12 +46,9 @@
 func Validate(data Data, finalMessages stringslice.Collector) (configdomain.PartialConfig, error) {
 	// TODO: use keep-sorted
 	var err error
-<<<<<<< HEAD
 	// TODO: add https://github.com/google/keep-sorted to RTA and run it as part of make fix
 	// keep-sorted start
-=======
 	var autoSync Option[configdomain.AutoSync]
->>>>>>> 114abd43
 	var contributionRegex Option[configdomain.ContributionRegex]
 	var unknownBranchType Option[configdomain.UnknownBranchType]
 	var detached Option[configdomain.Detached]
