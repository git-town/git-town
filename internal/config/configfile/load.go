package configfile

import (
	"fmt"
	"io"
	"os"
	"path/filepath"

	"github.com/BurntSushi/toml"
	"github.com/git-town/git-town/v16/internal/config/configdomain"
	"github.com/git-town/git-town/v16/internal/git/gitdomain"
	"github.com/git-town/git-town/v16/internal/gohacks/stringslice"
	"github.com/git-town/git-town/v16/internal/messages"
	. "github.com/git-town/git-town/v16/pkg/prelude"
)

// Decode converts the given config file TOML source into Go data.
func Decode(text string) (*Data, error) {
	var result Data
	_, err := toml.Decode(text, &result)
	return &result, err
}

func Load(rootDir gitdomain.RepoRootDir, finalMessages stringslice.Collector) (Option[configdomain.PartialConfig], error) {
	configPath := filepath.Join(rootDir.String(), FileName)
	file, err := os.Open(configPath)
	if err != nil {
		return None[configdomain.PartialConfig](), nil
	}
	defer file.Close()
	bytes, err := io.ReadAll(file)
	if err != nil {
		return None[configdomain.PartialConfig](), fmt.Errorf(messages.ConfigFileCannotRead, ".git-branches.yml", err)
	}
	configFileData, err := Decode(string(bytes))
	if err != nil {
		return None[configdomain.PartialConfig](), fmt.Errorf(messages.ConfigFileInvalidContent, ".git-branches.yml", err)
	}
	result, err := Validate(*configFileData, finalMessages)
	return Some(result), err
}

// Validate converts the given low-level configfile data into high-level config data.
func Validate(data Data, finalMessages stringslice.Collector) (configdomain.PartialConfig, error) {
	var err error
	var mainBranch Option[gitdomain.LocalBranchName]
	var perennialBranches gitdomain.LocalBranchNames
	var perennialRegex Option[configdomain.PerennialRegex]
	var defaultBranchType Option[configdomain.BranchType]
	var featureRegex Option[configdomain.FeatureRegex]
	var contributionRegex Option[configdomain.ContributionRegex]
	var observedRegex Option[configdomain.ObservedRegex]
	if data.Branches != nil {
		if data.Branches.Main != nil {
			mainBranch = gitdomain.NewLocalBranchNameOption(*data.Branches.Main)
		}
		perennialBranches = gitdomain.NewLocalBranchNames(data.Branches.Perennials...)
		if data.Branches.PerennialRegex != nil {
			perennialRegex, err = configdomain.ParsePerennialRegex(*data.Branches.PerennialRegex)
			if err != nil {
				return configdomain.EmptyPartialConfig(), err
			}
		}
		if data.Branches.DefaultType != nil {
			defaultBranchType, err = configdomain.ParseBranchType(*data.Branches.DefaultType)
			if err != nil {
				return configdomain.EmptyPartialConfig(), err
			}
		}
		if data.Branches.FeatureRegex != nil {
			verifiedRegexOpt, err := configdomain.ParseRegex(*data.Branches.FeatureRegex)
			if err != nil {
				return configdomain.EmptyPartialConfig(), err
			}
			if verifiedRegex, hasVerifiedRegex := verifiedRegexOpt.Get(); hasVerifiedRegex {
				featureRegex = Some(configdomain.FeatureRegex{VerifiedRegex: verifiedRegex})
			}
		}
		if data.Branches.ContributionRegex != nil {
			verifiedRegexOpt, err := configdomain.ParseRegex(*data.Branches.ContributionRegex)
			if err != nil {
				return configdomain.EmptyPartialConfig(), err
			}
			if verifiedRegex, hasVerifiedRegex := verifiedRegexOpt.Get(); hasVerifiedRegex {
				contributionRegex = Some(configdomain.ContributionRegex{VerifiedRegex: verifiedRegex})
			}
		}
		if data.Branches.ObservedRegex != nil {
			verifiedRegexOpt, err := configdomain.ParseRegex(*data.Branches.ObservedRegex)
			if err != nil {
				return configdomain.EmptyPartialConfig(), err
			}
			if verifiedRegex, hasVerifiedRegex := verifiedRegexOpt.Get(); hasVerifiedRegex {
				observedRegex = Some(configdomain.ObservedRegex{VerifiedRegex: verifiedRegex})
			}
		}
	}
	var newBranchType Option[configdomain.BranchType]
	if data.CreatePrototypeBranches != nil {
<<<<<<< HEAD
		newBranchType = Some(configdomain.BranchTypeFeatureBranch)
=======
		newBranchType = Some(configdomain.BranchTypePrototypeBranch)
		finalMessages.Add(messages.CreatePrototypeBranchesDeprecation)
	}
	if data.Create != nil {
		if data.Create.NewBranchType != nil {
			parsed, err := configdomain.ParseBranchType(*data.Create.NewBranchType)
			if err != nil {
				return configdomain.EmptyPartialConfig(), err
			}
			newBranchType = parsed
		}
>>>>>>> 4a3975e1
	}
	var hostingPlatform Option[configdomain.HostingPlatform]
	var hostingOriginHostname Option[configdomain.HostingOriginHostname]
	if data.Hosting != nil {
		if data.Hosting.Platform != nil {
			hostingPlatform, err = configdomain.ParseHostingPlatform(*data.Hosting.Platform)
			if err != nil {
				return configdomain.EmptyPartialConfig(), err
			}
		}
		if data.Hosting.OriginHostname != nil {
			hostingOriginHostname = configdomain.ParseHostingOriginHostname(*data.Hosting.OriginHostname)
		}
	}
	var syncFeatureStrategy Option[configdomain.SyncFeatureStrategy]
	var syncPerennialStrategy Option[configdomain.SyncPerennialStrategy]
	var syncPrototypeStrategy Option[configdomain.SyncPrototypeStrategy]
	if data.SyncStrategy != nil {
		if data.SyncStrategy.FeatureBranches != nil {
			syncFeatureStrategy, err = configdomain.ParseSyncFeatureStrategy(*data.SyncStrategy.FeatureBranches)
			if err != nil {
				return configdomain.EmptyPartialConfig(), err
			}
		}
		if data.SyncStrategy.PerennialBranches != nil {
			syncPerennialStrategy, err = configdomain.ParseSyncPerennialStrategy(*data.SyncStrategy.PerennialBranches)
			if err != nil {
				return configdomain.EmptyPartialConfig(), err
			}
		}
		if data.SyncStrategy.PrototypeBranches != nil {
			syncPrototypeStrategy, err = configdomain.ParseSyncPrototypeStrategy(*data.SyncStrategy.PrototypeBranches)
			if err != nil {
				return configdomain.EmptyPartialConfig(), err
			}
		}
	}
	var pushNewBranches Option[configdomain.PushNewBranches]
	if data.PushNewbranches != nil {
		pushNewBranches = Some(configdomain.PushNewBranches(*data.PushNewbranches))
	}
	var pushHook Option[configdomain.PushHook]
	if data.PushHook != nil {
		pushHook = Some(configdomain.PushHook(*data.PushHook))
	}
	var shipDeleteTrackingBranch Option[configdomain.ShipDeleteTrackingBranch]
	if data.ShipDeleteTrackingBranch != nil {
		shipDeleteTrackingBranch = Some(configdomain.ShipDeleteTrackingBranch(*data.ShipDeleteTrackingBranch))
	}
	var shipStrategy Option[configdomain.ShipStrategy]
	if data.ShipStrategy != nil {
		shipStrategy = Some(configdomain.ShipStrategy(*data.ShipStrategy))
	}
	var syncTags Option[configdomain.SyncTags]
	if data.SyncTags != nil {
		syncTags = Some(configdomain.SyncTags(*data.SyncTags))
	}
	var syncUpstream Option[configdomain.SyncUpstream]
	if data.SyncUpstream != nil {
		syncUpstream = Some(configdomain.SyncUpstream(*data.SyncUpstream))
	}
	return configdomain.PartialConfig{
		Aliases:                  map[configdomain.AliasableCommand]string{},
		BitbucketAppPassword:     None[configdomain.BitbucketAppPassword](),
		BitbucketUsername:        None[configdomain.BitbucketUsername](),
		ContributionBranches:     gitdomain.LocalBranchNames{},
		ContributionRegex:        contributionRegex,
		NewBranchType:            newBranchType,
		DefaultBranchType:        defaultBranchType,
		FeatureRegex:             featureRegex,
		GitHubToken:              None[configdomain.GitHubToken](),
		GitLabToken:              None[configdomain.GitLabToken](),
		GitUserEmail:             None[configdomain.GitUserEmail](),
		GitUserName:              None[configdomain.GitUserName](),
		GiteaToken:               None[configdomain.GiteaToken](),
		HostingOriginHostname:    hostingOriginHostname,
		HostingPlatform:          hostingPlatform,
		Lineage:                  configdomain.Lineage{},
		MainBranch:               mainBranch,
		ObservedBranches:         gitdomain.LocalBranchNames{},
		ObservedRegex:            observedRegex,
		Offline:                  None[configdomain.Offline](),
		ParkedBranches:           gitdomain.LocalBranchNames{},
		PerennialBranches:        perennialBranches,
		PerennialRegex:           perennialRegex,
		PrototypeBranches:        gitdomain.LocalBranchNames{},
		PushHook:                 pushHook,
		PushNewBranches:          pushNewBranches,
		ShipDeleteTrackingBranch: shipDeleteTrackingBranch,
		ShipStrategy:             shipStrategy,
		SyncFeatureStrategy:      syncFeatureStrategy,
		SyncPerennialStrategy:    syncPerennialStrategy,
		SyncPrototypeStrategy:    syncPrototypeStrategy,
		SyncTags:                 syncTags,
		SyncUpstream:             syncUpstream,
	}, nil
}<|MERGE_RESOLUTION|>--- conflicted
+++ resolved
@@ -97,9 +97,6 @@
 	}
 	var newBranchType Option[configdomain.BranchType]
 	if data.CreatePrototypeBranches != nil {
-<<<<<<< HEAD
-		newBranchType = Some(configdomain.BranchTypeFeatureBranch)
-=======
 		newBranchType = Some(configdomain.BranchTypePrototypeBranch)
 		finalMessages.Add(messages.CreatePrototypeBranchesDeprecation)
 	}
@@ -111,7 +108,6 @@
 			}
 			newBranchType = parsed
 		}
->>>>>>> 4a3975e1
 	}
 	var hostingPlatform Option[configdomain.HostingPlatform]
 	var hostingOriginHostname Option[configdomain.HostingOriginHostname]
