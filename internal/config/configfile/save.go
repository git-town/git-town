package configfile

import (
	"fmt"
	"os"
	"strings"

	"github.com/git-town/git-town/v21/internal/config/configdomain"
	"github.com/git-town/git-town/v21/internal/git/gitdomain"
)

func RenderPerennialBranches(perennials gitdomain.LocalBranchNames) string {
	if len(perennials) == 0 {
		return "[]"
	}
	return fmt.Sprintf(`["%s"]`, perennials.Join(`", "`))
}

<<<<<<< HEAD
func RenderTOML(config configdomain.PartialConfig) string {
	result := strings.Builder{}
	result.WriteString("# More info around this file at https://www.git-town.com/configuration-file\n")

	main, hasMain := config.MainBranch.Get()
	hasPerennialBranches := len(config.PerennialBranches) > 0
	perennialRegex, hasPerennialRegex := config.PerennialRegex.Get()
=======
func RenderTOML(data configdomain.PartialConfig) string {
	result := strings.Builder{}
	result.WriteString("# More info around this file at https://www.git-town.com/configuration-file\n")

	main, hasMain := data.MainBranch.Get()
	hasPerennialBranches := len(data.PerennialBranches) > 0
	perennialRegex, hasPerennialRegex := data.PerennialRegex.Get()
>>>>>>> 117967c9
	if hasMain || hasPerennialBranches || hasPerennialRegex {
		result.WriteString("\n[branches]\n")
		if hasMain {
			result.WriteString(fmt.Sprintf("main = %q\n", main))
		}
		if hasPerennialBranches {
<<<<<<< HEAD
			result.WriteString(fmt.Sprintf("perennials = %s\n", RenderPerennialBranches(config.PerennialBranches)))
=======
			result.WriteString(fmt.Sprintf("perennials = %s\n", RenderPerennialBranches(data.PerennialBranches)))
>>>>>>> 117967c9
		}
		if hasPerennialRegex {
			result.WriteString(fmt.Sprintf("perennial-regex = %q\n", perennialRegex))
		}
	}

<<<<<<< HEAD
	newBranchType, hasNewBranchType := config.NewBranchType.Get()
	shareNewBranches, hasShareNewBranches := config.ShareNewBranches.Get()
=======
	newBranchType, hasNewBranchType := data.NewBranchType.Get()
	shareNewBranches, hasShareNewBranches := data.ShareNewBranches.Get()
>>>>>>> 117967c9
	if hasNewBranchType || hasShareNewBranches {
		result.WriteString("\n[create]\n")
		if hasNewBranchType {
			result.WriteString(fmt.Sprintf("new-branch-type = %q\n", newBranchType))
		}
		if hasShareNewBranches {
			result.WriteString(fmt.Sprintf("share-new-branches = %q\n", shareNewBranches))
		}
	}

<<<<<<< HEAD
	devRemote, hasDevRemote := config.DevRemote.Get()
	forgeType, hasForgeType := config.ForgeType.Get()
	originHostName, hasOriginHostName := config.HostingOriginHostname.Get()
=======
	devRemote, hasDevRemote := data.DevRemote.Get()
	forgeType, hasForgeType := data.ForgeType.Get()
	originHostName, hasOriginHostName := data.HostingOriginHostname.Get()
>>>>>>> 117967c9
	if hasDevRemote || hasForgeType || hasOriginHostName {
		result.WriteString("\n[hosting]\n")
		if hasDevRemote {
			result.WriteString(fmt.Sprintf("dev-remote = %q\n", devRemote))
		}
		if hasForgeType {
			result.WriteString(fmt.Sprintf("forge-type = %q\n", forgeType))
		}
		if hasOriginHostName {
			result.WriteString(fmt.Sprintf("origin-hostname = %q\n", originHostName))
		}
	}

<<<<<<< HEAD
	deleteTrackingBranch, hasDeleteTrackingBranch := config.ShipDeleteTrackingBranch.Get()
	shipStrategy, hasShipStrategy := config.ShipStrategy.Get()
=======
	deleteTrackingBranch, hasDeleteTrackingBranch := data.ShipDeleteTrackingBranch.Get()
	shipStrategy, hasShipStrategy := data.ShipStrategy.Get()
>>>>>>> 117967c9
	if hasDeleteTrackingBranch || hasShipStrategy {
		result.WriteString("\n[ship]\n")
		if hasDeleteTrackingBranch {
			result.WriteString(fmt.Sprintf("delete-tracking-branch = %t\n", deleteTrackingBranch))
		}
		if hasShipStrategy {
			result.WriteString(fmt.Sprintf("strategy = %q\n", shipStrategy))
		}
	}

<<<<<<< HEAD
	syncFeatureStrategy, hasSyncFeatureStrategy := config.SyncFeatureStrategy.Get()
	syncPerennialStrategy, hasSyncPerennialStrategy := config.SyncPerennialStrategy.Get()
	syncPrototypeStrategy, hasSyncPrototypeStrategy := config.SyncPrototypeStrategy.Get()
	pushHook, hasPushHook := config.PushHook.Get()
	syncTags, hasSyncTags := config.SyncTags.Get()
	syncUpstream, hasSyncUpstream := config.SyncUpstream.Get()
=======
	syncFeatureStrategy, hasSyncFeatureStrategy := data.SyncFeatureStrategy.Get()
	syncPerennialStrategy, hasSyncPerennialStrategy := data.SyncPerennialStrategy.Get()
	syncPrototypeStrategy, hasSyncPrototypeStrategy := data.SyncPrototypeStrategy.Get()
	pushHook, hasPushHook := data.PushHook.Get()
	syncTags, hasSyncTags := data.SyncTags.Get()
	syncUpstream, hasSyncUpstream := data.SyncUpstream.Get()
>>>>>>> 117967c9
	if hasSyncFeatureStrategy || hasSyncPerennialStrategy || hasSyncPrototypeStrategy || hasPushHook || hasSyncTags || hasSyncUpstream {
		result.WriteString("\n[sync]\n")
		if hasSyncFeatureStrategy {
			result.WriteString(fmt.Sprintf("feature-strategy = %q\n", syncFeatureStrategy))
		}
		if hasSyncPerennialStrategy {
			result.WriteString(fmt.Sprintf("perennial-strategy = %q\n", syncPerennialStrategy))
		}
		if hasSyncPrototypeStrategy {
			result.WriteString(fmt.Sprintf("prototype-strategy = %q\n", syncPrototypeStrategy))
		}
		if hasPushHook {
			result.WriteString(fmt.Sprintf("push-hook = %t\n", pushHook))
		}
		if hasSyncTags {
			result.WriteString(fmt.Sprintf("tags = %t\n", syncTags))
		}
		if hasSyncUpstream {
			result.WriteString(fmt.Sprintf("upstream = %t\n", syncUpstream))
		}
	}
	return result.String()
}

<<<<<<< HEAD
func Save(config configdomain.PartialConfig) error {
	return os.WriteFile(FileName, []byte(RenderTOML(config)), 0o600)
=======
func Save(data configdomain.PartialConfig) error {
	return os.WriteFile(FileName, []byte(RenderTOML(data)), 0o600)
>>>>>>> 117967c9
}<|MERGE_RESOLUTION|>--- conflicted
+++ resolved
@@ -16,15 +16,6 @@
 	return fmt.Sprintf(`["%s"]`, perennials.Join(`", "`))
 }
 
-<<<<<<< HEAD
-func RenderTOML(config configdomain.PartialConfig) string {
-	result := strings.Builder{}
-	result.WriteString("# More info around this file at https://www.git-town.com/configuration-file\n")
-
-	main, hasMain := config.MainBranch.Get()
-	hasPerennialBranches := len(config.PerennialBranches) > 0
-	perennialRegex, hasPerennialRegex := config.PerennialRegex.Get()
-=======
 func RenderTOML(data configdomain.PartialConfig) string {
 	result := strings.Builder{}
 	result.WriteString("# More info around this file at https://www.git-town.com/configuration-file\n")
@@ -32,31 +23,21 @@
 	main, hasMain := data.MainBranch.Get()
 	hasPerennialBranches := len(data.PerennialBranches) > 0
 	perennialRegex, hasPerennialRegex := data.PerennialRegex.Get()
->>>>>>> 117967c9
 	if hasMain || hasPerennialBranches || hasPerennialRegex {
 		result.WriteString("\n[branches]\n")
 		if hasMain {
 			result.WriteString(fmt.Sprintf("main = %q\n", main))
 		}
 		if hasPerennialBranches {
-<<<<<<< HEAD
-			result.WriteString(fmt.Sprintf("perennials = %s\n", RenderPerennialBranches(config.PerennialBranches)))
-=======
 			result.WriteString(fmt.Sprintf("perennials = %s\n", RenderPerennialBranches(data.PerennialBranches)))
->>>>>>> 117967c9
 		}
 		if hasPerennialRegex {
 			result.WriteString(fmt.Sprintf("perennial-regex = %q\n", perennialRegex))
 		}
 	}
 
-<<<<<<< HEAD
-	newBranchType, hasNewBranchType := config.NewBranchType.Get()
-	shareNewBranches, hasShareNewBranches := config.ShareNewBranches.Get()
-=======
 	newBranchType, hasNewBranchType := data.NewBranchType.Get()
 	shareNewBranches, hasShareNewBranches := data.ShareNewBranches.Get()
->>>>>>> 117967c9
 	if hasNewBranchType || hasShareNewBranches {
 		result.WriteString("\n[create]\n")
 		if hasNewBranchType {
@@ -67,15 +48,9 @@
 		}
 	}
 
-<<<<<<< HEAD
-	devRemote, hasDevRemote := config.DevRemote.Get()
-	forgeType, hasForgeType := config.ForgeType.Get()
-	originHostName, hasOriginHostName := config.HostingOriginHostname.Get()
-=======
 	devRemote, hasDevRemote := data.DevRemote.Get()
 	forgeType, hasForgeType := data.ForgeType.Get()
 	originHostName, hasOriginHostName := data.HostingOriginHostname.Get()
->>>>>>> 117967c9
 	if hasDevRemote || hasForgeType || hasOriginHostName {
 		result.WriteString("\n[hosting]\n")
 		if hasDevRemote {
@@ -89,13 +64,8 @@
 		}
 	}
 
-<<<<<<< HEAD
-	deleteTrackingBranch, hasDeleteTrackingBranch := config.ShipDeleteTrackingBranch.Get()
-	shipStrategy, hasShipStrategy := config.ShipStrategy.Get()
-=======
 	deleteTrackingBranch, hasDeleteTrackingBranch := data.ShipDeleteTrackingBranch.Get()
 	shipStrategy, hasShipStrategy := data.ShipStrategy.Get()
->>>>>>> 117967c9
 	if hasDeleteTrackingBranch || hasShipStrategy {
 		result.WriteString("\n[ship]\n")
 		if hasDeleteTrackingBranch {
@@ -106,21 +76,12 @@
 		}
 	}
 
-<<<<<<< HEAD
-	syncFeatureStrategy, hasSyncFeatureStrategy := config.SyncFeatureStrategy.Get()
-	syncPerennialStrategy, hasSyncPerennialStrategy := config.SyncPerennialStrategy.Get()
-	syncPrototypeStrategy, hasSyncPrototypeStrategy := config.SyncPrototypeStrategy.Get()
-	pushHook, hasPushHook := config.PushHook.Get()
-	syncTags, hasSyncTags := config.SyncTags.Get()
-	syncUpstream, hasSyncUpstream := config.SyncUpstream.Get()
-=======
 	syncFeatureStrategy, hasSyncFeatureStrategy := data.SyncFeatureStrategy.Get()
 	syncPerennialStrategy, hasSyncPerennialStrategy := data.SyncPerennialStrategy.Get()
 	syncPrototypeStrategy, hasSyncPrototypeStrategy := data.SyncPrototypeStrategy.Get()
 	pushHook, hasPushHook := data.PushHook.Get()
 	syncTags, hasSyncTags := data.SyncTags.Get()
 	syncUpstream, hasSyncUpstream := data.SyncUpstream.Get()
->>>>>>> 117967c9
 	if hasSyncFeatureStrategy || hasSyncPerennialStrategy || hasSyncPrototypeStrategy || hasPushHook || hasSyncTags || hasSyncUpstream {
 		result.WriteString("\n[sync]\n")
 		if hasSyncFeatureStrategy {
@@ -145,11 +106,6 @@
 	return result.String()
 }
 
-<<<<<<< HEAD
-func Save(config configdomain.PartialConfig) error {
-	return os.WriteFile(FileName, []byte(RenderTOML(config)), 0o600)
-=======
 func Save(data configdomain.PartialConfig) error {
 	return os.WriteFile(FileName, []byte(RenderTOML(data)), 0o600)
->>>>>>> 117967c9
 }