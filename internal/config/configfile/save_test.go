package configfile_test

import (
	"os"
	"testing"

	"github.com/git-town/git-town/v21/internal/config/configdomain"
	"github.com/git-town/git-town/v21/internal/config/configfile"
	"github.com/git-town/git-town/v21/internal/forge/forgedomain"
	"github.com/git-town/git-town/v21/internal/git/gitdomain"
	"github.com/git-town/git-town/v21/pkg/asserts"
	. "github.com/git-town/git-town/v21/pkg/prelude"
	"github.com/shoenig/test/must"
)

func TestSave(t *testing.T) {
	t.Parallel()

	t.Run("RenderPerennialBranches", func(t *testing.T) {
		t.Parallel()
		t.Run("no perennial branches", func(t *testing.T) {
			t.Parallel()
			give := gitdomain.LocalBranchNames{}
			have := configfile.RenderPerennialBranches(give)
			want := "[]"
			must.EqOp(t, want, have)
		})
		t.Run("one perennial branch", func(t *testing.T) {
			t.Parallel()
			give := gitdomain.NewLocalBranchNames("one")
			have := configfile.RenderPerennialBranches(give)
			want := `["one"]`
			must.EqOp(t, want, have)
		})
		t.Run("multiple perennial branches", func(t *testing.T) {
			t.Parallel()
			give := gitdomain.NewLocalBranchNames("one", "two")
			have := configfile.RenderPerennialBranches(give)
			want := `["one", "two"]`
			must.EqOp(t, want, have)
		})
	})

	t.Run("RenderTOML", func(t *testing.T) {
		t.Parallel()
<<<<<<< HEAD
		give := configdomain.NormalConfigData{
			DevRemote:                "fork",
			FeatureRegex:             None[configdomain.FeatureRegex](),
			ForgeType:                None[forgedomain.ForgeType](),
			HostingOriginHostname:    None[configdomain.HostingOriginHostname](),
			Lineage:                  configdomain.NewLineage(),
			NewBranchType:            Some(configdomain.BranchTypePrototypeBranch),
			Offline:                  false,
			PerennialBranches:        gitdomain.NewLocalBranchNames("one", "two"),
			PerennialRegex:           None[configdomain.PerennialRegex](),
			PushHook:                 true,
			ShareNewBranches:         configdomain.ShareNewBranchesPush,
			ShipStrategy:             configdomain.ShipStrategySquashMerge,
			ShipDeleteTrackingBranch: true,
			SyncFeatureStrategy:      configdomain.SyncFeatureStrategyMerge,
			SyncPerennialStrategy:    configdomain.SyncPerennialStrategyRebase,
			SyncTags:                 true,
			SyncUpstream:             true,
			UnknownBranchType:        configdomain.BranchTypeFeatureBranch,
		}
=======
		give := exampleConfig()
>>>>>>> d612e236
		have := configfile.RenderTOML(give, "main")
		want := `
# More info around this file at https://www.git-town.com/configuration-file

[branches]
main = "main"
perennials = ["qa", "staging"]
perennial-regex = "perennial-"

[create]
new-branch-type = "prototype"
share-new-branches = "propose"

[hosting]
dev-remote = "origin"
forge-type = "github"
origin-hostname = "forge"

[ship]
delete-tracking-branch = true
strategy = "api"

[sync]
feature-strategy = "merge"
perennial-strategy = "rebase"
prototype-strategy = "compress"
push-hook = true
tags = true
upstream = true
`[1:]
		must.EqOp(t, want, have)
	})

	t.Run("Save", func(t *testing.T) {
		t.Parallel()
<<<<<<< HEAD
		config := configdomain.NormalConfigData{
			Aliases:                  configdomain.Aliases{},
			BitbucketAppPassword:     Option[forgedomain.BitbucketAppPassword]{},
			BitbucketUsername:        Option[forgedomain.BitbucketUsername]{},
			BranchTypeOverrides:      configdomain.BranchTypeOverrides{},
			CodebergToken:            Option[forgedomain.CodebergToken]{},
			ContributionRegex:        Option[configdomain.ContributionRegex]{},
			DevRemote:                "origin",
			FeatureRegex:             Option[configdomain.FeatureRegex]{},
			ForgeType:                Option[forgedomain.ForgeType]{},
			GitHubConnectorType:      Option[forgedomain.GitHubConnectorType]{},
			GitHubToken:              Option[forgedomain.GitHubToken]{},
			GitLabConnectorType:      Option[forgedomain.GitLabConnectorType]{},
			GitLabToken:              Option[forgedomain.GitLabToken]{},
			GiteaToken:               Option[forgedomain.GiteaToken]{},
			HostingOriginHostname:    Option[configdomain.HostingOriginHostname]{},
			Lineage:                  configdomain.Lineage{},
			NewBranchType:            Option[configdomain.BranchType]{},
			ObservedRegex:            Option[configdomain.ObservedRegex]{},
			Offline:                  false,
			PerennialBranches:        gitdomain.LocalBranchNames{},
			PerennialRegex:           Option[configdomain.PerennialRegex]{},
			PushHook:                 true,
			ShareNewBranches:         configdomain.ShareNewBranchesNone,
			ShipDeleteTrackingBranch: true,
			ShipStrategy:             configdomain.ShipStrategyAPI,
			SyncFeatureStrategy:      configdomain.SyncFeatureStrategyMerge,
			SyncPerennialStrategy:    configdomain.SyncPerennialStrategyRebase,
			SyncPrototypeStrategy:    configdomain.SyncPrototypeStrategyRebase,
			SyncTags:                 true,
			SyncUpstream:             true,
			UnknownBranchType:        "",
		}
=======
		config := exampleConfig()
>>>>>>> d612e236
		err := configfile.Save(config, "main")
		defer os.Remove(configfile.FileName)
		must.NoError(t, err)
		bytes, err := os.ReadFile(configfile.FileName)
		must.NoError(t, err)
		have := string(bytes)
		want := configfile.RenderTOML(config, "main")
		must.EqOp(t, want, have)
	})
}

func exampleConfig() configdomain.NormalConfigData {
	return configdomain.NormalConfigData{
		DevRemote:                "origin",
		ForgeType:                asserts.NoError1(forgedomain.ParseForgeType("github")),
		HostingOriginHostname:    configdomain.ParseHostingOriginHostname("forge"),
		NewBranchType:            Some(configdomain.BranchTypePrototypeBranch),
		PerennialBranches:        gitdomain.NewLocalBranchNames("qa", "staging"),
		PerennialRegex:           asserts.NoError1(configdomain.ParsePerennialRegex("perennial-")),
		PushHook:                 true,
		ShareNewBranches:         configdomain.ShareNewBranchesPropose,
		ShipDeleteTrackingBranch: true,
		ShipStrategy:             configdomain.ShipStrategyAPI,
		SyncFeatureStrategy:      configdomain.SyncFeatureStrategyMerge,
		SyncPerennialStrategy:    configdomain.SyncPerennialStrategyRebase,
		SyncPrototypeStrategy:    configdomain.SyncPrototypeStrategyCompress,
		SyncTags:                 true,
		SyncUpstream:             true,
	}
}<|MERGE_RESOLUTION|>--- conflicted
+++ resolved
@@ -43,30 +43,7 @@
 
 	t.Run("RenderTOML", func(t *testing.T) {
 		t.Parallel()
-<<<<<<< HEAD
-		give := configdomain.NormalConfigData{
-			DevRemote:                "fork",
-			FeatureRegex:             None[configdomain.FeatureRegex](),
-			ForgeType:                None[forgedomain.ForgeType](),
-			HostingOriginHostname:    None[configdomain.HostingOriginHostname](),
-			Lineage:                  configdomain.NewLineage(),
-			NewBranchType:            Some(configdomain.BranchTypePrototypeBranch),
-			Offline:                  false,
-			PerennialBranches:        gitdomain.NewLocalBranchNames("one", "two"),
-			PerennialRegex:           None[configdomain.PerennialRegex](),
-			PushHook:                 true,
-			ShareNewBranches:         configdomain.ShareNewBranchesPush,
-			ShipStrategy:             configdomain.ShipStrategySquashMerge,
-			ShipDeleteTrackingBranch: true,
-			SyncFeatureStrategy:      configdomain.SyncFeatureStrategyMerge,
-			SyncPerennialStrategy:    configdomain.SyncPerennialStrategyRebase,
-			SyncTags:                 true,
-			SyncUpstream:             true,
-			UnknownBranchType:        configdomain.BranchTypeFeatureBranch,
-		}
-=======
 		give := exampleConfig()
->>>>>>> d612e236
 		have := configfile.RenderTOML(give, "main")
 		want := `
 # More info around this file at https://www.git-town.com/configuration-file
@@ -102,43 +79,7 @@
 
 	t.Run("Save", func(t *testing.T) {
 		t.Parallel()
-<<<<<<< HEAD
-		config := configdomain.NormalConfigData{
-			Aliases:                  configdomain.Aliases{},
-			BitbucketAppPassword:     Option[forgedomain.BitbucketAppPassword]{},
-			BitbucketUsername:        Option[forgedomain.BitbucketUsername]{},
-			BranchTypeOverrides:      configdomain.BranchTypeOverrides{},
-			CodebergToken:            Option[forgedomain.CodebergToken]{},
-			ContributionRegex:        Option[configdomain.ContributionRegex]{},
-			DevRemote:                "origin",
-			FeatureRegex:             Option[configdomain.FeatureRegex]{},
-			ForgeType:                Option[forgedomain.ForgeType]{},
-			GitHubConnectorType:      Option[forgedomain.GitHubConnectorType]{},
-			GitHubToken:              Option[forgedomain.GitHubToken]{},
-			GitLabConnectorType:      Option[forgedomain.GitLabConnectorType]{},
-			GitLabToken:              Option[forgedomain.GitLabToken]{},
-			GiteaToken:               Option[forgedomain.GiteaToken]{},
-			HostingOriginHostname:    Option[configdomain.HostingOriginHostname]{},
-			Lineage:                  configdomain.Lineage{},
-			NewBranchType:            Option[configdomain.BranchType]{},
-			ObservedRegex:            Option[configdomain.ObservedRegex]{},
-			Offline:                  false,
-			PerennialBranches:        gitdomain.LocalBranchNames{},
-			PerennialRegex:           Option[configdomain.PerennialRegex]{},
-			PushHook:                 true,
-			ShareNewBranches:         configdomain.ShareNewBranchesNone,
-			ShipDeleteTrackingBranch: true,
-			ShipStrategy:             configdomain.ShipStrategyAPI,
-			SyncFeatureStrategy:      configdomain.SyncFeatureStrategyMerge,
-			SyncPerennialStrategy:    configdomain.SyncPerennialStrategyRebase,
-			SyncPrototypeStrategy:    configdomain.SyncPrototypeStrategyRebase,
-			SyncTags:                 true,
-			SyncUpstream:             true,
-			UnknownBranchType:        "",
-		}
-=======
 		config := exampleConfig()
->>>>>>> d612e236
 		err := configfile.Save(config, "main")
 		defer os.Remove(configfile.FileName)
 		must.NoError(t, err)
