--- conflicted
+++ resolved
@@ -49,17 +49,7 @@
 
 	// enter and save missing parent branches
 	additionalLineage, additionalPerennials, exit, err := dialog.Lineage(dialog.LineageArgs{
-<<<<<<< HEAD
-		BranchInfos:       args.BranchInfos,
-		BranchesAndTypes:  args.BranchesAndTypes,
-		BranchesToVerify:  args.BranchesToValidate,
-		Connector:         args.Connector,
-		DefaultChoice:     mainBranch,
-		Inputs:            args.Inputs,
-		LocalBranches:     args.LocalBranches,
-		MainBranch:        mainBranch,
-		UnvalidatedConfig: args.Unvalidated.Immutable(),
-=======
+		BranchInfos:      args.BranchInfos,
 		BranchesAndTypes: args.BranchesAndTypes,
 		BranchesToVerify: args.BranchesToValidate,
 		Config:           args.Unvalidated.Immutable(),
@@ -68,7 +58,6 @@
 		Inputs:           args.Inputs,
 		LocalBranches:    args.LocalBranches,
 		MainBranch:       mainBranch,
->>>>>>> ab2b4fec
 	})
 	if err != nil || exit {
 		return config.EmptyValidatedConfig(), exit, err
