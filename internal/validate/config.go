--- conflicted
+++ resolved
@@ -25,26 +25,16 @@
 	// enter and save main and perennials
 	mainBranch, hasMain := args.Unvalidated.Value.UnvalidatedConfig.MainBranch.Get()
 	if !hasMain {
-<<<<<<< HEAD
 		setupData := setup.Data{
 			Backend:        args.Backend,
 			Config:         args.Unvalidated.Immutable(),
 			ConfigSnapshot: args.ConfigSnapshot,
-			DialogInputs:   args.Inputs,
+			Inputs:         args.Inputs,
 			Git:            args.Git,
 			LocalBranches:  args.LocalBranches,
 			Remotes:        args.Remotes,
 		}
 		userInput, exit, err := setup.Enter(setupData)
-=======
-		validatedMain, additionalPerennials, exit, err := dialog.MainAndPerennials(dialog.MainAndPerennialsArgs{
-			Backend:           args.Backend,
-			GetDefaultBranch:  gitconfig.DefaultBranch,
-			Inputs:            args.Inputs,
-			LocalBranches:     args.LocalBranches,
-			UnvalidatedConfig: *args.Unvalidated.Value,
-		})
->>>>>>> 1a8123ca
 		if err != nil || exit {
 			return config.EmptyValidatedConfig(), exit, err
 		}
@@ -59,11 +49,7 @@
 		BranchesToVerify:  args.BranchesToValidate,
 		Connector:         args.Connector,
 		DefaultChoice:     mainBranch,
-<<<<<<< HEAD
-		DialogTestInputs:  args.Inputs,
-=======
 		Inputs:            args.Inputs,
->>>>>>> 1a8123ca
 		Lineage:           args.Unvalidated.Value.NormalConfig.Lineage,
 		LocalBranches:     args.LocalBranches,
 		MainBranch:        mainBranch,
@@ -106,11 +92,7 @@
 	Connector          Option[forgedomain.Connector]
 	Frontend           subshelldomain.Runner
 	Git                git.Commands
-<<<<<<< HEAD
-	Inputs             dialogcomponents.TestInputs
-=======
 	Inputs             dialogcomponents.Inputs
->>>>>>> 1a8123ca
 	LocalBranches      gitdomain.LocalBranchNames
 	Remotes            gitdomain.Remotes
 	RepoStatus         gitdomain.RepoStatus
