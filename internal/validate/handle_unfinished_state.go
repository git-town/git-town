package validate

import (
	"errors"
	"fmt"

	"github.com/git-town/git-town/v21/internal/cli/dialog"
	"github.com/git-town/git-town/v21/internal/cli/dialog/dialogcomponents"
	"github.com/git-town/git-town/v21/internal/cli/dialog/dialogdomain"
	"github.com/git-town/git-town/v21/internal/cli/print"
	"github.com/git-town/git-town/v21/internal/config"
	"github.com/git-town/git-town/v21/internal/config/configdomain"
	"github.com/git-town/git-town/v21/internal/config/gitconfig"
	"github.com/git-town/git-town/v21/internal/forge"
	"github.com/git-town/git-town/v21/internal/forge/forgedomain"
	"github.com/git-town/git-town/v21/internal/git"
	"github.com/git-town/git-town/v21/internal/git/gitdomain"
	"github.com/git-town/git-town/v21/internal/gohacks"
	"github.com/git-town/git-town/v21/internal/gohacks/stringslice"
	"github.com/git-town/git-town/v21/internal/messages"
	"github.com/git-town/git-town/v21/internal/skip"
	"github.com/git-town/git-town/v21/internal/state"
	"github.com/git-town/git-town/v21/internal/state/runstate"
	"github.com/git-town/git-town/v21/internal/subshell/subshelldomain"
	"github.com/git-town/git-town/v21/internal/undo"
	"github.com/git-town/git-town/v21/internal/vm/interpreter/fullinterpreter"
	. "github.com/git-town/git-town/v21/pkg/prelude"
)

// HandleUnfinishedState checks for unfinished state on disk, handles it, and signals whether to continue execution of the originally intended steps.
func HandleUnfinishedState(args UnfinishedStateArgs) (dialogdomain.Exit, error) {
	runState, hasRunState := args.RunState.Get()
	if !hasRunState || runState.IsFinished() {
		return false, nil
	}
	unfinishedDetails, hasUnfinishedDetails := runState.UnfinishedDetails.Get()
	if !hasUnfinishedDetails {
		return false, nil
	}
	response, exit, err := dialog.AskHowToHandleUnfinishedRunState(
		runState.Command,
		unfinishedDetails.EndBranch,
		unfinishedDetails.EndTime,
		unfinishedDetails.CanSkip,
		args.DialogTestInputs,
	)
	if err != nil {
		return false, err
	}
	if exit {
		return exit, errors.New("user aborted")
	}
	// Create the connector now if the Git Town command hasn't provided one yet.
	if args.Connector.IsNone() {
		normalConfig := args.UnvalidatedConfig.NormalConfig
		args.Connector, err = forge.NewConnector(forge.NewConnectorArgs{
			Backend:              args.Backend,
			BitbucketAppPassword: normalConfig.BitbucketAppPassword,
			BitbucketUsername:    normalConfig.BitbucketUsername,
			CodebergToken:        normalConfig.CodebergToken,
			ForgeType:            normalConfig.ForgeType,
			Frontend:             args.Frontend,
			GitHubConnectorType:  normalConfig.GitHubConnectorType,
			GitHubToken:          normalConfig.GitHubToken,
			GitLabConnectorType:  normalConfig.GitLabConnectorType,
			GitLabToken:          normalConfig.GitLabToken,
			GiteaToken:           normalConfig.GiteaToken,
			Log:                  print.Logger{},
			RemoteURL:            normalConfig.DevURL(args.Backend),
		})
		if err != nil {
			return false, err
		}
	}
	switch response {
	case dialog.ResponseDiscard:
		return discardRunstate(args.RootDir)
	case dialog.ResponseContinue:
		return continueRunstate(runState, args)
	case dialog.ResponseUndo:
		return undoRunState(args, runState)
	case dialog.ResponseSkip:
		return skipRunstate(args, runState)
	case dialog.ResponseQuit:
		return true, nil
	}
	return false, fmt.Errorf(messages.DialogUnexpectedResponse, response)
}

type UnfinishedStateArgs struct {
	Backend           subshelldomain.RunnerQuerier
	CommandsCounter   Mutable[gohacks.Counter]
	Connector         Option[forgedomain.Connector]
	Detached          configdomain.Detached
	DialogTestInputs  dialogcomponents.TestInputs
	FinalMessages     stringslice.Collector
	Frontend          subshelldomain.Runner
	Git               git.Commands
	HasOpenChanges    bool
	PushHook          configdomain.PushHook
	RepoStatus        gitdomain.RepoStatus
	RootDir           gitdomain.RepoRootDir
	RunState          Option[runstate.RunState]
	UnvalidatedConfig config.UnvalidatedConfig
	Verbose           configdomain.Verbose
}

func continueRunstate(runState runstate.RunState, args UnfinishedStateArgs) (dialogdomain.Exit, error) {
	if args.RepoStatus.Conflicts {
		return false, errors.New(messages.ContinueUnresolvedConflicts)
	}
	validatedConfig, exit, err := quickValidateConfig(quickValidateConfigArgs{
		backend:      args.Backend,
		dialogInputs: args.DialogTestInputs,
		git:          args.Git,
		unvalidated:  NewMutable(&args.UnvalidatedConfig),
	})
	if err != nil || exit {
		return exit, err
	}
	return true, fullinterpreter.Execute(fullinterpreter.ExecuteArgs{
		Backend:                 args.Backend,
		CommandsCounter:         args.CommandsCounter,
		Config:                  validatedConfig,
		Connector:               args.Connector,
		Detached:                args.Detached,
		DialogTestInputs:        args.DialogTestInputs,
		FinalMessages:           args.FinalMessages,
		Frontend:                args.Frontend,
		Git:                     args.Git,
		HasOpenChanges:          args.RepoStatus.OpenChanges,
		InitialBranch:           runState.BeginBranchesSnapshot.Active.GetOrPanic(),
		InitialBranchesSnapshot: runState.BeginBranchesSnapshot,
		InitialConfigSnapshot:   runState.BeginConfigSnapshot,
		InitialStashSize:        runState.BeginStashSize,
		PendingCommand:          Some(runState.Command),
		RootDir:                 args.RootDir,
		RunState:                runState,
		Verbose:                 args.Verbose,
	})
}

func discardRunstate(rootDir gitdomain.RepoRootDir) (dialogdomain.Exit, error) {
	_, err := state.Delete(rootDir, state.FileTypeRunstate)
	return false, err
}

// quickly provides a ValidatedConfig instance in situations where we continue runstate.
// It is expected that all data exists.
// This doesn't change lineage since we are in the middle of an ongoing Git Town operation.
func quickValidateConfig(args quickValidateConfigArgs) (config.ValidatedConfig, dialogdomain.Exit, error) {
	mainBranch, hasMain := args.unvalidated.Value.UnvalidatedConfig.MainBranch.Get()
	if !hasMain {
		branchesSnapshot, err := args.git.BranchesSnapshot(args.backend)
		if err != nil {
			return config.EmptyValidatedConfig(), false, err
		}
		localBranches := branchesSnapshot.Branches.LocalBranches().Names()
<<<<<<< HEAD
		validatedMain, exit, err := dialog.MainBranch(dialog.MainBranchArgs{
			GitStandardBranch:     gitconfig.DefaultBranch(args.backend),
			Inputs:                args.dialogInputs.Next(),
			LocalBranches:         localBranches,
			LocalGitMainBranch:    args.unvalidated.Value.GitLocal.MainBranch,
			UnscopedGitMainBranch: args.unvalidated.Value.NormalConfig.Git.MainBranch,
		})
=======
		validatedMain, exit, err := dialog.MainBranch(localBranches, gitconfig.DefaultBranch(args.backend), args.dialogInputs)
>>>>>>> 3c686702
		if err != nil || exit {
			return config.EmptyValidatedConfig(), exit, err
		}
		mainBranch = validatedMain.Or(args.unvalidated.Value.NormalConfig.Git.MainBranch).GetOrPanic()
		if err = args.unvalidated.Value.SetMainBranch(mainBranch, args.backend); err != nil {
			return config.EmptyValidatedConfig(), false, err
		}
	}
	gitUserEmail, gitUserName, err := GitUser(args.unvalidated.Value.UnvalidatedConfig)
	if err != nil {
		return config.EmptyValidatedConfig(), false, err
	}
	return config.ValidatedConfig{
		ValidatedConfigData: configdomain.ValidatedConfigData{
			GitUserEmail: gitUserEmail,
			GitUserName:  gitUserName,
			MainBranch:   mainBranch,
		},
		NormalConfig: args.unvalidated.Value.NormalConfig,
	}, false, nil
}

func skipRunstate(args UnfinishedStateArgs, runState runstate.RunState) (dialogdomain.Exit, error) {
	currentBranch, err := args.Git.CurrentBranch(args.Backend)
	if err != nil {
		return false, err
	}
	validatedConfig, exit, err := quickValidateConfig(quickValidateConfigArgs{
		backend:      args.Backend,
		dialogInputs: args.DialogTestInputs,
		git:          args.Git,
		unvalidated:  NewMutable(&args.UnvalidatedConfig),
	})
	if err != nil || exit {
		return exit, err
	}
	return true, skip.Execute(skip.ExecuteArgs{
		Backend:         args.Backend,
		CommandsCounter: args.CommandsCounter,
		Config:          validatedConfig,
		Connector:       args.Connector,
		Detached:        args.Detached,
		FinalMessages:   args.FinalMessages,
		Frontend:        args.Frontend,
		Git:             args.Git,
		HasOpenChanges:  args.HasOpenChanges,
		InitialBranch:   currentBranch,
		RootDir:         args.RootDir,
		RunState:        runState,
		TestInputs:      args.DialogTestInputs,
		Verbose:         args.Verbose,
	})
}

func undoRunState(args UnfinishedStateArgs, runState runstate.RunState) (dialogdomain.Exit, error) {
	validatedConfig, exit, err := quickValidateConfig(quickValidateConfigArgs{
		backend:      args.Backend,
		dialogInputs: args.DialogTestInputs,
		git:          args.Git,
		unvalidated:  NewMutable(&args.UnvalidatedConfig),
	})
	if err != nil || exit {
		return exit, err
	}
	return true, undo.Execute(undo.ExecuteArgs{
		Backend:          args.Backend,
		CommandsCounter:  args.CommandsCounter,
		Config:           validatedConfig,
		Connector:        args.Connector,
		Detached:         args.Detached,
		FinalMessages:    args.FinalMessages,
		Frontend:         args.Frontend,
		Git:              args.Git,
		HasOpenChanges:   args.HasOpenChanges,
		InitialStashSize: runState.BeginStashSize,
		RootDir:          args.RootDir,
		RunState:         runState,
		Verbose:          args.Verbose,
	})
}

type quickValidateConfigArgs struct {
	backend      subshelldomain.RunnerQuerier
	dialogInputs dialogcomponents.TestInputs
	git          git.Commands
	unvalidated  Mutable[config.UnvalidatedConfig]
}<|MERGE_RESOLUTION|>--- conflicted
+++ resolved
@@ -156,7 +156,6 @@
 			return config.EmptyValidatedConfig(), false, err
 		}
 		localBranches := branchesSnapshot.Branches.LocalBranches().Names()
-<<<<<<< HEAD
 		validatedMain, exit, err := dialog.MainBranch(dialog.MainBranchArgs{
 			GitStandardBranch:     gitconfig.DefaultBranch(args.backend),
 			Inputs:                args.dialogInputs.Next(),
@@ -164,9 +163,6 @@
 			LocalGitMainBranch:    args.unvalidated.Value.GitLocal.MainBranch,
 			UnscopedGitMainBranch: args.unvalidated.Value.NormalConfig.Git.MainBranch,
 		})
-=======
-		validatedMain, exit, err := dialog.MainBranch(localBranches, gitconfig.DefaultBranch(args.backend), args.dialogInputs)
->>>>>>> 3c686702
 		if err != nil || exit {
 			return config.EmptyValidatedConfig(), exit, err
 		}
