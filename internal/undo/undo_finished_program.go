--- conflicted
+++ resolved
@@ -18,11 +18,7 @@
 	if !args.RunState.IsFinished() && args.HasOpenChanges {
 		// Open changes in the middle of an unfinished command will be undone as well.
 		// To achieve this, we commit them here so that they are gone when the branch is reset to the original SHA.
-<<<<<<< HEAD
-		result.Value.Add(&opcodes.CommitOpenChanges{Message: "Committing WIP for undo"})
-=======
-		result.Value.Add(&opcodes.CommitOpenChanges{AddAll: true})
->>>>>>> a7e34213
+		result.Value.Add(&opcodes.CommitOpenChanges{AddAll: true, Message: "Committing WIP for undo"})
 	}
 	if endBranchesSnapshot, hasEndBranchesSnapshot := args.RunState.EndBranchesSnapshot.Get(); hasEndBranchesSnapshot {
 		result.Value.AddProgram(undobranches.DetermineUndoBranchesProgram(args.RunState.BeginBranchesSnapshot, endBranchesSnapshot, args.RunState.UndoablePerennialCommits, args.Config, args.RunState.TouchedBranches))
