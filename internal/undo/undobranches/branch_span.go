--- conflicted
+++ resolved
@@ -136,21 +136,6 @@
 	return localRemoved, branchName, beforeSHA
 }
 
-<<<<<<< HEAD
-// NoChanges indicates whether this BranchSpan contains changes or not.
-func (self BranchSpan) NoChanges() bool {
-	localAdded, _, _ := self.LocalAdded()
-	localRemoved, _, _ := self.LocalRemoved()
-	localRenamed, _, _ := self.IsLocalRename()
-	remoteAdded, _, _ := self.RemoteAdded()
-	remoteRemoved, _, _ := self.RemoteRemoved()
-	localChanged, _, _, _ := self.LocalChanged()
-	remoteChanged, _, _, _ := self.RemoteChanged()
-	return !localAdded && !localRemoved && !localChanged && !remoteAdded && !remoteRemoved && !remoteChanged
-}
-
-=======
->>>>>>> 51925fa6
 func (self BranchSpan) RemoteAdded() (remoteAdded bool, addedRemoteBranchName gitdomain.RemoteBranchName, addedRemoteBranchSHA gitdomain.SHA) {
 	before, hasBefore := self.Before.Get()
 	beforeHasRemoteBranch, _, _ := before.HasRemoteBranch()
