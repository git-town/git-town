package undobranches

import (
	"fmt"

	"github.com/git-town/git-town/v19/internal/git/gitdomain"
	"github.com/git-town/git-town/v19/internal/gohacks/slice"
	"github.com/git-town/git-town/v19/internal/undo/undodomain"
	. "github.com/git-town/git-town/v19/pkg/prelude"
)

// BranchSpans describes how a Git Town command has modified the branches in a Git repository.
type BranchSpans []BranchSpan

func NewBranchSpans(beforeSnapshot, afterSnapshot gitdomain.BranchesSnapshot) BranchSpans {
	result := BranchSpans{}
	for _, before := range beforeSnapshot.Branches {
		after := afterSnapshot.Branches.FindMatchingRecord(before)
		result = append(result, BranchSpan{
			Before: Some(before),
			After:  after.ToOption(),
		})
	}
	for _, after := range afterSnapshot.Branches {
		if beforeSnapshot.Branches.FindMatchingRecord(after).IsNone() {
			result = append(result, BranchSpan{
				Before: None[gitdomain.BranchInfo](),
				After:  Some(after),
			})
		}
	}
	return result
}

// Changes describes the specific changes made in this BranchSpans.
func (self BranchSpans) Changes() BranchChanges {
	inconsistentlyChanged := undodomain.InconsistentChanges{}
	localAdded := gitdomain.LocalBranchNames{}
	localChanged := LocalBranchChange{}
	localRemoved := LocalBranchesSHAs{}
	localRenamed := []LocalBranchRename{}
	omniChanged := LocalBranchChange{}
	omniRemoved := LocalBranchesSHAs{}
	remoteAdded := gitdomain.RemoteBranchNames{}
	remoteChanged := map[gitdomain.RemoteBranchName]undodomain.Change[gitdomain.SHA]{}
	remoteRemoved := map[gitdomain.RemoteBranchName]gitdomain.SHA{}
	fmt.Println("11111111111111111111111111111111111111111")
	for _, branchSpan := range self {
<<<<<<< HEAD
		fmt.Println("2222222222222222222222222222222222222", branchSpan)
		if branchSpan.NoChanges() {
			continue
		}
		fmt.Println("33333333333333333333333333333333")
=======
>>>>>>> e17fd84e
		if isOmniRemove, beforeLocalBranch, beforeLocalSHA := branchSpan.IsOmniRemove(); isOmniRemove {
			omniRemoved[beforeLocalBranch] = beforeLocalSHA
			continue
		}
		fmt.Println("44444444444444444444444444444444")
		if isOmniChange, branchName, beforeSHA, afterSHA := branchSpan.IsOmniChange(); isOmniChange {
			omniChanged[branchName] = undodomain.Change[gitdomain.SHA]{
				Before: beforeSHA,
				After:  afterSHA,
			}
			continue
		}
		fmt.Println("555555555555555555555555555555")
		isLocalRename, beforeName, afterName := branchSpan.IsLocalRename()
		if isLocalRename {
			localRenamed = append(localRenamed, LocalBranchRename{
				After:  afterName,
				Before: beforeName,
			})
		}
		isInconsistentChange, before, after := branchSpan.IsInconsistentChange()
		if isInconsistentChange {
			inconsistentlyChanged = append(inconsistentlyChanged, undodomain.InconsistentChange{
				Before: before,
				After:  after,
			})
			continue
		}
		if isLocalAdded, afterBranch, _ := branchSpan.LocalAdded(); isLocalAdded {
			localAdded = append(localAdded, afterBranch)
		} else if isLocalRemoved, beforeBranch, beforeSHA := branchSpan.LocalRemoved(); isLocalRemoved {
			localRemoved[beforeBranch] = beforeSHA
		} else if isLocalChanged, branch, beforeSHA, afterSHA := branchSpan.LocalChanged(); isLocalChanged {
			localChanged[branch] = undodomain.Change[gitdomain.SHA]{
				Before: beforeSHA,
				After:  afterSHA,
			}
		}
		if isRemoteAdded, remoteBranchName, _ := branchSpan.RemoteAdded(); isRemoteAdded {
			remoteAdded = append(remoteAdded, remoteBranchName)
		} else if isRemoteRemoved, beforeRemoteBranchName, beforeRemoteBranchSHA := branchSpan.RemoteRemoved(); isRemoteRemoved {
			remoteRemoved[beforeRemoteBranchName] = beforeRemoteBranchSHA
		} else if isRemoteChanged, remoteBranchName, beforeSHA, afterSHA := branchSpan.RemoteChanged(); isRemoteChanged {
			remoteChanged[remoteBranchName] = undodomain.Change[gitdomain.SHA]{
				Before: beforeSHA,
				After:  afterSHA,
			}
		}
	}
	return BranchChanges{
		InconsistentlyChanged: inconsistentlyChanged,
		LocalAdded:            localAdded,
		LocalChanged:          localChanged,
		LocalRemoved:          localRemoved,
		LocalRenamed:          localRenamed,
		OmniChanged:           omniChanged,
		OmniRemoved:           omniRemoved,
		RemoteAdded:           remoteAdded,
		RemoteChanged:         remoteChanged,
		RemoteRemoved:         remoteRemoved,
	}
}

// keeps only the branch spans that contain any of the given branches
func (self BranchSpans) KeepOnly(branchesToKeep []gitdomain.BranchName) BranchSpans {
	result := BranchSpans{}
	for _, branchSpan := range self {
		if slice.ContainsAny(branchSpan.BranchNames(), branchesToKeep) {
			result = append(result, branchSpan)
		}
	}
	return result
}<|MERGE_RESOLUTION|>--- conflicted
+++ resolved
@@ -46,14 +46,6 @@
 	remoteRemoved := map[gitdomain.RemoteBranchName]gitdomain.SHA{}
 	fmt.Println("11111111111111111111111111111111111111111")
 	for _, branchSpan := range self {
-<<<<<<< HEAD
-		fmt.Println("2222222222222222222222222222222222222", branchSpan)
-		if branchSpan.NoChanges() {
-			continue
-		}
-		fmt.Println("33333333333333333333333333333333")
-=======
->>>>>>> e17fd84e
 		if isOmniRemove, beforeLocalBranch, beforeLocalSHA := branchSpan.IsOmniRemove(); isOmniRemove {
 			omniRemoved[beforeLocalBranch] = beforeLocalSHA
 			continue
