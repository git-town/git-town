package hosting

import (
	"github.com/git-town/git-town/v15/internal/cli/print"
	"github.com/git-town/git-town/v15/internal/config/configdomain"
	"github.com/git-town/git-town/v15/internal/git/giturl"
	. "github.com/git-town/git-town/v15/internal/gohacks/prelude"
	"github.com/git-town/git-town/v15/internal/hosting/bitbucket"
	"github.com/git-town/git-town/v15/internal/hosting/gitea"
	"github.com/git-town/git-town/v15/internal/hosting/github"
	"github.com/git-town/git-town/v15/internal/hosting/gitlab"
	"github.com/git-town/git-town/v15/internal/hosting/hostingdomain"
)

// NewConnector provides an instance of the code hosting connector to use based on the given gitConfig.
func NewConnector(args NewConnectorArgs) (Option[hostingdomain.Connector], error) {
	platform, hasPlatform := Detect(args.RemoteURL, args.HostingPlatform).Get()
	if !hasPlatform {
		return None[hostingdomain.Connector](), nil
	}
	var connector hostingdomain.Connector
	switch platform {
	case configdomain.HostingPlatformBitbucket:
		connector = bitbucket.NewConnector(bitbucket.NewConnectorArgs{
			HostingPlatform: args.HostingPlatform,
<<<<<<< HEAD
			OriginURL:       args.RemoteURL,
=======
			RemoteURL:       args.RemoteURL,
>>>>>>> 84efce23
		})
		return Some(connector), nil
	case configdomain.HostingPlatformGitea:
		connector = gitea.NewConnector(gitea.NewConnectorArgs{
			APIToken:  args.Config.GiteaToken,
			Log:       args.Log,
<<<<<<< HEAD
			OriginURL: args.RemoteURL,
=======
			RemoteURL: args.RemoteURL,
>>>>>>> 84efce23
		})
		return Some(connector), nil
	case configdomain.HostingPlatformGitHub:
		var err error
		connector, err = github.NewConnector(github.NewConnectorArgs{
			APIToken:  github.GetAPIToken(args.Config.GitHubToken),
			Log:       args.Log,
<<<<<<< HEAD
			OriginURL: args.RemoteURL,
=======
			RemoteURL: args.RemoteURL,
>>>>>>> 84efce23
		})
		return Some(connector), err
	case configdomain.HostingPlatformGitLab:
		var err error
		connector, err = gitlab.NewConnector(gitlab.NewConnectorArgs{
			APIToken:  args.Config.GitLabToken,
			Log:       args.Log,
<<<<<<< HEAD
			OriginURL: args.RemoteURL,
=======
			RemoteURL: args.RemoteURL,
>>>>>>> 84efce23
		})
		return Some(connector), err
	}
	return None[hostingdomain.Connector](), nil
}

type NewConnectorArgs struct {
	Config          configdomain.UnvalidatedConfig
	HostingPlatform Option[configdomain.HostingPlatform]
	Log             print.Logger
	RemoteURL       giturl.Parts
}<|MERGE_RESOLUTION|>--- conflicted
+++ resolved
@@ -23,22 +23,14 @@
 	case configdomain.HostingPlatformBitbucket:
 		connector = bitbucket.NewConnector(bitbucket.NewConnectorArgs{
 			HostingPlatform: args.HostingPlatform,
-<<<<<<< HEAD
-			OriginURL:       args.RemoteURL,
-=======
 			RemoteURL:       args.RemoteURL,
->>>>>>> 84efce23
 		})
 		return Some(connector), nil
 	case configdomain.HostingPlatformGitea:
 		connector = gitea.NewConnector(gitea.NewConnectorArgs{
 			APIToken:  args.Config.GiteaToken,
 			Log:       args.Log,
-<<<<<<< HEAD
-			OriginURL: args.RemoteURL,
-=======
 			RemoteURL: args.RemoteURL,
->>>>>>> 84efce23
 		})
 		return Some(connector), nil
 	case configdomain.HostingPlatformGitHub:
@@ -46,11 +38,7 @@
 		connector, err = github.NewConnector(github.NewConnectorArgs{
 			APIToken:  github.GetAPIToken(args.Config.GitHubToken),
 			Log:       args.Log,
-<<<<<<< HEAD
-			OriginURL: args.RemoteURL,
-=======
 			RemoteURL: args.RemoteURL,
->>>>>>> 84efce23
 		})
 		return Some(connector), err
 	case configdomain.HostingPlatformGitLab:
@@ -58,11 +46,7 @@
 		connector, err = gitlab.NewConnector(gitlab.NewConnectorArgs{
 			APIToken:  args.Config.GitLabToken,
 			Log:       args.Log,
-<<<<<<< HEAD
-			OriginURL: args.RemoteURL,
-=======
 			RemoteURL: args.RemoteURL,
->>>>>>> 84efce23
 		})
 		return Some(connector), err
 	}
