--- conflicted
+++ resolved
@@ -4,11 +4,7 @@
 
 func Entry(label, value string) {
 	if value == "" {
-<<<<<<< HEAD
-		fmt.Printf("  %s:\n", label)
-=======
 		fmt.Printf("  %s: \"\"\n", label)
->>>>>>> 26f2c0b6
 	} else {
 		fmt.Printf("  %s: %s\n", label, value)
 	}
