--- conflicted
+++ resolved
@@ -128,13 +128,7 @@
 				remote := gitdomain.NewLocalBranchName("remote")
 				main := gitdomain.NewLocalBranchName("main")
 				lineage := configdomain.NewLineage()
-<<<<<<< HEAD
 				lineage.Add(local, main)
-				localBranches := gitdomain.LocalBranchNames{local, main}
-=======
-				lineage.Add(child, main)
-				lineage.Add(grandchild, child)
->>>>>>> 84bce179
 				branchInfos := gitdomain.BranchInfos{
 					gitdomain.BranchInfo{LocalName: None[gitdomain.LocalBranchName](), RemoteName: Some(remote.AtRemote(gitdomain.RemoteOrigin)), SyncStatus: gitdomain.SyncStatusRemoteOnly},
 					gitdomain.BranchInfo{LocalName: Some(local), SyncStatus: gitdomain.SyncStatusLocalOnly},
@@ -197,11 +191,7 @@
 					perennial: configdomain.BranchTypePerennialBranch,
 					main:      configdomain.BranchTypeMainBranch,
 				}
-<<<<<<< HEAD
-				have := dialog.SwitchBranchEntries(localBranches, branchTypes, branchesAndTypes, lineage, branchInfos, configdomain.DefaultBranchType{BranchType: configdomain.BranchTypeFeatureBranch}, false)
-=======
-				have := dialog.SwitchBranchEntries(branchInfos, branchTypes, branchesAndTypes, lineage, configdomain.DefaultBranchType{BranchType: configdomain.BranchTypeFeatureBranch})
->>>>>>> 84bce179
+				have := dialog.SwitchBranchEntries(branchInfos, branchTypes, branchesAndTypes, lineage, configdomain.DefaultBranchType{BranchType: configdomain.BranchTypeFeatureBranch}, false)
 				want := []dialog.SwitchBranchEntry{
 					{Branch: "observed-1", Indentation: "", OtherWorktree: false},
 					{Branch: "observed-2", Indentation: "", OtherWorktree: false},
