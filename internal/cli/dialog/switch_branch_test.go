package dialog_test

import (
	"testing"

	"github.com/git-town/git-town/v16/internal/cli/dialog"
	"github.com/git-town/git-town/v16/internal/cli/dialog/components/list"
	"github.com/git-town/git-town/v16/internal/config/configdomain"
	"github.com/git-town/git-town/v16/internal/git/gitdomain"
	. "github.com/git-town/git-town/v16/pkg/prelude"
	"github.com/shoenig/test/must"
)

func TestSwitchBranch(t *testing.T) {
	t.Parallel()

	t.Run("SwitchBranchCursorPos", func(t *testing.T) {
		t.Parallel()
		t.Run("initialBranch is in the entry list", func(t *testing.T) {
			t.Parallel()
			entries := []dialog.SwitchBranchEntry{
				{Branch: "main", Indentation: "", OtherWorktree: false},
				{Branch: "alpha", Indentation: "", OtherWorktree: false},
				{Branch: "alpha1", Indentation: "", OtherWorktree: false},
				{Branch: "beta", Indentation: "", OtherWorktree: false},
			}
			initialBranch := gitdomain.NewLocalBranchName("alpha1")
			have := dialog.SwitchBranchCursorPos(entries, initialBranch)
			want := 2
			must.EqOp(t, want, have)
		})
		t.Run("initialBranch is not in the entry list", func(t *testing.T) {
			t.Parallel()
			entries := []dialog.SwitchBranchEntry{
				{Branch: "main", Indentation: "", OtherWorktree: false},
				{Branch: "alpha", Indentation: "", OtherWorktree: false},
				{Branch: "beta", Indentation: "", OtherWorktree: false},
			}
			initialBranch := gitdomain.NewLocalBranchName("other")
			have := dialog.SwitchBranchCursorPos(entries, initialBranch)
			want := 0
			must.EqOp(t, want, have)
		})
	})

	t.Run("SwitchBranchEntries", func(t *testing.T) {
		t.Parallel()
		t.Run("worktree", func(t *testing.T) {
			t.Parallel()
			t.Run("all branches are in the current worktree", func(t *testing.T) {
				t.Parallel()
				alpha := gitdomain.NewLocalBranchName("alpha")
				beta := gitdomain.NewLocalBranchName("beta")
				main := gitdomain.NewLocalBranchName("main")
				lineage := configdomain.NewLineage()
				lineage.Add(alpha, main)
				lineage.Add(beta, main)
				localBranches := gitdomain.LocalBranchNames{alpha, beta, main}
				branchInfos := gitdomain.BranchInfos{
					gitdomain.BranchInfo{LocalName: Some(alpha), SyncStatus: gitdomain.SyncStatusLocalOnly},
					gitdomain.BranchInfo{LocalName: Some(beta), SyncStatus: gitdomain.SyncStatusLocalOnly},
					gitdomain.BranchInfo{LocalName: Some(main), SyncStatus: gitdomain.SyncStatusLocalOnly},
				}
				branchTypes := []configdomain.BranchType{}
				branchesAndTypes := configdomain.BranchesAndTypes{}
<<<<<<< HEAD
				have := dialog.SwitchBranchEntries(localBranches, branchTypes, branchesAndTypes, lineage, allBranches, false)
=======
				have := dialog.SwitchBranchEntries(localBranches, branchTypes, branchesAndTypes, lineage, branchInfos)
>>>>>>> 782c12d6
				want := []dialog.SwitchBranchEntry{
					{Branch: "main", Indentation: "", OtherWorktree: false},
					{Branch: "alpha", Indentation: "  ", OtherWorktree: false},
					{Branch: "beta", Indentation: "  ", OtherWorktree: false},
				}
				must.Eq(t, want, have)
			})
			t.Run("one of the feature branches is in other worktree", func(t *testing.T) {
				t.Parallel()
				alpha := gitdomain.NewLocalBranchName("alpha")
				beta := gitdomain.NewLocalBranchName("beta")
				main := gitdomain.NewLocalBranchName("main")
				lineage := configdomain.NewLineage()
				lineage.Add(alpha, main)
				lineage.Add(beta, main)
				localBranches := gitdomain.LocalBranchNames{alpha, beta, main}
				branchInfos := gitdomain.BranchInfos{
					gitdomain.BranchInfo{LocalName: Some(alpha), SyncStatus: gitdomain.SyncStatusLocalOnly},
					gitdomain.BranchInfo{LocalName: Some(beta), SyncStatus: gitdomain.SyncStatusOtherWorktree},
					gitdomain.BranchInfo{LocalName: Some(main), SyncStatus: gitdomain.SyncStatusLocalOnly},
				}
				branchTypes := []configdomain.BranchType{}
				branchesAndTypes := configdomain.BranchesAndTypes{}
<<<<<<< HEAD
				have := dialog.SwitchBranchEntries(localBranches, branchTypes, branchesAndTypes, lineage, allBranches, false)
=======
				have := dialog.SwitchBranchEntries(localBranches, branchTypes, branchesAndTypes, lineage, branchInfos)
>>>>>>> 782c12d6
				want := []dialog.SwitchBranchEntry{
					{Branch: "main", Indentation: "", OtherWorktree: false},
					{Branch: "alpha", Indentation: "  ", OtherWorktree: false},
					{Branch: "beta", Indentation: "  ", OtherWorktree: true},
				}
				must.Eq(t, want, have)
			})
		})
		t.Run("perennial branches", func(t *testing.T) {
			t.Parallel()
			alpha := gitdomain.NewLocalBranchName("alpha")
			beta := gitdomain.NewLocalBranchName("beta")
			perennial1 := gitdomain.NewLocalBranchName("perennial-1")
			main := gitdomain.NewLocalBranchName("main")
			lineage := configdomain.NewLineage()
			lineage.Add(alpha, main)
			lineage.Add(beta, main)
			localBranches := gitdomain.LocalBranchNames{alpha, beta, main, perennial1}
			branchInfos := gitdomain.BranchInfos{
				gitdomain.BranchInfo{LocalName: Some(alpha), SyncStatus: gitdomain.SyncStatusLocalOnly},
				gitdomain.BranchInfo{LocalName: Some(beta), SyncStatus: gitdomain.SyncStatusLocalOnly},
				gitdomain.BranchInfo{LocalName: Some(main), SyncStatus: gitdomain.SyncStatusLocalOnly},
				gitdomain.BranchInfo{LocalName: Some(perennial1), SyncStatus: gitdomain.SyncStatusLocalOnly},
			}
			branchTypes := []configdomain.BranchType{}
			branchesAndTypes := configdomain.BranchesAndTypes{}
<<<<<<< HEAD
			have := dialog.SwitchBranchEntries(localBranches, branchTypes, branchesAndTypes, lineage, branchInfos, false)
=======
			have := dialog.SwitchBranchEntries(localBranches, branchTypes, branchesAndTypes, lineage, branchInfos)
>>>>>>> 782c12d6
			want := []dialog.SwitchBranchEntry{
				{Branch: "main", Indentation: "", OtherWorktree: false},
				{Branch: "alpha", Indentation: "  ", OtherWorktree: false},
				{Branch: "beta", Indentation: "  ", OtherWorktree: false},
				{Branch: "perennial-1", Indentation: "", OtherWorktree: false},
			}
			must.Eq(t, want, have)
		})
		t.Run("--all flag", func(t *testing.T) {
			t.Parallel()
			t.Run("disabled", func(t *testing.T) {
				t.Parallel()
				child := gitdomain.NewLocalBranchName("child")
				grandchild := gitdomain.NewLocalBranchName("grandchild")
				main := gitdomain.NewLocalBranchName("main")
				lineage := configdomain.NewLineage()
				lineage.Add(child, main)
				lineage.Add(grandchild, child)
				localBranches := gitdomain.LocalBranchNames{grandchild, main}
				branchInfos := gitdomain.BranchInfos{
					gitdomain.BranchInfo{LocalName: None[gitdomain.LocalBranchName](), RemoteName: Some(child.BranchName().RemoteName()), SyncStatus: gitdomain.SyncStatusRemoteOnly},
					gitdomain.BranchInfo{LocalName: Some(grandchild), SyncStatus: gitdomain.SyncStatusLocalOnly},
					gitdomain.BranchInfo{LocalName: Some(main), SyncStatus: gitdomain.SyncStatusLocalOnly},
				}
				branchTypes := []configdomain.BranchType{}
				branchesAndTypes := configdomain.BranchesAndTypes{}
<<<<<<< HEAD
				have := dialog.SwitchBranchEntries(localBranches, branchTypes, branchesAndTypes, lineage, branchInfos, false)
				want := []dialog.SwitchBranchEntry{
					{Branch: "main", Indentation: "", OtherWorktree: false},
					{Branch: "child", Indentation: "  ", OtherWorktree: false},
					{Branch: "grandchild", Indentation: "    ", OtherWorktree: false},
				}
				must.Eq(t, want, have)
			})
			t.Run("enabled", func(t *testing.T) {
				t.Parallel()
				child := gitdomain.NewLocalBranchName("child")
				grandchild := gitdomain.NewLocalBranchName("grandchild")
				main := gitdomain.NewLocalBranchName("main")
				lineage := configdomain.NewLineage()
				lineage.Add(child, main)
				lineage.Add(grandchild, child)
				localBranches := gitdomain.LocalBranchNames{grandchild, main}
				branchInfos := gitdomain.BranchInfos{
					gitdomain.BranchInfo{LocalName: None[gitdomain.LocalBranchName](), RemoteName: Some(child.AtRemote(gitdomain.RemoteOrigin)), SyncStatus: gitdomain.SyncStatusRemoteOnly},
					gitdomain.BranchInfo{LocalName: None[gitdomain.LocalBranchName](), RemoteName: Some(grandchild.AtRemote(gitdomain.RemoteOrigin)), SyncStatus: gitdomain.SyncStatusLocalOnly},
					gitdomain.BranchInfo{LocalName: Some(main), SyncStatus: gitdomain.SyncStatusLocalOnly},
				}
				branchTypes := []configdomain.BranchType{}
				branchesAndTypes := configdomain.BranchesAndTypes{}
				have := dialog.SwitchBranchEntries(localBranches, branchTypes, branchesAndTypes, lineage, branchInfos, true)
=======
				have := dialog.SwitchBranchEntries(localBranches, branchTypes, branchesAndTypes, lineage, branchInfos)
>>>>>>> 782c12d6
				want := []dialog.SwitchBranchEntry{
					{Branch: "main", Indentation: "", OtherWorktree: false},
					{Branch: "child", Indentation: "  ", OtherWorktree: false},
					{Branch: "grandchild", Indentation: "    ", OtherWorktree: false},
				}
				must.Eq(t, want, have)
			})
		})
		t.Run("filter by branch type", func(t *testing.T) {
			t.Parallel()
			t.Run("single branch type", func(t *testing.T) {
				t.Parallel()
				observed1 := gitdomain.NewLocalBranchName("observed-1")
				observed2 := gitdomain.NewLocalBranchName("observed-2")
				prototype := gitdomain.NewLocalBranchName("prototype")
				perennial := gitdomain.NewLocalBranchName("perennial")
				main := gitdomain.NewLocalBranchName("main")
				lineage := configdomain.NewLineage()
				localBranches := gitdomain.LocalBranchNames{observed1, observed2, prototype, perennial, main}
				branchInfos := gitdomain.BranchInfos{
					gitdomain.BranchInfo{LocalName: Some(observed1), SyncStatus: gitdomain.SyncStatusLocalOnly},
					gitdomain.BranchInfo{LocalName: Some(observed2), SyncStatus: gitdomain.SyncStatusLocalOnly},
					gitdomain.BranchInfo{LocalName: Some(prototype), SyncStatus: gitdomain.SyncStatusLocalOnly},
					gitdomain.BranchInfo{LocalName: Some(perennial), SyncStatus: gitdomain.SyncStatusLocalOnly},
					gitdomain.BranchInfo{LocalName: Some(main), SyncStatus: gitdomain.SyncStatusLocalOnly},
				}
				branchTypes := []configdomain.BranchType{configdomain.BranchTypeObservedBranch}
				branchesAndTypes := configdomain.BranchesAndTypes{
					observed1: configdomain.BranchTypeObservedBranch,
					observed2: configdomain.BranchTypeObservedBranch,
					prototype: configdomain.BranchTypePrototypeBranch,
					perennial: configdomain.BranchTypePerennialBranch,
					main:      configdomain.BranchTypeMainBranch,
				}
<<<<<<< HEAD
				have := dialog.SwitchBranchEntries(localBranches, branchTypes, branchesAndTypes, lineage, branchInfos, false)
=======
				have := dialog.SwitchBranchEntries(localBranches, branchTypes, branchesAndTypes, lineage, branchInfos)
>>>>>>> 782c12d6
				want := []dialog.SwitchBranchEntry{
					{Branch: "observed-1", Indentation: "", OtherWorktree: false},
					{Branch: "observed-2", Indentation: "", OtherWorktree: false},
				}
				must.Eq(t, want, have)
			})
			t.Run("multiple branch types", func(t *testing.T) {
				t.Parallel()
				observed1 := gitdomain.NewLocalBranchName("observed-1")
				observed2 := gitdomain.NewLocalBranchName("observed-2")
				prototype := gitdomain.NewLocalBranchName("prototype")
				perennial := gitdomain.NewLocalBranchName("perennial")
				main := gitdomain.NewLocalBranchName("main")
				lineage := configdomain.NewLineage()
				localBranches := gitdomain.LocalBranchNames{observed1, observed2, prototype, perennial, main}
				branchInfos := gitdomain.BranchInfos{
					gitdomain.BranchInfo{LocalName: Some(observed1), SyncStatus: gitdomain.SyncStatusLocalOnly},
					gitdomain.BranchInfo{LocalName: Some(observed2), SyncStatus: gitdomain.SyncStatusLocalOnly},
					gitdomain.BranchInfo{LocalName: Some(prototype), SyncStatus: gitdomain.SyncStatusLocalOnly},
					gitdomain.BranchInfo{LocalName: Some(perennial), SyncStatus: gitdomain.SyncStatusLocalOnly},
					gitdomain.BranchInfo{LocalName: Some(main), SyncStatus: gitdomain.SyncStatusLocalOnly},
				}
				branchTypes := []configdomain.BranchType{
					configdomain.BranchTypeObservedBranch,
					configdomain.BranchTypePerennialBranch,
				}
				branchesAndTypes := configdomain.BranchesAndTypes{
					observed1: configdomain.BranchTypeObservedBranch,
					observed2: configdomain.BranchTypeObservedBranch,
					prototype: configdomain.BranchTypePrototypeBranch,
					perennial: configdomain.BranchTypePerennialBranch,
					main:      configdomain.BranchTypeMainBranch,
				}
<<<<<<< HEAD
				have := dialog.SwitchBranchEntries(localBranches, branchTypes, branchesAndTypes, lineage, branchInfos, false)
=======
				have := dialog.SwitchBranchEntries(localBranches, branchTypes, branchesAndTypes, lineage, branchInfos)
>>>>>>> 782c12d6
				want := []dialog.SwitchBranchEntry{
					{Branch: "observed-1", Indentation: "", OtherWorktree: false},
					{Branch: "observed-2", Indentation: "", OtherWorktree: false},
					{Branch: "perennial", Indentation: "", OtherWorktree: false},
				}
				must.Eq(t, want, have)
			})
		})
	})

	t.Run("View", func(t *testing.T) {
		t.Run("only the main branch exists", func(t *testing.T) {
			t.Parallel()
			model := dialog.SwitchModel{
				List: list.List[dialog.SwitchBranchEntry]{
					Cursor:       0,
					Entries:      newSwitchBranchBubbleListEntries([]dialog.SwitchBranchEntry{{Branch: "main", Indentation: "", OtherWorktree: false}}),
					MaxDigits:    1,
					NumberFormat: "%d",
				},
				InitialBranchPos:   0,
				UncommittedChanges: false,
			}
			have := model.View()
			want := `
> main


  ↑/k up   ↓/j down   ←/u 10 up   →/d 10 down   enter/o accept   q/esc/ctrl-c abort`[1:]
			must.EqOp(t, want, have)
		})

		t.Run("multiple top-level branches", func(t *testing.T) {
			t.Parallel()
			model := dialog.SwitchModel{
				List: list.List[dialog.SwitchBranchEntry]{
					Cursor: 0,
					Entries: newSwitchBranchBubbleListEntries([]dialog.SwitchBranchEntry{
						{Branch: "main", Indentation: "", OtherWorktree: false},
						{Branch: "one", Indentation: "", OtherWorktree: false},
						{Branch: "two", Indentation: "", OtherWorktree: true},
					}),
					MaxDigits:    1,
					NumberFormat: "%d",
				},
				InitialBranchPos:   0,
				UncommittedChanges: false,
			}
			have := model.View()
			dim := "\x1b[2m"
			reset := "\x1b[0m"
			want := `
> main
  one
` + dim + `+ two` + reset + `


  ↑/k up   ↓/j down   ←/u 10 up   →/d 10 down   enter/o accept   q/esc/ctrl-c abort`
			want = want[1:]
			must.EqOp(t, want, have)
		})

		t.Run("stacked changes", func(t *testing.T) {
			t.Parallel()
			model := dialog.SwitchModel{
				List: list.List[dialog.SwitchBranchEntry]{
					Cursor: 0,
					Entries: newSwitchBranchBubbleListEntries([]dialog.SwitchBranchEntry{
						{Branch: "main", Indentation: "", OtherWorktree: false},
						{Branch: "alpha", Indentation: "  ", OtherWorktree: false},
						{Branch: "alpha1", Indentation: "    ", OtherWorktree: false},
						{Branch: "alpha2", Indentation: "    ", OtherWorktree: true},
						{Branch: "beta", Indentation: "  ", OtherWorktree: false},
						{Branch: "beta1", Indentation: "    ", OtherWorktree: false},
						{Branch: "other", Indentation: "", OtherWorktree: false},
					}),
					MaxDigits:    1,
					NumberFormat: "%d",
				},
				InitialBranchPos:   0,
				UncommittedChanges: false,
			}
			have := model.View()
			dim := "\x1b[2m"
			reset := "\x1b[0m"
			want := `
> main
    alpha
      alpha1
` + dim + `+     alpha2` + reset + `
    beta
      beta1
  other


  ↑/k up   ↓/j down   ←/u 10 up   →/d 10 down   enter/o accept   q/esc/ctrl-c abort`
			want = want[1:]
			must.EqOp(t, want, have)
		})

		t.Run("uncommitted changes", func(t *testing.T) {
			t.Parallel()
			model := dialog.SwitchModel{
				List: list.List[dialog.SwitchBranchEntry]{
					Cursor:       0,
					Entries:      newSwitchBranchBubbleListEntries([]dialog.SwitchBranchEntry{{Branch: "main", Indentation: "", OtherWorktree: false}}),
					MaxDigits:    1,
					NumberFormat: "%d",
				},
				InitialBranchPos:   0,
				UncommittedChanges: true,
			}
			have := model.View()
			want := `
` +
				"\x1b[36;1m" +
				`uncommitted changes
` +
				"\x1b[0m" +
				`

> main


  ↑/k up   ↓/j down   ←/u 10 up   →/d 10 down   enter/o accept   q/esc/ctrl-c abort`[1:]
			must.EqOp(t, want, have)
		})
	})
}

func newSwitchBranchBubbleListEntries(entries []dialog.SwitchBranchEntry) []list.Entry[dialog.SwitchBranchEntry] {
	result := make([]list.Entry[dialog.SwitchBranchEntry], len(entries))
	for e, entry := range entries {
		result[e] = list.Entry[dialog.SwitchBranchEntry]{
			Data:    entry,
			Enabled: !entry.OtherWorktree,
			Text:    entry.String(),
		}
	}
	return result
}<|MERGE_RESOLUTION|>--- conflicted
+++ resolved
@@ -63,11 +63,7 @@
 				}
 				branchTypes := []configdomain.BranchType{}
 				branchesAndTypes := configdomain.BranchesAndTypes{}
-<<<<<<< HEAD
-				have := dialog.SwitchBranchEntries(localBranches, branchTypes, branchesAndTypes, lineage, allBranches, false)
-=======
-				have := dialog.SwitchBranchEntries(localBranches, branchTypes, branchesAndTypes, lineage, branchInfos)
->>>>>>> 782c12d6
+				have := dialog.SwitchBranchEntries(localBranches, branchTypes, branchesAndTypes, lineage, branchInfos, false)
 				want := []dialog.SwitchBranchEntry{
 					{Branch: "main", Indentation: "", OtherWorktree: false},
 					{Branch: "alpha", Indentation: "  ", OtherWorktree: false},
@@ -91,11 +87,7 @@
 				}
 				branchTypes := []configdomain.BranchType{}
 				branchesAndTypes := configdomain.BranchesAndTypes{}
-<<<<<<< HEAD
-				have := dialog.SwitchBranchEntries(localBranches, branchTypes, branchesAndTypes, lineage, allBranches, false)
-=======
-				have := dialog.SwitchBranchEntries(localBranches, branchTypes, branchesAndTypes, lineage, branchInfos)
->>>>>>> 782c12d6
+				have := dialog.SwitchBranchEntries(localBranches, branchTypes, branchesAndTypes, lineage, branchInfos, false)
 				want := []dialog.SwitchBranchEntry{
 					{Branch: "main", Indentation: "", OtherWorktree: false},
 					{Branch: "alpha", Indentation: "  ", OtherWorktree: false},
@@ -122,11 +114,7 @@
 			}
 			branchTypes := []configdomain.BranchType{}
 			branchesAndTypes := configdomain.BranchesAndTypes{}
-<<<<<<< HEAD
 			have := dialog.SwitchBranchEntries(localBranches, branchTypes, branchesAndTypes, lineage, branchInfos, false)
-=======
-			have := dialog.SwitchBranchEntries(localBranches, branchTypes, branchesAndTypes, lineage, branchInfos)
->>>>>>> 782c12d6
 			want := []dialog.SwitchBranchEntry{
 				{Branch: "main", Indentation: "", OtherWorktree: false},
 				{Branch: "alpha", Indentation: "  ", OtherWorktree: false},
@@ -153,7 +141,6 @@
 				}
 				branchTypes := []configdomain.BranchType{}
 				branchesAndTypes := configdomain.BranchesAndTypes{}
-<<<<<<< HEAD
 				have := dialog.SwitchBranchEntries(localBranches, branchTypes, branchesAndTypes, lineage, branchInfos, false)
 				want := []dialog.SwitchBranchEntry{
 					{Branch: "main", Indentation: "", OtherWorktree: false},
@@ -179,9 +166,6 @@
 				branchTypes := []configdomain.BranchType{}
 				branchesAndTypes := configdomain.BranchesAndTypes{}
 				have := dialog.SwitchBranchEntries(localBranches, branchTypes, branchesAndTypes, lineage, branchInfos, true)
-=======
-				have := dialog.SwitchBranchEntries(localBranches, branchTypes, branchesAndTypes, lineage, branchInfos)
->>>>>>> 782c12d6
 				want := []dialog.SwitchBranchEntry{
 					{Branch: "main", Indentation: "", OtherWorktree: false},
 					{Branch: "child", Indentation: "  ", OtherWorktree: false},
@@ -216,11 +200,7 @@
 					perennial: configdomain.BranchTypePerennialBranch,
 					main:      configdomain.BranchTypeMainBranch,
 				}
-<<<<<<< HEAD
-				have := dialog.SwitchBranchEntries(localBranches, branchTypes, branchesAndTypes, lineage, branchInfos, false)
-=======
-				have := dialog.SwitchBranchEntries(localBranches, branchTypes, branchesAndTypes, lineage, branchInfos)
->>>>>>> 782c12d6
+				have := dialog.SwitchBranchEntries(localBranches, branchTypes, branchesAndTypes, lineage, branchInfos, false)
 				want := []dialog.SwitchBranchEntry{
 					{Branch: "observed-1", Indentation: "", OtherWorktree: false},
 					{Branch: "observed-2", Indentation: "", OtherWorktree: false},
@@ -254,11 +234,7 @@
 					perennial: configdomain.BranchTypePerennialBranch,
 					main:      configdomain.BranchTypeMainBranch,
 				}
-<<<<<<< HEAD
-				have := dialog.SwitchBranchEntries(localBranches, branchTypes, branchesAndTypes, lineage, branchInfos, false)
-=======
-				have := dialog.SwitchBranchEntries(localBranches, branchTypes, branchesAndTypes, lineage, branchInfos)
->>>>>>> 782c12d6
+				have := dialog.SwitchBranchEntries(localBranches, branchTypes, branchesAndTypes, lineage, branchInfos, false)
 				want := []dialog.SwitchBranchEntry{
 					{Branch: "observed-1", Indentation: "", OtherWorktree: false},
 					{Branch: "observed-2", Indentation: "", OtherWorktree: false},
