package dialog_test

import (
	"testing"

	"github.com/git-town/git-town/v16/internal/cli/dialog"
	"github.com/git-town/git-town/v16/internal/cli/dialog/components/list"
	"github.com/git-town/git-town/v16/internal/config/configdomain"
	"github.com/git-town/git-town/v16/internal/git/gitdomain"
	. "github.com/git-town/git-town/v16/pkg/prelude"
	"github.com/shoenig/test/must"
)

func TestSwitchBranch(t *testing.T) {
	t.Parallel()

	t.Run("SwitchBranchCursorPos", func(t *testing.T) {
		t.Parallel()
		t.Run("initialBranch is in the entry list", func(t *testing.T) {
			t.Parallel()
			entries := []dialog.SwitchBranchEntry{
				{Branch: "main", Indentation: "", OtherWorktree: false},
				{Branch: "alpha", Indentation: "", OtherWorktree: false},
				{Branch: "alpha1", Indentation: "", OtherWorktree: false},
				{Branch: "beta", Indentation: "", OtherWorktree: false},
			}
			initialBranch := gitdomain.NewLocalBranchName("alpha1")
			have := dialog.SwitchBranchCursorPos(entries, initialBranch)
			want := 2
			must.EqOp(t, want, have)
		})
		t.Run("initialBranch is not in the entry list", func(t *testing.T) {
			t.Parallel()
			entries := []dialog.SwitchBranchEntry{
				{Branch: "main", Indentation: "", OtherWorktree: false},
				{Branch: "alpha", Indentation: "", OtherWorktree: false},
				{Branch: "beta", Indentation: "", OtherWorktree: false},
			}
			initialBranch := gitdomain.NewLocalBranchName("other")
			have := dialog.SwitchBranchCursorPos(entries, initialBranch)
			want := 0
			must.EqOp(t, want, have)
		})
	})

	t.Run("SwitchBranchEntries", func(t *testing.T) {
		t.Parallel()
		t.Run("worktree", func(t *testing.T) {
			t.Parallel()
			t.Run("all branches are in the current worktree", func(t *testing.T) {
				t.Parallel()
				alpha := gitdomain.NewLocalBranchName("alpha")
				beta := gitdomain.NewLocalBranchName("beta")
				main := gitdomain.NewLocalBranchName("main")
				lineage := configdomain.NewLineage()
				lineage.Add(alpha, main)
				lineage.Add(beta, main)
				branchInfos := gitdomain.BranchInfos{
					gitdomain.BranchInfo{LocalName: Some(alpha), SyncStatus: gitdomain.SyncStatusLocalOnly},
					gitdomain.BranchInfo{LocalName: Some(beta), SyncStatus: gitdomain.SyncStatusLocalOnly},
					gitdomain.BranchInfo{LocalName: Some(main), SyncStatus: gitdomain.SyncStatusLocalOnly},
				}
				branchTypes := []configdomain.BranchType{}
				branchesAndTypes := configdomain.BranchesAndTypes{}
				defaultBranchType := configdomain.DefaultBranchType{BranchType: configdomain.BranchTypeFeatureBranch}
				have := dialog.SwitchBranchEntries(branchInfos, branchTypes, branchesAndTypes, lineage, defaultBranchType, false)
				want := []dialog.SwitchBranchEntry{
					{Branch: "main", Indentation: "", OtherWorktree: false},
					{Branch: "alpha", Indentation: "  ", OtherWorktree: false},
					{Branch: "beta", Indentation: "  ", OtherWorktree: false},
				}
				must.Eq(t, want, have)
			})
			t.Run("one of the feature branches is in other worktree", func(t *testing.T) {
				t.Parallel()
				alpha := gitdomain.NewLocalBranchName("alpha")
				beta := gitdomain.NewLocalBranchName("beta")
				main := gitdomain.NewLocalBranchName("main")
				lineage := configdomain.NewLineage()
				lineage.Add(alpha, main)
				lineage.Add(beta, main)
				branchInfos := gitdomain.BranchInfos{
					gitdomain.BranchInfo{LocalName: Some(alpha), SyncStatus: gitdomain.SyncStatusLocalOnly},
					gitdomain.BranchInfo{LocalName: Some(beta), SyncStatus: gitdomain.SyncStatusOtherWorktree},
					gitdomain.BranchInfo{LocalName: Some(main), SyncStatus: gitdomain.SyncStatusLocalOnly},
				}
				branchTypes := []configdomain.BranchType{}
				branchesAndTypes := configdomain.BranchesAndTypes{}
				defaultBranchType := configdomain.DefaultBranchType{BranchType: configdomain.BranchTypeFeatureBranch}
				have := dialog.SwitchBranchEntries(branchInfos, branchTypes, branchesAndTypes, lineage, defaultBranchType, false)
				want := []dialog.SwitchBranchEntry{
					{Branch: "main", Indentation: "", OtherWorktree: false},
					{Branch: "alpha", Indentation: "  ", OtherWorktree: false},
					{Branch: "beta", Indentation: "  ", OtherWorktree: true},
				}
				must.Eq(t, want, have)
			})
		})
		t.Run("perennial branches", func(t *testing.T) {
			t.Parallel()
			alpha := gitdomain.NewLocalBranchName("alpha")
			beta := gitdomain.NewLocalBranchName("beta")
			perennial1 := gitdomain.NewLocalBranchName("perennial-1")
			main := gitdomain.NewLocalBranchName("main")
			lineage := configdomain.NewLineage()
			lineage.Add(alpha, main)
			lineage.Add(beta, main)
			branchInfos := gitdomain.BranchInfos{
				gitdomain.BranchInfo{LocalName: Some(alpha), SyncStatus: gitdomain.SyncStatusLocalOnly},
				gitdomain.BranchInfo{LocalName: Some(beta), SyncStatus: gitdomain.SyncStatusLocalOnly},
				gitdomain.BranchInfo{LocalName: Some(main), SyncStatus: gitdomain.SyncStatusLocalOnly},
				gitdomain.BranchInfo{LocalName: Some(perennial1), SyncStatus: gitdomain.SyncStatusLocalOnly},
			}
			branchTypes := []configdomain.BranchType{}
			branchesAndTypes := configdomain.BranchesAndTypes{}
			defaultBranchType := configdomain.DefaultBranchType{BranchType: configdomain.BranchTypeFeatureBranch}
			have := dialog.SwitchBranchEntries(branchInfos, branchTypes, branchesAndTypes, lineage, defaultBranchType, false)
			want := []dialog.SwitchBranchEntry{
				{Branch: "main", Indentation: "", OtherWorktree: false},
				{Branch: "alpha", Indentation: "  ", OtherWorktree: false},
				{Branch: "beta", Indentation: "  ", OtherWorktree: false},
				{Branch: "perennial-1", Indentation: "", OtherWorktree: false},
			}
			must.Eq(t, want, have)
		})
		t.Run("--all flag", func(t *testing.T) {
			t.Parallel()
<<<<<<< HEAD
			t.Run("disabled", func(t *testing.T) {
=======
			t.Run("does not display remote branches", func(t *testing.T) {
				t.Parallel()
				local := gitdomain.NewLocalBranchName("local")
				remote := gitdomain.NewRemoteBranchName("origin/remote")
				main := gitdomain.NewLocalBranchName("main")
				lineage := configdomain.NewLineage()
				branchInfos := gitdomain.BranchInfos{
					gitdomain.BranchInfo{LocalName: Some(main), SyncStatus: gitdomain.SyncStatusLocalOnly},
					gitdomain.BranchInfo{LocalName: Some(local), SyncStatus: gitdomain.SyncStatusLocalOnly},
					gitdomain.BranchInfo{RemoteName: Some(remote), SyncStatus: gitdomain.SyncStatusRemoteOnly},
				}
				branchTypes := []configdomain.BranchType{}
				branchesAndTypes := configdomain.BranchesAndTypes{}
				have := dialog.SwitchBranchEntries(branchInfos, branchTypes, branchesAndTypes, lineage, configdomain.DefaultBranchType{BranchType: configdomain.BranchTypeFeatureBranch})
				want := []dialog.SwitchBranchEntry{
					{Branch: "main", Indentation: "", OtherWorktree: false},
					{Branch: "local", Indentation: "", OtherWorktree: false},
				}
				must.Eq(t, want, have)
			})
			t.Run("does display parent branches of local branches even if they are remote only", func(t *testing.T) {
>>>>>>> 7d6c3ca6
				t.Parallel()
				child := gitdomain.NewLocalBranchName("child")
				grandchild := gitdomain.NewLocalBranchName("grandchild")
				local := gitdomain.NewLocalBranchName("local")
				remote := gitdomain.NewLocalBranchName("remote")
				main := gitdomain.NewLocalBranchName("main")
				lineage := configdomain.NewLineage()
				lineage.Add(local, main)
				lineage.Add(child, main)
				lineage.Add(grandchild, child)
				branchInfos := gitdomain.BranchInfos{
<<<<<<< HEAD
					gitdomain.BranchInfo{LocalName: None[gitdomain.LocalBranchName](), RemoteName: Some(remote.AtRemote(gitdomain.RemoteOrigin)), SyncStatus: gitdomain.SyncStatusRemoteOnly},
					gitdomain.BranchInfo{LocalName: Some(local), SyncStatus: gitdomain.SyncStatusLocalOnly},
=======
					gitdomain.BranchInfo{RemoteName: Some(child.AtRemote(gitdomain.RemoteOrigin)), SyncStatus: gitdomain.SyncStatusRemoteOnly},
					gitdomain.BranchInfo{LocalName: Some(grandchild), SyncStatus: gitdomain.SyncStatusLocalOnly},
>>>>>>> 7d6c3ca6
					gitdomain.BranchInfo{LocalName: Some(main), SyncStatus: gitdomain.SyncStatusLocalOnly},
					gitdomain.BranchInfo{LocalName: None[gitdomain.LocalBranchName](), RemoteName: Some(child.AtRemote(gitdomain.RemoteOrigin)), SyncStatus: gitdomain.SyncStatusLocalOnly},
					gitdomain.BranchInfo{LocalName: Some(grandchild), RemoteName: Some(grandchild.AtRemote(gitdomain.RemoteOrigin)), SyncStatus: gitdomain.SyncStatusUpToDate},
				}
				branchTypes := []configdomain.BranchType{}
				branchesAndTypes := configdomain.BranchesAndTypes{}
				defaultBranchType := configdomain.DefaultBranchType{BranchType: configdomain.BranchTypeFeatureBranch}
				have := dialog.SwitchBranchEntries(branchInfos, branchTypes, branchesAndTypes, lineage, defaultBranchType, false)
				want := []dialog.SwitchBranchEntry{
					{Branch: "main", Indentation: "", OtherWorktree: false},
					{Branch: "grandchild", Indentation: "    ", OtherWorktree: false},
					{Branch: "local", Indentation: "  ", OtherWorktree: false},
				}
				must.Eq(t, want, have)
			})
			t.Run("enabled", func(t *testing.T) {
				t.Parallel()
				local := gitdomain.NewLocalBranchName("local")
				remote := gitdomain.NewLocalBranchName("remote")
				main := gitdomain.NewLocalBranchName("main")
				lineage := configdomain.NewLineage()
				lineage.Add(local, main)
				branchInfos := gitdomain.BranchInfos{
					gitdomain.BranchInfo{LocalName: None[gitdomain.LocalBranchName](), RemoteName: Some(remote.AtRemote(gitdomain.RemoteOrigin)), SyncStatus: gitdomain.SyncStatusRemoteOnly},
					gitdomain.BranchInfo{LocalName: Some(local), SyncStatus: gitdomain.SyncStatusLocalOnly},
					gitdomain.BranchInfo{LocalName: Some(main), SyncStatus: gitdomain.SyncStatusLocalOnly},
				}
				branchTypes := []configdomain.BranchType{}
				branchesAndTypes := configdomain.BranchesAndTypes{}
				defaultBranchType := configdomain.DefaultBranchType{BranchType: configdomain.BranchTypeFeatureBranch}
				have := dialog.SwitchBranchEntries(branchInfos, branchTypes, branchesAndTypes, lineage, defaultBranchType, true)
				want := []dialog.SwitchBranchEntry{
					{Branch: "main", Indentation: "", OtherWorktree: false},
					{Branch: "local", Indentation: "  ", OtherWorktree: false},
					{Branch: "remote", Indentation: "", OtherWorktree: false},
				}
				must.Eq(t, want, have)
			})
		})
		t.Run("filter by branch type", func(t *testing.T) {
			t.Parallel()
			t.Run("single branch type", func(t *testing.T) {
				t.Parallel()
				observed1 := gitdomain.NewLocalBranchName("observed-1")
				observed2 := gitdomain.NewLocalBranchName("observed-2")
				prototype := gitdomain.NewLocalBranchName("prototype")
				perennial := gitdomain.NewLocalBranchName("perennial")
				main := gitdomain.NewLocalBranchName("main")
				lineage := configdomain.NewLineage()
				branchInfos := gitdomain.BranchInfos{
					gitdomain.BranchInfo{LocalName: Some(observed1), SyncStatus: gitdomain.SyncStatusLocalOnly},
					gitdomain.BranchInfo{LocalName: Some(observed2), SyncStatus: gitdomain.SyncStatusLocalOnly},
					gitdomain.BranchInfo{LocalName: Some(prototype), SyncStatus: gitdomain.SyncStatusLocalOnly},
					gitdomain.BranchInfo{LocalName: Some(perennial), SyncStatus: gitdomain.SyncStatusLocalOnly},
					gitdomain.BranchInfo{LocalName: Some(main), SyncStatus: gitdomain.SyncStatusLocalOnly},
				}
				branchTypes := []configdomain.BranchType{configdomain.BranchTypeObservedBranch}
				branchesAndTypes := configdomain.BranchesAndTypes{
					observed1: configdomain.BranchTypeObservedBranch,
					observed2: configdomain.BranchTypeObservedBranch,
					prototype: configdomain.BranchTypePrototypeBranch,
					perennial: configdomain.BranchTypePerennialBranch,
					main:      configdomain.BranchTypeMainBranch,
				}
				defaultBranchType := configdomain.DefaultBranchType{BranchType: configdomain.BranchTypeFeatureBranch}
				have := dialog.SwitchBranchEntries(branchInfos, branchTypes, branchesAndTypes, lineage, defaultBranchType, false)
				want := []dialog.SwitchBranchEntry{
					{Branch: "observed-1", Indentation: "", OtherWorktree: false},
					{Branch: "observed-2", Indentation: "", OtherWorktree: false},
				}
				must.Eq(t, want, have)
			})
			t.Run("multiple branch types", func(t *testing.T) {
				t.Parallel()
				observed1 := gitdomain.NewLocalBranchName("observed-1")
				observed2 := gitdomain.NewLocalBranchName("observed-2")
				prototype := gitdomain.NewLocalBranchName("prototype")
				perennial := gitdomain.NewLocalBranchName("perennial")
				main := gitdomain.NewLocalBranchName("main")
				lineage := configdomain.NewLineage()
				branchInfos := gitdomain.BranchInfos{
					gitdomain.BranchInfo{LocalName: Some(observed1), SyncStatus: gitdomain.SyncStatusLocalOnly},
					gitdomain.BranchInfo{LocalName: Some(observed2), SyncStatus: gitdomain.SyncStatusLocalOnly},
					gitdomain.BranchInfo{LocalName: Some(prototype), SyncStatus: gitdomain.SyncStatusLocalOnly},
					gitdomain.BranchInfo{LocalName: Some(perennial), SyncStatus: gitdomain.SyncStatusLocalOnly},
					gitdomain.BranchInfo{LocalName: Some(main), SyncStatus: gitdomain.SyncStatusLocalOnly},
				}
				branchTypes := []configdomain.BranchType{
					configdomain.BranchTypeObservedBranch,
					configdomain.BranchTypePerennialBranch,
				}
				branchesAndTypes := configdomain.BranchesAndTypes{
					observed1: configdomain.BranchTypeObservedBranch,
					observed2: configdomain.BranchTypeObservedBranch,
					prototype: configdomain.BranchTypePrototypeBranch,
					perennial: configdomain.BranchTypePerennialBranch,
					main:      configdomain.BranchTypeMainBranch,
				}
				defaultBranchType := configdomain.DefaultBranchType{BranchType: configdomain.BranchTypeFeatureBranch}
				have := dialog.SwitchBranchEntries(branchInfos, branchTypes, branchesAndTypes, lineage, defaultBranchType, false)
				want := []dialog.SwitchBranchEntry{
					{Branch: "observed-1", Indentation: "", OtherWorktree: false},
					{Branch: "observed-2", Indentation: "", OtherWorktree: false},
					{Branch: "perennial", Indentation: "", OtherWorktree: false},
				}
				must.Eq(t, want, have)
			})
		})
	})

	t.Run("View", func(t *testing.T) {
		t.Run("only the main branch exists", func(t *testing.T) {
			t.Parallel()
			model := dialog.SwitchModel{
				List: list.List[dialog.SwitchBranchEntry]{
					Cursor:       0,
					Entries:      newSwitchBranchBubbleListEntries([]dialog.SwitchBranchEntry{{Branch: "main", Indentation: "", OtherWorktree: false}}),
					MaxDigits:    1,
					NumberFormat: "%d",
				},
				InitialBranchPos:   0,
				UncommittedChanges: false,
			}
			have := model.View()
			want := `
> main


  ↑/k up   ↓/j down   ←/u 10 up   →/d 10 down   enter/o accept   q/esc/ctrl-c abort`[1:]
			must.EqOp(t, want, have)
		})

		t.Run("multiple top-level branches", func(t *testing.T) {
			t.Parallel()
			model := dialog.SwitchModel{
				List: list.List[dialog.SwitchBranchEntry]{
					Cursor: 0,
					Entries: newSwitchBranchBubbleListEntries([]dialog.SwitchBranchEntry{
						{Branch: "main", Indentation: "", OtherWorktree: false},
						{Branch: "one", Indentation: "", OtherWorktree: false},
						{Branch: "two", Indentation: "", OtherWorktree: true},
					}),
					MaxDigits:    1,
					NumberFormat: "%d",
				},
				InitialBranchPos:   0,
				UncommittedChanges: false,
			}
			have := model.View()
			dim := "\x1b[2m"
			reset := "\x1b[0m"
			want := `
> main
  one
` + dim + `+ two` + reset + `


  ↑/k up   ↓/j down   ←/u 10 up   →/d 10 down   enter/o accept   q/esc/ctrl-c abort`
			want = want[1:]
			must.EqOp(t, want, have)
		})

		t.Run("stacked changes", func(t *testing.T) {
			t.Parallel()
			model := dialog.SwitchModel{
				List: list.List[dialog.SwitchBranchEntry]{
					Cursor: 0,
					Entries: newSwitchBranchBubbleListEntries([]dialog.SwitchBranchEntry{
						{Branch: "main", Indentation: "", OtherWorktree: false},
						{Branch: "alpha", Indentation: "  ", OtherWorktree: false},
						{Branch: "alpha1", Indentation: "    ", OtherWorktree: false},
						{Branch: "alpha2", Indentation: "    ", OtherWorktree: true},
						{Branch: "beta", Indentation: "  ", OtherWorktree: false},
						{Branch: "beta1", Indentation: "    ", OtherWorktree: false},
						{Branch: "other", Indentation: "", OtherWorktree: false},
					}),
					MaxDigits:    1,
					NumberFormat: "%d",
				},
				InitialBranchPos:   0,
				UncommittedChanges: false,
			}
			have := model.View()
			dim := "\x1b[2m"
			reset := "\x1b[0m"
			want := `
> main
    alpha
      alpha1
` + dim + `+     alpha2` + reset + `
    beta
      beta1
  other


  ↑/k up   ↓/j down   ←/u 10 up   →/d 10 down   enter/o accept   q/esc/ctrl-c abort`
			want = want[1:]
			must.EqOp(t, want, have)
		})

		t.Run("uncommitted changes", func(t *testing.T) {
			t.Parallel()
			model := dialog.SwitchModel{
				List: list.List[dialog.SwitchBranchEntry]{
					Cursor:       0,
					Entries:      newSwitchBranchBubbleListEntries([]dialog.SwitchBranchEntry{{Branch: "main", Indentation: "", OtherWorktree: false}}),
					MaxDigits:    1,
					NumberFormat: "%d",
				},
				InitialBranchPos:   0,
				UncommittedChanges: true,
			}
			have := model.View()
			want := `
` +
				"\x1b[36;1m" +
				`uncommitted changes
` +
				"\x1b[0m" +
				`

> main


  ↑/k up   ↓/j down   ←/u 10 up   →/d 10 down   enter/o accept   q/esc/ctrl-c abort`[1:]
			must.EqOp(t, want, have)
		})
	})
}

func newSwitchBranchBubbleListEntries(entries []dialog.SwitchBranchEntry) []list.Entry[dialog.SwitchBranchEntry] {
	result := make([]list.Entry[dialog.SwitchBranchEntry], len(entries))
	for e, entry := range entries {
		result[e] = list.Entry[dialog.SwitchBranchEntry]{
			Data:    entry,
			Enabled: !entry.OtherWorktree,
			Text:    entry.String(),
		}
	}
	return result
}<|MERGE_RESOLUTION|>--- conflicted
+++ resolved
@@ -125,9 +125,6 @@
 		})
 		t.Run("--all flag", func(t *testing.T) {
 			t.Parallel()
-<<<<<<< HEAD
-			t.Run("disabled", func(t *testing.T) {
-=======
 			t.Run("does not display remote branches", func(t *testing.T) {
 				t.Parallel()
 				local := gitdomain.NewLocalBranchName("local")
@@ -149,7 +146,6 @@
 				must.Eq(t, want, have)
 			})
 			t.Run("does display parent branches of local branches even if they are remote only", func(t *testing.T) {
->>>>>>> 7d6c3ca6
 				t.Parallel()
 				child := gitdomain.NewLocalBranchName("child")
 				grandchild := gitdomain.NewLocalBranchName("grandchild")
@@ -161,13 +157,10 @@
 				lineage.Add(child, main)
 				lineage.Add(grandchild, child)
 				branchInfos := gitdomain.BranchInfos{
-<<<<<<< HEAD
 					gitdomain.BranchInfo{LocalName: None[gitdomain.LocalBranchName](), RemoteName: Some(remote.AtRemote(gitdomain.RemoteOrigin)), SyncStatus: gitdomain.SyncStatusRemoteOnly},
 					gitdomain.BranchInfo{LocalName: Some(local), SyncStatus: gitdomain.SyncStatusLocalOnly},
-=======
 					gitdomain.BranchInfo{RemoteName: Some(child.AtRemote(gitdomain.RemoteOrigin)), SyncStatus: gitdomain.SyncStatusRemoteOnly},
 					gitdomain.BranchInfo{LocalName: Some(grandchild), SyncStatus: gitdomain.SyncStatusLocalOnly},
->>>>>>> 7d6c3ca6
 					gitdomain.BranchInfo{LocalName: Some(main), SyncStatus: gitdomain.SyncStatusLocalOnly},
 					gitdomain.BranchInfo{LocalName: None[gitdomain.LocalBranchName](), RemoteName: Some(child.AtRemote(gitdomain.RemoteOrigin)), SyncStatus: gitdomain.SyncStatusLocalOnly},
 					gitdomain.BranchInfo{LocalName: Some(grandchild), RemoteName: Some(grandchild.AtRemote(gitdomain.RemoteOrigin)), SyncStatus: gitdomain.SyncStatusUpToDate},
