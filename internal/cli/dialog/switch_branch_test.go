package dialog_test

import (
	"testing"

	"github.com/git-town/git-town/v16/internal/cli/dialog"
	"github.com/git-town/git-town/v16/internal/cli/dialog/components/list"
	"github.com/git-town/git-town/v16/internal/config/configdomain"
	"github.com/git-town/git-town/v16/internal/git/gitdomain"
	. "github.com/git-town/git-town/v16/pkg/prelude"
	"github.com/shoenig/test/must"
)

func TestSwitchBranch(t *testing.T) {
	t.Parallel()

	t.Run("SwitchBranchCursorPos", func(t *testing.T) {
		t.Parallel()
		t.Run("initialBranch is in the entry list", func(t *testing.T) {
			t.Parallel()
			entries := []dialog.SwitchBranchEntry{
				{Branch: "main", Indentation: "", OtherWorktree: false},
				{Branch: "alpha", Indentation: "", OtherWorktree: false},
				{Branch: "alpha1", Indentation: "", OtherWorktree: false},
				{Branch: "beta", Indentation: "", OtherWorktree: false},
			}
			initialBranch := gitdomain.NewLocalBranchName("alpha1")
			have := dialog.SwitchBranchCursorPos(entries, initialBranch)
			want := 2
			must.EqOp(t, want, have)
		})
		t.Run("initialBranch is not in the entry list", func(t *testing.T) {
			t.Parallel()
			entries := []dialog.SwitchBranchEntry{
				{Branch: "main", Indentation: "", OtherWorktree: false},
				{Branch: "alpha", Indentation: "", OtherWorktree: false},
				{Branch: "beta", Indentation: "", OtherWorktree: false},
			}
			initialBranch := gitdomain.NewLocalBranchName("other")
			have := dialog.SwitchBranchCursorPos(entries, initialBranch)
			want := 0
			must.EqOp(t, want, have)
		})
	})

	t.Run("SwitchBranchEntries", func(t *testing.T) {
		t.Parallel()
		t.Run("worktree", func(t *testing.T) {
			t.Parallel()
			t.Run("all branches are in the current worktree", func(t *testing.T) {
				t.Parallel()
				alpha := gitdomain.NewLocalBranchName("alpha")
				beta := gitdomain.NewLocalBranchName("beta")
				main := gitdomain.NewLocalBranchName("main")
				lineage := configdomain.NewLineage()
				lineage.Add(alpha, main)
				lineage.Add(beta, main)
				localBranches := gitdomain.LocalBranchNames{alpha, beta, main}
				branchInfos := gitdomain.BranchInfos{
					gitdomain.BranchInfo{LocalName: Some(alpha), SyncStatus: gitdomain.SyncStatusLocalOnly},
					gitdomain.BranchInfo{LocalName: Some(beta), SyncStatus: gitdomain.SyncStatusLocalOnly},
					gitdomain.BranchInfo{LocalName: Some(main), SyncStatus: gitdomain.SyncStatusLocalOnly},
				}
				branchTypes := []configdomain.BranchType{}
				branchesAndTypes := configdomain.BranchesAndTypes{}
<<<<<<< HEAD
				have := dialog.SwitchBranchEntries(localBranches, branchTypes, branchesAndTypes, lineage, branchInfos, false)
=======
				have := dialog.SwitchBranchEntries(localBranches, branchTypes, branchesAndTypes, lineage, branchInfos, configdomain.DefaultBranchType{BranchType: configdomain.BranchTypeFeatureBranch})
>>>>>>> 61f4f616
				want := []dialog.SwitchBranchEntry{
					{Branch: "main", Indentation: "", OtherWorktree: false},
					{Branch: "alpha", Indentation: "  ", OtherWorktree: false},
					{Branch: "beta", Indentation: "  ", OtherWorktree: false},
				}
				must.Eq(t, want, have)
			})
			t.Run("one of the feature branches is in other worktree", func(t *testing.T) {
				t.Parallel()
				alpha := gitdomain.NewLocalBranchName("alpha")
				beta := gitdomain.NewLocalBranchName("beta")
				main := gitdomain.NewLocalBranchName("main")
				lineage := configdomain.NewLineage()
				lineage.Add(alpha, main)
				lineage.Add(beta, main)
				localBranches := gitdomain.LocalBranchNames{alpha, beta, main}
				branchInfos := gitdomain.BranchInfos{
					gitdomain.BranchInfo{LocalName: Some(alpha), SyncStatus: gitdomain.SyncStatusLocalOnly},
					gitdomain.BranchInfo{LocalName: Some(beta), SyncStatus: gitdomain.SyncStatusOtherWorktree},
					gitdomain.BranchInfo{LocalName: Some(main), SyncStatus: gitdomain.SyncStatusLocalOnly},
				}
				branchTypes := []configdomain.BranchType{}
				branchesAndTypes := configdomain.BranchesAndTypes{}
<<<<<<< HEAD
				have := dialog.SwitchBranchEntries(localBranches, branchTypes, branchesAndTypes, lineage, branchInfos, false)
=======
				have := dialog.SwitchBranchEntries(localBranches, branchTypes, branchesAndTypes, lineage, branchInfos, configdomain.DefaultBranchType{BranchType: configdomain.BranchTypeFeatureBranch})
>>>>>>> 61f4f616
				want := []dialog.SwitchBranchEntry{
					{Branch: "main", Indentation: "", OtherWorktree: false},
					{Branch: "alpha", Indentation: "  ", OtherWorktree: false},
					{Branch: "beta", Indentation: "  ", OtherWorktree: true},
				}
				must.Eq(t, want, have)
			})
		})
		t.Run("perennial branches", func(t *testing.T) {
			t.Parallel()
			alpha := gitdomain.NewLocalBranchName("alpha")
			beta := gitdomain.NewLocalBranchName("beta")
			perennial1 := gitdomain.NewLocalBranchName("perennial-1")
			main := gitdomain.NewLocalBranchName("main")
			lineage := configdomain.NewLineage()
			lineage.Add(alpha, main)
			lineage.Add(beta, main)
			localBranches := gitdomain.LocalBranchNames{alpha, beta, main, perennial1}
			branchInfos := gitdomain.BranchInfos{
				gitdomain.BranchInfo{LocalName: Some(alpha), SyncStatus: gitdomain.SyncStatusLocalOnly},
				gitdomain.BranchInfo{LocalName: Some(beta), SyncStatus: gitdomain.SyncStatusLocalOnly},
				gitdomain.BranchInfo{LocalName: Some(main), SyncStatus: gitdomain.SyncStatusLocalOnly},
				gitdomain.BranchInfo{LocalName: Some(perennial1), SyncStatus: gitdomain.SyncStatusLocalOnly},
			}
			branchTypes := []configdomain.BranchType{}
			branchesAndTypes := configdomain.BranchesAndTypes{}
<<<<<<< HEAD
			have := dialog.SwitchBranchEntries(localBranches, branchTypes, branchesAndTypes, lineage, branchInfos, false)
=======
			have := dialog.SwitchBranchEntries(localBranches, branchTypes, branchesAndTypes, lineage, branchInfos, configdomain.DefaultBranchType{BranchType: configdomain.BranchTypeFeatureBranch})
>>>>>>> 61f4f616
			want := []dialog.SwitchBranchEntry{
				{Branch: "main", Indentation: "", OtherWorktree: false},
				{Branch: "alpha", Indentation: "  ", OtherWorktree: false},
				{Branch: "beta", Indentation: "  ", OtherWorktree: false},
				{Branch: "perennial-1", Indentation: "", OtherWorktree: false},
			}
			must.Eq(t, want, have)
		})
		t.Run("--all flag", func(t *testing.T) {
			t.Parallel()
			t.Run("disabled", func(t *testing.T) {
				t.Parallel()
				local := gitdomain.NewLocalBranchName("local")
				remote := gitdomain.NewLocalBranchName("remote")
				main := gitdomain.NewLocalBranchName("main")
				lineage := configdomain.NewLineage()
				lineage.Add(local, main)
				localBranches := gitdomain.LocalBranchNames{local, main}
				branchInfos := gitdomain.BranchInfos{
					gitdomain.BranchInfo{LocalName: None[gitdomain.LocalBranchName](), RemoteName: Some(remote.AtRemote(gitdomain.RemoteOrigin)), SyncStatus: gitdomain.SyncStatusRemoteOnly},
					gitdomain.BranchInfo{LocalName: Some(local), SyncStatus: gitdomain.SyncStatusLocalOnly},
					gitdomain.BranchInfo{LocalName: Some(main), SyncStatus: gitdomain.SyncStatusLocalOnly},
				}
				branchTypes := []configdomain.BranchType{}
				branchesAndTypes := configdomain.BranchesAndTypes{}
<<<<<<< HEAD
				have := dialog.SwitchBranchEntries(localBranches, branchTypes, branchesAndTypes, lineage, branchInfos, false)
=======
				have := dialog.SwitchBranchEntries(localBranches, branchTypes, branchesAndTypes, lineage, branchInfos, configdomain.DefaultBranchType{BranchType: configdomain.BranchTypeFeatureBranch})
>>>>>>> 61f4f616
				want := []dialog.SwitchBranchEntry{
					{Branch: "main", Indentation: "", OtherWorktree: false},
					{Branch: "local", Indentation: "  ", OtherWorktree: false},
				}
				must.Eq(t, want, have)
			})
			t.Run("enabled", func(t *testing.T) {
				t.Parallel()
				local := gitdomain.NewLocalBranchName("local")
				remote := gitdomain.NewLocalBranchName("remote")
				main := gitdomain.NewLocalBranchName("main")
				lineage := configdomain.NewLineage()
				lineage.Add(local, main)
				localBranches := gitdomain.LocalBranchNames{local, main}
				branchInfos := gitdomain.BranchInfos{
					gitdomain.BranchInfo{LocalName: None[gitdomain.LocalBranchName](), RemoteName: Some(remote.AtRemote(gitdomain.RemoteOrigin)), SyncStatus: gitdomain.SyncStatusRemoteOnly},
					gitdomain.BranchInfo{LocalName: Some(local), SyncStatus: gitdomain.SyncStatusLocalOnly},
					gitdomain.BranchInfo{LocalName: Some(main), SyncStatus: gitdomain.SyncStatusLocalOnly},
				}
				branchTypes := []configdomain.BranchType{}
				branchesAndTypes := configdomain.BranchesAndTypes{}
				have := dialog.SwitchBranchEntries(localBranches, branchTypes, branchesAndTypes, lineage, branchInfos, true)
				want := []dialog.SwitchBranchEntry{
					{Branch: "main", Indentation: "", OtherWorktree: false},
					{Branch: "local", Indentation: "  ", OtherWorktree: false},
				}
				must.Eq(t, want, have)
			})
		})
		t.Run("filter by branch type", func(t *testing.T) {
			t.Parallel()
			t.Run("single branch type", func(t *testing.T) {
				t.Parallel()
				observed1 := gitdomain.NewLocalBranchName("observed-1")
				observed2 := gitdomain.NewLocalBranchName("observed-2")
				prototype := gitdomain.NewLocalBranchName("prototype")
				perennial := gitdomain.NewLocalBranchName("perennial")
				main := gitdomain.NewLocalBranchName("main")
				lineage := configdomain.NewLineage()
				localBranches := gitdomain.LocalBranchNames{observed1, observed2, prototype, perennial, main}
				branchInfos := gitdomain.BranchInfos{
					gitdomain.BranchInfo{LocalName: Some(observed1), SyncStatus: gitdomain.SyncStatusLocalOnly},
					gitdomain.BranchInfo{LocalName: Some(observed2), SyncStatus: gitdomain.SyncStatusLocalOnly},
					gitdomain.BranchInfo{LocalName: Some(prototype), SyncStatus: gitdomain.SyncStatusLocalOnly},
					gitdomain.BranchInfo{LocalName: Some(perennial), SyncStatus: gitdomain.SyncStatusLocalOnly},
					gitdomain.BranchInfo{LocalName: Some(main), SyncStatus: gitdomain.SyncStatusLocalOnly},
				}
				branchTypes := []configdomain.BranchType{configdomain.BranchTypeObservedBranch}
				branchesAndTypes := configdomain.BranchesAndTypes{
					observed1: configdomain.BranchTypeObservedBranch,
					observed2: configdomain.BranchTypeObservedBranch,
					prototype: configdomain.BranchTypePrototypeBranch,
					perennial: configdomain.BranchTypePerennialBranch,
					main:      configdomain.BranchTypeMainBranch,
				}
<<<<<<< HEAD
				have := dialog.SwitchBranchEntries(localBranches, branchTypes, branchesAndTypes, lineage, branchInfos, false)
=======
				have := dialog.SwitchBranchEntries(localBranches, branchTypes, branchesAndTypes, lineage, branchInfos, configdomain.DefaultBranchType{BranchType: configdomain.BranchTypeFeatureBranch})
>>>>>>> 61f4f616
				want := []dialog.SwitchBranchEntry{
					{Branch: "observed-1", Indentation: "", OtherWorktree: false},
					{Branch: "observed-2", Indentation: "", OtherWorktree: false},
				}
				must.Eq(t, want, have)
			})
			t.Run("multiple branch types", func(t *testing.T) {
				t.Parallel()
				observed1 := gitdomain.NewLocalBranchName("observed-1")
				observed2 := gitdomain.NewLocalBranchName("observed-2")
				prototype := gitdomain.NewLocalBranchName("prototype")
				perennial := gitdomain.NewLocalBranchName("perennial")
				main := gitdomain.NewLocalBranchName("main")
				lineage := configdomain.NewLineage()
				localBranches := gitdomain.LocalBranchNames{observed1, observed2, prototype, perennial, main}
				branchInfos := gitdomain.BranchInfos{
					gitdomain.BranchInfo{LocalName: Some(observed1), SyncStatus: gitdomain.SyncStatusLocalOnly},
					gitdomain.BranchInfo{LocalName: Some(observed2), SyncStatus: gitdomain.SyncStatusLocalOnly},
					gitdomain.BranchInfo{LocalName: Some(prototype), SyncStatus: gitdomain.SyncStatusLocalOnly},
					gitdomain.BranchInfo{LocalName: Some(perennial), SyncStatus: gitdomain.SyncStatusLocalOnly},
					gitdomain.BranchInfo{LocalName: Some(main), SyncStatus: gitdomain.SyncStatusLocalOnly},
				}
				branchTypes := []configdomain.BranchType{
					configdomain.BranchTypeObservedBranch,
					configdomain.BranchTypePerennialBranch,
				}
				branchesAndTypes := configdomain.BranchesAndTypes{
					observed1: configdomain.BranchTypeObservedBranch,
					observed2: configdomain.BranchTypeObservedBranch,
					prototype: configdomain.BranchTypePrototypeBranch,
					perennial: configdomain.BranchTypePerennialBranch,
					main:      configdomain.BranchTypeMainBranch,
				}
<<<<<<< HEAD
				have := dialog.SwitchBranchEntries(localBranches, branchTypes, branchesAndTypes, lineage, branchInfos, false)
=======
				have := dialog.SwitchBranchEntries(localBranches, branchTypes, branchesAndTypes, lineage, branchInfos, configdomain.DefaultBranchType{BranchType: configdomain.BranchTypeFeatureBranch})
>>>>>>> 61f4f616
				want := []dialog.SwitchBranchEntry{
					{Branch: "observed-1", Indentation: "", OtherWorktree: false},
					{Branch: "observed-2", Indentation: "", OtherWorktree: false},
					{Branch: "perennial", Indentation: "", OtherWorktree: false},
				}
				must.Eq(t, want, have)
			})
		})
	})

	t.Run("View", func(t *testing.T) {
		t.Run("only the main branch exists", func(t *testing.T) {
			t.Parallel()
			model := dialog.SwitchModel{
				List: list.List[dialog.SwitchBranchEntry]{
					Cursor:       0,
					Entries:      newSwitchBranchBubbleListEntries([]dialog.SwitchBranchEntry{{Branch: "main", Indentation: "", OtherWorktree: false}}),
					MaxDigits:    1,
					NumberFormat: "%d",
				},
				InitialBranchPos:   0,
				UncommittedChanges: false,
			}
			have := model.View()
			want := `
> main


  ↑/k up   ↓/j down   ←/u 10 up   →/d 10 down   enter/o accept   q/esc/ctrl-c abort`[1:]
			must.EqOp(t, want, have)
		})

		t.Run("multiple top-level branches", func(t *testing.T) {
			t.Parallel()
			model := dialog.SwitchModel{
				List: list.List[dialog.SwitchBranchEntry]{
					Cursor: 0,
					Entries: newSwitchBranchBubbleListEntries([]dialog.SwitchBranchEntry{
						{Branch: "main", Indentation: "", OtherWorktree: false},
						{Branch: "one", Indentation: "", OtherWorktree: false},
						{Branch: "two", Indentation: "", OtherWorktree: true},
					}),
					MaxDigits:    1,
					NumberFormat: "%d",
				},
				InitialBranchPos:   0,
				UncommittedChanges: false,
			}
			have := model.View()
			dim := "\x1b[2m"
			reset := "\x1b[0m"
			want := `
> main
  one
` + dim + `+ two` + reset + `


  ↑/k up   ↓/j down   ←/u 10 up   →/d 10 down   enter/o accept   q/esc/ctrl-c abort`
			want = want[1:]
			must.EqOp(t, want, have)
		})

		t.Run("stacked changes", func(t *testing.T) {
			t.Parallel()
			model := dialog.SwitchModel{
				List: list.List[dialog.SwitchBranchEntry]{
					Cursor: 0,
					Entries: newSwitchBranchBubbleListEntries([]dialog.SwitchBranchEntry{
						{Branch: "main", Indentation: "", OtherWorktree: false},
						{Branch: "alpha", Indentation: "  ", OtherWorktree: false},
						{Branch: "alpha1", Indentation: "    ", OtherWorktree: false},
						{Branch: "alpha2", Indentation: "    ", OtherWorktree: true},
						{Branch: "beta", Indentation: "  ", OtherWorktree: false},
						{Branch: "beta1", Indentation: "    ", OtherWorktree: false},
						{Branch: "other", Indentation: "", OtherWorktree: false},
					}),
					MaxDigits:    1,
					NumberFormat: "%d",
				},
				InitialBranchPos:   0,
				UncommittedChanges: false,
			}
			have := model.View()
			dim := "\x1b[2m"
			reset := "\x1b[0m"
			want := `
> main
    alpha
      alpha1
` + dim + `+     alpha2` + reset + `
    beta
      beta1
  other


  ↑/k up   ↓/j down   ←/u 10 up   →/d 10 down   enter/o accept   q/esc/ctrl-c abort`
			want = want[1:]
			must.EqOp(t, want, have)
		})

		t.Run("uncommitted changes", func(t *testing.T) {
			t.Parallel()
			model := dialog.SwitchModel{
				List: list.List[dialog.SwitchBranchEntry]{
					Cursor:       0,
					Entries:      newSwitchBranchBubbleListEntries([]dialog.SwitchBranchEntry{{Branch: "main", Indentation: "", OtherWorktree: false}}),
					MaxDigits:    1,
					NumberFormat: "%d",
				},
				InitialBranchPos:   0,
				UncommittedChanges: true,
			}
			have := model.View()
			want := `
` +
				"\x1b[36;1m" +
				`uncommitted changes
` +
				"\x1b[0m" +
				`

> main


  ↑/k up   ↓/j down   ←/u 10 up   →/d 10 down   enter/o accept   q/esc/ctrl-c abort`[1:]
			must.EqOp(t, want, have)
		})
	})
}

func newSwitchBranchBubbleListEntries(entries []dialog.SwitchBranchEntry) []list.Entry[dialog.SwitchBranchEntry] {
	result := make([]list.Entry[dialog.SwitchBranchEntry], len(entries))
	for e, entry := range entries {
		result[e] = list.Entry[dialog.SwitchBranchEntry]{
			Data:    entry,
			Enabled: !entry.OtherWorktree,
			Text:    entry.String(),
		}
	}
	return result
}<|MERGE_RESOLUTION|>--- conflicted
+++ resolved
@@ -63,11 +63,7 @@
 				}
 				branchTypes := []configdomain.BranchType{}
 				branchesAndTypes := configdomain.BranchesAndTypes{}
-<<<<<<< HEAD
-				have := dialog.SwitchBranchEntries(localBranches, branchTypes, branchesAndTypes, lineage, branchInfos, false)
-=======
 				have := dialog.SwitchBranchEntries(localBranches, branchTypes, branchesAndTypes, lineage, branchInfos, configdomain.DefaultBranchType{BranchType: configdomain.BranchTypeFeatureBranch})
->>>>>>> 61f4f616
 				want := []dialog.SwitchBranchEntry{
 					{Branch: "main", Indentation: "", OtherWorktree: false},
 					{Branch: "alpha", Indentation: "  ", OtherWorktree: false},
@@ -91,11 +87,7 @@
 				}
 				branchTypes := []configdomain.BranchType{}
 				branchesAndTypes := configdomain.BranchesAndTypes{}
-<<<<<<< HEAD
-				have := dialog.SwitchBranchEntries(localBranches, branchTypes, branchesAndTypes, lineage, branchInfos, false)
-=======
 				have := dialog.SwitchBranchEntries(localBranches, branchTypes, branchesAndTypes, lineage, branchInfos, configdomain.DefaultBranchType{BranchType: configdomain.BranchTypeFeatureBranch})
->>>>>>> 61f4f616
 				want := []dialog.SwitchBranchEntry{
 					{Branch: "main", Indentation: "", OtherWorktree: false},
 					{Branch: "alpha", Indentation: "  ", OtherWorktree: false},
@@ -122,11 +114,7 @@
 			}
 			branchTypes := []configdomain.BranchType{}
 			branchesAndTypes := configdomain.BranchesAndTypes{}
-<<<<<<< HEAD
-			have := dialog.SwitchBranchEntries(localBranches, branchTypes, branchesAndTypes, lineage, branchInfos, false)
-=======
 			have := dialog.SwitchBranchEntries(localBranches, branchTypes, branchesAndTypes, lineage, branchInfos, configdomain.DefaultBranchType{BranchType: configdomain.BranchTypeFeatureBranch})
->>>>>>> 61f4f616
 			want := []dialog.SwitchBranchEntry{
 				{Branch: "main", Indentation: "", OtherWorktree: false},
 				{Branch: "alpha", Indentation: "  ", OtherWorktree: false},
@@ -152,11 +140,7 @@
 				}
 				branchTypes := []configdomain.BranchType{}
 				branchesAndTypes := configdomain.BranchesAndTypes{}
-<<<<<<< HEAD
-				have := dialog.SwitchBranchEntries(localBranches, branchTypes, branchesAndTypes, lineage, branchInfos, false)
-=======
 				have := dialog.SwitchBranchEntries(localBranches, branchTypes, branchesAndTypes, lineage, branchInfos, configdomain.DefaultBranchType{BranchType: configdomain.BranchTypeFeatureBranch})
->>>>>>> 61f4f616
 				want := []dialog.SwitchBranchEntry{
 					{Branch: "main", Indentation: "", OtherWorktree: false},
 					{Branch: "local", Indentation: "  ", OtherWorktree: false},
@@ -212,11 +196,7 @@
 					perennial: configdomain.BranchTypePerennialBranch,
 					main:      configdomain.BranchTypeMainBranch,
 				}
-<<<<<<< HEAD
-				have := dialog.SwitchBranchEntries(localBranches, branchTypes, branchesAndTypes, lineage, branchInfos, false)
-=======
-				have := dialog.SwitchBranchEntries(localBranches, branchTypes, branchesAndTypes, lineage, branchInfos, configdomain.DefaultBranchType{BranchType: configdomain.BranchTypeFeatureBranch})
->>>>>>> 61f4f616
+				have := dialog.SwitchBranchEntries(localBranches, branchTypes, branchesAndTypes, lineage, branchInfos, configdomain.DefaultBranchType{BranchType: configdomain.BranchTypeFeatureBranch}, false)
 				want := []dialog.SwitchBranchEntry{
 					{Branch: "observed-1", Indentation: "", OtherWorktree: false},
 					{Branch: "observed-2", Indentation: "", OtherWorktree: false},
@@ -250,11 +230,7 @@
 					perennial: configdomain.BranchTypePerennialBranch,
 					main:      configdomain.BranchTypeMainBranch,
 				}
-<<<<<<< HEAD
-				have := dialog.SwitchBranchEntries(localBranches, branchTypes, branchesAndTypes, lineage, branchInfos, false)
-=======
 				have := dialog.SwitchBranchEntries(localBranches, branchTypes, branchesAndTypes, lineage, branchInfos, configdomain.DefaultBranchType{BranchType: configdomain.BranchTypeFeatureBranch})
->>>>>>> 61f4f616
 				want := []dialog.SwitchBranchEntry{
 					{Branch: "observed-1", Indentation: "", OtherWorktree: false},
 					{Branch: "observed-2", Indentation: "", OtherWorktree: false},
