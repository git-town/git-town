package dialog_test

import (
	"testing"

	"github.com/git-town/git-town/v16/internal/cli/dialog"
	"github.com/git-town/git-town/v16/internal/cli/dialog/components/list"
	"github.com/git-town/git-town/v16/internal/config/configdomain"
	"github.com/git-town/git-town/v16/internal/git/gitdomain"
	. "github.com/git-town/git-town/v16/pkg/prelude"
	"github.com/shoenig/test/must"
)

func TestSwitchBranch(t *testing.T) {
	t.Parallel()

	t.Run("SwitchBranchCursorPos", func(t *testing.T) {
		t.Parallel()
		t.Run("initialBranch is in the entry list", func(t *testing.T) {
			t.Parallel()
			entries := []dialog.SwitchBranchEntry{
				{Branch: "main", Indentation: "", OtherWorktree: false},
				{Branch: "alpha", Indentation: "", OtherWorktree: false},
				{Branch: "alpha1", Indentation: "", OtherWorktree: false},
				{Branch: "beta", Indentation: "", OtherWorktree: false},
			}
			initialBranch := gitdomain.NewLocalBranchName("alpha1")
			have := dialog.SwitchBranchCursorPos(entries, initialBranch)
			want := 2
			must.EqOp(t, want, have)
		})
		t.Run("initialBranch is not in the entry list", func(t *testing.T) {
			t.Parallel()
			entries := []dialog.SwitchBranchEntry{
				{Branch: "main", Indentation: "", OtherWorktree: false},
				{Branch: "alpha", Indentation: "", OtherWorktree: false},
				{Branch: "beta", Indentation: "", OtherWorktree: false},
			}
			initialBranch := gitdomain.NewLocalBranchName("other")
			have := dialog.SwitchBranchCursorPos(entries, initialBranch)
			want := 0
			must.EqOp(t, want, have)
		})
	})

	t.Run("SwitchBranchEntries", func(t *testing.T) {
		t.Parallel()
		t.Run("worktree", func(t *testing.T) {
			t.Parallel()
			t.Run("all branches are in the current worktree", func(t *testing.T) {
				t.Parallel()
				alpha := gitdomain.NewLocalBranchName("alpha")
				beta := gitdomain.NewLocalBranchName("beta")
				main := gitdomain.NewLocalBranchName("main")
				lineage := configdomain.NewLineage()
				lineage.Add(alpha, main)
				lineage.Add(beta, main)
				localBranches := gitdomain.LocalBranchNames{alpha, beta, main}
<<<<<<< HEAD
				branchInfos := gitdomain.BranchInfos{
=======
				allBranches := gitdomain.BranchInfos{
>>>>>>> 40f33647
					gitdomain.BranchInfo{LocalName: Some(alpha), SyncStatus: gitdomain.SyncStatusLocalOnly},
					gitdomain.BranchInfo{LocalName: Some(beta), SyncStatus: gitdomain.SyncStatusLocalOnly},
					gitdomain.BranchInfo{LocalName: Some(main), SyncStatus: gitdomain.SyncStatusLocalOnly},
				}
				branchTypes := []configdomain.BranchType{}
				branchesAndTypes := configdomain.BranchesAndTypes{}
<<<<<<< HEAD
				have := dialog.SwitchBranchEntries(localBranches, branchTypes, branchesAndTypes, lineage, branchInfos, false)
=======
				have := dialog.SwitchBranchEntries(localBranches, branchTypes, branchesAndTypes, lineage, allBranches)
>>>>>>> 40f33647
				want := []dialog.SwitchBranchEntry{
					{Branch: "main", Indentation: "", OtherWorktree: false},
					{Branch: "alpha", Indentation: "  ", OtherWorktree: false},
					{Branch: "beta", Indentation: "  ", OtherWorktree: false},
				}
				must.Eq(t, want, have)
			})
			t.Run("one of the feature branches is in other worktree", func(t *testing.T) {
				t.Parallel()
				alpha := gitdomain.NewLocalBranchName("alpha")
				beta := gitdomain.NewLocalBranchName("beta")
				main := gitdomain.NewLocalBranchName("main")
				lineage := configdomain.NewLineage()
				lineage.Add(alpha, main)
				lineage.Add(beta, main)
				localBranches := gitdomain.LocalBranchNames{alpha, beta, main}
<<<<<<< HEAD
				branchInfos := gitdomain.BranchInfos{
=======
				allBranches := gitdomain.BranchInfos{
>>>>>>> 40f33647
					gitdomain.BranchInfo{LocalName: Some(alpha), SyncStatus: gitdomain.SyncStatusLocalOnly},
					gitdomain.BranchInfo{LocalName: Some(beta), SyncStatus: gitdomain.SyncStatusOtherWorktree},
					gitdomain.BranchInfo{LocalName: Some(main), SyncStatus: gitdomain.SyncStatusLocalOnly},
				}
				branchTypes := []configdomain.BranchType{}
				branchesAndTypes := configdomain.BranchesAndTypes{}
<<<<<<< HEAD
				have := dialog.SwitchBranchEntries(localBranches, branchTypes, branchesAndTypes, lineage, branchInfos, false)
=======
				have := dialog.SwitchBranchEntries(localBranches, branchTypes, branchesAndTypes, lineage, allBranches)
>>>>>>> 40f33647
				want := []dialog.SwitchBranchEntry{
					{Branch: "main", Indentation: "", OtherWorktree: false},
					{Branch: "alpha", Indentation: "  ", OtherWorktree: false},
					{Branch: "beta", Indentation: "  ", OtherWorktree: true},
				}
				must.Eq(t, want, have)
			})
		})
		t.Run("perennial branches", func(t *testing.T) {
			t.Parallel()
			alpha := gitdomain.NewLocalBranchName("alpha")
			beta := gitdomain.NewLocalBranchName("beta")
			perennial1 := gitdomain.NewLocalBranchName("perennial-1")
			main := gitdomain.NewLocalBranchName("main")
			lineage := configdomain.NewLineage()
			lineage.Add(alpha, main)
			lineage.Add(beta, main)
			localBranches := gitdomain.LocalBranchNames{alpha, beta, main, perennial1}
			branchInfos := gitdomain.BranchInfos{
				gitdomain.BranchInfo{LocalName: Some(alpha), SyncStatus: gitdomain.SyncStatusLocalOnly},
				gitdomain.BranchInfo{LocalName: Some(beta), SyncStatus: gitdomain.SyncStatusLocalOnly},
				gitdomain.BranchInfo{LocalName: Some(main), SyncStatus: gitdomain.SyncStatusLocalOnly},
				gitdomain.BranchInfo{LocalName: Some(perennial1), SyncStatus: gitdomain.SyncStatusLocalOnly},
			}
			branchTypes := []configdomain.BranchType{}
			branchesAndTypes := configdomain.BranchesAndTypes{}
			have := dialog.SwitchBranchEntries(localBranches, branchTypes, branchesAndTypes, lineage, branchInfos, false)
			want := []dialog.SwitchBranchEntry{
				{Branch: "main", Indentation: "", OtherWorktree: false},
				{Branch: "alpha", Indentation: "  ", OtherWorktree: false},
				{Branch: "beta", Indentation: "  ", OtherWorktree: false},
				{Branch: "perennial-1", Indentation: "", OtherWorktree: false},
			}
			must.Eq(t, want, have)
		})
<<<<<<< HEAD
		t.Run("--all flag", func(t *testing.T) {
			t.Run("disabled", func(t *testing.T) {
=======
		t.Run("remote branches", func(t *testing.T) {
			t.Parallel()
			t.Run("parent exists remotely but is not checked out locally", func(t *testing.T) {
>>>>>>> 40f33647
				t.Parallel()
				child := gitdomain.NewLocalBranchName("child")
				grandchild := gitdomain.NewLocalBranchName("grandchild")
				main := gitdomain.NewLocalBranchName("main")
				lineage := configdomain.NewLineage()
				lineage.Add(child, main)
				lineage.Add(grandchild, child)
				localBranches := gitdomain.LocalBranchNames{grandchild, main}
<<<<<<< HEAD
				branchInfos := gitdomain.BranchInfos{
=======
				allBranches := gitdomain.BranchInfos{
>>>>>>> 40f33647
					gitdomain.BranchInfo{LocalName: None[gitdomain.LocalBranchName](), RemoteName: Some(child.BranchName().RemoteName()), SyncStatus: gitdomain.SyncStatusRemoteOnly},
					gitdomain.BranchInfo{LocalName: Some(grandchild), SyncStatus: gitdomain.SyncStatusLocalOnly},
					gitdomain.BranchInfo{LocalName: Some(main), SyncStatus: gitdomain.SyncStatusLocalOnly},
				}
				branchTypes := []configdomain.BranchType{}
				branchesAndTypes := configdomain.BranchesAndTypes{}
<<<<<<< HEAD
				have := dialog.SwitchBranchEntries(localBranches, branchTypes, branchesAndTypes, lineage, branchInfos, false)
				want := []dialog.SwitchBranchEntry{
					{Branch: "main", Indentation: "", OtherWorktree: false},
					{Branch: "child", Indentation: "  ", OtherWorktree: false},
					{Branch: "grandchild", Indentation: "    ", OtherWorktree: false},
				}
				must.Eq(t, want, have)
			})
			t.Run("enabled", func(t *testing.T) {
				t.Parallel()
				child := gitdomain.NewLocalBranchName("child")
				grandchild := gitdomain.NewLocalBranchName("grandchild")
				main := gitdomain.NewLocalBranchName("main")
				lineage := configdomain.NewLineage()
				lineage.Add(child, main)
				lineage.Add(grandchild, child)
				localBranches := gitdomain.LocalBranchNames{grandchild, main}
				branchInfos := gitdomain.BranchInfos{
					gitdomain.BranchInfo{LocalName: None[gitdomain.LocalBranchName](), RemoteName: Some(child.AtRemote(gitdomain.RemoteOrigin)), SyncStatus: gitdomain.SyncStatusRemoteOnly},
					gitdomain.BranchInfo{LocalName: None[gitdomain.LocalBranchName](), RemoteName: Some(grandchild.AtRemote(gitdomain.RemoteOrigin)), SyncStatus: gitdomain.SyncStatusLocalOnly},
					gitdomain.BranchInfo{LocalName: Some(main), SyncStatus: gitdomain.SyncStatusLocalOnly},
				}
				branchTypes := []configdomain.BranchType{}
				branchesAndTypes := configdomain.BranchesAndTypes{}
				have := dialog.SwitchBranchEntries(localBranches, branchTypes, branchesAndTypes, lineage, branchInfos, true)
=======
				have := dialog.SwitchBranchEntries(localBranches, branchTypes, branchesAndTypes, lineage, allBranches)
>>>>>>> 40f33647
				want := []dialog.SwitchBranchEntry{
					{Branch: "main", Indentation: "", OtherWorktree: false},
					{Branch: "child", Indentation: "  ", OtherWorktree: false},
					{Branch: "grandchild", Indentation: "    ", OtherWorktree: false},
				}
				must.Eq(t, want, have)
			})
		})
		t.Run("filter by branch type", func(t *testing.T) {
			t.Parallel()
<<<<<<< HEAD
			t.Run("filter by a single branch type", func(t *testing.T) {
=======
			t.Run("single branch type", func(t *testing.T) {
>>>>>>> 40f33647
				t.Parallel()
				observed1 := gitdomain.NewLocalBranchName("observed-1")
				observed2 := gitdomain.NewLocalBranchName("observed-2")
				prototype := gitdomain.NewLocalBranchName("prototype")
				perennial := gitdomain.NewLocalBranchName("perennial")
				main := gitdomain.NewLocalBranchName("main")
				lineage := configdomain.NewLineage()
				localBranches := gitdomain.LocalBranchNames{observed1, observed2, prototype, perennial, main}
<<<<<<< HEAD
				branchInfos := gitdomain.BranchInfos{
=======
				allBranches := gitdomain.BranchInfos{
>>>>>>> 40f33647
					gitdomain.BranchInfo{LocalName: Some(observed1), SyncStatus: gitdomain.SyncStatusLocalOnly},
					gitdomain.BranchInfo{LocalName: Some(observed2), SyncStatus: gitdomain.SyncStatusLocalOnly},
					gitdomain.BranchInfo{LocalName: Some(prototype), SyncStatus: gitdomain.SyncStatusLocalOnly},
					gitdomain.BranchInfo{LocalName: Some(perennial), SyncStatus: gitdomain.SyncStatusLocalOnly},
					gitdomain.BranchInfo{LocalName: Some(main), SyncStatus: gitdomain.SyncStatusLocalOnly},
				}
				branchTypes := []configdomain.BranchType{configdomain.BranchTypeObservedBranch}
				branchesAndTypes := configdomain.BranchesAndTypes{
					observed1: configdomain.BranchTypeObservedBranch,
					observed2: configdomain.BranchTypeObservedBranch,
					prototype: configdomain.BranchTypePrototypeBranch,
					perennial: configdomain.BranchTypePerennialBranch,
					main:      configdomain.BranchTypeMainBranch,
				}
<<<<<<< HEAD
				have := dialog.SwitchBranchEntries(localBranches, branchTypes, branchesAndTypes, lineage, branchInfos, false)
=======
				have := dialog.SwitchBranchEntries(localBranches, branchTypes, branchesAndTypes, lineage, allBranches)
>>>>>>> 40f33647
				want := []dialog.SwitchBranchEntry{
					{Branch: "observed-1", Indentation: "", OtherWorktree: false},
					{Branch: "observed-2", Indentation: "", OtherWorktree: false},
				}
				must.Eq(t, want, have)
			})
<<<<<<< HEAD
			t.Run("filter by a multiple branch types", func(t *testing.T) {
=======
			t.Run("multiple branch types", func(t *testing.T) {
>>>>>>> 40f33647
				t.Parallel()
				observed1 := gitdomain.NewLocalBranchName("observed-1")
				observed2 := gitdomain.NewLocalBranchName("observed-2")
				prototype := gitdomain.NewLocalBranchName("prototype")
				perennial := gitdomain.NewLocalBranchName("perennial")
				main := gitdomain.NewLocalBranchName("main")
				lineage := configdomain.NewLineage()
				localBranches := gitdomain.LocalBranchNames{observed1, observed2, prototype, perennial, main}
<<<<<<< HEAD
				branchInfos := gitdomain.BranchInfos{
=======
				allBranches := gitdomain.BranchInfos{
>>>>>>> 40f33647
					gitdomain.BranchInfo{LocalName: Some(observed1), SyncStatus: gitdomain.SyncStatusLocalOnly},
					gitdomain.BranchInfo{LocalName: Some(observed2), SyncStatus: gitdomain.SyncStatusLocalOnly},
					gitdomain.BranchInfo{LocalName: Some(prototype), SyncStatus: gitdomain.SyncStatusLocalOnly},
					gitdomain.BranchInfo{LocalName: Some(perennial), SyncStatus: gitdomain.SyncStatusLocalOnly},
					gitdomain.BranchInfo{LocalName: Some(main), SyncStatus: gitdomain.SyncStatusLocalOnly},
				}
				branchTypes := []configdomain.BranchType{
					configdomain.BranchTypeObservedBranch,
					configdomain.BranchTypePerennialBranch,
				}
				branchesAndTypes := configdomain.BranchesAndTypes{
					observed1: configdomain.BranchTypeObservedBranch,
					observed2: configdomain.BranchTypeObservedBranch,
					prototype: configdomain.BranchTypePrototypeBranch,
					perennial: configdomain.BranchTypePerennialBranch,
					main:      configdomain.BranchTypeMainBranch,
				}
<<<<<<< HEAD
				have := dialog.SwitchBranchEntries(localBranches, branchTypes, branchesAndTypes, lineage, branchInfos, false)
=======
				have := dialog.SwitchBranchEntries(localBranches, branchTypes, branchesAndTypes, lineage, allBranches)
>>>>>>> 40f33647
				want := []dialog.SwitchBranchEntry{
					{Branch: "observed-1", Indentation: "", OtherWorktree: false},
					{Branch: "observed-2", Indentation: "", OtherWorktree: false},
					{Branch: "perennial", Indentation: "", OtherWorktree: false},
				}
				must.Eq(t, want, have)
			})
		})
	})

	t.Run("View", func(t *testing.T) {
		t.Run("only the main branch exists", func(t *testing.T) {
			t.Parallel()
			model := dialog.SwitchModel{
				List: list.List[dialog.SwitchBranchEntry]{
					Cursor:       0,
					Entries:      newSwitchBranchBubbleListEntries([]dialog.SwitchBranchEntry{{Branch: "main", Indentation: "", OtherWorktree: false}}),
					MaxDigits:    1,
					NumberFormat: "%d",
				},
				InitialBranchPos:   0,
				UncommittedChanges: false,
			}
			have := model.View()
			want := `
> main


  ↑/k up   ↓/j down   ←/u 10 up   →/d 10 down   enter/o accept   q/esc/ctrl-c abort`[1:]
			must.EqOp(t, want, have)
		})

		t.Run("multiple top-level branches", func(t *testing.T) {
			t.Parallel()
			model := dialog.SwitchModel{
				List: list.List[dialog.SwitchBranchEntry]{
					Cursor: 0,
					Entries: newSwitchBranchBubbleListEntries([]dialog.SwitchBranchEntry{
						{Branch: "main", Indentation: "", OtherWorktree: false},
						{Branch: "one", Indentation: "", OtherWorktree: false},
						{Branch: "two", Indentation: "", OtherWorktree: true},
					}),
					MaxDigits:    1,
					NumberFormat: "%d",
				},
				InitialBranchPos:   0,
				UncommittedChanges: false,
			}
			have := model.View()
			dim := "\x1b[2m"
			reset := "\x1b[0m"
			want := `
> main
  one
` + dim + `+ two` + reset + `


  ↑/k up   ↓/j down   ←/u 10 up   →/d 10 down   enter/o accept   q/esc/ctrl-c abort`
			want = want[1:]
			must.EqOp(t, want, have)
		})

		t.Run("stacked changes", func(t *testing.T) {
			t.Parallel()
			model := dialog.SwitchModel{
				List: list.List[dialog.SwitchBranchEntry]{
					Cursor: 0,
					Entries: newSwitchBranchBubbleListEntries([]dialog.SwitchBranchEntry{
						{Branch: "main", Indentation: "", OtherWorktree: false},
						{Branch: "alpha", Indentation: "  ", OtherWorktree: false},
						{Branch: "alpha1", Indentation: "    ", OtherWorktree: false},
						{Branch: "alpha2", Indentation: "    ", OtherWorktree: true},
						{Branch: "beta", Indentation: "  ", OtherWorktree: false},
						{Branch: "beta1", Indentation: "    ", OtherWorktree: false},
						{Branch: "other", Indentation: "", OtherWorktree: false},
					}),
					MaxDigits:    1,
					NumberFormat: "%d",
				},
				InitialBranchPos:   0,
				UncommittedChanges: false,
			}
			have := model.View()
			dim := "\x1b[2m"
			reset := "\x1b[0m"
			want := `
> main
    alpha
      alpha1
` + dim + `+     alpha2` + reset + `
    beta
      beta1
  other


  ↑/k up   ↓/j down   ←/u 10 up   →/d 10 down   enter/o accept   q/esc/ctrl-c abort`
			want = want[1:]
			must.EqOp(t, want, have)
		})

		t.Run("uncommitted changes", func(t *testing.T) {
			t.Parallel()
			model := dialog.SwitchModel{
				List: list.List[dialog.SwitchBranchEntry]{
					Cursor:       0,
					Entries:      newSwitchBranchBubbleListEntries([]dialog.SwitchBranchEntry{{Branch: "main", Indentation: "", OtherWorktree: false}}),
					MaxDigits:    1,
					NumberFormat: "%d",
				},
				InitialBranchPos:   0,
				UncommittedChanges: true,
			}
			have := model.View()
			want := `
` +
				"\x1b[36;1m" +
				`uncommitted changes
` +
				"\x1b[0m" +
				`

> main


  ↑/k up   ↓/j down   ←/u 10 up   →/d 10 down   enter/o accept   q/esc/ctrl-c abort`[1:]
			must.EqOp(t, want, have)
		})
	})
}

func newSwitchBranchBubbleListEntries(entries []dialog.SwitchBranchEntry) []list.Entry[dialog.SwitchBranchEntry] {
	result := make([]list.Entry[dialog.SwitchBranchEntry], len(entries))
	for e, entry := range entries {
		result[e] = list.Entry[dialog.SwitchBranchEntry]{
			Data:    entry,
			Enabled: !entry.OtherWorktree,
			Text:    entry.String(),
		}
	}
	return result
}<|MERGE_RESOLUTION|>--- conflicted
+++ resolved
@@ -56,22 +56,14 @@
 				lineage.Add(alpha, main)
 				lineage.Add(beta, main)
 				localBranches := gitdomain.LocalBranchNames{alpha, beta, main}
-<<<<<<< HEAD
-				branchInfos := gitdomain.BranchInfos{
-=======
 				allBranches := gitdomain.BranchInfos{
->>>>>>> 40f33647
 					gitdomain.BranchInfo{LocalName: Some(alpha), SyncStatus: gitdomain.SyncStatusLocalOnly},
 					gitdomain.BranchInfo{LocalName: Some(beta), SyncStatus: gitdomain.SyncStatusLocalOnly},
 					gitdomain.BranchInfo{LocalName: Some(main), SyncStatus: gitdomain.SyncStatusLocalOnly},
 				}
 				branchTypes := []configdomain.BranchType{}
 				branchesAndTypes := configdomain.BranchesAndTypes{}
-<<<<<<< HEAD
-				have := dialog.SwitchBranchEntries(localBranches, branchTypes, branchesAndTypes, lineage, branchInfos, false)
-=======
-				have := dialog.SwitchBranchEntries(localBranches, branchTypes, branchesAndTypes, lineage, allBranches)
->>>>>>> 40f33647
+				have := dialog.SwitchBranchEntries(localBranches, branchTypes, branchesAndTypes, lineage, allBranches, false)
 				want := []dialog.SwitchBranchEntry{
 					{Branch: "main", Indentation: "", OtherWorktree: false},
 					{Branch: "alpha", Indentation: "  ", OtherWorktree: false},
@@ -88,22 +80,14 @@
 				lineage.Add(alpha, main)
 				lineage.Add(beta, main)
 				localBranches := gitdomain.LocalBranchNames{alpha, beta, main}
-<<<<<<< HEAD
-				branchInfos := gitdomain.BranchInfos{
-=======
 				allBranches := gitdomain.BranchInfos{
->>>>>>> 40f33647
 					gitdomain.BranchInfo{LocalName: Some(alpha), SyncStatus: gitdomain.SyncStatusLocalOnly},
 					gitdomain.BranchInfo{LocalName: Some(beta), SyncStatus: gitdomain.SyncStatusOtherWorktree},
 					gitdomain.BranchInfo{LocalName: Some(main), SyncStatus: gitdomain.SyncStatusLocalOnly},
 				}
 				branchTypes := []configdomain.BranchType{}
 				branchesAndTypes := configdomain.BranchesAndTypes{}
-<<<<<<< HEAD
-				have := dialog.SwitchBranchEntries(localBranches, branchTypes, branchesAndTypes, lineage, branchInfos, false)
-=======
-				have := dialog.SwitchBranchEntries(localBranches, branchTypes, branchesAndTypes, lineage, allBranches)
->>>>>>> 40f33647
+				have := dialog.SwitchBranchEntries(localBranches, branchTypes, branchesAndTypes, lineage, allBranches, false)
 				want := []dialog.SwitchBranchEntry{
 					{Branch: "main", Indentation: "", OtherWorktree: false},
 					{Branch: "alpha", Indentation: "  ", OtherWorktree: false},
@@ -139,14 +123,9 @@
 			}
 			must.Eq(t, want, have)
 		})
-<<<<<<< HEAD
 		t.Run("--all flag", func(t *testing.T) {
+			t.Parallel()
 			t.Run("disabled", func(t *testing.T) {
-=======
-		t.Run("remote branches", func(t *testing.T) {
-			t.Parallel()
-			t.Run("parent exists remotely but is not checked out locally", func(t *testing.T) {
->>>>>>> 40f33647
 				t.Parallel()
 				child := gitdomain.NewLocalBranchName("child")
 				grandchild := gitdomain.NewLocalBranchName("grandchild")
@@ -155,18 +134,13 @@
 				lineage.Add(child, main)
 				lineage.Add(grandchild, child)
 				localBranches := gitdomain.LocalBranchNames{grandchild, main}
-<<<<<<< HEAD
-				branchInfos := gitdomain.BranchInfos{
-=======
 				allBranches := gitdomain.BranchInfos{
->>>>>>> 40f33647
 					gitdomain.BranchInfo{LocalName: None[gitdomain.LocalBranchName](), RemoteName: Some(child.BranchName().RemoteName()), SyncStatus: gitdomain.SyncStatusRemoteOnly},
 					gitdomain.BranchInfo{LocalName: Some(grandchild), SyncStatus: gitdomain.SyncStatusLocalOnly},
 					gitdomain.BranchInfo{LocalName: Some(main), SyncStatus: gitdomain.SyncStatusLocalOnly},
 				}
 				branchTypes := []configdomain.BranchType{}
 				branchesAndTypes := configdomain.BranchesAndTypes{}
-<<<<<<< HEAD
 				have := dialog.SwitchBranchEntries(localBranches, branchTypes, branchesAndTypes, lineage, branchInfos, false)
 				want := []dialog.SwitchBranchEntry{
 					{Branch: "main", Indentation: "", OtherWorktree: false},
@@ -192,9 +166,6 @@
 				branchTypes := []configdomain.BranchType{}
 				branchesAndTypes := configdomain.BranchesAndTypes{}
 				have := dialog.SwitchBranchEntries(localBranches, branchTypes, branchesAndTypes, lineage, branchInfos, true)
-=======
-				have := dialog.SwitchBranchEntries(localBranches, branchTypes, branchesAndTypes, lineage, allBranches)
->>>>>>> 40f33647
 				want := []dialog.SwitchBranchEntry{
 					{Branch: "main", Indentation: "", OtherWorktree: false},
 					{Branch: "child", Indentation: "  ", OtherWorktree: false},
@@ -205,11 +176,7 @@
 		})
 		t.Run("filter by branch type", func(t *testing.T) {
 			t.Parallel()
-<<<<<<< HEAD
-			t.Run("filter by a single branch type", func(t *testing.T) {
-=======
 			t.Run("single branch type", func(t *testing.T) {
->>>>>>> 40f33647
 				t.Parallel()
 				observed1 := gitdomain.NewLocalBranchName("observed-1")
 				observed2 := gitdomain.NewLocalBranchName("observed-2")
@@ -218,11 +185,7 @@
 				main := gitdomain.NewLocalBranchName("main")
 				lineage := configdomain.NewLineage()
 				localBranches := gitdomain.LocalBranchNames{observed1, observed2, prototype, perennial, main}
-<<<<<<< HEAD
-				branchInfos := gitdomain.BranchInfos{
-=======
 				allBranches := gitdomain.BranchInfos{
->>>>>>> 40f33647
 					gitdomain.BranchInfo{LocalName: Some(observed1), SyncStatus: gitdomain.SyncStatusLocalOnly},
 					gitdomain.BranchInfo{LocalName: Some(observed2), SyncStatus: gitdomain.SyncStatusLocalOnly},
 					gitdomain.BranchInfo{LocalName: Some(prototype), SyncStatus: gitdomain.SyncStatusLocalOnly},
@@ -237,22 +200,14 @@
 					perennial: configdomain.BranchTypePerennialBranch,
 					main:      configdomain.BranchTypeMainBranch,
 				}
-<<<<<<< HEAD
 				have := dialog.SwitchBranchEntries(localBranches, branchTypes, branchesAndTypes, lineage, branchInfos, false)
-=======
-				have := dialog.SwitchBranchEntries(localBranches, branchTypes, branchesAndTypes, lineage, allBranches)
->>>>>>> 40f33647
 				want := []dialog.SwitchBranchEntry{
 					{Branch: "observed-1", Indentation: "", OtherWorktree: false},
 					{Branch: "observed-2", Indentation: "", OtherWorktree: false},
 				}
 				must.Eq(t, want, have)
 			})
-<<<<<<< HEAD
-			t.Run("filter by a multiple branch types", func(t *testing.T) {
-=======
 			t.Run("multiple branch types", func(t *testing.T) {
->>>>>>> 40f33647
 				t.Parallel()
 				observed1 := gitdomain.NewLocalBranchName("observed-1")
 				observed2 := gitdomain.NewLocalBranchName("observed-2")
@@ -261,11 +216,7 @@
 				main := gitdomain.NewLocalBranchName("main")
 				lineage := configdomain.NewLineage()
 				localBranches := gitdomain.LocalBranchNames{observed1, observed2, prototype, perennial, main}
-<<<<<<< HEAD
 				branchInfos := gitdomain.BranchInfos{
-=======
-				allBranches := gitdomain.BranchInfos{
->>>>>>> 40f33647
 					gitdomain.BranchInfo{LocalName: Some(observed1), SyncStatus: gitdomain.SyncStatusLocalOnly},
 					gitdomain.BranchInfo{LocalName: Some(observed2), SyncStatus: gitdomain.SyncStatusLocalOnly},
 					gitdomain.BranchInfo{LocalName: Some(prototype), SyncStatus: gitdomain.SyncStatusLocalOnly},
@@ -283,11 +234,7 @@
 					perennial: configdomain.BranchTypePerennialBranch,
 					main:      configdomain.BranchTypeMainBranch,
 				}
-<<<<<<< HEAD
 				have := dialog.SwitchBranchEntries(localBranches, branchTypes, branchesAndTypes, lineage, branchInfos, false)
-=======
-				have := dialog.SwitchBranchEntries(localBranches, branchTypes, branchesAndTypes, lineage, allBranches)
->>>>>>> 40f33647
 				want := []dialog.SwitchBranchEntry{
 					{Branch: "observed-1", Indentation: "", OtherWorktree: false},
 					{Branch: "observed-2", Indentation: "", OtherWorktree: false},
