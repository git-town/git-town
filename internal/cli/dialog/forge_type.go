--- conflicted
+++ resolved
@@ -55,15 +55,8 @@
 			Text: "GitLab",
 		},
 	}
-<<<<<<< HEAD
 	cursor := entries.IndexOfFunc(existingValue, func(a, b Option[forgedomain.ForgeType]) bool { return a.Equal(b) })
-	newValue, exit, err := dialogcomponents.RadioList(entries, cursor, forgeTypeTitle, forgeTypeHelp, inputs)
-=======
-	cursor := entries.IndexOfFunc(existingValue, func(optA, optB Option[forgedomain.ForgeType]) bool {
-		return optA.Equal(optB)
-	})
 	newValue, exit, err := dialogcomponents.RadioList(entries, cursor, forgeTypeTitle, forgeTypeHelp, inputs, "forge-type")
->>>>>>> 4029075c
 	fmt.Printf(messages.Forge, dialogcomponents.FormattedSelection(newValue.GetOrElse(messages.AutoDetect).String(), exit))
 	return newValue, exit, err
 }