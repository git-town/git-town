--- conflicted
+++ resolved
@@ -33,17 +33,10 @@
 		}
 		// If a perennial branch isn't local, it isn't in args.BranchesAndTypes.
 		// We therefore exclude them manually here.
-<<<<<<< HEAD
-		if slices.Contains(args.UnvalidatedConfig.NormalConfig.PerennialBranches, branchToVerify) {
-			continue
-		}
-		if parent, hasParent := args.UnvalidatedConfig.NormalConfig.Lineage.Parent(branchToVerify).Get(); hasParent {
-=======
 		if slices.Contains(args.Config.NormalConfig.PerennialBranches, branchToVerify) {
 			continue
 		}
 		if parent, hasParent := args.Config.NormalConfig.Lineage.Parent(branchToVerify).Get(); hasParent {
->>>>>>> ab2b4fec
 			branchesToVerify = append(branchesToVerify, parent)
 			continue
 		}
@@ -60,29 +53,19 @@
 			}
 		}
 		// ask for parent
-<<<<<<< HEAD
 		excludeBranches := append(
 			gitdomain.LocalBranchNames{branchToVerify},
-			args.UnvalidatedConfig.NormalConfig.Lineage.Children(branchToVerify)...,
+			args.Config.NormalConfig.Lineage.Children(branchToVerify)...,
 		)
 		entries := NewSwitchBranchEntries(NewSwitchBranchEntriesArgs{
 			BranchInfos:       args.BranchInfos,
 			BranchTypes:       []configdomain.BranchType{},
 			BranchesAndTypes:  args.BranchesAndTypes,
 			ExcludeBranches:   excludeBranches,
-			Lineage:           args.UnvalidatedConfig.NormalConfig.Lineage,
+			Lineage:           args.Config.NormalConfig.Lineage,
 			Regexes:           []*regexp.Regexp{},
 			ShowAllBranches:   true,
-			UnknownBranchType: args.UnvalidatedConfig.NormalConfig.UnknownBranchType,
-=======
-		outcome, selectedBranch, err := Parent(ParentArgs{
-			Branch:        branchToVerify,
-			DefaultChoice: args.DefaultChoice,
-			Inputs:        args.Inputs,
-			Lineage:       args.Config.NormalConfig.Lineage,
-			LocalBranches: args.LocalBranches,
-			MainBranch:    args.MainBranch,
->>>>>>> ab2b4fec
+			UnknownBranchType: args.Config.NormalConfig.UnknownBranchType,
 		})
 		noneEntry := SwitchBranchEntry{
 			Branch:        messages.SetParentNoneOption,
@@ -123,17 +106,7 @@
 }
 
 type LineageArgs struct {
-<<<<<<< HEAD
-	BranchInfos       gitdomain.BranchInfos
-	BranchesAndTypes  configdomain.BranchesAndTypes
-	BranchesToVerify  gitdomain.LocalBranchNames
-	Connector         Option[forgedomain.Connector]
-	DefaultChoice     gitdomain.LocalBranchName
-	Inputs            dialogcomponents.Inputs
-	LocalBranches     gitdomain.LocalBranchNames
-	MainBranch        gitdomain.LocalBranchName
-	UnvalidatedConfig config.UnvalidatedConfig
-=======
+	BranchInfos      gitdomain.BranchInfos
 	BranchesAndTypes configdomain.BranchesAndTypes
 	BranchesToVerify gitdomain.LocalBranchNames
 	Config           config.UnvalidatedConfig
@@ -142,5 +115,4 @@
 	Inputs           dialogcomponents.Inputs
 	LocalBranches    gitdomain.LocalBranchNames
 	MainBranch       gitdomain.LocalBranchName
->>>>>>> ab2b4fec
 }