--- conflicted
+++ resolved
@@ -30,14 +30,10 @@
 		TestInput:     inputs,
 		Title:         featureRegexTitle,
 	})
-	fmt.Printf(messages.FeatureRegex, components.FormattedSelection(value, aborted))
+	fmt.Printf(messages.FeatureRegex, components.FormattedSelection(value, exit))
 	if err != nil {
 		return None[configdomain.FeatureRegex](), false, err
 	}
-<<<<<<< HEAD
-=======
-	fmt.Printf(messages.FeatureRegex, components.FormattedSelection(value, exit))
->>>>>>> 183357ce
 	featureRegex, err := configdomain.ParseFeatureRegex(value)
 	return featureRegex, exit, err
 }