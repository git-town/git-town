package dialog

import (
	"github.com/git-town/git-town/v21/internal/cli/dialog/dialogcomponents"
	"github.com/git-town/git-town/v21/internal/cli/dialog/dialogdomain"
	"github.com/git-town/git-town/v21/internal/config/configdomain"
	"github.com/git-town/git-town/v21/internal/messages"
	. "github.com/git-town/git-town/v21/pkg/prelude"
)

const (
	originHostnameTitle = `Origin hostname`
	originHostnameHelp  = `
If you're using SSH identities,
specify the hostname
of your source code repository.

Only update this
if Git Town's auto-detection doesn't work.

`
)

<<<<<<< HEAD
func OriginHostname(args CommonArgs) (Option[configdomain.HostingOriginHostname], dialogdomain.Exit, error) {
	return ConfigStringDialog(ConfigStringDialogArgs[configdomain.HostingOriginHostname]{
		ConfigFileValue: args.ConfigFile.HostingOriginHostname,
		HelpText:        originHostnameHelp,
		Inputs:          args.Inputs,
		LocalValue:      args.LocalGitConfig.HostingOriginHostname,
		ParseFunc:       WrapParseFunc(configdomain.ParseHostingOriginHostname),
		PrintResultFunc: dialogcomponents.FormattedSelection,
		Prompt:          "Origin hostname: ",
		ResultMessage:   messages.OriginHostname,
		Title:           originHostnameTitle,
		UnscopedValue:   args.UnscopedGitConfig.HostingOriginHostname,
=======
func OriginHostname(oldValue Option[configdomain.HostingOriginHostname], inputs dialogcomponents.TestInputs) (Option[configdomain.HostingOriginHostname], dialogdomain.Exit, error) {
	token, exit, err := dialogcomponents.TextField(dialogcomponents.TextFieldArgs{
		DialogName:    "origin-hostname",
		ExistingValue: oldValue.String(),
		Help:          OriginHostnameHelp,
		Prompt:        "Origin hostname override: ",
		TestInputs:    inputs,
		Title:         originHostnameTitle,
>>>>>>> 4029075c
	})
}<|MERGE_RESOLUTION|>--- conflicted
+++ resolved
@@ -21,10 +21,10 @@
 `
 )
 
-<<<<<<< HEAD
 func OriginHostname(args CommonArgs) (Option[configdomain.HostingOriginHostname], dialogdomain.Exit, error) {
 	return ConfigStringDialog(ConfigStringDialogArgs[configdomain.HostingOriginHostname]{
 		ConfigFileValue: args.ConfigFile.HostingOriginHostname,
+		DialogName:      "origin-hostname",
 		HelpText:        originHostnameHelp,
 		Inputs:          args.Inputs,
 		LocalValue:      args.LocalGitConfig.HostingOriginHostname,
@@ -34,15 +34,5 @@
 		ResultMessage:   messages.OriginHostname,
 		Title:           originHostnameTitle,
 		UnscopedValue:   args.UnscopedGitConfig.HostingOriginHostname,
-=======
-func OriginHostname(oldValue Option[configdomain.HostingOriginHostname], inputs dialogcomponents.TestInputs) (Option[configdomain.HostingOriginHostname], dialogdomain.Exit, error) {
-	token, exit, err := dialogcomponents.TextField(dialogcomponents.TextFieldArgs{
-		DialogName:    "origin-hostname",
-		ExistingValue: oldValue.String(),
-		Help:          OriginHostnameHelp,
-		Prompt:        "Origin hostname override: ",
-		TestInputs:    inputs,
-		Title:         originHostnameTitle,
->>>>>>> 4029075c
 	})
 }