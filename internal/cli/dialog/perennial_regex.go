--- conflicted
+++ resolved
@@ -26,27 +26,14 @@
 )
 
 func PerennialRegex(oldValue Option[configdomain.PerennialRegex], inputs components.TestInput) (Option[configdomain.PerennialRegex], dialogdomain.Exit, error) {
-<<<<<<< HEAD
-	value, aborted, err1 := components.TextField(components.TextFieldArgs{
-=======
-	value, exit, err := components.TextField(components.TextFieldArgs{
->>>>>>> 183357ce
+	value, exit, err1 := components.TextField(components.TextFieldArgs{
 		ExistingValue: oldValue.String(),
 		Help:          PerennialRegexHelp,
 		Prompt:        "Perennial regex: ",
 		TestInput:     inputs,
 		Title:         perennialRegexTitle,
 	})
-<<<<<<< HEAD
-	fmt.Printf(messages.PerennialRegex, components.FormattedSelection(value, aborted))
+	fmt.Printf(messages.PerennialRegex, components.FormattedSelection(value, exit))
 	perennialRegex, err2 := configdomain.ParsePerennialRegex(value)
-	return perennialRegex, aborted, cmp.Or(err1, err2)
-=======
-	if err != nil {
-		return None[configdomain.PerennialRegex](), false, err
-	}
-	fmt.Printf(messages.PerennialRegex, components.FormattedSelection(value, exit))
-	perennialRegex, err := configdomain.ParsePerennialRegex(value)
-	return perennialRegex, exit, err
->>>>>>> 183357ce
+	return perennialRegex, exit, cmp.Or(err1, err2)
 }