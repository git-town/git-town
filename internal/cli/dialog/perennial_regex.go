--- conflicted
+++ resolved
@@ -22,10 +22,10 @@
 `
 )
 
-<<<<<<< HEAD
 func PerennialRegex(args CommonArgs) (Option[configdomain.PerennialRegex], dialogdomain.Exit, error) {
 	return ConfigStringDialog(ConfigStringDialogArgs[configdomain.PerennialRegex]{
 		ConfigFileValue: args.ConfigFile.PerennialRegex,
+		DialogName:      "perennial-regex",
 		HelpText:        perennialRegexHelp,
 		Inputs:          args.Inputs,
 		LocalValue:      args.LocalGitConfig.PerennialRegex,
@@ -35,16 +35,6 @@
 		ResultMessage:   messages.PerennialRegex,
 		Title:           perennialRegexTitle,
 		UnscopedValue:   args.UnscopedGitConfig.PerennialRegex,
-=======
-func PerennialRegex(oldValue Option[configdomain.PerennialRegex], inputs dialogcomponents.TestInputs) (Option[configdomain.PerennialRegex], dialogdomain.Exit, error) {
-	value, exit, err1 := dialogcomponents.TextField(dialogcomponents.TextFieldArgs{
-		DialogName:    "perennial-regex",
-		ExistingValue: oldValue.String(),
-		Help:          PerennialRegexHelp,
-		Prompt:        "Perennial regex: ",
-		TestInputs:    inputs,
-		Title:         perennialRegexTitle,
->>>>>>> 4029075c
 	})
 }
 
