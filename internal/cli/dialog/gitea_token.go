package dialog

import (
	"github.com/git-town/git-town/v21/internal/cli/dialog/dialogcomponents"
	"github.com/git-town/git-town/v21/internal/cli/dialog/dialogdomain"
	"github.com/git-town/git-town/v21/internal/forge/forgedomain"
	"github.com/git-town/git-town/v21/internal/messages"
	. "github.com/git-town/git-town/v21/pkg/prelude"
)

const (
	giteaTokenTitle = `Gitea API token`
	giteaTokenHelp  = `
Git Town can update pull requests
and ship branches on gitea for you.
To enable this, please enter a gitea API token.
More info at
https://www.git-town.com/preferences/gitea-token.

If you leave this empty,
Git Town will not use the gitea API.

`
)

<<<<<<< HEAD
func GiteaToken(args CommonArgs) (Option[forgedomain.GiteaToken], dialogdomain.Exit, error) {
	return ConfigStringDialog(ConfigStringDialogArgs[forgedomain.GiteaToken]{
		ConfigFileValue: args.ConfigFile.GiteaToken,
		HelpText:        giteaTokenHelp,
		Inputs:          args.Inputs,
		LocalValue:      args.LocalGitConfig.GiteaToken,
		ParseFunc:       WrapParseFunc(forgedomain.ParseGiteaToken),
		PrintResultFunc: dialogcomponents.FormattedSecret,
		Prompt:          "Gitea token: ",
		ResultMessage:   messages.GiteaToken,
		Title:           giteaTokenTitle,
		UnscopedValue:   args.UnscopedGitConfig.GiteaToken,
=======
// GiteaToken lets the user enter the Gitea API token.
func GiteaToken(oldValue Option[forgedomain.GiteaToken], inputs dialogcomponents.TestInputs) (Option[forgedomain.GiteaToken], dialogdomain.Exit, error) {
	text, exit, err := dialogcomponents.TextField(dialogcomponents.TextFieldArgs{
		DialogName:    "gitea-token",
		ExistingValue: oldValue.String(),
		Help:          giteaTokenHelp,
		Prompt:        "Your Gitea API token: ",
		TestInputs:    inputs,
		Title:         giteaTokenTitle,
>>>>>>> 4029075c
	})
}<|MERGE_RESOLUTION|>--- conflicted
+++ resolved
@@ -23,10 +23,10 @@
 `
 )
 
-<<<<<<< HEAD
 func GiteaToken(args CommonArgs) (Option[forgedomain.GiteaToken], dialogdomain.Exit, error) {
 	return ConfigStringDialog(ConfigStringDialogArgs[forgedomain.GiteaToken]{
 		ConfigFileValue: args.ConfigFile.GiteaToken,
+		DialogName:      "gitea-token",
 		HelpText:        giteaTokenHelp,
 		Inputs:          args.Inputs,
 		LocalValue:      args.LocalGitConfig.GiteaToken,
@@ -36,16 +36,5 @@
 		ResultMessage:   messages.GiteaToken,
 		Title:           giteaTokenTitle,
 		UnscopedValue:   args.UnscopedGitConfig.GiteaToken,
-=======
-// GiteaToken lets the user enter the Gitea API token.
-func GiteaToken(oldValue Option[forgedomain.GiteaToken], inputs dialogcomponents.TestInputs) (Option[forgedomain.GiteaToken], dialogdomain.Exit, error) {
-	text, exit, err := dialogcomponents.TextField(dialogcomponents.TextFieldArgs{
-		DialogName:    "gitea-token",
-		ExistingValue: oldValue.String(),
-		Help:          giteaTokenHelp,
-		Prompt:        "Your Gitea API token: ",
-		TestInputs:    inputs,
-		Title:         giteaTokenTitle,
->>>>>>> 4029075c
 	})
 }