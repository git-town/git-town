--- conflicted
+++ resolved
@@ -22,10 +22,10 @@
 `
 )
 
-<<<<<<< HEAD
 func BitbucketUsername(args CommonArgs) (Option[forgedomain.BitbucketUsername], dialogdomain.Exit, error) {
 	return ConfigStringDialog(ConfigStringDialogArgs[forgedomain.BitbucketUsername]{
 		ConfigFileValue: args.ConfigFile.BitbucketUsername,
+		DialogName:      "bitbucket-username",
 		HelpText:        bitbucketUsernameHelp,
 		Inputs:          args.Inputs,
 		LocalValue:      args.LocalGitConfig.BitbucketUsername,
@@ -35,15 +35,5 @@
 		ResultMessage:   messages.BitbucketUsername,
 		Title:           bitbucketUsernameTitle,
 		UnscopedValue:   args.UnscopedGitConfig.BitbucketUsername,
-=======
-func BitbucketUsername(oldValue Option[forgedomain.BitbucketUsername], inputs dialogcomponents.TestInputs) (Option[forgedomain.BitbucketUsername], dialogdomain.Exit, error) {
-	text, exit, err := dialogcomponents.TextField(dialogcomponents.TextFieldArgs{
-		DialogName:    "bitbucket-username",
-		ExistingValue: oldValue.String(),
-		Help:          bitbucketUsernameHelp,
-		Prompt:        "Your Bitbucket username: ",
-		TestInputs:    inputs,
-		Title:         bitbucketUsernameTitle,
->>>>>>> 4029075c
 	})
 }