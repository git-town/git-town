package dialog

import (
	"fmt"

	"github.com/git-town/git-town/v21/internal/cli/dialog/dialogcomponents"
	"github.com/git-town/git-town/v21/internal/cli/dialog/dialogcomponents/list"
	"github.com/git-town/git-town/v21/internal/cli/dialog/dialogdomain"
	"github.com/git-town/git-town/v21/internal/git/gitdomain"
	"github.com/git-town/git-town/v21/internal/gohacks/slice"
	"github.com/git-town/git-town/v21/internal/messages"
	. "github.com/git-town/git-town/v21/pkg/prelude"
)

const (
	mainBranchTitle = `Main branch`
	MainBranchHelp  = `
The main branch is your project's default branch.
It's where new feature branches are created from,
and where completed features are merged back into.

This is typically the branch called
"main", "master", or "development".

`
)

// MainBranch lets the user select a new main branch for this repo.
func MainBranch(args MainBranchArgs) (Option[gitdomain.LocalBranchName], dialogdomain.Exit, error) {
	// if mainbranch is configured in unscoped Git config but not in local: add option "use global setting" with None
	// if set in local config: don't add None option, preselect local setting
	// if no local config: don't add None option, keep existing preselect nothing
	// if global and local: add global option but preselect the local one
	entries := list.Entries[Option[gitdomain.LocalBranchName]]{}
	if unscopedMain, hasUnscoped := args.UnscopedGitMainBranch.Get(); hasUnscoped {
		if args.LocalGitMainBranch.IsNone() {
			if len(args.LocalBranches) == 1 && unscopedMain == args.LocalBranches[0] {
				return None[gitdomain.LocalBranchName](), false, nil
			}
			entries = append(entries, list.Entry[Option[gitdomain.LocalBranchName]]{
				Data: None[gitdomain.LocalBranchName](),
				Text: fmt.Sprintf("use global setting (%s)", unscopedMain),
			})
		}
	}
	for _, localBranch := range args.LocalBranches {
		entries = append(entries, list.Entry[Option[gitdomain.LocalBranchName]]{
			Data: Some(localBranch),
			Text: localBranch.String(),
		})
	}
	cursor := 0
	if gitStandard, hasStandard := args.GitStandardBranch.Get(); hasStandard {
		if index, hasIndex := slice.Index(args.LocalBranches, gitStandard).Get(); hasIndex {
			cursor = index
		}
	}
<<<<<<< HEAD
	if localMain, hasLocal := args.LocalGitMainBranch.Get(); hasLocal {
		if index, hasIndex := slice.Index(args.LocalBranches, localMain).Get(); hasIndex {
			cursor = index
		}
	}
	selection, exit, err := dialogcomponents.RadioList(entries, cursor, mainBranchTitle, MainBranchHelp, args.Inputs)
=======
	selection, exit, err := dialogcomponents.RadioList(list.NewEntries(localBranches...), cursor, mainBranchTitle, MainBranchHelp, inputs, "main-branch")
>>>>>>> 4029075c
	fmt.Printf(messages.MainBranch, dialogcomponents.FormattedSelection(selection.String(), exit))
	return selection, exit, err
}

type MainBranchArgs struct {
	GitStandardBranch     Option[gitdomain.LocalBranchName]
	Inputs                dialogcomponents.TestInputs
	LocalBranches         gitdomain.LocalBranchNames
	LocalGitMainBranch    Option[gitdomain.LocalBranchName]
	UnscopedGitMainBranch Option[gitdomain.LocalBranchName]
}<|MERGE_RESOLUTION|>--- conflicted
+++ resolved
@@ -55,16 +55,12 @@
 			cursor = index
 		}
 	}
-<<<<<<< HEAD
 	if localMain, hasLocal := args.LocalGitMainBranch.Get(); hasLocal {
 		if index, hasIndex := slice.Index(args.LocalBranches, localMain).Get(); hasIndex {
 			cursor = index
 		}
 	}
-	selection, exit, err := dialogcomponents.RadioList(entries, cursor, mainBranchTitle, MainBranchHelp, args.Inputs)
-=======
-	selection, exit, err := dialogcomponents.RadioList(list.NewEntries(localBranches...), cursor, mainBranchTitle, MainBranchHelp, inputs, "main-branch")
->>>>>>> 4029075c
+	selection, exit, err := dialogcomponents.RadioList(entries, cursor, mainBranchTitle, MainBranchHelp, args.Inputs, "main-branch")
 	fmt.Printf(messages.MainBranch, dialogcomponents.FormattedSelection(selection.String(), exit))
 	return selection, exit, err
 }
