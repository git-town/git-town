package dialogcomponents_test

import (
	"testing"

	tea "github.com/charmbracelet/bubbletea"
	"github.com/git-town/git-town/v21/internal/cli/dialog/dialogcomponents"
	"github.com/shoenig/test/must"
)

func TestTestInputs(t *testing.T) {
	t.Parallel()

	t.Run("LoadTestInputs", func(t *testing.T) {
		t.Parallel()
		give := []string{
			"foo=bar",
			"GITTOWN_DIALOG_INPUT_1=enter",
			"GITTOWN_DIALOG_INPUT_2=space|down|space|5|enter",
			"GITTOWN_DIALOG_INPUT_3=ctrl+c",
		}
		have := dialogcomponents.LoadTestInputs(give)
		want := dialogcomponents.NewTestInputs(
			dialogcomponents.TestInput{tea.KeyMsg{Type: tea.KeyEnter}},
			dialogcomponents.TestInput{
				tea.KeyMsg{Type: tea.KeySpace},
				tea.KeyMsg{Type: tea.KeyDown},
				tea.KeyMsg{Type: tea.KeySpace},
				tea.KeyMsg{Type: tea.KeyRunes, Runes: []rune{'5'}},
				tea.KeyMsg{Type: tea.KeyEnter},
			},
			dialogcomponents.TestInput{tea.KeyMsg{Type: tea.KeyCtrlC}},
		)
		must.Eq(t, want, have)
	})

	t.Run("ParseTestInput", func(t *testing.T) {
		t.Parallel()
		t.Run("multiple values", func(t *testing.T) {
			t.Parallel()
			have := dialogcomponents.ParseTestInput("enter|space|ctrl+c")
			want := dialogcomponents.TestInput{
				tea.KeyMsg{
					Type: tea.KeyEnter,
				},
				tea.KeyMsg{
					Type: tea.KeySpace,
				},
				tea.KeyMsg{
					Type: tea.KeyCtrlC,
				},
			}
			must.Eq(t, want, have)
		})
		t.Run("single value", func(t *testing.T) {
			t.Parallel()
			have := dialogcomponents.ParseTestInput("enter")
			want := dialogcomponents.TestInput{
				tea.KeyMsg{
					Type: tea.KeyEnter,
				},
			}
			must.Eq(t, want, have)
		})
		t.Run("empty", func(t *testing.T) {
			t.Parallel()
			have := dialogcomponents.ParseTestInput("")
			want := dialogcomponents.TestInput{}
			must.Eq(t, want, have)
		})
	})

	t.Run("TestInputs.Next", func(t *testing.T) {
		t.Parallel()
		testInputs := dialogcomponents.NewTestInputs(
			dialogcomponents.TestInput{tea.KeyMsg{Type: tea.KeyCtrlA}},
			dialogcomponents.TestInput{tea.KeyMsg{Type: tea.KeyCtrlB}},
			dialogcomponents.TestInput{tea.KeyMsg{Type: tea.KeyCtrlC}},
		)
		// request the first entry: A
		haveNext := testInputs.Next()
		wantNext := dialogcomponents.TestInput{tea.KeyMsg{Type: tea.KeyCtrlA}}
		must.Eq(t, wantNext, haveNext)
		must.False(t, testInputs.IsEmpty())
		// request the next entry: B
		haveNext = testInputs.Next()
		wantNext = dialogcomponents.TestInput{tea.KeyMsg{Type: tea.KeyCtrlB}}
		must.Eq(t, wantNext, haveNext)
		must.False(t, testInputs.IsEmpty())
		// request the next entry: C
		haveNext = testInputs.Next()
		wantNext = dialogcomponents.TestInput{tea.KeyMsg{Type: tea.KeyCtrlC}}
		must.Eq(t, wantNext, haveNext)
<<<<<<< HEAD
		must.EqOp(t, 0, testInputs.Len())
=======
		must.True(t, testInputs.IsEmpty())
		// request the next entry: empty
		haveNext = testInputs.Next()
		wantNext = dialogcomponents.TestInput{}
		must.Eq(t, wantNext, haveNext)
>>>>>>> 4f82a882
		must.True(t, testInputs.IsEmpty())
	})
}<|MERGE_RESOLUTION|>--- conflicted
+++ resolved
@@ -91,15 +91,6 @@
 		haveNext = testInputs.Next()
 		wantNext = dialogcomponents.TestInput{tea.KeyMsg{Type: tea.KeyCtrlC}}
 		must.Eq(t, wantNext, haveNext)
-<<<<<<< HEAD
-		must.EqOp(t, 0, testInputs.Len())
-=======
-		must.True(t, testInputs.IsEmpty())
-		// request the next entry: empty
-		haveNext = testInputs.Next()
-		wantNext = dialogcomponents.TestInput{}
-		must.Eq(t, wantNext, haveNext)
->>>>>>> 4f82a882
 		must.True(t, testInputs.IsEmpty())
 	})
 }