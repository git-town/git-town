--- conflicted
+++ resolved
@@ -11,36 +11,6 @@
 func TestTestInput(t *testing.T) {
 	t.Parallel()
 
-<<<<<<< HEAD
-	t.Run("LoadTestInputs", func(t *testing.T) {
-		t.Parallel()
-		env := []string{
-			"foo=bar",
-			"GITTOWN_DIALOG_INPUT_1=enter",
-			"GITTOWN_DIALOG_INPUT_2=space|down|space|5|enter",
-			"GITTOWN_DIALOG_INPUT_3=ctrl+c",
-		}
-		have := dialogcomponents.LoadTestInputs(env)
-		want := dialogcomponents.NewTestInputs(
-			dialogcomponents.TestInput{
-				Messages: []tea.Msg{tea.KeyMsg{Type: tea.KeyEnter}},
-			},
-			dialogcomponents.TestInput{
-				Messages: []tea.Msg{
-					tea.KeyMsg{Type: tea.KeySpace},
-					tea.KeyMsg{Type: tea.KeyDown},
-					tea.KeyMsg{Type: tea.KeySpace},
-					tea.KeyMsg{Type: tea.KeyRunes, Runes: []rune{'5'}},
-					tea.KeyMsg{Type: tea.KeyEnter},
-				},
-			},
-			dialogcomponents.TestInput{tea.KeyMsg{Type: tea.KeyCtrlC}},
-		)
-		must.Eq(t, want, have)
-	})
-
-=======
->>>>>>> d8eb7c4f
 	t.Run("ParseTestInput", func(t *testing.T) {
 		t.Parallel()
 		t.Run("multiple values", func(t *testing.T) {
