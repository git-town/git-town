package dialog

import (
	"github.com/git-town/git-town/v21/internal/cli/dialog/dialogcomponents"
	"github.com/git-town/git-town/v21/internal/cli/dialog/dialogdomain"
	"github.com/git-town/git-town/v21/internal/forge/forgedomain"
	"github.com/git-town/git-town/v21/internal/messages"
	. "github.com/git-town/git-town/v21/pkg/prelude"
)

const (
	gitHubTokenTitle = `GitHub API token`
	gitHubTokenHelp  = `
Git Town can update pull requests
and ship branches on your behalf
using the GitHub API.
To enable this,
enter a GitHub API token.

More details:
https://www.git-town.com/preferences/github-token

If you leave this blank,
Git Town will not interact
with the GitHub API.

`
)

<<<<<<< HEAD
func GitHubToken(args CommonArgs) (Option[forgedomain.GitHubToken], dialogdomain.Exit, error) {
	return ConfigStringDialog(ConfigStringDialogArgs[forgedomain.GitHubToken]{
		ConfigFileValue: args.ConfigFile.GitHubToken,
		HelpText:        gitHubTokenHelp,
		Inputs:          args.Inputs,
		LocalValue:      args.LocalGitConfig.GitHubToken,
		ParseFunc:       WrapParseFunc(forgedomain.ParseGitHubToken),
		PrintResultFunc: dialogcomponents.FormattedSecret,
		Prompt:          "GitHub token: ",
		ResultMessage:   messages.GitHubToken,
		Title:           gitHubTokenTitle,
		UnscopedValue:   args.UnscopedGitConfig.GitHubToken,
=======
// GitHubToken lets the user enter the GitHub API token.
func GitHubToken(oldValue Option[forgedomain.GitHubToken], inputs dialogcomponents.TestInputs) (Option[forgedomain.GitHubToken], dialogdomain.Exit, error) {
	text, exit, err := dialogcomponents.TextField(dialogcomponents.TextFieldArgs{
		DialogName:    "github-token",
		ExistingValue: oldValue.String(),
		Help:          gitHubTokenHelp,
		Prompt:        "Your GitHub API token: ",
		TestInputs:    inputs,
		Title:         githubTokenTitle,
>>>>>>> 4029075c
	})
}<|MERGE_RESOLUTION|>--- conflicted
+++ resolved
@@ -27,10 +27,10 @@
 `
 )
 
-<<<<<<< HEAD
 func GitHubToken(args CommonArgs) (Option[forgedomain.GitHubToken], dialogdomain.Exit, error) {
 	return ConfigStringDialog(ConfigStringDialogArgs[forgedomain.GitHubToken]{
 		ConfigFileValue: args.ConfigFile.GitHubToken,
+		DialogName:      "github-token",
 		HelpText:        gitHubTokenHelp,
 		Inputs:          args.Inputs,
 		LocalValue:      args.LocalGitConfig.GitHubToken,
@@ -40,16 +40,5 @@
 		ResultMessage:   messages.GitHubToken,
 		Title:           gitHubTokenTitle,
 		UnscopedValue:   args.UnscopedGitConfig.GitHubToken,
-=======
-// GitHubToken lets the user enter the GitHub API token.
-func GitHubToken(oldValue Option[forgedomain.GitHubToken], inputs dialogcomponents.TestInputs) (Option[forgedomain.GitHubToken], dialogdomain.Exit, error) {
-	text, exit, err := dialogcomponents.TextField(dialogcomponents.TextFieldArgs{
-		DialogName:    "github-token",
-		ExistingValue: oldValue.String(),
-		Help:          gitHubTokenHelp,
-		Prompt:        "Your GitHub API token: ",
-		TestInputs:    inputs,
-		Title:         githubTokenTitle,
->>>>>>> 4029075c
 	})
 }