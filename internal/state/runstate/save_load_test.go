package runstate_test

import (
	"encoding/json"
	"os"
	"testing"
	"time"

	"github.com/git-town/git-town/v21/internal/config/configdomain"
	"github.com/git-town/git-town/v21/internal/forge/forgedomain"
	"github.com/git-town/git-town/v21/internal/git/gitdomain"
	"github.com/git-town/git-town/v21/internal/state"
	"github.com/git-town/git-town/v21/internal/state/runstate"
	"github.com/git-town/git-town/v21/internal/undo/undoconfig"
	"github.com/git-town/git-town/v21/internal/vm/opcodes"
	"github.com/git-town/git-town/v21/internal/vm/program"
	. "github.com/git-town/git-town/v21/pkg/prelude"
	"github.com/shoenig/test/must"
)

func TestLoadSave(t *testing.T) {
	t.Parallel()

	t.Run("SanitizePath", func(t *testing.T) {
		t.Parallel()
		tests := map[string]string{
			"/home/user/development/git-town":        "home-user-development-git-town",
			"c:\\Users\\user\\development\\git-town": "c-users-user-development-git-town",
		}
		for give, want := range tests {
			rootDir := gitdomain.NewRepoRootDir(give)
			have := state.SanitizePath(rootDir)
			must.EqOp(t, want, have)
		}
	})

	t.Run("Save and Load", func(t *testing.T) {
		t.Parallel()
		runState := runstate.RunState{
			AbortProgram:          program.Program{},
			BeginBranchesSnapshot: gitdomain.EmptyBranchesSnapshot(),
			BeginConfigSnapshot:   undoconfig.EmptyConfigSnapshot(),
			BeginStashSize:        0,
			BranchInfosLastRun:    None[gitdomain.BranchInfos](),
			Command:               "command",
			DryRun:                true,
			EndBranchesSnapshot:   None[gitdomain.BranchesSnapshot](),
			EndConfigSnapshot:     None[undoconfig.ConfigSnapshot](),
			EndStashSize:          Some(gitdomain.StashSize(1)),
			RunProgram: program.Program{
				&opcodes.BranchCreate{Branch: "branch", StartingPoint: "123456"},
				&opcodes.BranchCreateAndCheckoutExistingParent{Ancestors: gitdomain.NewLocalBranchNames("one", "two", "three"), Branch: "branch"},
				&opcodes.BranchCurrentReset{Base: "branch"},
				&opcodes.BranchCurrentResetToParent{CurrentBranch: "branch"},
				&opcodes.BranchCurrentResetToSHA{SetToSHA: "111111"},
				&opcodes.BranchCurrentResetToSHAIfNeeded{MustHaveSHA: "222222", SetToSHA: "111111"},
				&opcodes.BranchEnsureShippableChanges{Branch: "branch", Parent: "parent"},
				&opcodes.BranchLocalDelete{Branch: "branch"},
				&opcodes.BranchLocalDeleteContent{BranchToDelete: "branch", BranchToRebaseOnto: "main"},
				&opcodes.BranchLocalRename{NewName: "new", OldName: "old"},
				&opcodes.BranchRemoteCreate{Branch: "branch", SHA: "123456"},
				&opcodes.BranchRemoteSetToSHA{Branch: "branch", SetToSHA: "222222"},
				&opcodes.BranchRemoteSetToSHAIfNeeded{Branch: "branch", MustHaveSHA: "111111", SetToSHA: "222222"},
				&opcodes.BranchReset{Target: "branch"},
				&opcodes.BranchTrackingCreate{Branch: "branch"},
				&opcodes.BranchTrackingDelete{Branch: "origin/branch"},
				&opcodes.BranchTypeOverrideSet{Branch: "branch", BranchType: configdomain.BranchTypeFeatureBranch},
				&opcodes.BranchTypeOverrideRemove{Branch: "branch"},
				&opcodes.BranchWithRemoteGoneDeleteIfEmptyAtRuntime{Branch: "branch"},
				&opcodes.ChangesDiscard{},
				&opcodes.ChangesStage{},
				&opcodes.ChangesUnstageAll{},
				&opcodes.Checkout{Branch: "branch"},
				&opcodes.CheckoutHistoryPreserve{PreviousBranchCandidates: []Option[gitdomain.LocalBranchName]{gitdomain.NewLocalBranchNameOption("previous")}},
				&opcodes.CheckoutIfNeeded{Branch: "branch"},
				&opcodes.CheckoutUncached{Branch: "branch"},
				&opcodes.CherryPick{SHA: "123456"},
				&opcodes.CherryPickContinue{},
				&opcodes.Commit{AuthorOverride: Some(gitdomain.Author("user@acme.com")), FallbackToDefaultCommitMessage: true, Message: Some(gitdomain.CommitMessage("my message"))},
				&opcodes.CommitAutoUndo{AuthorOverride: Some(gitdomain.Author("user@acme.com")), FallbackToDefaultCommitMessage: true, Message: Some(gitdomain.CommitMessage("my message"))},
				&opcodes.CommitMessageCommentOut{},
				&opcodes.CommitRemove{SHA: "123456"},
				&opcodes.CommitRevert{SHA: "123456"},
				&opcodes.CommitRevertIfNeeded{SHA: "123456"},
				&opcodes.CommitWithMessage{AuthorOverride: Some(gitdomain.Author("user@acme.com")), Message: "my message", CommitHook: configdomain.CommitHookEnabled},
				&opcodes.ConfigRemove{Key: configdomain.KeyOffline, Scope: configdomain.ConfigScopeLocal},
				&opcodes.ConfigSet{Key: configdomain.KeyOffline, Scope: configdomain.ConfigScopeLocal, Value: "1"},
				&opcodes.ConflictMergePhantomFinalize{},
<<<<<<< HEAD
				&opcodes.ConflictMergePhantomResolveAll{CurrentBranch: "current", ParentBranch: gitdomain.NewLocalBranchNameOption("parent"), ParentSHA: Some(gitdomain.NewSHA("123456")), Resolution: gitdomain.ConflictResolutionOurs},
				&opcodes.ConflictPhantomResolve{FilePath: "file", Resolution: gitdomain.ConflictResolutionOurs},
				&opcodes.ConflictRebasePhantomFinalize{},
				&opcodes.ConflictRebasePhantomResolveAll{CurrentBranch: "branch", BranchToRebaseOnto: "parent"},
=======
				&opcodes.ConflictPhantomResolve{FilePath: "file", Resolution: gitdomain.ConflictResolutionOurs},
>>>>>>> dccf6296
				&opcodes.ConnectorProposalMerge{Branch: "branch", CommitMessage: Some(gitdomain.CommitMessage("commit message")), Proposal: forgedomain.Proposal{Data: forgedomain.BitbucketCloudProposalData{ProposalData: forgedomain.ProposalData{Body: Some("body"), MergeWithAPI: true, Number: 123, Source: "source", Target: "target", Title: "title", URL: "url"}}, ForgeType: forgedomain.ForgeTypeBitbucket}},
				&opcodes.ExecuteShellCommand{Args: []string{"arg1", "arg2"}, Executable: "executable"},
				&opcodes.ExitToShell{},
				&opcodes.FetchUpstream{Branch: "branch"},
				&opcodes.LineageBranchRemove{Branch: "branch"},
				&opcodes.LineageParentRemove{Branch: "branch"},
				&opcodes.LineageParentSet{Branch: "branch", Parent: "parent"},
				&opcodes.LineageParentSetFirstExisting{Ancestors: gitdomain.NewLocalBranchNames("one", "two"), Branch: "branch"},
				&opcodes.LineageParentSetIfExists{Branch: "branch", Parent: "parent"},
				&opcodes.LineageParentSetToGrandParent{Branch: "branch"},
				&opcodes.MergeIntoCurrentBranch{BranchToMerge: "branch"},
				&opcodes.MergeAbort{},
				&opcodes.MergeAlwaysProgram{Branch: "branch", CommitMessage: Some(gitdomain.CommitMessage("commit message"))},
				&opcodes.MergeContinue{},
				&opcodes.MergeParentResolvePhantomConflicts{CurrentBranch: "current", CurrentParent: "parent", InitialParentName: gitdomain.NewLocalBranchNameOption("original-parent"), InitialParentSHA: Some(gitdomain.NewSHA("123456"))},
				&opcodes.MergeSquashProgram{Authors: []gitdomain.Author{"author 1 <one@acme.com>", "author 2 <two@acme.com>"}, Branch: "branch", CommitMessage: Some(gitdomain.CommitMessage("commit message")), Parent: "parent"},
				&opcodes.MessageQueue{Message: "message"},
				&opcodes.ProgramEndOfBranch{},
				&opcodes.ProposalCreate{Branch: "branch", MainBranch: "main"},
				&opcodes.ProposalUpdateTarget{Proposal: forgedomain.Proposal{Data: forgedomain.ProposalData{Body: Some("body"), MergeWithAPI: true, Number: 123, Source: "source", Target: "target", Title: "title", URL: "url"}, ForgeType: forgedomain.ForgeTypeGitLab}, NewBranch: "new-target", OldBranch: "old-target"},
				&opcodes.ProposalUpdateTargetToGrandParent{Branch: "branch", Proposal: forgedomain.Proposal{Data: forgedomain.ProposalData{Body: Some("body"), MergeWithAPI: true, Number: 123, Source: "source", Target: "target", Title: "title", URL: "url"}, ForgeType: forgedomain.ForgeTypeGitea}, OldTarget: "old-target"},
				&opcodes.ProposalUpdateSource{Proposal: forgedomain.Proposal{Data: forgedomain.ProposalData{Body: None[string](), MergeWithAPI: false, Number: 123, Source: "source", Target: "target", Title: "title", URL: "url"}, ForgeType: forgedomain.ForgeTypeCodeberg}, NewBranch: "new-target", OldBranch: "old-target"},
				&opcodes.PullCurrentBranch{},
				&opcodes.PushCurrentBranch{},
				&opcodes.PushCurrentBranchForce{ForceIfIncludes: true},
				&opcodes.PushCurrentBranchForceIfNeeded{CurrentBranch: "branch", ForceIfIncludes: true},
				&opcodes.PushCurrentBranchForceIgnoreError{},
				&opcodes.PushCurrentBranchIfLocal{CurrentBranch: "branch"},
				&opcodes.PushCurrentBranchIfNeeded{CurrentBranch: "branch"},
				&opcodes.PushTags{},
				&opcodes.RebaseAbort{},
				&opcodes.RebaseBranch{Branch: "branch"},
				&opcodes.RebaseContinue{},
				&opcodes.RebaseContinueIfNeeded{},
				&opcodes.RebaseOntoKeepDeleted{BranchToRebaseOnto: "branch-2", CommitsToRemove: "branch-1"},
				&opcodes.RebaseOntoRemoveDeleted{BranchToRebaseOnto: "branch-2", CommitsToRemove: "branch-1", Upstream: gitdomain.NewLocalBranchNameOption("upstream")},
				&opcodes.RebaseParentsUntilLocal{Branch: "branch", ParentSHAPreviousRun: Some(gitdomain.SHA("123456"))},
				&opcodes.RebaseTrackingBranch{RemoteBranch: "origin/branch", PushBranches: true},
				&opcodes.RegisterUndoablePerennialCommit{Parent: "parent"},
				&opcodes.SnapshotInitialUpdateLocalSHA{Branch: "branch", SHA: "111111"},
				&opcodes.SnapshotInitialUpdateLocalSHAIfNeeded{Branch: "branch"},
				&opcodes.StashDrop{},
				&opcodes.StashPop{},
				&opcodes.StashPopIfExists{},
				&opcodes.StashPopIfNeeded{InitialStashSize: 2},
				&opcodes.StashOpenChanges{},
				&opcodes.SyncFeatureBranchCompress{CommitMessage: Some(gitdomain.CommitMessage("commit message")), CurrentBranch: "branch", Offline: true, InitialParentName: gitdomain.NewLocalBranchNameOption("parent"), InitialParentSHA: Some(gitdomain.NewSHA("111111")), TrackingBranch: Some(gitdomain.NewRemoteBranchName("origin/branch")), PushBranches: true},
				&opcodes.SyncFeatureBranchMerge{Branch: "branch", InitialParentName: gitdomain.NewLocalBranchNameOption("original-parent"), InitialParentSHA: Some(gitdomain.NewSHA("123456")), TrackingBranch: Some(gitdomain.NewRemoteBranchName("origin/branch"))},
				&opcodes.SyncFeatureBranchRebase{Branch: "branch", ParentSHAPreviousRun: Some(gitdomain.NewSHA("111111")), PushBranches: true, TrackingBranch: Some(gitdomain.NewRemoteBranchName("origin/branch"))},
			},
			TouchedBranches: []gitdomain.BranchName{"branch-1", "branch-2"},
			UnfinishedDetails: MutableSome(&runstate.UnfinishedRunStateDetails{
				CanSkip:   true,
				EndBranch: "end-branch",
				EndTime:   time.Time{},
			}),
			UndoablePerennialCommits: []gitdomain.SHA{},
			FinalUndoProgram:         program.Program{},
			UndoAPIProgram:           program.Program{},
		}

		wantJSON := `
{
  "AbortProgram": [],
  "BeginBranchesSnapshot": {
    "Active": null,
    "Branches": []
  },
  "BeginConfigSnapshot": {
    "Global": {},
    "Local": {}
  },
  "BeginStashSize": 0,
  "BranchInfosLastRun": null,
  "Command": "command",
  "DryRun": true,
  "EndBranchesSnapshot": null,
  "EndConfigSnapshot": null,
  "EndStashSize": 1,
  "FinalUndoProgram": [],
  "RunProgram": [
    {
      "data": {
        "Branch": "branch",
        "StartingPoint": "123456"
      },
      "type": "BranchCreate"
    },
    {
      "data": {
        "Ancestors": [
          "one",
          "two",
          "three"
        ],
        "Branch": "branch"
      },
      "type": "BranchCreateAndCheckoutExistingParent"
    },
    {
      "data": {
        "Base": "branch"
      },
      "type": "BranchCurrentReset"
    },
    {
      "data": {
        "CurrentBranch": "branch"
      },
      "type": "BranchCurrentResetToParent"
    },
    {
      "data": {
        "SetToSHA": "111111"
      },
      "type": "BranchCurrentResetToSHA"
    },
    {
      "data": {
        "MustHaveSHA": "222222",
        "SetToSHA": "111111"
      },
      "type": "BranchCurrentResetToSHAIfNeeded"
    },
    {
      "data": {
        "Branch": "branch",
        "Parent": "parent"
      },
      "type": "BranchEnsureShippableChanges"
    },
    {
      "data": {
        "Branch": "branch"
      },
      "type": "BranchLocalDelete"
    },
    {
      "data": {
        "BranchToDelete": "branch",
        "BranchToRebaseOnto": "main"
      },
      "type": "BranchLocalDeleteContent"
    },
    {
      "data": {
        "NewName": "new",
        "OldName": "old"
      },
      "type": "BranchLocalRename"
    },
    {
      "data": {
        "Branch": "branch",
        "SHA": "123456"
      },
      "type": "BranchRemoteCreate"
    },
    {
      "data": {
        "Branch": "branch",
        "SetToSHA": "222222"
      },
      "type": "BranchRemoteSetToSHA"
    },
    {
      "data": {
        "Branch": "branch",
        "MustHaveSHA": "111111",
        "SetToSHA": "222222"
      },
      "type": "BranchRemoteSetToSHAIfNeeded"
    },
    {
      "data": {
        "Target": "branch"
      },
      "type": "BranchReset"
    },
    {
      "data": {
        "Branch": "branch"
      },
      "type": "BranchTrackingCreate"
    },
    {
      "data": {
        "Branch": "origin/branch"
      },
      "type": "BranchTrackingDelete"
    },
    {
      "data": {
        "Branch": "branch",
        "BranchType": "feature"
      },
      "type": "BranchTypeOverrideSet"
    },
    {
      "data": {
        "Branch": "branch"
      },
      "type": "BranchTypeOverrideRemove"
    },
    {
      "data": {
        "Branch": "branch"
      },
      "type": "BranchWithRemoteGoneDeleteIfEmptyAtRuntime"
    },
    {
      "data": {},
      "type": "ChangesDiscard"
    },
    {
      "data": {},
      "type": "ChangesStage"
    },
    {
      "data": {},
      "type": "ChangesUnstageAll"
    },
    {
      "data": {
        "Branch": "branch"
      },
      "type": "Checkout"
    },
    {
      "data": {
        "PreviousBranchCandidates": [
          "previous"
        ]
      },
      "type": "CheckoutHistoryPreserve"
    },
    {
      "data": {
        "Branch": "branch"
      },
      "type": "CheckoutIfNeeded"
    },
    {
      "data": {
        "Branch": "branch"
      },
      "type": "CheckoutUncached"
    },
    {
      "data": {
        "SHA": "123456"
      },
      "type": "CherryPick"
    },
    {
      "data": {},
      "type": "CherryPickContinue"
    },
    {
      "data": {
        "AuthorOverride": "user@acme.com",
        "FallbackToDefaultCommitMessage": true,
        "Message": "my message"
      },
      "type": "Commit"
    },
    {
      "data": {
        "AuthorOverride": "user@acme.com",
        "FallbackToDefaultCommitMessage": true,
        "Message": "my message"
      },
      "type": "CommitAutoUndo"
    },
    {
      "data": {},
      "type": "CommitMessageCommentOut"
    },
    {
      "data": {
        "SHA": "123456"
      },
      "type": "CommitRemove"
    },
    {
      "data": {
        "SHA": "123456"
      },
      "type": "CommitRevert"
    },
    {
      "data": {
        "SHA": "123456"
      },
      "type": "CommitRevertIfNeeded"
    },
    {
      "data": {
        "AuthorOverride": "user@acme.com",
        "CommitHook": true,
        "Message": "my message"
      },
      "type": "CommitWithMessage"
    },
    {
      "data": {
        "Key": "git-town.offline",
        "Scope": "local"
      },
      "type": "ConfigRemove"
    },
    {
      "data": {
        "Key": "git-town.offline",
        "Scope": "local",
        "Value": "1"
      },
      "type": "ConfigSet"
    },
    {
      "data": {},
      "type": "ConflictMergePhantomFinalize"
    },
    {
      "data": {
        "CurrentBranch": "current",
        "ParentBranch": "parent",
        "ParentSHA": "123456",
        "Resolution": "ours"
      },
      "type": "ConflictMergePhantomResolveAll"
    },
    {
      "data": {
        "FilePath": "file",
        "Resolution": "ours"
      },
      "type": "ConflictPhantomResolve"
    },
    {
      "data": {},
      "type": "ConflictRebasePhantomFinalize"
    },
    {
      "data": {
        "CurrentBranch": "branch",
        "BranchToRebaseOnto": "parent"
      },
<<<<<<< HEAD
      "type": "ConflictRebasePhantomResolveAll"
=======
      "type": "ConflictPhantomResolve"
>>>>>>> dccf6296
    },
    {
      "data": {
        "Branch": "branch",
        "CommitMessage": "commit message",
        "Proposal": {
          "data": {
            "Body": "body",
            "MergeWithAPI": true,
            "Number": 123,
            "Source": "source",
            "Target": "target",
            "Title": "title",
            "URL": "url",
            "CloseSourceBranch": false,
            "Draft": false
          },
          "forge-type": "bitbucket"
        }
      },
      "type": "ConnectorProposalMerge"
    },
    {
      "data": {
        "Args": [
          "arg1",
          "arg2"
        ],
        "Executable": "executable"
      },
      "type": "ExecuteShellCommand"
    },
    {
      "data": {},
      "type": "ExitToShell"
    },
    {
      "data": {
        "Branch": "branch"
      },
      "type": "FetchUpstream"
    },
    {
      "data": {
        "Branch": "branch"
      },
      "type": "LineageBranchRemove"
    },
    {
      "data": {
        "Branch": "branch"
      },
      "type": "LineageParentRemove"
    },
    {
      "data": {
        "Branch": "branch",
        "Parent": "parent"
      },
      "type": "LineageParentSet"
    },
    {
      "data": {
        "Ancestors": [
          "one",
          "two"
        ],
        "Branch": "branch"
      },
      "type": "LineageParentSetFirstExisting"
    },
    {
      "data": {
        "Branch": "branch",
        "Parent": "parent"
      },
      "type": "LineageParentSetIfExists"
    },
    {
      "data": {
        "Branch": "branch"
      },
      "type": "LineageParentSetToGrandParent"
    },
    {
      "data": {
        "BranchToMerge": "branch"
      },
      "type": "MergeIntoCurrentBranch"
    },
    {
      "data": {},
      "type": "MergeAbort"
    },
    {
      "data": {
        "Branch": "branch",
        "CommitMessage": "commit message"
      },
      "type": "MergeAlwaysProgram"
    },
    {
      "data": {},
      "type": "MergeContinue"
    },
    {
      "data": {
        "CurrentBranch": "current",
        "CurrentParent": "parent",
        "InitialParentName": "original-parent",
        "InitialParentSHA": "123456"
      },
      "type": "MergeParentResolvePhantomConflicts"
    },
    {
      "data": {
        "Authors": [
          "author 1 \u003cone@acme.com\u003e",
          "author 2 \u003ctwo@acme.com\u003e"
        ],
        "Branch": "branch",
        "CommitMessage": "commit message",
        "Parent": "parent"
      },
      "type": "MergeSquashProgram"
    },
    {
      "data": {
        "Message": "message"
      },
      "type": "MessageQueue"
    },
    {
      "data": {},
      "type": "ProgramEndOfBranch"
    },
    {
      "data": {
        "Branch": "branch",
        "MainBranch": "main",
        "ProposalBody": null,
        "ProposalTitle": null
      },
      "type": "ProposalCreate"
    },
    {
      "data": {
        "NewBranch": "new-target",
        "OldBranch": "old-target",
        "Proposal": {
          "data": {
            "Body": "body",
            "MergeWithAPI": true,
            "Number": 123,
            "Source": "source",
            "Target": "target",
            "Title": "title",
            "URL": "url"
          },
          "forge-type": "gitlab"
        }
      },
      "type": "ProposalUpdateTarget"
    },
    {
      "data": {
        "Branch": "branch",
        "OldTarget": "old-target",
        "Proposal": {
          "data": {
            "Body": "body",
            "MergeWithAPI": true,
            "Number": 123,
            "Source": "source",
            "Target": "target",
            "Title": "title",
            "URL": "url"
          },
          "forge-type": "gitea"
        }
      },
      "type": "ProposalUpdateTargetToGrandParent"
    },
    {
      "data": {
        "NewBranch": "new-target",
        "OldBranch": "old-target",
        "Proposal": {
          "data": {
            "Body": null,
            "MergeWithAPI": false,
            "Number": 123,
            "Source": "source",
            "Target": "target",
            "Title": "title",
            "URL": "url"
          },
          "forge-type": "codeberg"
        }
      },
      "type": "ProposalUpdateSource"
    },
    {
      "data": {},
      "type": "PullCurrentBranch"
    },
    {
      "data": {},
      "type": "PushCurrentBranch"
    },
    {
      "data": {
        "ForceIfIncludes": true
      },
      "type": "PushCurrentBranchForce"
    },
    {
      "data": {
        "CurrentBranch": "branch",
        "ForceIfIncludes": true
      },
      "type": "PushCurrentBranchForceIfNeeded"
    },
    {
      "data": {},
      "type": "PushCurrentBranchForceIgnoreError"
    },
    {
      "data": {
        "CurrentBranch": "branch"
      },
      "type": "PushCurrentBranchIfLocal"
    },
    {
      "data": {
        "CurrentBranch": "branch"
      },
      "type": "PushCurrentBranchIfNeeded"
    },
    {
      "data": {},
      "type": "PushTags"
    },
    {
      "data": {},
      "type": "RebaseAbort"
    },
    {
      "data": {
        "Branch": "branch"
      },
      "type": "RebaseBranch"
    },
    {
      "data": {},
      "type": "RebaseContinue"
    },
    {
      "data": {},
      "type": "RebaseContinueIfNeeded"
    },
    {
      "data": {
        "BranchToRebaseOnto": "branch-2",
        "CommitsToRemove": "branch-1",
        "Upstream": null
      },
      "type": "RebaseOntoKeepDeleted"
    },
    {
      "data": {
        "BranchToRebaseOnto": "branch-2",
        "CommitsToRemove": "branch-1",
        "Upstream": "upstream"
      },
      "type": "RebaseOntoRemoveDeleted"
    },
    {
      "data": {
        "Branch": "branch",
        "ParentSHAPreviousRun": "123456"
      },
      "type": "RebaseParentsUntilLocal"
    },
    {
      "data": {
        "PushBranches": true,
        "RemoteBranch": "origin/branch"
      },
      "type": "RebaseTrackingBranch"
    },
    {
      "data": {
        "Parent": "parent"
      },
      "type": "RegisterUndoablePerennialCommit"
    },
    {
      "data": {
        "Branch": "branch",
        "SHA": "111111"
      },
      "type": "SnapshotInitialUpdateLocalSHA"
    },
    {
      "data": {
        "Branch": "branch"
      },
      "type": "SnapshotInitialUpdateLocalSHAIfNeeded"
    },
    {
      "data": {},
      "type": "StashDrop"
    },
    {
      "data": {},
      "type": "StashPop"
    },
    {
      "data": {},
      "type": "StashPopIfExists"
    },
    {
      "data": {
        "InitialStashSize": 2
      },
      "type": "StashPopIfNeeded"
    },
    {
      "data": {},
      "type": "StashOpenChanges"
    },
    {
      "data": {
        "CommitMessage": "commit message",
        "CurrentBranch": "branch",
        "InitialParentName": "parent",
        "InitialParentSHA": "111111",
        "Offline": true,
        "PushBranches": true,
        "TrackingBranch": "origin/branch"
      },
      "type": "SyncFeatureBranchCompress"
    },
    {
      "data": {
        "Branch": "branch",
        "InitialParentName": "original-parent",
        "InitialParentSHA": "123456",
        "TrackingBranch": "origin/branch"
      },
      "type": "SyncFeatureBranchMerge"
    },
    {
      "data": {
        "Branch": "branch",
        "ParentSHAPreviousRun": "111111",
        "PushBranches": true,
        "TrackingBranch": "origin/branch"
      },
      "type": "SyncFeatureBranchRebase"
    }
  ],
  "TouchedBranches": [
    "branch-1",
    "branch-2"
  ],
  "UndoAPIProgram": [],
  "UndoablePerennialCommits": [],
  "UnfinishedDetails": {
    "CanSkip": true,
    "EndBranch": "end-branch",
    "EndTime": "0001-01-01T00:00:00Z"
  }
}`[1:]

		repoRoot := gitdomain.NewRepoRootDir("/path/to/git-town-unit-tests")
		err := runstate.Save(runState, repoRoot)
		must.NoError(t, err)
		filepath, err := state.FilePath(repoRoot, state.FileTypeRunstate)
		must.NoError(t, err)
		content, err := os.ReadFile(filepath)
		must.NoError(t, err)
		must.EqOp(t, wantJSON, string(content))
		var newState runstate.RunState
		err = json.Unmarshal(content, &newState)
		must.NoError(t, err)
		// NOTE: comparing runState and newState directly leads to incorrect test failures
		// solely due to different pointer addresses, even when using reflect.DeepEqual.
		// Comparing the serialization seems to work better here.
		runStateText, err := json.MarshalIndent(runState, "", "  ")
		must.NoError(t, err)
		newStateText, err := json.MarshalIndent(newState, "", "  ")
		must.NoError(t, err)
		must.EqOp(t, string(runStateText), string(newStateText))
	})
}<|MERGE_RESOLUTION|>--- conflicted
+++ resolved
@@ -86,14 +86,10 @@
 				&opcodes.ConfigRemove{Key: configdomain.KeyOffline, Scope: configdomain.ConfigScopeLocal},
 				&opcodes.ConfigSet{Key: configdomain.KeyOffline, Scope: configdomain.ConfigScopeLocal, Value: "1"},
 				&opcodes.ConflictMergePhantomFinalize{},
-<<<<<<< HEAD
 				&opcodes.ConflictMergePhantomResolveAll{CurrentBranch: "current", ParentBranch: gitdomain.NewLocalBranchNameOption("parent"), ParentSHA: Some(gitdomain.NewSHA("123456")), Resolution: gitdomain.ConflictResolutionOurs},
 				&opcodes.ConflictPhantomResolve{FilePath: "file", Resolution: gitdomain.ConflictResolutionOurs},
 				&opcodes.ConflictRebasePhantomFinalize{},
 				&opcodes.ConflictRebasePhantomResolveAll{CurrentBranch: "branch", BranchToRebaseOnto: "parent"},
-=======
-				&opcodes.ConflictPhantomResolve{FilePath: "file", Resolution: gitdomain.ConflictResolutionOurs},
->>>>>>> dccf6296
 				&opcodes.ConnectorProposalMerge{Branch: "branch", CommitMessage: Some(gitdomain.CommitMessage("commit message")), Proposal: forgedomain.Proposal{Data: forgedomain.BitbucketCloudProposalData{ProposalData: forgedomain.ProposalData{Body: Some("body"), MergeWithAPI: true, Number: 123, Source: "source", Target: "target", Title: "title", URL: "url"}}, ForgeType: forgedomain.ForgeTypeBitbucket}},
 				&opcodes.ExecuteShellCommand{Args: []string{"arg1", "arg2"}, Executable: "executable"},
 				&opcodes.ExitToShell{},
@@ -442,11 +438,7 @@
         "CurrentBranch": "branch",
         "BranchToRebaseOnto": "parent"
       },
-<<<<<<< HEAD
-      "type": "ConflictRebasePhantomResolveAll"
-=======
       "type": "ConflictPhantomResolve"
->>>>>>> dccf6296
     },
     {
       "data": {
