package statefile_test

import (
	"encoding/json"
	"os"
	"testing"
	"time"

	"github.com/git-town/git-town/v20/internal/config/configdomain"
	"github.com/git-town/git-town/v20/internal/git/gitdomain"
	"github.com/git-town/git-town/v20/internal/undo/undoconfig"
	"github.com/git-town/git-town/v20/internal/vm/opcodes"
	"github.com/git-town/git-town/v20/internal/vm/program"
	"github.com/git-town/git-town/v20/internal/vm/runstate"
	"github.com/git-town/git-town/v20/internal/vm/statefile"
	. "github.com/git-town/git-town/v20/pkg/prelude"
	"github.com/shoenig/test/must"
)

func TestLoadSave(t *testing.T) {
	t.Parallel()

	t.Run("SanitizePath", func(t *testing.T) {
		t.Parallel()
		tests := map[string]string{
			"/home/user/development/git-town":        "home-user-development-git-town",
			"c:\\Users\\user\\development\\git-town": "c-users-user-development-git-town",
		}
		for give, want := range tests {
			rootDir := gitdomain.NewRepoRootDir(give)
			have := statefile.SanitizePath(rootDir)
			must.EqOp(t, want, have)
		}
	})

	t.Run("Save and Load", func(t *testing.T) {
		t.Parallel()
		runState := runstate.RunState{
			AbortProgram:          program.Program{},
			BeginBranchesSnapshot: gitdomain.EmptyBranchesSnapshot(),
			BeginConfigSnapshot:   undoconfig.EmptyConfigSnapshot(),
			BeginStashSize:        0,
			BranchInfosLastRun:    None[gitdomain.BranchInfos](),
			Command:               "command",
			DryRun:                true,
			EndBranchesSnapshot:   None[gitdomain.BranchesSnapshot](),
			EndConfigSnapshot:     None[undoconfig.ConfigSnapshot](),
			EndStashSize:          Some(gitdomain.StashSize(1)),
			RunProgram: program.Program{
				&opcodes.BranchCreate{Branch: "branch", StartingPoint: "123456"},
				&opcodes.BranchCreateAndCheckoutExistingParent{Ancestors: gitdomain.NewLocalBranchNames("one", "two", "three"), Branch: "branch"},
				&opcodes.BranchCurrentReset{Base: "branch"},
				&opcodes.BranchCurrentResetToParent{CurrentBranch: "branch"},
				&opcodes.BranchCurrentResetToSHA{Hard: true, SetToSHA: "111111"},
				&opcodes.BranchCurrentResetToSHAIfNeeded{Hard: true, MustHaveSHA: "222222", SetToSHA: "111111"},
				&opcodes.BranchEnsureShippableChanges{Branch: "branch", Parent: "parent"},
				&opcodes.BranchLocalDelete{Branch: "branch"},
				&opcodes.BranchLocalDeleteContent{BranchToDelete: "branch", BranchToRebaseOnto: "main"},
				&opcodes.BranchLocalRename{NewName: "new", OldName: "old"},
				&opcodes.BranchRemoteCreate{Branch: "branch", SHA: "123456"},
				&opcodes.BranchRemoteSetToSHA{Branch: "branch", SetToSHA: "222222"},
				&opcodes.BranchRemoteSetToSHAIfNeeded{Branch: "branch", MustHaveSHA: "111111", SetToSHA: "222222"},
				&opcodes.BranchReset{Target: "branch"},
				&opcodes.BranchTrackingCreate{Branch: "branch"},
				&opcodes.BranchTrackingDelete{Branch: "origin/branch"},
				&opcodes.BranchTypeOverrideSet{Branch: "branch", BranchType: configdomain.BranchTypeFeatureBranch},
				&opcodes.BranchTypeOverrideRemove{Branch: "branch"},
				&opcodes.BranchWithRemoteGoneDeleteIfEmptyAtRuntime{Branch: "branch"},
				&opcodes.ChangesDiscard{},
				&opcodes.ChangesStage{},
				&opcodes.ChangesUnstageAll{},
				&opcodes.Checkout{Branch: "branch"},
				&opcodes.CheckoutHistoryPreserve{PreviousBranchCandidates: []Option[gitdomain.LocalBranchName]{gitdomain.NewLocalBranchNameOption("previous")}},
				&opcodes.CheckoutIfNeeded{Branch: "branch"},
				&opcodes.CheckoutUncached{Branch: "branch"},
				&opcodes.Commit{AuthorOverride: Some(gitdomain.Author("user@acme.com")), FallbackToDefaultCommitMessage: true, Message: Some(gitdomain.CommitMessage("my message"))},
				&opcodes.CommitAutoUndo{AuthorOverride: Some(gitdomain.Author("user@acme.com")), FallbackToDefaultCommitMessage: true, Message: Some(gitdomain.CommitMessage("my message"))},
				&opcodes.CommitMessageCommentOut{},
				&opcodes.CommitRemove{SHA: "123456"},
				&opcodes.CommitRevert{SHA: "123456"},
				&opcodes.CommitRevertIfNeeded{SHA: "123456"},
				&opcodes.CommitWithMessage{AuthorOverride: Some(gitdomain.Author("user@acme.com")), Message: "my message", CommitHook: configdomain.CommitHookEnabled},
				&opcodes.ConfigRemove{Key: configdomain.KeyOffline, Scope: configdomain.ConfigScopeLocal},
				&opcodes.ConfigSet{Key: configdomain.KeyOffline, Scope: configdomain.ConfigScopeLocal, Value: "1"},
				&opcodes.ConflictPhantomResolveAll{ParentBranch: gitdomain.NewLocalBranchNameOption("parent"), ParentSHA: Some(gitdomain.NewSHA("123456")), Resolution: gitdomain.ConflictResolutionOurs},
				&opcodes.ConflictPhantomFinalize{},
				&opcodes.ConflictPhantomResolve{FilePath: "file", Resolution: gitdomain.ConflictResolutionOurs},
				&opcodes.ConnectorProposalMerge{Branch: "branch", CommitMessage: Some(gitdomain.CommitMessage("commit message")), ProposalMessage: "proposal message", ProposalNumber: 123},
				&opcodes.FetchUpstream{Branch: "branch"},
				&opcodes.LineageBranchRemove{Branch: "branch"},
				&opcodes.LineageParentRemove{Branch: "branch"},
				&opcodes.LineageParentSet{Branch: "branch", Parent: "parent"},
				&opcodes.LineageParentSetFirstExisting{Ancestors: gitdomain.NewLocalBranchNames("one", "two"), Branch: "branch"},
				&opcodes.LineageParentSetIfExists{Branch: "branch", Parent: "parent"},
				&opcodes.LineageParentSetToGrandParent{Branch: "branch"},
				&opcodes.MergeIntoCurrentBranch{BranchToMerge: "branch"},
				&opcodes.MergeAbort{},
				&opcodes.MergeAlwaysProgram{Branch: "branch", CommitMessage: Some(gitdomain.CommitMessage("commit message"))},
				&opcodes.MergeContinue{},
<<<<<<< HEAD
				&opcodes.SyncFeatureBranchMerge{Branch: "branch", InitialParentName: gitdomain.NewLocalBranchNameOption("original-parent"), InitialParentSHA: Some(gitdomain.NewSHA("123456")), TrackingBranch: Some(gitdomain.NewRemoteBranchName("origin/branch"))},
=======
>>>>>>> f4c3a30d
				&opcodes.MergeParentResolvePhantomConflicts{CurrentParent: "parent", InitialParentName: gitdomain.NewLocalBranchNameOption("original-parent"), InitialParentSHA: Some(gitdomain.NewSHA("123456"))},
				&opcodes.MergeSquashProgram{Authors: []gitdomain.Author{"author 1 <one@acme.com>", "author 2 <two@acme.com>"}, Branch: "branch", CommitMessage: Some(gitdomain.CommitMessage("commit message")), Parent: "parent"},
				&opcodes.MessageQueue{Message: "message"},
				&opcodes.ProgramEndOfBranch{},
				&opcodes.ProposalCreate{Branch: "branch", MainBranch: "main"},
				&opcodes.ProposalUpdateTarget{ProposalNumber: 123, NewBranch: "new-target", OldBranch: "old-target"},
				&opcodes.ProposalUpdateTargetToGrandParent{Branch: "branch", ProposalNumber: 123, OldTarget: "old-target"},
				&opcodes.ProposalUpdateSource{ProposalNumber: 123, NewBranch: "new-target", OldBranch: "old-target"},
				&opcodes.PullCurrentBranch{},
				&opcodes.PushCurrentBranch{},
				&opcodes.PushCurrentBranchForce{ForceIfIncludes: true},
				&opcodes.PushCurrentBranchForceIfNeeded{CurrentBranch: "branch", ForceIfIncludes: true},
				&opcodes.PushCurrentBranchForceIgnoreError{},
				&opcodes.PushCurrentBranchIfLocal{CurrentBranch: "branch"},
				&opcodes.PushCurrentBranchIfNeeded{CurrentBranch: "branch"},
				&opcodes.PushTags{},
				&opcodes.RebaseAbort{},
				&opcodes.RebaseBranch{Branch: "branch"},
				&opcodes.RebaseContinue{},
				&opcodes.RebaseContinueIfNeeded{},
				&opcodes.RebaseOntoKeepDeleted{BranchToRebaseOnto: "branch-2", CommitsToRemove: "branch-1"},
				&opcodes.RebaseOntoRemoveDeleted{BranchToRebaseOnto: "branch-2", CommitsToRemove: "branch-1", Upstream: gitdomain.NewLocalBranchNameOption("upstream")},
				&opcodes.RebaseParentsUntilLocal{Branch: "branch", PreviousSHA: Some(gitdomain.SHA("123456"))},
				&opcodes.RebaseTrackingBranch{RemoteBranch: "origin/branch", PushBranches: true},
				&opcodes.RegisterUndoablePerennialCommit{Parent: "parent"},
				&opcodes.SnapshotInitialUpdateLocalSHA{Branch: "branch", SHA: "111111"},
				&opcodes.SnapshotInitialUpdateLocalSHAIfNeeded{Branch: "branch"},
				&opcodes.StashDrop{},
				&opcodes.StashPop{},
				&opcodes.StashPopIfNeeded{},
				&opcodes.StashOpenChanges{},
				&opcodes.SyncFeatureBranchCompress{CommitMessage: Some(gitdomain.CommitMessage("commit message")), CurrentBranch: "branch", Offline: true, InitialParentName: gitdomain.NewLocalBranchNameOption("parent"), InitialParentSHA: Some(gitdomain.NewSHA("111111")), TrackingBranch: Some(gitdomain.NewRemoteBranchName("origin/branch"))},
				&opcodes.SyncFeatureBranchMerge{Branch: "branch", InitialParentName: gitdomain.NewLocalBranchNameOption("original-parent"), InitialParentSHA: Some(gitdomain.NewSHA("123456")), TrackingBranch: Some(gitdomain.NewRemoteBranchName("origin/branch"))},
			},
			TouchedBranches: []gitdomain.BranchName{"branch-1", "branch-2"},
			UnfinishedDetails: MutableSome(&runstate.UnfinishedRunStateDetails{
				CanSkip:   true,
				EndBranch: "end-branch",
				EndTime:   time.Time{},
			}),
			UndoablePerennialCommits: []gitdomain.SHA{},
			FinalUndoProgram:         program.Program{},
			UndoAPIProgram:           program.Program{},
		}

		wantJSON := `
{
  "AbortProgram": [],
  "BeginBranchesSnapshot": {
    "Active": null,
    "Branches": []
  },
  "BeginConfigSnapshot": {
    "Global": {},
    "Local": {}
  },
  "BeginStashSize": 0,
  "BranchInfosLastRun": null,
  "Command": "command",
  "DryRun": true,
  "EndBranchesSnapshot": null,
  "EndConfigSnapshot": null,
  "EndStashSize": 1,
  "FinalUndoProgram": [],
  "RunProgram": [
    {
      "data": {
        "Branch": "branch",
        "StartingPoint": "123456"
      },
      "type": "BranchCreate"
    },
    {
      "data": {
        "Ancestors": [
          "one",
          "two",
          "three"
        ],
        "Branch": "branch"
      },
      "type": "BranchCreateAndCheckoutExistingParent"
    },
    {
      "data": {
        "Base": "branch"
      },
      "type": "BranchCurrentReset"
    },
    {
      "data": {
        "CurrentBranch": "branch"
      },
      "type": "BranchCurrentResetToParent"
    },
    {
      "data": {
        "Hard": true,
        "SetToSHA": "111111"
      },
      "type": "BranchCurrentResetToSHA"
    },
    {
      "data": {
        "Hard": true,
        "MustHaveSHA": "222222",
        "SetToSHA": "111111"
      },
      "type": "BranchCurrentResetToSHAIfNeeded"
    },
    {
      "data": {
        "Branch": "branch",
        "Parent": "parent"
      },
      "type": "BranchEnsureShippableChanges"
    },
    {
      "data": {
        "Branch": "branch"
      },
      "type": "BranchLocalDelete"
    },
    {
      "data": {
        "BranchToDelete": "branch",
        "BranchToRebaseOnto": "main"
      },
      "type": "BranchLocalDeleteContent"
    },
    {
      "data": {
        "NewName": "new",
        "OldName": "old"
      },
      "type": "BranchLocalRename"
    },
    {
      "data": {
        "Branch": "branch",
        "SHA": "123456"
      },
      "type": "BranchRemoteCreate"
    },
    {
      "data": {
        "Branch": "branch",
        "SetToSHA": "222222"
      },
      "type": "BranchRemoteSetToSHA"
    },
    {
      "data": {
        "Branch": "branch",
        "MustHaveSHA": "111111",
        "SetToSHA": "222222"
      },
      "type": "BranchRemoteSetToSHAIfNeeded"
    },
    {
      "data": {
        "Target": "branch"
      },
      "type": "BranchReset"
    },
    {
      "data": {
        "Branch": "branch"
      },
      "type": "BranchTrackingCreate"
    },
    {
      "data": {
        "Branch": "origin/branch"
      },
      "type": "BranchTrackingDelete"
    },
    {
      "data": {
        "Branch": "branch",
        "BranchType": "feature"
      },
      "type": "BranchTypeOverrideSet"
    },
    {
      "data": {
        "Branch": "branch"
      },
      "type": "BranchTypeOverrideRemove"
    },
    {
      "data": {
        "Branch": "branch"
      },
      "type": "BranchWithRemoteGoneDeleteIfEmptyAtRuntime"
    },
    {
      "data": {},
      "type": "ChangesDiscard"
    },
    {
      "data": {},
      "type": "ChangesStage"
    },
    {
      "data": {},
      "type": "ChangesUnstageAll"
    },
    {
      "data": {
        "Branch": "branch"
      },
      "type": "Checkout"
    },
    {
      "data": {
        "PreviousBranchCandidates": [
          "previous"
        ]
      },
      "type": "CheckoutHistoryPreserve"
    },
    {
      "data": {
        "Branch": "branch"
      },
      "type": "CheckoutIfNeeded"
    },
    {
      "data": {
        "Branch": "branch"
      },
      "type": "CheckoutUncached"
    },
    {
      "data": {
        "AuthorOverride": "user@acme.com",
        "FallbackToDefaultCommitMessage": true,
        "Message": "my message"
      },
      "type": "Commit"
    },
    {
      "data": {
        "AuthorOverride": "user@acme.com",
        "FallbackToDefaultCommitMessage": true,
        "Message": "my message"
      },
      "type": "CommitAutoUndo"
    },
    {
      "data": {},
      "type": "CommitMessageCommentOut"
    },
    {
      "data": {
        "SHA": "123456"
      },
      "type": "CommitRemove"
    },
    {
      "data": {
        "SHA": "123456"
      },
      "type": "CommitRevert"
    },
    {
      "data": {
        "SHA": "123456"
      },
      "type": "CommitRevertIfNeeded"
    },
    {
      "data": {
        "AuthorOverride": "user@acme.com",
        "CommitHook": true,
        "Message": "my message"
      },
      "type": "CommitWithMessage"
    },
    {
      "data": {
        "Key": "git-town.offline",
        "Scope": "local"
      },
      "type": "ConfigRemove"
    },
    {
      "data": {
        "Key": "git-town.offline",
        "Scope": "local",
        "Value": "1"
      },
      "type": "ConfigSet"
    },
    {
      "data": {
        "ParentBranch": "parent",
        "ParentSHA": "123456",
        "Resolution": "ours"
      },
      "type": "ConflictPhantomResolveAll"
    },
    {
      "data": {},
      "type": "ConflictPhantomFinalize"
    },
    {
      "data": {
        "FilePath": "file",
        "Resolution": "ours"
      },
      "type": "ConflictPhantomResolve"
    },
    {
      "data": {
        "Branch": "branch",
        "CommitMessage": "commit message",
        "ProposalMessage": "proposal message",
        "ProposalNumber": 123
      },
      "type": "ConnectorProposalMerge"
    },
    {
      "data": {
        "Branch": "branch"
      },
      "type": "FetchUpstream"
    },
    {
      "data": {
        "Branch": "branch"
      },
      "type": "LineageBranchRemove"
    },
    {
      "data": {
        "Branch": "branch"
      },
      "type": "LineageParentRemove"
    },
    {
      "data": {
        "Branch": "branch",
        "Parent": "parent"
      },
      "type": "LineageParentSet"
    },
    {
      "data": {
        "Ancestors": [
          "one",
          "two"
        ],
        "Branch": "branch"
      },
      "type": "LineageParentSetFirstExisting"
    },
    {
      "data": {
        "Branch": "branch",
        "Parent": "parent"
      },
      "type": "LineageParentSetIfExists"
    },
    {
      "data": {
        "Branch": "branch"
      },
      "type": "LineageParentSetToGrandParent"
    },
    {
      "data": {
        "BranchToMerge": "branch"
      },
      "type": "MergeIntoCurrentBranch"
    },
    {
      "data": {},
      "type": "MergeAbort"
    },
    {
      "data": {
        "Branch": "branch",
        "CommitMessage": "commit message"
      },
      "type": "MergeAlwaysProgram"
    },
    {
      "data": {},
      "type": "MergeContinue"
    },
    {
      "data": {
<<<<<<< HEAD
        "Branch": "branch",
        "InitialParentName": "original-parent",
        "InitialParentSHA": "123456",
        "TrackingBranch": "origin/branch"
      },
      "type": "SyncFeatureBranchMerge"
    },
    {
      "data": {
=======
>>>>>>> f4c3a30d
        "CurrentParent": "parent",
        "InitialParentName": "original-parent",
        "InitialParentSHA": "123456"
      },
      "type": "MergeParentResolvePhantomConflicts"
    },
    {
      "data": {
        "Authors": [
          "author 1 \u003cone@acme.com\u003e",
          "author 2 \u003ctwo@acme.com\u003e"
        ],
        "Branch": "branch",
        "CommitMessage": "commit message",
        "Parent": "parent"
      },
      "type": "MergeSquashProgram"
    },
    {
      "data": {
        "Message": "message"
      },
      "type": "MessageQueue"
    },
    {
      "data": {},
      "type": "ProgramEndOfBranch"
    },
    {
      "data": {
        "Branch": "branch",
        "MainBranch": "main",
        "ProposalBody": "",
        "ProposalTitle": ""
      },
      "type": "ProposalCreate"
    },
    {
      "data": {
        "NewBranch": "new-target",
        "OldBranch": "old-target",
        "ProposalNumber": 123
      },
      "type": "ProposalUpdateTarget"
    },
    {
      "data": {
        "Branch": "branch",
        "OldTarget": "old-target",
        "ProposalNumber": 123
      },
      "type": "ProposalUpdateTargetToGrandParent"
    },
    {
      "data": {
        "NewBranch": "new-target",
        "OldBranch": "old-target",
        "ProposalNumber": 123
      },
      "type": "ProposalUpdateSource"
    },
    {
      "data": {},
      "type": "PullCurrentBranch"
    },
    {
      "data": {},
      "type": "PushCurrentBranch"
    },
    {
      "data": {
        "ForceIfIncludes": true
      },
      "type": "PushCurrentBranchForce"
    },
    {
      "data": {
        "CurrentBranch": "branch",
        "ForceIfIncludes": true
      },
      "type": "PushCurrentBranchForceIfNeeded"
    },
    {
      "data": {},
      "type": "PushCurrentBranchForceIgnoreError"
    },
    {
      "data": {
        "CurrentBranch": "branch"
      },
      "type": "PushCurrentBranchIfLocal"
    },
    {
      "data": {
        "CurrentBranch": "branch"
      },
      "type": "PushCurrentBranchIfNeeded"
    },
    {
      "data": {},
      "type": "PushTags"
    },
    {
      "data": {},
      "type": "RebaseAbort"
    },
    {
      "data": {
        "Branch": "branch"
      },
      "type": "RebaseBranch"
    },
    {
      "data": {},
      "type": "RebaseContinue"
    },
    {
      "data": {},
      "type": "RebaseContinueIfNeeded"
    },
    {
      "data": {
        "BranchToRebaseOnto": "branch-2",
        "CommitsToRemove": "branch-1",
        "Upstream": null
      },
      "type": "RebaseOntoKeepDeleted"
    },
    {
      "data": {
        "BranchToRebaseOnto": "branch-2",
        "CommitsToRemove": "branch-1",
        "Upstream": "upstream"
      },
      "type": "RebaseOntoRemoveDeleted"
    },
    {
      "data": {
        "Branch": "branch",
        "PreviousSHA": "123456"
      },
      "type": "RebaseParentsUntilLocal"
    },
    {
      "data": {
        "PushBranches": true,
        "RemoteBranch": "origin/branch"
      },
      "type": "RebaseTrackingBranch"
    },
    {
      "data": {
        "Parent": "parent"
      },
      "type": "RegisterUndoablePerennialCommit"
    },
    {
      "data": {
        "Branch": "branch",
        "SHA": "111111"
      },
      "type": "SnapshotInitialUpdateLocalSHA"
    },
    {
      "data": {
        "Branch": "branch"
      },
      "type": "SnapshotInitialUpdateLocalSHAIfNeeded"
    },
    {
      "data": {},
      "type": "StashDrop"
    },
    {
      "data": {},
      "type": "StashPop"
    },
    {
      "data": {},
      "type": "StashPopIfNeeded"
    },
    {
      "data": {},
      "type": "StashOpenChanges"
    },
    {
      "data": {
        "CommitMessage": "commit message",
        "CurrentBranch": "branch",
        "InitialParentName": "parent",
        "InitialParentSHA": "111111",
        "Offline": true,
        "TrackingBranch": "origin/branch"
      },
      "type": "SyncFeatureBranchCompress"
    },
    {
      "data": {
        "Branch": "branch",
        "InitialParentName": "original-parent",
        "InitialParentSHA": "123456",
        "TrackingBranch": "origin/branch"
      },
      "type": "SyncFeatureBranchMerge"
    }
  ],
  "TouchedBranches": [
    "branch-1",
    "branch-2"
  ],
  "UndoAPIProgram": [],
  "UndoablePerennialCommits": [],
  "UnfinishedDetails": {
    "CanSkip": true,
    "EndBranch": "end-branch",
    "EndTime": "0001-01-01T00:00:00Z"
  }
}`[1:]

		repoRoot := gitdomain.NewRepoRootDir("/path/to/git-town-unit-tests")
		err := statefile.Save(runState, repoRoot)
		must.NoError(t, err)
		filepath, err := statefile.FilePath(repoRoot)
		must.NoError(t, err)
		content, err := os.ReadFile(filepath)
		must.NoError(t, err)
		must.EqOp(t, wantJSON, string(content))
		var newState runstate.RunState
		err = json.Unmarshal(content, &newState)
		must.NoError(t, err)
		// NOTE: comparing runState and newState directly leads to incorrect test failures
		// solely due to different pointer addresses, even when using reflect.DeepEqual.
		// Comparing the serialization seems to work better here.
		runStateText, err := json.MarshalIndent(runState, "", "  ")
		must.NoError(t, err)
		newStateText, err := json.MarshalIndent(newState, "", "  ")
		must.NoError(t, err)
		must.EqOp(t, string(runStateText), string(newStateText))
	})
}<|MERGE_RESOLUTION|>--- conflicted
+++ resolved
@@ -97,10 +97,6 @@
 				&opcodes.MergeAbort{},
 				&opcodes.MergeAlwaysProgram{Branch: "branch", CommitMessage: Some(gitdomain.CommitMessage("commit message"))},
 				&opcodes.MergeContinue{},
-<<<<<<< HEAD
-				&opcodes.SyncFeatureBranchMerge{Branch: "branch", InitialParentName: gitdomain.NewLocalBranchNameOption("original-parent"), InitialParentSHA: Some(gitdomain.NewSHA("123456")), TrackingBranch: Some(gitdomain.NewRemoteBranchName("origin/branch"))},
-=======
->>>>>>> f4c3a30d
 				&opcodes.MergeParentResolvePhantomConflicts{CurrentParent: "parent", InitialParentName: gitdomain.NewLocalBranchNameOption("original-parent"), InitialParentSHA: Some(gitdomain.NewSHA("123456"))},
 				&opcodes.MergeSquashProgram{Authors: []gitdomain.Author{"author 1 <one@acme.com>", "author 2 <two@acme.com>"}, Branch: "branch", CommitMessage: Some(gitdomain.CommitMessage("commit message")), Parent: "parent"},
 				&opcodes.MessageQueue{Message: "message"},
@@ -495,18 +491,6 @@
     },
     {
       "data": {
-<<<<<<< HEAD
-        "Branch": "branch",
-        "InitialParentName": "original-parent",
-        "InitialParentSHA": "123456",
-        "TrackingBranch": "origin/branch"
-      },
-      "type": "SyncFeatureBranchMerge"
-    },
-    {
-      "data": {
-=======
->>>>>>> f4c3a30d
         "CurrentParent": "parent",
         "InitialParentName": "original-parent",
         "InitialParentSHA": "123456"
