--- conflicted
+++ resolved
@@ -1,21 +1,12 @@
 package shared
 
-<<<<<<< HEAD
+// This file defines the interfaces that opcodes can implement.
+
+// Opcode represents an opcode about which we know nothing except that it is an opcode.
 // Opcode is an atomic operation that the Git Town interpreter can execute.
 // Opcodes implement the command pattern (https://en.wikipedia.org/wiki/Command_pattern)
 // and provide opcodes to continue and abort them.
 // Undoing an opcode is done via the undo package.
-type Opcode interface {
-	// Abort provides the opcodes to abort this Opcode when it encounters an error.
-=======
-import (
-	"fmt"
-	"strings"
-)
-
-// This file defines the interfaces that opcodes can implement.
-
-// Opcode represents an opcode about which we know nothing except that it is an opcode.
 type Opcode interface{}
 
 // Runnable marks an opcode that can execute subshell commands.
@@ -27,7 +18,6 @@
 // Abortable marks an opcode that can provide custom steps
 // to abort a failed Git command.
 type Abortable interface {
->>>>>>> 813593cb
 	Abort() []Opcode
 }
 
