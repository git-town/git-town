--- conflicted
+++ resolved
@@ -29,11 +29,6 @@
 	} else {
 		branchToRebaseOnto = self.Ancestor.BranchName()
 	}
-<<<<<<< HEAD
-	fmt.Println("1111111111111111111111111111111111 branchToRebaseOnto", branchToRebaseOnto)
-	if commitsToRemove, hasCommitsToRemove := self.CommitsToRemove.Get(); hasCommitsToRemove {
-		fmt.Println("111111111111111111111111111111111 commitsToRemove", commitsToRemove)
-=======
 	commitsToRemove, hasCommitsToRemove := self.CommitsToRemove.Get()
 	ancestorSHA := None[gitdomain.SHA]()
 	if hasCommitsToRemove {
@@ -47,7 +42,6 @@
 		// Here we rebase onto the new parent, while removing the commits that the parent had in the last run.
 		// This removes old versions of commits that were amended by the user.
 		// The new commits of the parent get added back during the rebase.
->>>>>>> c67080db
 		args.PrependOpcodes(&RebaseOnto{
 			BranchToRebaseOnto: branchToRebaseOnto,
 			CommitsToRemove:    commitsToRemove,
