package opcodes

import (
	"errors"

	"github.com/git-town/git-town/v21/internal/git/gitdomain"
	"github.com/git-town/git-town/v21/internal/messages"
	"github.com/git-town/git-town/v21/internal/vm/shared"
	. "github.com/git-town/git-town/v21/pkg/prelude"
)

type ConflictMergePhantomFinalize struct {
	undeclaredOpcodeMethods `exhaustruct:"optional"`
}

func (self *ConflictMergePhantomFinalize) Abort() []shared.Opcode {
	return []shared.Opcode{
		&MergeAbort{},
	}
}

func (self *ConflictMergePhantomFinalize) Continue() []shared.Opcode {
	return []shared.Opcode{
		&MergeContinue{},
	}
}

func (self *ConflictMergePhantomFinalize) Run(args shared.RunArgs) error {
<<<<<<< HEAD
	unresolvedFiles, err := args.Git.FileConflictInfos(args.Backend)
=======
	unresolvedFiles, err := args.Git.FileConflicts(args.Backend)
>>>>>>> a8710c07
	if err != nil {
		return err
	}
	if len(unresolvedFiles) > 0 {
		// there are still unresolved files --> these are not phantom merge conflicts, let the user sort this out
		return errors.New(messages.ConflictMerge)
	}
	// here all merge conflicts have been resolved --> commit to finish the merge conflict and continue the program
	args.PrependOpcodes(
		&Commit{
			AuthorOverride:                 None[gitdomain.Author](),
			FallbackToDefaultCommitMessage: true,
			Message:                        None[gitdomain.CommitMessage](),
		},
	)
	return nil
}<|MERGE_RESOLUTION|>--- conflicted
+++ resolved
@@ -26,11 +26,7 @@
 }
 
 func (self *ConflictMergePhantomFinalize) Run(args shared.RunArgs) error {
-<<<<<<< HEAD
-	unresolvedFiles, err := args.Git.FileConflictInfos(args.Backend)
-=======
 	unresolvedFiles, err := args.Git.FileConflicts(args.Backend)
->>>>>>> a8710c07
 	if err != nil {
 		return err
 	}
