--- conflicted
+++ resolved
@@ -16,10 +16,6 @@
 }
 
 func (self *RebaseParentsUntilLocal) Run(args shared.RunArgs) error {
-<<<<<<< HEAD
-	fmt.Println("22222222222222222222222222222222222222222222222222222222222222222222222222222222222222222222222222222222222222222222222222222222222222222222222222222222222")
-=======
->>>>>>> 9fd5bd38
 	fmt.Println("RebaseParentsUntilLocal")
 	program := []shared.Opcode{}
 	branchInfos, hasBranchInfos := args.BranchInfos.Get()
@@ -32,14 +28,12 @@
 		if !hasParent {
 			break
 		}
-		fmt.Println("3333333333333333333333333333333333333333333333333333333333333333333333", parent)
 		parentIsPerennial := args.Config.Value.IsMainOrPerennialBranch(parent)
 		if args.Detached.IsTrue() && parentIsPerennial {
 			break
 		}
 		parentIsLocal := branchInfos.HasLocalBranch(parent)
 		if !parentIsLocal {
-			fmt.Println("4444444444444444444444444444444444444444444444444444444444444444444444444444444444444444444 PARENT IS NOT LOCAL")
 			// here the parent isn't local --> sync with its tracking branch, then try again with the grandparent until we find a local ancestor
 			parentTrackingName := parent.AtRemote(args.Config.Value.NormalConfig.DevRemote).BranchName()
 			isInSync, err := args.Git.BranchInSyncWithParent(args.Backend, self.Branch, parentTrackingName)
@@ -61,7 +55,6 @@
 		} else {
 			branchToRebaseOnto = parent.BranchName()
 		}
-<<<<<<< HEAD
 		if parentSHAPreviousRun, hasParentSHAPreviousRun := self.ParentSHAPreviousRun.Get(); hasParentSHAPreviousRun {
 			// Here we rebase onto the new parent, while removing the commits that the parent had in the last run.
 			// This removes old versions of commits that were amended by the user.
@@ -69,7 +62,7 @@
 			fmt.Println("55555555555555555555555555555555555555555555555555555555555 HAS PREVIOUS RUN", branchToRebase)
 			program = append(program, &RebaseOnto{
 				BranchToRebaseOnto: branchToRebaseOnto,
-				CommitsToRemove:    parentSHAPreviousRun.Location(),
+				CommitsToRemove:    commitsToRemove,
 			})
 		} else {
 			isInSync, err := args.Git.BranchInSyncWithParent(args.Backend, self.Branch, branchToRebaseOnto)
@@ -83,12 +76,6 @@
 				})
 			}
 		}
-=======
-		program = append(program, &RebaseOnto{
-			BranchToRebaseOnto: branchToRebaseOnto,
-			CommitsToRemove:    commitsToRemove,
-		})
->>>>>>> 9fd5bd38
 		break
 	}
 	args.PrependOpcodes(program...)
