--- conflicted
+++ resolved
@@ -9,11 +9,7 @@
 
 type RebaseParentsUntilLocal struct {
 	Branch                  gitdomain.LocalBranchName
-<<<<<<< HEAD
-	PreviousParentSHA       Option[gitdomain.SHA]
-=======
 	ParentSHAPreviousRun    Option[gitdomain.SHA]
->>>>>>> 4fb512de
 	undeclaredOpcodeMethods `exhaustruct:"optional"`
 }
 
@@ -56,19 +52,12 @@
 		} else {
 			branchToRebase = parent.BranchName()
 		}
-<<<<<<< HEAD
-		// WHY DO WE LOOK AT THE PREVIOUS SHA HERE?
-		// what is this the previous SHA of?
-		// the previous parent. Which previous parent?
-		if previousParentSHA, hasPreviousParentSHA := self.PreviousParentSHA.Get(); hasPreviousParentSHA {
-			// TODO: we can't assume that we can always keep the deleted variant here.
-			// We need to check whether the other variant contains fresh changes?
-=======
 		if parentSHAPreviousRun, hasParentSHAPreviousRun := self.ParentSHAPreviousRun.Get(); hasParentSHAPreviousRun {
 			// Here we rebase onto the new parent, while removing the commits that the parent had in the last run.
 			// This allows syncing while some commits were amended
 			// by removing the old commits that were amended and should no longer exist in the branch.
->>>>>>> 4fb512de
+			// TODO: we can't assume that we can always keep the deleted variant here.
+			// We need to check whether the other variant contains fresh changes?
 			program = append(program, &RebaseOntoKeepDeleted{
 				BranchToRebaseOnto: branchToRebase,
 				CommitsToRemove:    parentSHAPreviousRun.Location(),
