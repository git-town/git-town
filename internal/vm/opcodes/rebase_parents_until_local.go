package opcodes

import (
	"fmt"

	"github.com/git-town/git-town/v21/internal/git/gitdomain"
	"github.com/git-town/git-town/v21/internal/messages"
	"github.com/git-town/git-town/v21/internal/vm/shared"
	. "github.com/git-town/git-town/v21/pkg/prelude"
)

type RebaseParentsUntilLocal struct {
	Branch                  gitdomain.LocalBranchName
	ParentSHAPreviousRun    Option[gitdomain.SHA]
	undeclaredOpcodeMethods `exhaustruct:"optional"`
}

func (self *RebaseParentsUntilLocal) Run(args shared.RunArgs) error {
	fmt.Println("RebaseParentsUntilLocal")
	program := []shared.Opcode{}
	branchInfos, hasBranchInfos := args.BranchInfos.Get()
	if !hasBranchInfos {
		panic(messages.BranchInfosNotProvided)
	}
	branch := self.Branch
	for {
		parent, hasParent := args.Config.Value.NormalConfig.Lineage.Parent(branch).Get()
		if !hasParent {
			break
		}
		fmt.Println("3333333333333333333333333333333333333333333333333333333333333333333333", parent)
		parentIsPerennial := args.Config.Value.IsMainOrPerennialBranch(parent)
		if args.Detached.IsTrue() && parentIsPerennial {
			break
		}
		parentIsLocal := branchInfos.HasLocalBranch(parent)
		if !parentIsLocal {
			fmt.Println("4444444444444444444444444444444444444444444444444444444444444444444444444444444444444444444 PARENT IS NOT LOCAL")
			// here the parent isn't local --> sync with its tracking branch, then try again with the grandparent until we find a local ancestor
			parentTrackingName := parent.AtRemote(args.Config.Value.NormalConfig.DevRemote).BranchName()
			isInSync, err := args.Git.BranchInSyncWithParent(args.Backend, self.Branch, parentTrackingName)
			if err != nil {
				return err
			}
			if !isInSync {
				program = append(program, &RebaseBranch{
					Branch: parentTrackingName,
				})
			}
			branch = parent
			continue
		}
		// here the parent is local
<<<<<<< HEAD
		fmt.Println("4444444444444444444444444444444444444444444444444444444444444444444444444444444444444444444 PARENT IS LOCAL")
		var branchToRebase gitdomain.BranchName
=======
		var branchToRebaseOnto gitdomain.BranchName
>>>>>>> c2de790f
		if branchInfos.BranchIsActiveInAnotherWorktree(parent) {
			branchToRebaseOnto = parent.TrackingBranch(args.Config.Value.NormalConfig.DevRemote).BranchName()
		} else {
			branchToRebaseOnto = parent.BranchName()
		}
		if parentSHAPreviousRun, hasParentSHAPreviousRun := self.ParentSHAPreviousRun.Get(); hasParentSHAPreviousRun {
			// Here we rebase onto the new parent, while removing the commits that the parent had in the last run.
			// This removes old versions of commits that were amended by the user.
			// The new commits of the parent get added back during the rebase.
			fmt.Println("55555555555555555555555555555555555555555555555555555555555 HAS PREVIOUS RUN", branchToRebase)
			program = append(program, &RebaseOnto{
				BranchToRebaseOnto: branchToRebaseOnto,
				CommitsToRemove:    parentSHAPreviousRun.Location(),
				Upstream:           None[gitdomain.LocalBranchName](),
			})
		} else {
<<<<<<< HEAD
			fmt.Println("55555555555555555555555555555555555555555555555555555555555 NO PREVIOUS RUN", branchToRebase)
			isInSync, err := args.Git.BranchInSyncWithParent(args.Backend, self.Branch, branchToRebase)
=======
			isInSync, err := args.Git.BranchInSyncWithParent(args.Backend, self.Branch, branchToRebaseOnto)
>>>>>>> c2de790f
			if err != nil {
				return err
			}
			if !isInSync {
				fmt.Println("666666666666666666666666666666666666666666666666 NOT IN SYNC")
				program = append(program, &RebaseBranch{
					Branch: branchToRebaseOnto,
				})
			}
		}
		break
	}
	args.PrependOpcodes(program...)
	return nil
}<|MERGE_RESOLUTION|>--- conflicted
+++ resolved
@@ -51,12 +51,7 @@
 			continue
 		}
 		// here the parent is local
-<<<<<<< HEAD
-		fmt.Println("4444444444444444444444444444444444444444444444444444444444444444444444444444444444444444444 PARENT IS LOCAL")
-		var branchToRebase gitdomain.BranchName
-=======
 		var branchToRebaseOnto gitdomain.BranchName
->>>>>>> c2de790f
 		if branchInfos.BranchIsActiveInAnotherWorktree(parent) {
 			branchToRebaseOnto = parent.TrackingBranch(args.Config.Value.NormalConfig.DevRemote).BranchName()
 		} else {
@@ -73,12 +68,7 @@
 				Upstream:           None[gitdomain.LocalBranchName](),
 			})
 		} else {
-<<<<<<< HEAD
-			fmt.Println("55555555555555555555555555555555555555555555555555555555555 NO PREVIOUS RUN", branchToRebase)
-			isInSync, err := args.Git.BranchInSyncWithParent(args.Backend, self.Branch, branchToRebase)
-=======
 			isInSync, err := args.Git.BranchInSyncWithParent(args.Backend, self.Branch, branchToRebaseOnto)
->>>>>>> c2de790f
 			if err != nil {
 				return err
 			}
