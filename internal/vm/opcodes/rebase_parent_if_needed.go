--- conflicted
+++ resolved
@@ -27,15 +27,6 @@
 		}
 		parentIsLocal := branchInfos.HasLocalBranch(parent)
 		if parentIsLocal {
-<<<<<<< HEAD
-			parentInfos, hasParentInfos := args.BranchInfos.Get()
-			parentInfo, hasParentInfo := parentInfos.FindByLocalName(parent).Get()
-			var opcode shared.Opcode
-			if hasParentInfos && hasParentInfo && !branchInfos.BranchIsActiveInAnotherWorktree(parent) {
-				opcode = &RebaseOntoKeepDeleted{
-					BranchToRebaseOnto: parent,
-					CommitsToRemove:    parentInfo.GetSHA().Location(),
-=======
 			var opcode shared.Opcode
 			previousBranchInfos, hasPreviousBranchInfos := args.PreviousBranchInfos.Get()
 			previousParentInfo, hasPreviousParentInfo := previousBranchInfos.FindByLocalName(parent).Get()
@@ -43,7 +34,6 @@
 				opcode = &RebaseOntoKeepDeleted{
 					BranchToRebaseOnto: parent,
 					CommitsToRemove:    previousParentInfo.GetLocalOrRemoteSHA().Location(),
->>>>>>> 1c8d1064
 					Upstream:           None[gitdomain.LocalBranchName](),
 				}
 			} else {
