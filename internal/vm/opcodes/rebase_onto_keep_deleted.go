package opcodes

import (
	"fmt"
	"time"

	"github.com/git-town/git-town/v21/internal/git/gitdomain"
	"github.com/git-town/git-town/v21/internal/subshell"
	"github.com/git-town/git-town/v21/internal/vm/shared"
	. "github.com/git-town/git-town/v21/pkg/prelude"
)

// rebases the current branch against the target branch while executing "git town swap", while moving the target branch onto the Onto branch.
type RebaseOntoKeepDeleted struct {
	BranchToRebaseOnto      gitdomain.BranchName
	CommitsToRemove         gitdomain.Location
	Upstream                Option[gitdomain.LocalBranchName]
	undeclaredOpcodeMethods `exhaustruct:"optional"`
}

func (self *RebaseOntoKeepDeleted) Abort() []shared.Opcode {
	return []shared.Opcode{
		&RebaseAbort{},
	}
}

func (self *RebaseOntoKeepDeleted) Continue() []shared.Opcode {
	return []shared.Opcode{
		&RebaseContinueIfNeeded{},
	}
}

func (self *RebaseOntoKeepDeleted) Run(args shared.RunArgs) error {
	// Fix for https://github.com/git-town/git-town/issues/4942.
	// Waiting here in end-to-end tests to ensure new timestamps for the rebased commits,
	// which avoids flaky end-to-end tests.
	if subshell.IsInTest() {
		time.Sleep(1 * time.Second)
	}
	if err := args.Git.RebaseOnto(args.Frontend, self.BranchToRebaseOnto.Location(), self.CommitsToRemove, self.Upstream); err != nil {
<<<<<<< HEAD
		conflictingFiles, err := args.Git.FileConflictInfos(args.Backend)
=======
		conflictingFiles, err := args.Git.FileConflicts(args.Backend)
>>>>>>> a8710c07
		if err != nil {
			return fmt.Errorf("cannot determine conflicting files after rebase: %w", err)
		}
		for _, conflictingFile := range conflictingFiles {
			if conflictingChange, has := conflictingFile.CurrentBranchChange.Get(); has {
				_ = args.Git.ResolveConflict(args.Frontend, conflictingChange.FilePath, gitdomain.ConflictResolutionTheirs)
				_ = args.Git.StageFiles(args.Frontend, conflictingChange.FilePath)
			} else if baseChange, has := conflictingFile.BaseChange.Get(); has {
				_ = args.Git.StageFiles(args.Frontend, baseChange.FilePath)
			}
		}
		if err = args.Git.ContinueRebase(args.Frontend); err != nil {
			return fmt.Errorf("cannot continue rebase: %w", err)
		}
	}
	return nil
}<|MERGE_RESOLUTION|>--- conflicted
+++ resolved
@@ -38,11 +38,7 @@
 		time.Sleep(1 * time.Second)
 	}
 	if err := args.Git.RebaseOnto(args.Frontend, self.BranchToRebaseOnto.Location(), self.CommitsToRemove, self.Upstream); err != nil {
-<<<<<<< HEAD
-		conflictingFiles, err := args.Git.FileConflictInfos(args.Backend)
-=======
 		conflictingFiles, err := args.Git.FileConflicts(args.Backend)
->>>>>>> a8710c07
 		if err != nil {
 			return fmt.Errorf("cannot determine conflicting files after rebase: %w", err)
 		}
