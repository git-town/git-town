--- conflicted
+++ resolved
@@ -39,11 +39,7 @@
 		return err
 	}
 	rootBranch := args.Config.Value.NormalConfig.Lineage.Root(self.CurrentBranch)
-<<<<<<< HEAD
-	fullInfos, err := args.Git.MergeConflicts(args.Backend, quickInfos, parentSHA.Location(), rootBranch)
-=======
 	mergeConflits, err := args.Git.MergeConflicts(args.Backend, quickInfos, parentSHA.Location(), rootBranch)
->>>>>>> 37c7b777
 	if err != nil {
 		return err
 	}
