package opcodes

import (
	"fmt"

	"github.com/git-town/git-town/v22/internal/forge/forgedomain"
	"github.com/git-town/git-town/v22/internal/git/gitdomain"
	"github.com/git-town/git-town/v22/internal/messages"
	"github.com/git-town/git-town/v22/internal/proposallineage"
	"github.com/git-town/git-town/v22/internal/vm/shared"
	. "github.com/git-town/git-town/v22/pkg/prelude"
)

// ProposalCreate creates a new proposal for the current branch.
type ProposalCreate struct {
	Branch        gitdomain.LocalBranchName
	MainBranch    gitdomain.LocalBranchName
	ProposalBody  Option[gitdomain.ProposalBody]
	ProposalTitle Option[gitdomain.ProposalTitle]
}

func (self *ProposalCreate) Run(args shared.RunArgs) error {
	parentBranch, hasParentBranch := args.Config.Value.NormalConfig.Lineage.Parent(self.Branch).Get()
	if !hasParentBranch {
		return fmt.Errorf(messages.ProposalNoParent, self.Branch)
	}
	connector, hasConnector := args.Connector.Get()
	if !hasConnector {
		return forgedomain.UnsupportedServiceError()
	}

	proposalBody := self.ProposalBody
	if args.Config.Value.NormalConfig.ProposalsShowLineage == forgedomain.ProposalsShowLineageCLI {
		if proposalFinder, canFindProposals := connector.(forgedomain.ProposalFinder); canFindProposals {
<<<<<<< HEAD
			lineageArgs := forge.ProposalStackLineageArgs{
=======
			lineageTree, err := proposallineage.NewProposalStackLineageTree(proposallineage.ProposalStackLineageArgs{
>>>>>>> 032cfafa
				Connector:                Some(proposalFinder),
				CurrentBranch:            self.Branch,
				Lineage:                  args.Config.Value.NormalConfig.Lineage,
				MainAndPerennialBranches: args.Config.Value.MainAndPerennials(),
				Order:                    args.Config.Value.NormalConfig.Order,
			}
			lineageTree, err := forge.NewProposalStackLineageTree(lineageArgs)
			if err != nil {
				// TODO: make sure error message return from failing to construct lineage is consistent across all invocations
				fmt.Printf("failed to construct proposal stack lineage: %s\n", err.Error())
			}
			builder, hasBuilder := forge.NewProposalStackLineageBuilder(lineageArgs, MutableSome(lineageTree)).Get()
			if !hasBuilder {
				return nil
			}
			if err := builder.UpdateStack(lineageArgs); err != nil {
				return err
			}
			bodyWithLineage := forge.ProposalBodyUpdateWithStackLineage(proposalBody.GetOrZero().String(), builder.Build(lineageArgs))
			proposalBody = Some(gitdomain.ProposalBody(bodyWithLineage))
		}
	}

	err := connector.CreateProposal(forgedomain.CreateProposalArgs{
		Branch:         self.Branch,
		FrontendRunner: args.Frontend,
		MainBranch:     self.MainBranch,
		ParentBranch:   parentBranch,
		ProposalBody:   proposalBody,
		ProposalTitle:  self.ProposalTitle,
	})
	if err != nil {
		return err
	}

	return nil
}<|MERGE_RESOLUTION|>--- conflicted
+++ resolved
@@ -6,7 +6,6 @@
 	"github.com/git-town/git-town/v22/internal/forge/forgedomain"
 	"github.com/git-town/git-town/v22/internal/git/gitdomain"
 	"github.com/git-town/git-town/v22/internal/messages"
-	"github.com/git-town/git-town/v22/internal/proposallineage"
 	"github.com/git-town/git-town/v22/internal/vm/shared"
 	. "github.com/git-town/git-town/v22/pkg/prelude"
 )
@@ -32,11 +31,7 @@
 	proposalBody := self.ProposalBody
 	if args.Config.Value.NormalConfig.ProposalsShowLineage == forgedomain.ProposalsShowLineageCLI {
 		if proposalFinder, canFindProposals := connector.(forgedomain.ProposalFinder); canFindProposals {
-<<<<<<< HEAD
 			lineageArgs := forge.ProposalStackLineageArgs{
-=======
-			lineageTree, err := proposallineage.NewProposalStackLineageTree(proposallineage.ProposalStackLineageArgs{
->>>>>>> 032cfafa
 				Connector:                Some(proposalFinder),
 				CurrentBranch:            self.Branch,
 				Lineage:                  args.Config.Value.NormalConfig.Lineage,
