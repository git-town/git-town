--- conflicted
+++ resolved
@@ -94,9 +94,6 @@
     "Local": {}
   },
   "BeginStashSize": 0,
-<<<<<<< HEAD
-	"BranchInfosLastRun": null,
-=======
   "BranchInfosLastRun": [
     {
       "LocalName": "branch",
@@ -106,7 +103,6 @@
       "SyncStatus": "ahead"
     }
   ],
->>>>>>> 571091fc
   "Command": "sync",
   "DryRun": true,
   "EndBranchesSnapshot": {
