package config

import (
	"github.com/git-town/git-town/v19/internal/cli/print"
	"github.com/git-town/git-town/v19/internal/config/configdomain"
	"github.com/git-town/git-town/v19/internal/config/gitconfig"
	"github.com/git-town/git-town/v19/internal/git"
	"github.com/git-town/git-town/v19/internal/git/gitdomain"
	"github.com/git-town/git-town/v19/internal/gohacks"
	"github.com/git-town/git-town/v19/internal/gohacks/stringslice"
	"github.com/git-town/git-town/v19/internal/undo/undoconfig"
	"github.com/git-town/git-town/v19/internal/vm/program"
	"github.com/git-town/git-town/v19/internal/vm/runstate"
	"github.com/git-town/git-town/v19/internal/vm/statefile"
	. "github.com/git-town/git-town/v19/pkg/prelude"
)

// Finished is called when a Git Town command that only changes configuration has finished successfully.
func Finished(args FinishedArgs) error {
	var endBranchesSnapshot Option[gitdomain.BranchesSnapshot]
	if args.BeginBranchesSnapshot.IsSome() {
		snapshot, err := args.Git.BranchesSnapshot(args.Backend)
		if err != nil {
			return err
		}
		endBranchesSnapshot = Some(snapshot)
	}
	configGitAccess := gitconfig.Access{Runner: args.Backend}
	globalSnapshot, _, err := configGitAccess.LoadGlobal(false)
	if err != nil {
		return err
	}
	localSnapshot, _, err := configGitAccess.LoadLocal(false)
	if err != nil {
		return err
	}
	configSnapshot := undoconfig.ConfigSnapshot{
		Global: globalSnapshot,
		Local:  localSnapshot,
	}
	runState := runstate.RunState{
		AbortProgram:             program.Program{},
		BeginBranchesSnapshot:    args.BeginBranchesSnapshot.GetOrDefault(),
		BeginConfigSnapshot:      args.BeginConfigSnapshot,
		BeginStashSize:           0,
		Command:                  args.Command,
		DryRun:                   false,
		EndBranchesSnapshot:      endBranchesSnapshot,
		EndConfigSnapshot:        Some(configSnapshot),
		EndStashSize:             None[gitdomain.StashSize](),
		FinalUndoProgram:         program.Program{},
<<<<<<< HEAD
		PreviousBranchInfos:      None[gitdomain.BranchInfos](),
=======
		BranchInfosLastRun:       None[gitdomain.BranchInfos](),
>>>>>>> 10958b8b
		RunProgram:               program.Program{},
		TouchedBranches:          args.TouchedBranches,
		UndoablePerennialCommits: gitdomain.SHAs{},
		UndoAPIProgram:           program.Program{},
		UnfinishedDetails:        MutableNone[runstate.UnfinishedRunStateDetails](),
	}
	print.Footer(args.Verbose, args.CommandsCounter.Immutable(), args.FinalMessages.Result())
	return statefile.Save(runState, args.RootDir)
}

type FinishedArgs struct {
	Backend               gitdomain.RunnerQuerier
	BeginBranchesSnapshot Option[gitdomain.BranchesSnapshot]
	BeginConfigSnapshot   undoconfig.ConfigSnapshot
	Command               string
	CommandsCounter       Mutable[gohacks.Counter]
	FinalMessages         stringslice.Collector
	Git                   git.Commands
	RootDir               gitdomain.RepoRootDir
	TouchedBranches       []gitdomain.BranchName
	Verbose               configdomain.Verbose
}<|MERGE_RESOLUTION|>--- conflicted
+++ resolved
@@ -49,11 +49,7 @@
 		EndConfigSnapshot:        Some(configSnapshot),
 		EndStashSize:             None[gitdomain.StashSize](),
 		FinalUndoProgram:         program.Program{},
-<<<<<<< HEAD
-		PreviousBranchInfos:      None[gitdomain.BranchInfos](),
-=======
 		BranchInfosLastRun:       None[gitdomain.BranchInfos](),
->>>>>>> 10958b8b
 		RunProgram:               program.Program{},
 		TouchedBranches:          args.TouchedBranches,
 		UndoablePerennialCommits: gitdomain.SHAs{},
