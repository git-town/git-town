--- conflicted
+++ resolved
@@ -22,19 +22,11 @@
 	}
 	args.RunState.EndBranchesSnapshot = Some(endBranchesSnapshot)
 	configGitAccess := gitconfig.Access{Runner: args.Backend}
-<<<<<<< HEAD
-	globalSnapshot, err := configGitAccess.Load(Some(configdomain.ConfigScopeGlobal), false)
-	if err != nil {
-		return err
-	}
-	localSnapshot, err := configGitAccess.Load(Some(configdomain.ConfigScopeLocal), false)
-=======
 	globalSnapshot, err := configGitAccess.LoadSnapshot(configdomain.ConfigScopeGlobal, false)
 	if err != nil {
 		return err
 	}
 	localSnapshot, err := configGitAccess.LoadSnapshot(configdomain.ConfigScopeLocal, false)
->>>>>>> 648a7fd8
 	if err != nil {
 		return err
 	}
