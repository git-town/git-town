package proposallineage

import (
	"github.com/git-town/git-town/v22/internal/forge/forgedomain"
	"github.com/git-town/git-town/v22/internal/git/gitdomain"
	. "github.com/git-town/git-town/v22/pkg/prelude"
)

type Tree struct {
	Node *TreeNode
}

func NewTree(args ProposalStackLineageArgs) (*Tree, error) {
	tree := &Tree{
		Node: &TreeNode{
			Branch:     "",
			ChildNodes: []*TreeNode{},
			Proposal:   None[forgedomain.Proposal](),
		},
	}
	err := tree.build(args)
	return tree, err
}

func (self *Tree) Rebuild(args ProposalStackLineageArgs) error {
	self.Node = &TreeNode{
		Branch:     "",
		ChildNodes: []*TreeNode{},
		Proposal:   None[forgedomain.Proposal](),
	}
	return self.build(args)
}

func (self *Tree) build(args ProposalStackLineageArgs) error {
	visited := map[gitdomain.LocalBranchName]*TreeNode{}
	descendants := buildAncestorChain(args, self, visited)
	buildDescendantChain(descendants, args, self, visited)
	if len(self.Node.ChildNodes) == 0 {
		return nil
	}
	self.Node = self.Node.ChildNodes[0]
	return nil
}

type TreeNode struct {
	Branch     gitdomain.LocalBranchName
	ChildNodes []*TreeNode
	Proposal   Option[forgedomain.Proposal]
}

func addDescendantNodes(branch gitdomain.LocalBranchName, args ProposalStackLineageArgs, visited map[gitdomain.LocalBranchName]*TreeNode, tree *Tree) {
	if _, ok := visited[branch]; ok {
		return
	}
	parent := args.Lineage.Parent(branch)
	parentBranch, hasParentBranch := parent.Get()
	if !hasParentBranch {
		return
	}
	parentNode := visited[parentBranch]
	branchNode := &TreeNode{
		Branch:     branch,
		ChildNodes: []*TreeNode{},
		Proposal:   None[forgedomain.Proposal](),
	}
	parentNode.ChildNodes = append(parentNode.ChildNodes, branchNode)
<<<<<<< HEAD
	proposal, err := findProposal(branch, parentBranch, args.Connector)
	if err != nil {
		return err
=======
	if proposal, ok := tree.ProposalCache[branch]; ok {
		branchNode.Proposal = proposal
	} else {
		proposal := findProposal(branch, parentBranch, args.Connector)
		branchNode.Proposal = proposal
		tree.ProposalCache[branch] = proposal
>>>>>>> 159ecc72
	}
	branchNode.Proposal = proposal
	visited[branch] = branchNode
	children := args.Lineage.Children(branch, args.Order)
	for _, child := range children {
		addDescendantNodes(child, args, visited, tree)
	}
}

func buildAncestorChain(
	args ProposalStackLineageArgs,
	tree *Tree,
	visited map[gitdomain.LocalBranchName]*TreeNode,
) gitdomain.LocalBranchNames {
	ancestors := args.Lineage.Ancestors(args.CurrentBranch)
	descendants := gitdomain.LocalBranchNames{args.CurrentBranch}
	previous := tree.Node
	for _, ancestor := range ancestors {
		node := createAncestorNode(ancestor, previous, tree)
		visited[ancestor] = node
		relevantChildren := findRelevantChildren(ancestor, args, ancestors)
		for _, child := range relevantChildren {
			descendants = append(descendants, child.Branch)
		}
		previous = node
	}
	return descendants
}

func buildDescendantChain(
	descendants gitdomain.LocalBranchNames,
	args ProposalStackLineageArgs,
	tree *Tree,
	visited map[gitdomain.LocalBranchName]*TreeNode,
) {
	for _, descendant := range descendants {
		addDescendantNodes(descendant, args, visited, tree)
	}
}

type ChildWithProposal struct {
	Branch   gitdomain.LocalBranchName
	Proposal Option[forgedomain.Proposal]
}

func createAncestorNode(
	ancestor gitdomain.LocalBranchName,
	parent *TreeNode,
	tree *Tree,
) *TreeNode {
	node := &TreeNode{
		Branch:     ancestor,
		ChildNodes: []*TreeNode{},
		Proposal:   None[forgedomain.Proposal](),
	}
	parent.ChildNodes = append(parent.ChildNodes, node)
	if proposal, ok := tree.ProposalCache[ancestor]; ok {
		node.Proposal = proposal
	}
	return node
}

func findProposal(
	sourceBranch gitdomain.LocalBranchName,
	targetBranch gitdomain.LocalBranchName,
	proposalFinder Option[forgedomain.ProposalFinder],
) Option[forgedomain.Proposal] {
	if finder, hasFinder := proposalFinder.Get(); hasFinder {
		proposal, err := finder.FindProposal(sourceBranch, targetBranch)
		if err == nil {
			return proposal
		}
	}
	return None[forgedomain.Proposal]()
}

func findRelevantChildren(
	ancestor gitdomain.LocalBranchName,
	args ProposalStackLineageArgs,
	ancestors gitdomain.LocalBranchNames,
) []ChildWithProposal {
	var result []ChildWithProposal
	for _, child := range args.Lineage.Children(ancestor, args.Order) {
		if shouldIncludeChild(ancestor, child, args.MainAndPerennialBranches, ancestors) {
			proposal := findProposal(child, ancestor, args.Connector)
			result = append(result, ChildWithProposal{
				Branch:   child,
				Proposal: proposal,
			})
		}
	}

	return result
}

func shouldIncludeChild(
	ancestor gitdomain.LocalBranchName,
	child gitdomain.LocalBranchName,
	mainAndPerennials gitdomain.LocalBranchNames,
	ancestors gitdomain.LocalBranchNames,
) bool {
	if mainAndPerennials.Contains(ancestor) {
		return ancestors.Contains(child)
	}
	return true
}<|MERGE_RESOLUTION|>--- conflicted
+++ resolved
@@ -64,19 +64,7 @@
 		Proposal:   None[forgedomain.Proposal](),
 	}
 	parentNode.ChildNodes = append(parentNode.ChildNodes, branchNode)
-<<<<<<< HEAD
-	proposal, err := findProposal(branch, parentBranch, args.Connector)
-	if err != nil {
-		return err
-=======
-	if proposal, ok := tree.ProposalCache[branch]; ok {
-		branchNode.Proposal = proposal
-	} else {
-		proposal := findProposal(branch, parentBranch, args.Connector)
-		branchNode.Proposal = proposal
-		tree.ProposalCache[branch] = proposal
->>>>>>> 159ecc72
-	}
+	proposal := findProposal(branch, parentBranch, args.Connector)
 	branchNode.Proposal = proposal
 	visited[branch] = branchNode
 	children := args.Lineage.Children(branch, args.Order)
