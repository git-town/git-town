package proposallineage_test

import (
	"fmt"
	"strings"
	"testing"

	"github.com/git-town/git-town/v22/internal/config/configdomain"
	"github.com/git-town/git-town/v22/internal/forge/forgedomain"
	"github.com/git-town/git-town/v22/internal/git/gitdomain"
	"github.com/git-town/git-town/v22/internal/proposallineage"
	. "github.com/git-town/git-town/v22/pkg/prelude"
	"github.com/shoenig/test/must"
)

// a double that implements the forgedomain.ProposalFinder interface
type testFinder struct {
	requests []gitdomain.ProposalTitle
}

func (self *testFinder) FindProposal(source, target gitdomain.LocalBranchName) (Option[forgedomain.Proposal], error) {
	if strings.Contains(source.String(), "no-proposal") {
		return None[forgedomain.Proposal](), nil
	}
	title := gitdomain.ProposalTitle(fmt.Sprintf("proposal from %s to %s", source, target))
	self.requests = append(self.requests, title)
	return Some(forgedomain.Proposal{
		Data: forgedomain.ProposalData{
			Title: title,
		},
	}), nil
}

// a Connector double that simulates connection errors
type failingFinder struct{}

func (self *failingFinder) FindProposal(branch, _ gitdomain.LocalBranchName) (Option[forgedomain.Proposal], error) {
	return None[forgedomain.Proposal](), fmt.Errorf("simulated error finding proposal for %s", branch)
}

func TestNewTree(t *testing.T) {
	t.Parallel()

	t.Run("connector returns errors", func(t *testing.T) {
		t.Parallel()
		lineage := configdomain.NewLineageWith(configdomain.LineageData{
			"feature-a": "main",
		})
		var connector forgedomain.ProposalFinder = &failingFinder{}
		tree := proposallineage.NewTree(proposallineage.ProposalStackLineageArgs{
			Connector:                Some(connector),
			CurrentBranch:            "feature-a",
			Lineage:                  lineage,
			MainAndPerennialBranches: gitdomain.LocalBranchNames{"main"},
		})
		want := &proposallineage.Tree{
			Node: &proposallineage.TreeNode{
				Branch: "main",
				ChildNodes: []*proposallineage.TreeNode{
					{
						Branch:     "feature-a",
						ChildNodes: []*proposallineage.TreeNode{},
						Proposal:   None[forgedomain.Proposal](),
					},
				},
				Proposal: None[forgedomain.Proposal](),
			},
		}
		must.Eq(t, want, tree)
	})

	t.Run("feature branch", func(t *testing.T) {
		t.Parallel()
		lineage := configdomain.NewLineageWith(configdomain.LineageData{
			"feature-a": "main",
		})
		var connector forgedomain.ProposalFinder = &testFinder{}
		have := proposallineage.NewTree(proposallineage.ProposalStackLineageArgs{
			Connector:                Some(connector),
			CurrentBranch:            "feature-a",
			Lineage:                  lineage,
			MainAndPerennialBranches: gitdomain.LocalBranchNames{"main"},
		})
		want := &proposallineage.Tree{
			Node: &proposallineage.TreeNode{
				Branch: "main",
				ChildNodes: []*proposallineage.TreeNode{
					{
						Branch:     "feature-a",
						ChildNodes: []*proposallineage.TreeNode{},
						Proposal: Some(forgedomain.Proposal{
							Data: forgedomain.ProposalData{
								Title: "proposal from feature-a to main",
							},
						}),
					},
				},
				Proposal: None[forgedomain.Proposal](),
			},
		}
		must.Eq(t, want, have)
	})

	t.Run("feature branch in a long lineage", func(t *testing.T) {
		t.Parallel()
		lineage := configdomain.NewLineageWith(configdomain.LineageData{
			"feature-a": "main",
			"feature-b": "feature-a",
			"feature-c": "feature-b",
			"feature-d": "feature-c",
		})
		var connector forgedomain.ProposalFinder = &testFinder{}
		have := proposallineage.NewTree(proposallineage.ProposalStackLineageArgs{
			Connector:                Some(connector),
			CurrentBranch:            "feature-a",
			Lineage:                  lineage,
			MainAndPerennialBranches: gitdomain.LocalBranchNames{"main"},
		})
		want := &proposallineage.Tree{
			Node: &proposallineage.TreeNode{
				Branch: "main",
				ChildNodes: []*proposallineage.TreeNode{
					{
						Branch: "feature-a",
						ChildNodes: []*proposallineage.TreeNode{
							{
								Branch: "feature-b",
								ChildNodes: []*proposallineage.TreeNode{
									{
										Branch: "feature-c",
										ChildNodes: []*proposallineage.TreeNode{
											{
												Branch:     "feature-d",
												ChildNodes: []*proposallineage.TreeNode{},
												Proposal: Some(forgedomain.Proposal{
													Data: forgedomain.ProposalData{
														Title: "proposal from feature-d to feature-c",
													},
												}),
											},
										},
										Proposal: Some(forgedomain.Proposal{
											Data: forgedomain.ProposalData{
												Title: "proposal from feature-c to feature-b",
											},
										}),
									},
								},
								Proposal: Some(forgedomain.Proposal{
									Data: forgedomain.ProposalData{
										Title: "proposal from feature-b to feature-a",
									},
								}),
							},
						},
						Proposal: Some(forgedomain.Proposal{
							Data: forgedomain.ProposalData{
								Title: "proposal from feature-a to main",
							},
						}),
					},
				},
				Proposal: None[forgedomain.Proposal](),
			},
		}
		must.Eq(t, want, have)
	})

	t.Run("feature branch with multiple children", func(t *testing.T) {
		t.Parallel()
		lineage := configdomain.NewLineageWith(configdomain.LineageData{
			"feature-a": "main",
			"feature-b": "feature-a",
			"feature-c": "feature-a",
		})
		connector := testFinder{}
		var proposalFinder forgedomain.ProposalFinder = &connector
		have := proposallineage.NewTree(proposallineage.ProposalStackLineageArgs{
			Connector:                Some(proposalFinder),
			CurrentBranch:            "feature-a",
			Lineage:                  lineage,
			MainAndPerennialBranches: gitdomain.LocalBranchNames{"main"},
		})
		want := &proposallineage.Tree{
			Node: &proposallineage.TreeNode{
				Branch: "main",
				ChildNodes: []*proposallineage.TreeNode{
					{
						Branch: "feature-a",
						ChildNodes: []*proposallineage.TreeNode{
							{
								Branch:     "feature-b",
								ChildNodes: []*proposallineage.TreeNode{},
								Proposal: Some(forgedomain.Proposal{
									Data: forgedomain.ProposalData{
										Title: "proposal from feature-b to feature-a",
									},
								}),
							},
							{
								Branch:     "feature-c",
								ChildNodes: []*proposallineage.TreeNode{},
								Proposal: Some(forgedomain.Proposal{
									Data: forgedomain.ProposalData{
										Title: "proposal from feature-c to feature-a",
									},
								}),
							},
						},
						Proposal: Some(forgedomain.Proposal{
							Data: forgedomain.ProposalData{
								Title: "proposal from feature-a to main",
							},
						}),
					},
				},
				Proposal: None[forgedomain.Proposal](),
			},
		}
		must.Eq(t, want, have)
		wantRequests := []gitdomain.ProposalTitle{
			"proposal from feature-a to main",
			"proposal from feature-b to feature-a",
			"proposal from feature-c to feature-a",
		}
		must.Eq(t, wantRequests, connector.requests)
	})

	t.Run("leaf branch with siblings", func(t *testing.T) {
		t.Parallel()
		lineage := configdomain.NewLineageWith(configdomain.LineageData{
			"feature-a": "main",
			"feature-b": "feature-a",
			"feature-c": "feature-a",
			"feature-d": "feature-a",
		})
		var connector forgedomain.ProposalFinder = &testFinder{}
		have := proposallineage.NewTree(proposallineage.ProposalStackLineageArgs{
			Connector:                Some(connector),
			CurrentBranch:            "feature-d",
			Lineage:                  lineage,
			MainAndPerennialBranches: gitdomain.LocalBranchNames{"main"},
		})
		want := &proposallineage.Tree{
			Node: &proposallineage.TreeNode{
				Branch: "main",
				ChildNodes: []*proposallineage.TreeNode{
					{
						Branch: "feature-a",
						ChildNodes: []*proposallineage.TreeNode{
							{
								Branch:     "feature-d",
								ChildNodes: []*proposallineage.TreeNode{},
								Proposal: Some(forgedomain.Proposal{
									Data: forgedomain.ProposalData{
										Title: "proposal from feature-d to feature-a",
									},
								}),
							},
							{
								Branch:     "feature-b",
								ChildNodes: []*proposallineage.TreeNode{},
								Proposal: Some(forgedomain.Proposal{
									Data: forgedomain.ProposalData{
										Title: "proposal from feature-b to feature-a",
									},
								}),
							},
							{
								Branch:     "feature-c",
								ChildNodes: []*proposallineage.TreeNode{},
								Proposal: Some(forgedomain.Proposal{
									Data: forgedomain.ProposalData{
										Title: "proposal from feature-c to feature-a",
									},
								}),
							},
						},
						Proposal: Some(forgedomain.Proposal{
							Data: forgedomain.ProposalData{
								Title: "proposal from feature-a to main",
							},
						}),
					},
				},
				Proposal: None[forgedomain.Proposal](),
			},
		}
		must.Eq(t, want, have)
	})

	t.Run("no connector", func(t *testing.T) {
		t.Parallel()
		lineage := configdomain.NewLineageWith(configdomain.LineageData{
			"feature-a": "main",
			"feature-b": "feature-a",
		})
		have := proposallineage.NewTree(proposallineage.ProposalStackLineageArgs{
			Connector:                None[forgedomain.ProposalFinder](),
			CurrentBranch:            "feature-a",
			Lineage:                  lineage,
			MainAndPerennialBranches: gitdomain.LocalBranchNames{"main"},
		})
		want := &proposallineage.Tree{
			Node: &proposallineage.TreeNode{
				Branch: "main",
				ChildNodes: []*proposallineage.TreeNode{
					{
						Branch: "feature-a",
						ChildNodes: []*proposallineage.TreeNode{
							{
								Branch:     "feature-b",
								ChildNodes: []*proposallineage.TreeNode{},
								Proposal:   None[forgedomain.Proposal](),
							},
						},
						Proposal: None[forgedomain.Proposal](),
					},
				},
				Proposal: None[forgedomain.Proposal](),
			},
		}
		must.Eq(t, want, have)
	})

	t.Run("perennial branch at the root", func(t *testing.T) {
		t.Parallel()
		lineage := configdomain.NewLineageWith(configdomain.LineageData{
			"feature-a": "main",
			"feature-b": "feature-a",
		})
		var connector forgedomain.ProposalFinder = &testFinder{}
		have := proposallineage.NewTree(proposallineage.ProposalStackLineageArgs{
			Connector:                Some(connector),
			CurrentBranch:            "main",
			Lineage:                  lineage,
			MainAndPerennialBranches: gitdomain.LocalBranchNames{"main"},
		})
		want := &proposallineage.Tree{
			Node: &proposallineage.TreeNode{
				Branch:     "",
				ChildNodes: []*proposallineage.TreeNode{},
				Proposal:   None[forgedomain.Proposal](),
			},
		}
		must.Eq(t, want, have)
	})

	t.Run("several independent stacks", func(t *testing.T) {
		t.Parallel()
		lineage := configdomain.NewLineageWith(configdomain.LineageData{
			"feature-A1": "main",
			"feature-A2": "feature-A1",
			"feature-B1": "main",
			"feature-B2": "feature-B1",
		})
		var connector forgedomain.ProposalFinder = &testFinder{}
		have := proposallineage.NewTree(proposallineage.ProposalStackLineageArgs{
			Connector:                Some(connector),
			CurrentBranch:            "feature-A1",
			Lineage:                  lineage,
			MainAndPerennialBranches: gitdomain.LocalBranchNames{"main"},
		})
		want := &proposallineage.Tree{
			Node: &proposallineage.TreeNode{
				Branch: "main",
				ChildNodes: []*proposallineage.TreeNode{
					{
						Branch: "feature-A1",
						ChildNodes: []*proposallineage.TreeNode{
							{
								Branch:     "feature-A2",
								ChildNodes: []*proposallineage.TreeNode{},
								Proposal: Some(forgedomain.Proposal{
									Data: forgedomain.ProposalData{
										Title: "proposal from feature-A2 to feature-A1",
									},
								}),
							},
						},
						Proposal: Some(forgedomain.Proposal{
							Data: forgedomain.ProposalData{
								Title: "proposal from feature-A1 to main",
							},
						}),
					},
				},
				Proposal: None[forgedomain.Proposal](),
			},
		}
		must.Eq(t, want, have)
	})

	t.Run("some branches have no proposal", func(t *testing.T) {
		t.Parallel()
		lineage := configdomain.NewLineageWith(configdomain.LineageData{
			"feature-a":     "main",
			"no-proposal-b": "feature-a",
		})
		var connector forgedomain.ProposalFinder = &testFinder{}
		have := proposallineage.NewTree(proposallineage.ProposalStackLineageArgs{
			Connector:                Some(connector),
			CurrentBranch:            "feature-a",
			Lineage:                  lineage,
			MainAndPerennialBranches: gitdomain.LocalBranchNames{"main"},
		})
		want := &proposallineage.Tree{
			Node: &proposallineage.TreeNode{
				Branch: "main",
				ChildNodes: []*proposallineage.TreeNode{
					{
						Branch: "feature-a",
						ChildNodes: []*proposallineage.TreeNode{
							{
								Branch:     "no-proposal-b",
								ChildNodes: []*proposallineage.TreeNode{},
								Proposal:   None[forgedomain.Proposal](),
							},
						},
						Proposal: Some(forgedomain.Proposal{
							Data: forgedomain.ProposalData{
								Title: "proposal from feature-a to main",
							},
						}),
					},
				},
				Proposal: None[forgedomain.Proposal](),
			},
		}
		must.Eq(t, want, have)
	})
<<<<<<< HEAD
}

func TestTreeRebuild(t *testing.T) {
	t.Parallel()

	t.Run("builds a new tree using the cached proposals", func(t *testing.T) {
		t.Parallel()
		// build tree for lineage 1
		lineage1 := configdomain.NewLineageWith(configdomain.LineageData{
			"feature-a": "main",
			"feature-b": "feature-a",
		})
		connector := testFinder{}
		var proposalFinder forgedomain.ProposalFinder = &connector
		tree, err := proposallineage.NewTree(proposallineage.ProposalStackLineageArgs{
			Connector:                Some(proposalFinder),
			CurrentBranch:            "feature-a",
			Lineage:                  lineage1,
			MainAndPerennialBranches: gitdomain.LocalBranchNames{"main"},
		})
		must.NoError(t, err)
		wantRequests := []gitdomain.ProposalTitle{
			"proposal from feature-a to main",
			"proposal from feature-b to feature-a",
		}
		must.Eq(t, wantRequests, connector.requests)
		// build tree for lineage 2
		lineage2 := configdomain.NewLineageWith(configdomain.LineageData{
			"feature-a": "main",
			"feature-b": "feature-a",
			"feature-c": "feature-b",
		})
		connector = testFinder{}
		proposalFinder = &connector
		err = tree.Rebuild(proposallineage.ProposalStackLineageArgs{
			Connector:                Some(proposalFinder),
			CurrentBranch:            "feature-b",
			Lineage:                  lineage2,
			MainAndPerennialBranches: gitdomain.LocalBranchNames{"main"},
		})
		must.NoError(t, err)
		must.NotNil(t, tree.Node)
		// TODO: Make it not look up the proposals for feature-a and feature-b again. They should be cached internally.
		wantRequests = []gitdomain.ProposalTitle{
			"proposal from feature-a to main",
			"proposal from feature-b to feature-a",
			"proposal from feature-c to feature-b",
		}
		must.Eq(t, wantRequests, connector.requests)
	})

	t.Run("error during rebuild", func(t *testing.T) {
		t.Parallel()
		// build tree for lineage 1
		lineage1 := configdomain.NewLineageWith(configdomain.LineageData{
			"feature-a": "main",
		})
		connector := testFinder{}
		var proposalFinder forgedomain.ProposalFinder = &connector
		tree, err := proposallineage.NewTree(proposallineage.ProposalStackLineageArgs{
			Connector:                Some(proposalFinder),
			CurrentBranch:            "feature-a",
			Lineage:                  lineage1,
			MainAndPerennialBranches: gitdomain.LocalBranchNames{"main"},
		})
		must.NoError(t, err)
		wantRequests := []gitdomain.ProposalTitle{
			"proposal from feature-a to main",
		}
		must.Eq(t, wantRequests, connector.requests)
		// build tree for lineage 2
		lineage2 := configdomain.NewLineageWith(configdomain.LineageData{
			"feature-a": "main",
			"feature-b": "feature-a",
		})
		var errorConnector forgedomain.ProposalFinder = &failingFinder{}
		err = tree.Rebuild(proposallineage.ProposalStackLineageArgs{
			Connector:                Some(errorConnector),
			CurrentBranch:            "feature-b",
			Lineage:                  lineage2,
			MainAndPerennialBranches: gitdomain.LocalBranchNames{"main"},
		})
		want := &proposallineage.Tree{
			Node: &proposallineage.TreeNode{
				Branch: "main",
				ChildNodes: []*proposallineage.TreeNode{
					{
						Branch: "feature-a",
						ChildNodes: []*proposallineage.TreeNode{
							{
								Branch:     "feature-b",
								ChildNodes: []*proposallineage.TreeNode{},
								Proposal:   None[forgedomain.Proposal](),
							},
						},
						Proposal: None[forgedomain.Proposal](),
					},
				},
				Proposal: None[forgedomain.Proposal](),
			},
		}
		must.NoError(t, err)
		must.Eq(t, want, tree)
	})
=======
>>>>>>> 06f93d9c
}<|MERGE_RESOLUTION|>--- conflicted
+++ resolved
@@ -429,111 +429,4 @@
 		}
 		must.Eq(t, want, have)
 	})
-<<<<<<< HEAD
-}
-
-func TestTreeRebuild(t *testing.T) {
-	t.Parallel()
-
-	t.Run("builds a new tree using the cached proposals", func(t *testing.T) {
-		t.Parallel()
-		// build tree for lineage 1
-		lineage1 := configdomain.NewLineageWith(configdomain.LineageData{
-			"feature-a": "main",
-			"feature-b": "feature-a",
-		})
-		connector := testFinder{}
-		var proposalFinder forgedomain.ProposalFinder = &connector
-		tree, err := proposallineage.NewTree(proposallineage.ProposalStackLineageArgs{
-			Connector:                Some(proposalFinder),
-			CurrentBranch:            "feature-a",
-			Lineage:                  lineage1,
-			MainAndPerennialBranches: gitdomain.LocalBranchNames{"main"},
-		})
-		must.NoError(t, err)
-		wantRequests := []gitdomain.ProposalTitle{
-			"proposal from feature-a to main",
-			"proposal from feature-b to feature-a",
-		}
-		must.Eq(t, wantRequests, connector.requests)
-		// build tree for lineage 2
-		lineage2 := configdomain.NewLineageWith(configdomain.LineageData{
-			"feature-a": "main",
-			"feature-b": "feature-a",
-			"feature-c": "feature-b",
-		})
-		connector = testFinder{}
-		proposalFinder = &connector
-		err = tree.Rebuild(proposallineage.ProposalStackLineageArgs{
-			Connector:                Some(proposalFinder),
-			CurrentBranch:            "feature-b",
-			Lineage:                  lineage2,
-			MainAndPerennialBranches: gitdomain.LocalBranchNames{"main"},
-		})
-		must.NoError(t, err)
-		must.NotNil(t, tree.Node)
-		// TODO: Make it not look up the proposals for feature-a and feature-b again. They should be cached internally.
-		wantRequests = []gitdomain.ProposalTitle{
-			"proposal from feature-a to main",
-			"proposal from feature-b to feature-a",
-			"proposal from feature-c to feature-b",
-		}
-		must.Eq(t, wantRequests, connector.requests)
-	})
-
-	t.Run("error during rebuild", func(t *testing.T) {
-		t.Parallel()
-		// build tree for lineage 1
-		lineage1 := configdomain.NewLineageWith(configdomain.LineageData{
-			"feature-a": "main",
-		})
-		connector := testFinder{}
-		var proposalFinder forgedomain.ProposalFinder = &connector
-		tree, err := proposallineage.NewTree(proposallineage.ProposalStackLineageArgs{
-			Connector:                Some(proposalFinder),
-			CurrentBranch:            "feature-a",
-			Lineage:                  lineage1,
-			MainAndPerennialBranches: gitdomain.LocalBranchNames{"main"},
-		})
-		must.NoError(t, err)
-		wantRequests := []gitdomain.ProposalTitle{
-			"proposal from feature-a to main",
-		}
-		must.Eq(t, wantRequests, connector.requests)
-		// build tree for lineage 2
-		lineage2 := configdomain.NewLineageWith(configdomain.LineageData{
-			"feature-a": "main",
-			"feature-b": "feature-a",
-		})
-		var errorConnector forgedomain.ProposalFinder = &failingFinder{}
-		err = tree.Rebuild(proposallineage.ProposalStackLineageArgs{
-			Connector:                Some(errorConnector),
-			CurrentBranch:            "feature-b",
-			Lineage:                  lineage2,
-			MainAndPerennialBranches: gitdomain.LocalBranchNames{"main"},
-		})
-		want := &proposallineage.Tree{
-			Node: &proposallineage.TreeNode{
-				Branch: "main",
-				ChildNodes: []*proposallineage.TreeNode{
-					{
-						Branch: "feature-a",
-						ChildNodes: []*proposallineage.TreeNode{
-							{
-								Branch:     "feature-b",
-								ChildNodes: []*proposallineage.TreeNode{},
-								Proposal:   None[forgedomain.Proposal](),
-							},
-						},
-						Proposal: None[forgedomain.Proposal](),
-					},
-				},
-				Proposal: None[forgedomain.Proposal](),
-			},
-		}
-		must.NoError(t, err)
-		must.Eq(t, want, tree)
-	})
-=======
->>>>>>> 06f93d9c
 }