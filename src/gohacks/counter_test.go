--- conflicted
+++ resolved
@@ -9,31 +9,14 @@
 
 func TestCounter(t *testing.T) {
 	t.Parallel()
-<<<<<<< HEAD
-	t.Run("owned variable", func(t *testing.T) {
-		t.Parallel()
-		counter := gohacks.Counter{}
-=======
 
 	t.Run("owned variable", func(t *testing.T) {
 		t.Parallel()
 		counter := gohacks.NewCounter()
->>>>>>> 2306d0ad
 		counter.Register()
 		counter.Register()
 		must.Eq(t, 2, counter.Count())
 	})
-<<<<<<< HEAD
-	t.Run("pass by reference works", func(t *testing.T) {
-		t.Parallel()
-		counter := gohacks.Counter{}
-		passByReference(&counter)
-		must.Eq(t, 2, counter.Count())
-	})
-	t.Run("pass by value works", func(t *testing.T) {
-		t.Parallel()
-		counter := gohacks.Counter{}
-=======
 
 	t.Run("pass by reference works", func(t *testing.T) {
 		t.Parallel()
@@ -45,7 +28,6 @@
 	t.Run("pass by value works", func(t *testing.T) {
 		t.Parallel()
 		counter := gohacks.NewCounter()
->>>>>>> 2306d0ad
 		passByValue(counter)
 		must.Eq(t, 2, counter.Count())
 	})
