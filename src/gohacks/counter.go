--- conflicted
+++ resolved
@@ -3,8 +3,6 @@
 // Counter is a Statistics implementation that counts how many commands were run.
 type Counter struct {
 	count *int
-<<<<<<< HEAD
-=======
 }
 
 func NewCounter() Counter {
@@ -12,7 +10,6 @@
 	return Counter{
 		count: &count,
 	}
->>>>>>> 2306d0ad
 }
 
 func (self *Counter) Count() int {
