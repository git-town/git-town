package prompt

import (
	"fmt"
	"strings"

	"github.com/Originate/git-town/src/cfmt"
	"github.com/Originate/git-town/src/command"
	"github.com/Originate/git-town/src/git"
	survey "gopkg.in/AlecAivazis/survey.v1"
)

// GetSquashCommitAuthor gets the author of the supplied branch.
// If the branch has more than one author, the author is queried from the user.
func GetSquashCommitAuthor(branchName string) string {
	authors := getBranchAuthors(branchName)
	if len(authors) == 1 {
		return authors[0]
	}
	cfmt.Printf(squashCommitAuthorHeaderTemplate, branchName)
	fmt.Println()
	return askForAuthor(authors)
}

// Helpers

var squashCommitAuthorHeaderTemplate = "Multiple people authored the %q branch."

func askForAuthor(authors []string) string {
	result := ""
	prompt := &survey.Select{
		Message: "Please choose an author for the squash commit:",
		Options: authors,
	}
	err := survey.AskOne(prompt, &result, nil)
	if err != nil {
		panic(err)
	}
	return result
}

func getBranchAuthors(branchName string) (result []string) {
	// Returns lines of "<number of commits>\t<name and email>"
<<<<<<< HEAD
	outcome := command.MustRun("git", "shortlog", "-s", "-n", "-e", git.Config().GetMainBranch()+".."+branchName)
	for _, line := range outcome.OutputLines() {
=======
	for _, line := range command.MustRun("git", "shortlog", "-s", "-n", "-e", git.Config().GetMainBranch()+".."+branchName).OutputLines() {
>>>>>>> dbb830d4
		line = strings.TrimSpace(line)
		parts := strings.Split(line, "\t")
		result = append(result, parts[1])
	}
	return
}<|MERGE_RESOLUTION|>--- conflicted
+++ resolved
@@ -41,12 +41,7 @@
 
 func getBranchAuthors(branchName string) (result []string) {
 	// Returns lines of "<number of commits>\t<name and email>"
-<<<<<<< HEAD
-	outcome := command.MustRun("git", "shortlog", "-s", "-n", "-e", git.Config().GetMainBranch()+".."+branchName)
-	for _, line := range outcome.OutputLines() {
-=======
 	for _, line := range command.MustRun("git", "shortlog", "-s", "-n", "-e", git.Config().GetMainBranch()+".."+branchName).OutputLines() {
->>>>>>> dbb830d4
 		line = strings.TrimSpace(line)
 		parts := strings.Split(line, "\t")
 		result = append(result, parts[1])
