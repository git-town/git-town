--- conflicted
+++ resolved
@@ -40,11 +40,7 @@
 
 func getBranchAuthors(branchName string) (result []string) {
 	// Returns lines of "<number of commits>\t<name and email>"
-<<<<<<< HEAD
-	output := command.New("git", "shortlog", "-s", "-n", "-e", git.Config.GetMainBranch()+".."+branchName).OutputLines()
-=======
-	output := command.Run("git", "shortlog", "-s", "-n", "-e", git.GetMainBranch()+".."+branchName).OutputLines()
->>>>>>> 76849e69
+	output := command.Run("git", "shortlog", "-s", "-n", "-e", git.Config.GetMainBranch()+".."+branchName).OutputLines()
 	for _, line := range output {
 		line = strings.TrimSpace(line)
 		parts := strings.Split(line, "\t")
