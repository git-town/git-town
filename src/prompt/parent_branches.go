package prompt

import (
	"fmt"

	"github.com/Originate/git-town/src/cfmt"
	"github.com/Originate/git-town/src/git"
)

// EnsureKnowsParentBranches asserts that the entire ancestry for all given branches
// is known to Git Town.
// Missing ancestry information is queried from the user.
func EnsureKnowsParentBranches(branchNames []string) {
	for _, branchName := range branchNames {
		if git.IsMainBranch(branchName) || git.IsPerennialBranch(branchName) || git.HasParentBranch(branchName) {
			continue
		}
<<<<<<< HEAD
		AskForBranchAncestry(branchName, git.GetMainBranch())
		ancestors := git.CompileAncestorBranches(branchName)
		git.SetAncestorBranches(branchName, ancestors)

=======
		askForBranchAncestry(branchName)
>>>>>>> 2d4f776e
		if parentBranchHeaderShown {
			fmt.Println()
		}
	}
}

// Helpers

var parentBranchHeaderShown = false
var parentBranchHeaderTemplate = `
Feature branches can be branched directly off
%s or from other feature branches.

The former allows to develop and ship features completely independent of each other.
The latter allows to build on top of currently unshipped features.

`
var parentBranchPromptTemplate = "Please specify the parent branch of '%s':"
var perennialBranchOption = "<none> (perennial branch)"

func AskForBranchAncestry(branchName, defaultBranchName string) {
	current := branchName
	choices := git.GetLocalBranchesWithMainBranchFirst()
	for {
		parent := git.GetParentBranch(current)
		if parent == "" {
			printParentBranchHeader()
			filteredChoices := filterOutSelfAndDescendants(current, choices)
			parent = askForBranch(askForBranchOptions{
				branchNames:       append([]string{perennialBranchOption}, filteredChoices...),
				prompt:            fmt.Sprintf(parentBranchPromptTemplate, current),
				defaultBranchName: defaultBranchName,
			})
			if parent == perennialBranchOption {
				git.AddToPerennialBranches(current)
				break
			}
			git.SetParentBranch(current, parent)
		}
		if parent == git.GetMainBranch() || git.IsPerennialBranch(parent) {
			break
		}
		current = parent
	}
}

func filterOutSelfAndDescendants(branchName string, choices []string) []string {
	result := []string{}
	for _, choice := range choices {
		if choice == branchName || git.IsAncestorBranch(choice, branchName) {
			continue
		}
		result = append(result, choice)
	}
	return result
}

func printParentBranchHeader() {
	if !parentBranchHeaderShown {
		parentBranchHeaderShown = true
		cfmt.Printf(parentBranchHeaderTemplate, git.GetMainBranch())
	}
}<|MERGE_RESOLUTION|>--- conflicted
+++ resolved
@@ -15,34 +15,14 @@
 		if git.IsMainBranch(branchName) || git.IsPerennialBranch(branchName) || git.HasParentBranch(branchName) {
 			continue
 		}
-<<<<<<< HEAD
 		AskForBranchAncestry(branchName, git.GetMainBranch())
-		ancestors := git.CompileAncestorBranches(branchName)
-		git.SetAncestorBranches(branchName, ancestors)
-
-=======
-		askForBranchAncestry(branchName)
->>>>>>> 2d4f776e
 		if parentBranchHeaderShown {
 			fmt.Println()
 		}
 	}
 }
 
-// Helpers
-
-var parentBranchHeaderShown = false
-var parentBranchHeaderTemplate = `
-Feature branches can be branched directly off
-%s or from other feature branches.
-
-The former allows to develop and ship features completely independent of each other.
-The latter allows to build on top of currently unshipped features.
-
-`
-var parentBranchPromptTemplate = "Please specify the parent branch of '%s':"
-var perennialBranchOption = "<none> (perennial branch)"
-
+// AskForBranchAncestry prompts the user for all unknown ancestors of the given branch
 func AskForBranchAncestry(branchName, defaultBranchName string) {
 	current := branchName
 	choices := git.GetLocalBranchesWithMainBranchFirst()
@@ -69,6 +49,20 @@
 	}
 }
 
+// Helpers
+
+var parentBranchHeaderShown = false
+var parentBranchHeaderTemplate = `
+Feature branches can be branched directly off
+%s or from other feature branches.
+
+The former allows to develop and ship features completely independent of each other.
+The latter allows to build on top of currently unshipped features.
+
+`
+var parentBranchPromptTemplate = "Please specify the parent branch of '%s':"
+var perennialBranchOption = "<none> (perennial branch)"
+
 func filterOutSelfAndDescendants(branchName string, choices []string) []string {
 	result := []string{}
 	for _, choice := range choices {
