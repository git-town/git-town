package runstate_test

import (
	"errors"
	"testing"

	"github.com/git-town/git-town/v7/src/config"
	"github.com/git-town/git-town/v7/src/runstate"
	"github.com/stretchr/testify/assert"
)

func TestErrorChecker(t *testing.T) {
	t.Parallel()
	t.Run("Bool", func(t *testing.T) {
		t.Run("returns the given bool value", func(t *testing.T) {
			t.Parallel()
			ec := runstate.ErrorChecker{}
			assert.True(t, ec.Bool(true, nil))
			assert.False(t, ec.Bool(false, nil))
			err := errors.New("test error")
			assert.True(t, ec.Bool(true, err))
			assert.False(t, ec.Bool(false, err))
		})

		t.Run("captures the first error it receives", func(t *testing.T) {
			t.Parallel()
			ec := runstate.ErrorChecker{}
			ec.Bool(true, nil)
			ec.Bool(false, nil)
			assert.Nil(t, ec.Err)
			ec.Bool(true, errors.New("first"))
			ec.Bool(false, errors.New("second"))
			assert.Error(t, ec.Err, "first")
		})
	})

	t.Run("Check", func(t *testing.T) {
		t.Parallel()
		t.Run("captures the first error it receives", func(t *testing.T) {
			ec := runstate.ErrorChecker{}
			ec.Check(nil)
			assert.Nil(t, ec.Err)
			ec.Check(errors.New("first"))
			ec.Check(errors.New("second"))
			assert.Error(t, ec.Err, "first")
		})
		t.Run("indicates whether it received an error", func(t *testing.T) {
			ec := runstate.ErrorChecker{}
			assert.False(t, ec.Check(nil))
			assert.True(t, ec.Check(errors.New("")))
			assert.True(t, ec.Check(nil))
		})
	})

	t.Run("Fail", func(t *testing.T) {
		t.Parallel()
		t.Run("registers the given error", func(t *testing.T) {
			ec := runstate.ErrorChecker{}
			ec.Fail("failed %s", "reason")
			assert.Error(t, ec.Err, "failed reason")
		})
	})

	t.Run("HostingService", func(t *testing.T) {
		t.Parallel()
		t.Run("returns the given HostingService value", func(t *testing.T) {
			t.Parallel()
			ec := runstate.ErrorChecker{}
			assert.Equal(t, config.HostingServiceGitHub, ec.HostingService(config.HostingServiceGitHub, nil))
			assert.Equal(t, config.HostingServiceGitLab, ec.HostingService(config.HostingServiceGitLab, errors.New("")))
		})
		t.Run("captures the first error it receives", func(t *testing.T) {
			t.Parallel()
			ec := runstate.ErrorChecker{}
<<<<<<< HEAD
			ec.HostingService(config.NoHostingService, nil)
=======
			ec.HostingService(config.HostingServiceNone, nil)
>>>>>>> f194409a
			assert.Nil(t, ec.Err)
			ec.HostingService(config.HostingServiceGitHub, errors.New("first"))
			ec.HostingService(config.HostingServiceGitHub, errors.New("second"))
			assert.Error(t, ec.Err, "first")
		})
	})

<<<<<<< HEAD
=======
	t.Run("PullBranchStrategy", func(t *testing.T) {
		t.Parallel()
		t.Run("returns the given PullBranchStrategy value", func(t *testing.T) {
			t.Parallel()
			ec := runstate.ErrorChecker{}
			assert.Equal(t, config.PullBranchStrategyMerge, ec.PullBranchStrategy(config.PullBranchStrategyMerge, nil))
			assert.Equal(t, config.PullBranchStrategyRebase, ec.PullBranchStrategy(config.PullBranchStrategyRebase, errors.New("")))
		})
		t.Run("captures the first error it receives", func(t *testing.T) {
			t.Parallel()
			ec := runstate.ErrorChecker{}
			ec.PullBranchStrategy(config.PullBranchStrategyMerge, nil)
			assert.Nil(t, ec.Err)
			ec.PullBranchStrategy(config.PullBranchStrategyMerge, errors.New("first"))
			ec.PullBranchStrategy(config.PullBranchStrategyMerge, errors.New("second"))
			assert.Error(t, ec.Err, "first")
		})
	})

>>>>>>> f194409a
	t.Run("String", func(t *testing.T) {
		t.Parallel()
		t.Run("returns the given string value", func(t *testing.T) {
			t.Parallel()
			ec := runstate.ErrorChecker{}
			assert.Equal(t, "alpha", ec.String("alpha", nil))
			assert.Equal(t, "beta", ec.String("beta", errors.New("")))
		})
		t.Run("captures the first error it receives", func(t *testing.T) {
			t.Parallel()
			ec := runstate.ErrorChecker{}
			ec.String("", nil)
			assert.Nil(t, ec.Err)
			ec.String("", errors.New("first"))
			ec.String("", errors.New("second"))
			assert.Error(t, ec.Err, "first")
		})
	})

	t.Run("Strings", func(t *testing.T) {
		t.Parallel()
		t.Run("returns the given string slice", func(t *testing.T) {
			t.Parallel()
			ec := runstate.ErrorChecker{}
			assert.Equal(t, []string{"alpha"}, ec.Strings([]string{"alpha"}, nil))
			assert.Equal(t, []string{"beta"}, ec.Strings([]string{"beta"}, errors.New("")))
		})
		t.Run("captures the first error it receives", func(t *testing.T) {
			t.Parallel()
			ec := runstate.ErrorChecker{}
			ec.Strings([]string{}, nil)
			assert.Nil(t, ec.Err)
			ec.Strings([]string{}, errors.New("first"))
			ec.Strings([]string{}, errors.New("second"))
			assert.Error(t, ec.Err, "first")
		})
	})

	t.Run("SyncStrategy", func(t *testing.T) {
		t.Parallel()
		t.Run("returns the given SyncStrategy value", func(t *testing.T) {
			t.Parallel()
			ec := runstate.ErrorChecker{}
			assert.Equal(t, config.SyncStrategyMerge, ec.SyncStrategy(config.SyncStrategyMerge, nil))
			assert.Equal(t, config.SyncStrategyRebase, ec.SyncStrategy(config.SyncStrategyRebase, errors.New("")))
		})
		t.Run("captures the first error it receives", func(t *testing.T) {
			t.Parallel()
			ec := runstate.ErrorChecker{}
			ec.SyncStrategy(config.SyncStrategyMerge, nil)
			assert.Nil(t, ec.Err)
			ec.SyncStrategy(config.SyncStrategyMerge, errors.New("first"))
			ec.SyncStrategy(config.SyncStrategyMerge, errors.New("second"))
			assert.Error(t, ec.Err, "first")
		})
	})
}<|MERGE_RESOLUTION|>--- conflicted
+++ resolved
@@ -72,11 +72,7 @@
 		t.Run("captures the first error it receives", func(t *testing.T) {
 			t.Parallel()
 			ec := runstate.ErrorChecker{}
-<<<<<<< HEAD
 			ec.HostingService(config.NoHostingService, nil)
-=======
-			ec.HostingService(config.HostingServiceNone, nil)
->>>>>>> f194409a
 			assert.Nil(t, ec.Err)
 			ec.HostingService(config.HostingServiceGitHub, errors.New("first"))
 			ec.HostingService(config.HostingServiceGitHub, errors.New("second"))
@@ -84,28 +80,6 @@
 		})
 	})
 
-<<<<<<< HEAD
-=======
-	t.Run("PullBranchStrategy", func(t *testing.T) {
-		t.Parallel()
-		t.Run("returns the given PullBranchStrategy value", func(t *testing.T) {
-			t.Parallel()
-			ec := runstate.ErrorChecker{}
-			assert.Equal(t, config.PullBranchStrategyMerge, ec.PullBranchStrategy(config.PullBranchStrategyMerge, nil))
-			assert.Equal(t, config.PullBranchStrategyRebase, ec.PullBranchStrategy(config.PullBranchStrategyRebase, errors.New("")))
-		})
-		t.Run("captures the first error it receives", func(t *testing.T) {
-			t.Parallel()
-			ec := runstate.ErrorChecker{}
-			ec.PullBranchStrategy(config.PullBranchStrategyMerge, nil)
-			assert.Nil(t, ec.Err)
-			ec.PullBranchStrategy(config.PullBranchStrategyMerge, errors.New("first"))
-			ec.PullBranchStrategy(config.PullBranchStrategyMerge, errors.New("second"))
-			assert.Error(t, ec.Err, "first")
-		})
-	})
-
->>>>>>> f194409a
 	t.Run("String", func(t *testing.T) {
 		t.Parallel()
 		t.Run("returns the given string value", func(t *testing.T) {
