// Package runstate represents the current execution status of a Git Town command and allows to run or persist it to disk.
// This is used by the "abort", "continue", and "undo" commands.
// The central data structure is RunState.
package runstate

import (
	"time"

	"github.com/git-town/git-town/v9/src/domain"
	"github.com/git-town/git-town/v9/src/steps"
)

// UnfinishedRunStateDetails has details about an unfinished run state.
type UnfinishedRunStateDetails struct {
	CanSkip   bool
	EndBranch domain.LocalBranchName
	EndTime   time.Time
}

<<<<<<< HEAD
// RunState represents the current state of a Git Town command,
// including which operations are left to do,
// and how to undo what has been done so far.
type RunState struct {
	AbortStepList     StepList                   `exhaustruct:"optional" json:"AbortStepList"`
	Command           string                     `json:"Command"`
	IsAbort           bool                       `exhaustruct:"optional" json:"IsAbort"`
	isUndo            bool                       `exhaustruct:"optional"`
	RunStepList       StepList                   `json:"RunStepList"`
	UndoStepList      StepList                   `exhaustruct:"optional" json:"UndoStepList"`
	UnfinishedDetails *UnfinishedRunStateDetails `exhaustruct:"optional" json:"UnfinishedDetails"`
}

// AddPushBranchStepAfterCurrentBranchSteps inserts a PushBranchStep
// after all the steps for the current branch.
func (runState *RunState) AddPushBranchStepAfterCurrentBranchSteps(backend *git.BackendCommands, branches domain.BranchInfos) error {
	popped := StepList{}
	for {
		step := runState.RunStepList.Peek()
		if !isCheckoutStep(step) {
			popped.Append(runState.RunStepList.Pop())
		} else {
			currentBranchName, err := backend.CurrentBranch()
			if err != nil {
				return err
			}
			currentBranch := branches.FindLocalBranch(currentBranchName)
			runState.RunStepList.Prepend(&steps.PushBranchStep{Branch: currentBranchName, TrackingBranch: currentBranch.RemoteName})
			runState.RunStepList.PrependList(popped)
			break
		}
	}
	return nil
}

// CreateAbortRunState returns a new runstate
// to be run to aborting and undoing the Git Town command
// represented by this runstate.
func (runState *RunState) CreateAbortRunState() RunState {
	stepList := runState.AbortStepList
	stepList.AppendList(runState.UndoStepList)
	return RunState{
		Command:     runState.Command,
		IsAbort:     true,
		RunStepList: stepList,
	}
}

// CreateSkipRunState returns a new Runstate
// that skips operations for the current branch.
func (runState *RunState) CreateSkipRunState() RunState {
	result := RunState{
		Command:     runState.Command,
		RunStepList: runState.AbortStepList,
	}
	for _, step := range runState.UndoStepList.List {
		if isCheckoutStep(step) {
			break
		}
		result.RunStepList.Append(step)
	}
	skipping := true
	for _, step := range runState.RunStepList.List {
		if isCheckoutStep(step) {
			skipping = false
		}
		if !skipping {
			result.RunStepList.Append(step)
		}
	}
	return result
}

// CreateUndoRunState returns a new runstate
// to be run when undoing the Git Town command
// represented by this runstate.
func (runState *RunState) CreateUndoRunState() RunState {
	return RunState{
		Command:     runState.Command,
		isUndo:      true,
		RunStepList: runState.UndoStepList,
	}
}

func (runState *RunState) HasAbortSteps() bool {
	return !runState.AbortStepList.IsEmpty()
}

func (runState *RunState) HasRunSteps() bool {
	return !runState.RunStepList.IsEmpty()
}

func (runState *RunState) HasUndoSteps() bool {
	return !runState.UndoStepList.IsEmpty()
}

// IsUnfinished returns whether or not the run state is unfinished.
func (runState *RunState) IsUnfinished() bool {
	return runState.UnfinishedDetails != nil
}

// MarkAsFinished updates the run state to be marked as finished.
func (runState *RunState) MarkAsFinished() {
	runState.UnfinishedDetails = nil
}

// MarkAsUnfinished updates the run state to be marked as unfinished and populates informational fields.
func (runState *RunState) MarkAsUnfinished(backend *git.BackendCommands) error {
	currentBranch, err := backend.CurrentBranch()
	if err != nil {
		return err
	}
	runState.UnfinishedDetails = &UnfinishedRunStateDetails{
		CanSkip:   false,
		EndBranch: currentBranch,
		EndTime:   time.Now(),
	}
	return nil
}

// SkipCurrentBranchSteps removes the steps for the current branch
// from this run state.
func (runState *RunState) SkipCurrentBranchSteps() {
	for {
		step := runState.RunStepList.Peek()
		if isCheckoutStep(step) {
			break
		}
		runState.RunStepList.Pop()
	}
}

=======
>>>>>>> 45289e7d
func isCheckoutStep(step steps.Step) bool {
	return typeName(step) == "*CheckoutStep"
}<|MERGE_RESOLUTION|>--- conflicted
+++ resolved
@@ -17,141 +17,6 @@
 	EndTime   time.Time
 }
 
-<<<<<<< HEAD
-// RunState represents the current state of a Git Town command,
-// including which operations are left to do,
-// and how to undo what has been done so far.
-type RunState struct {
-	AbortStepList     StepList                   `exhaustruct:"optional" json:"AbortStepList"`
-	Command           string                     `json:"Command"`
-	IsAbort           bool                       `exhaustruct:"optional" json:"IsAbort"`
-	isUndo            bool                       `exhaustruct:"optional"`
-	RunStepList       StepList                   `json:"RunStepList"`
-	UndoStepList      StepList                   `exhaustruct:"optional" json:"UndoStepList"`
-	UnfinishedDetails *UnfinishedRunStateDetails `exhaustruct:"optional" json:"UnfinishedDetails"`
-}
-
-// AddPushBranchStepAfterCurrentBranchSteps inserts a PushBranchStep
-// after all the steps for the current branch.
-func (runState *RunState) AddPushBranchStepAfterCurrentBranchSteps(backend *git.BackendCommands, branches domain.BranchInfos) error {
-	popped := StepList{}
-	for {
-		step := runState.RunStepList.Peek()
-		if !isCheckoutStep(step) {
-			popped.Append(runState.RunStepList.Pop())
-		} else {
-			currentBranchName, err := backend.CurrentBranch()
-			if err != nil {
-				return err
-			}
-			currentBranch := branches.FindLocalBranch(currentBranchName)
-			runState.RunStepList.Prepend(&steps.PushBranchStep{Branch: currentBranchName, TrackingBranch: currentBranch.RemoteName})
-			runState.RunStepList.PrependList(popped)
-			break
-		}
-	}
-	return nil
-}
-
-// CreateAbortRunState returns a new runstate
-// to be run to aborting and undoing the Git Town command
-// represented by this runstate.
-func (runState *RunState) CreateAbortRunState() RunState {
-	stepList := runState.AbortStepList
-	stepList.AppendList(runState.UndoStepList)
-	return RunState{
-		Command:     runState.Command,
-		IsAbort:     true,
-		RunStepList: stepList,
-	}
-}
-
-// CreateSkipRunState returns a new Runstate
-// that skips operations for the current branch.
-func (runState *RunState) CreateSkipRunState() RunState {
-	result := RunState{
-		Command:     runState.Command,
-		RunStepList: runState.AbortStepList,
-	}
-	for _, step := range runState.UndoStepList.List {
-		if isCheckoutStep(step) {
-			break
-		}
-		result.RunStepList.Append(step)
-	}
-	skipping := true
-	for _, step := range runState.RunStepList.List {
-		if isCheckoutStep(step) {
-			skipping = false
-		}
-		if !skipping {
-			result.RunStepList.Append(step)
-		}
-	}
-	return result
-}
-
-// CreateUndoRunState returns a new runstate
-// to be run when undoing the Git Town command
-// represented by this runstate.
-func (runState *RunState) CreateUndoRunState() RunState {
-	return RunState{
-		Command:     runState.Command,
-		isUndo:      true,
-		RunStepList: runState.UndoStepList,
-	}
-}
-
-func (runState *RunState) HasAbortSteps() bool {
-	return !runState.AbortStepList.IsEmpty()
-}
-
-func (runState *RunState) HasRunSteps() bool {
-	return !runState.RunStepList.IsEmpty()
-}
-
-func (runState *RunState) HasUndoSteps() bool {
-	return !runState.UndoStepList.IsEmpty()
-}
-
-// IsUnfinished returns whether or not the run state is unfinished.
-func (runState *RunState) IsUnfinished() bool {
-	return runState.UnfinishedDetails != nil
-}
-
-// MarkAsFinished updates the run state to be marked as finished.
-func (runState *RunState) MarkAsFinished() {
-	runState.UnfinishedDetails = nil
-}
-
-// MarkAsUnfinished updates the run state to be marked as unfinished and populates informational fields.
-func (runState *RunState) MarkAsUnfinished(backend *git.BackendCommands) error {
-	currentBranch, err := backend.CurrentBranch()
-	if err != nil {
-		return err
-	}
-	runState.UnfinishedDetails = &UnfinishedRunStateDetails{
-		CanSkip:   false,
-		EndBranch: currentBranch,
-		EndTime:   time.Now(),
-	}
-	return nil
-}
-
-// SkipCurrentBranchSteps removes the steps for the current branch
-// from this run state.
-func (runState *RunState) SkipCurrentBranchSteps() {
-	for {
-		step := runState.RunStepList.Peek()
-		if isCheckoutStep(step) {
-			break
-		}
-		runState.RunStepList.Pop()
-	}
-}
-
-=======
->>>>>>> 45289e7d
 func isCheckoutStep(step steps.Step) bool {
 	return typeName(step) == "*CheckoutStep"
 }