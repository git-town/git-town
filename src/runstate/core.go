// Package runstate represents the current execution status of a Git Town command and allows to run or persist it to disk.
// This is used by the "abort", "continue", and "undo" commands.
// The central data structure is RunState.
package runstate

import (
	"time"

	"github.com/git-town/git-town/v9/src/git"
	"github.com/git-town/git-town/v9/src/steps"
)

// UnfinishedRunStateDetails has details about an unfinished run state.
type UnfinishedRunStateDetails struct {
	CanSkip   bool
	EndBranch string
	EndTime   time.Time
}

// RunState represents the current state of a Git Town command,
// including which operations are left to do,
// and how to undo what has been done so far.
type RunState struct {
	AbortStepList     StepList                   `exhaustruct:"optional" json:"AbortStepList"`
	Command           string                     `json:"Command"`
	IsAbort           bool                       `exhaustruct:"optional" json:"IsAbort"`
	isUndo            bool                       `exhaustruct:"optional"`
	RunStepList       StepList                   `json:"RunStepList"`
	UndoStepList      StepList                   `exhaustruct:"optional" json:"UndoStepList"`
	UnfinishedDetails *UnfinishedRunStateDetails `exhaustruct:"optional" json:"UnfinishedDetails"`
}

<<<<<<< HEAD
// New constructs a RunState instance with the given values.
// TODO: remove this unnecessary constructor function.
func New(command string, stepList StepList) *RunState {
	return &RunState{
		Command:     command,
		RunStepList: stepList,
	}
}

=======
>>>>>>> 90a27eb1
// AddPushBranchStepAfterCurrentBranchSteps inserts a PushBranchStep
// after all the steps for the current branch.
func (runState *RunState) AddPushBranchStepAfterCurrentBranchSteps(backend *git.BackendCommands) error {
	popped := StepList{}
	for {
		step := runState.RunStepList.Peek()
		if !isCheckoutStep(step) {
			popped.Append(runState.RunStepList.Pop())
		} else {
			currentBranch, err := backend.CurrentBranch()
			if err != nil {
				return err
			}
			runState.RunStepList.Prepend(&steps.PushBranchStep{Branch: currentBranch})
			runState.RunStepList.PrependList(popped)
			break
		}
	}
	return nil
}

// CreateAbortRunState returns a new runstate
// to be run to aborting and undoing the Git Town command
// represented by this runstate.
func (runState *RunState) CreateAbortRunState() RunState {
	stepList := runState.AbortStepList
	stepList.AppendList(runState.UndoStepList)
	return RunState{
		Command:     runState.Command,
		IsAbort:     true,
		RunStepList: stepList,
	}
}

// CreateSkipRunState returns a new Runstate
// that skips operations for the current branch.
func (runState *RunState) CreateSkipRunState() RunState {
	result := RunState{
		Command:     runState.Command,
		RunStepList: runState.AbortStepList,
	}
	for _, step := range runState.UndoStepList.List {
		if isCheckoutStep(step) {
			break
		}
		result.RunStepList.Append(step)
	}
	skipping := true
	for _, step := range runState.RunStepList.List {
		if isCheckoutStep(step) {
			skipping = false
		}
		if !skipping {
			result.RunStepList.Append(step)
		}
	}
	return result
}

// CreateUndoRunState returns a new runstate
// to be run when undoing the Git Town command
// represented by this runstate.
func (runState *RunState) CreateUndoRunState() RunState {
	return RunState{
		Command:     runState.Command,
		isUndo:      true,
		RunStepList: runState.UndoStepList,
	}
}

func (runState *RunState) HasAbortSteps() bool {
	return !runState.AbortStepList.IsEmpty()
}

func (runState *RunState) HasRunSteps() bool {
	return !runState.RunStepList.IsEmpty()
}

func (runState *RunState) HasUndoSteps() bool {
	return !runState.UndoStepList.IsEmpty()
}

// IsUnfinished returns whether or not the run state is unfinished.
func (runState *RunState) IsUnfinished() bool {
	return runState.UnfinishedDetails != nil
}

// MarkAsFinished updates the run state to be marked as finished.
func (runState *RunState) MarkAsFinished() {
	runState.UnfinishedDetails = nil
}

// MarkAsUnfinished updates the run state to be marked as unfinished and populates informational fields.
func (runState *RunState) MarkAsUnfinished(backend *git.BackendCommands) error {
	currentBranch, err := backend.CurrentBranch()
	if err != nil {
		return err
	}
	runState.UnfinishedDetails = &UnfinishedRunStateDetails{
		CanSkip:   false,
		EndBranch: currentBranch,
		EndTime:   time.Now(),
	}
	return nil
}

// SkipCurrentBranchSteps removes the steps for the current branch
// from this run state.
func (runState *RunState) SkipCurrentBranchSteps() {
	for {
		step := runState.RunStepList.Peek()
		if isCheckoutStep(step) {
			break
		}
		runState.RunStepList.Pop()
	}
}

func isCheckoutStep(step steps.Step) bool {
	return typeName(step) == "*CheckoutStep"
}<|MERGE_RESOLUTION|>--- conflicted
+++ resolved
@@ -30,18 +30,6 @@
 	UnfinishedDetails *UnfinishedRunStateDetails `exhaustruct:"optional" json:"UnfinishedDetails"`
 }
 
-<<<<<<< HEAD
-// New constructs a RunState instance with the given values.
-// TODO: remove this unnecessary constructor function.
-func New(command string, stepList StepList) *RunState {
-	return &RunState{
-		Command:     command,
-		RunStepList: stepList,
-	}
-}
-
-=======
->>>>>>> 90a27eb1
 // AddPushBranchStepAfterCurrentBranchSteps inserts a PushBranchStep
 // after all the steps for the current branch.
 func (runState *RunState) AddPushBranchStepAfterCurrentBranchSteps(backend *git.BackendCommands) error {
