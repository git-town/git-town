--- conflicted
+++ resolved
@@ -13,12 +13,8 @@
 type RunState struct {
 	Command           string                     `json:"Command"`
 	IsAbort           bool                       `exhaustruct:"optional" json:"IsAbort"`
-<<<<<<< HEAD
-	IsUndo            bool                       `exhaustruct:"optional"`
+	IsUndo            bool                       `exhaustruct:"optional" json:"IsUndo"`
 	AbortStepList     StepList                   `exhaustruct:"optional" json:"AbortStepList"`
-=======
-	IsUndo            bool                       `exhaustruct:"optional" json:"IsUndo"`
->>>>>>> 5919e46e
 	RunStepList       StepList                   `json:"RunStepList"`
 	UndoStepList      StepList                   `exhaustruct:"optional" json:"UndoStepList"`
 	UnfinishedDetails *UnfinishedRunStateDetails `exhaustruct:"optional" json:"UnfinishedDetails"`
