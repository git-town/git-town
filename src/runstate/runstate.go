--- conflicted
+++ resolved
@@ -32,27 +32,16 @@
 func (rs *RunState) AddPushBranchStepAfterCurrentBranchSteps(backend *git.BackendCommands) error {
 	popped := StepList{}
 	for {
-<<<<<<< HEAD
-		step := runState.RunSteps.Peek()
+		step := rs.RunSteps.Peek()
 		if !isCheckoutStep(step) {
-			popped.Append(runState.RunSteps.Pop())
-=======
-		step := rs.RunStepList.Peek()
-		if !isCheckoutStep(step) {
-			popped.Append(rs.RunStepList.Pop())
->>>>>>> 2883c057
+			popped.Append(rs.RunSteps.Pop())
 		} else {
 			currentBranch, err := backend.CurrentBranch()
 			if err != nil {
 				return err
 			}
-<<<<<<< HEAD
-			runState.RunSteps.Prepend(&steps.PushCurrentBranchStep{CurrentBranch: currentBranch, NoPushHook: false})
-			runState.RunSteps.PrependList(popped)
-=======
-			rs.RunStepList.Prepend(&steps.PushCurrentBranchStep{CurrentBranch: currentBranch, NoPushHook: false})
-			rs.RunStepList.PrependList(popped)
->>>>>>> 2883c057
+			rs.RunSteps.Prepend(&steps.PushCurrentBranchStep{CurrentBranch: currentBranch, NoPushHook: false})
+			rs.RunSteps.PrependList(popped)
 			break
 		}
 	}
@@ -68,25 +57,14 @@
 // CreateAbortRunState returns a new runstate
 // to be run to aborting and undoing the Git Town command
 // represented by this runstate.
-<<<<<<< HEAD
-func (runState *RunState) CreateAbortRunState() RunState {
-	stepList := runState.AbortSteps
-	stepList.AppendList(runState.UndoSteps)
-=======
 func (rs *RunState) CreateAbortRunState() RunState {
-	stepList := rs.AbortStepList
-	stepList.AppendList(rs.UndoStepList)
->>>>>>> 2883c057
+	stepList := rs.AbortSteps
+	stepList.AppendList(rs.UndoSteps)
 	return RunState{
 		Command:             rs.Command,
 		IsAbort:             true,
-<<<<<<< HEAD
-		InitialActiveBranch: runState.InitialActiveBranch,
+		InitialActiveBranch: rs.InitialActiveBranch,
 		RunSteps:            stepList,
-=======
-		InitialActiveBranch: rs.InitialActiveBranch,
-		RunStepList:         stepList,
->>>>>>> 2883c057
 	}
 }
 
@@ -94,30 +72,18 @@
 // that skips operations for the current branch.
 func (rs *RunState) CreateSkipRunState() RunState {
 	result := RunState{
-<<<<<<< HEAD
-		Command:             runState.Command,
-		InitialActiveBranch: runState.InitialActiveBranch,
-		RunSteps:            runState.AbortSteps,
-	}
-	for _, step := range runState.UndoSteps.List {
-=======
 		Command:             rs.Command,
 		InitialActiveBranch: rs.InitialActiveBranch,
-		RunStepList:         rs.AbortStepList,
+		RunSteps:            rs.AbortSteps,
 	}
-	for _, step := range rs.UndoStepList.List {
->>>>>>> 2883c057
+	for _, step := range rs.UndoSteps.List {
 		if isCheckoutStep(step) {
 			break
 		}
 		result.RunSteps.Append(step)
 	}
 	skipping := true
-<<<<<<< HEAD
-	for _, step := range runState.RunSteps.List {
-=======
-	for _, step := range rs.RunStepList.List {
->>>>>>> 2883c057
+	for _, step := range rs.RunSteps.List {
 		if isCheckoutStep(step) {
 			skipping = false
 		}
@@ -137,45 +103,24 @@
 		Command:                  rs.Command,
 		InitialActiveBranch:      rs.InitialActiveBranch,
 		IsUndo:                   true,
-<<<<<<< HEAD
-		RunSteps:                 runState.UndoSteps,
+		RunSteps:                 rs.UndoSteps,
 		UndoablePerennialCommits: []domain.SHA{},
 	}
-	result.RunSteps.Append(&steps.CheckoutStep{Branch: runState.InitialActiveBranch})
+	result.RunSteps.Append(&steps.CheckoutStep{Branch: rs.InitialActiveBranch})
 	result.RunSteps = result.RunSteps.RemoveDuplicateCheckoutSteps()
 	return result
 }
 
-func (runState *RunState) HasAbortSteps() bool {
-	return !runState.AbortSteps.IsEmpty()
-}
-
-func (runState *RunState) HasRunSteps() bool {
-	return !runState.RunSteps.IsEmpty()
-}
-
-func (runState *RunState) HasUndoSteps() bool {
-	return !runState.UndoSteps.IsEmpty()
-=======
-		RunStepList:              rs.UndoStepList,
-		UndoablePerennialCommits: []domain.SHA{},
-	}
-	result.RunStepList.Append(&steps.CheckoutStep{Branch: rs.InitialActiveBranch})
-	result.RunStepList = result.RunStepList.RemoveDuplicateCheckoutSteps()
-	return result
-}
-
 func (rs *RunState) HasAbortSteps() bool {
-	return !rs.AbortStepList.IsEmpty()
+	return !rs.AbortSteps.IsEmpty()
 }
 
 func (rs *RunState) HasRunSteps() bool {
-	return !rs.RunStepList.IsEmpty()
+	return !rs.RunSteps.IsEmpty()
 }
 
 func (rs *RunState) HasUndoSteps() bool {
-	return !rs.UndoStepList.IsEmpty()
->>>>>>> 2883c057
+	return !rs.UndoSteps.IsEmpty()
 }
 
 // IsUnfinished returns whether or not the run state is unfinished.
@@ -206,19 +151,11 @@
 // from this run state.
 func (rs *RunState) SkipCurrentBranchSteps() {
 	for {
-<<<<<<< HEAD
-		step := runState.RunSteps.Peek()
+		step := rs.RunSteps.Peek()
 		if isCheckoutStep(step) {
 			break
 		}
-		runState.RunSteps.Pop()
-=======
-		step := rs.RunStepList.Peek()
-		if isCheckoutStep(step) {
-			break
-		}
-		rs.RunStepList.Pop()
->>>>>>> 2883c057
+		rs.RunSteps.Pop()
 	}
 }
 
@@ -232,21 +169,12 @@
 	result.WriteString("\n  IsUndo: ")
 	result.WriteString(fmt.Sprintf("%t", rs.IsUndo))
 	result.WriteString("\n  AbortStepList: ")
-<<<<<<< HEAD
-	result.WriteString(runState.AbortSteps.StringIndented("    "))
+	result.WriteString(rs.AbortSteps.StringIndented("    "))
 	result.WriteString("  RunStepList: ")
-	result.WriteString(runState.RunSteps.StringIndented("    "))
+	result.WriteString(rs.RunSteps.StringIndented("    "))
 	result.WriteString("  UndoStepList: ")
-	result.WriteString(runState.UndoSteps.StringIndented("    "))
-	if runState.UnfinishedDetails != nil {
-=======
-	result.WriteString(rs.AbortStepList.StringIndented("    "))
-	result.WriteString("  RunStepList: ")
-	result.WriteString(rs.RunStepList.StringIndented("    "))
-	result.WriteString("  UndoStepList: ")
-	result.WriteString(rs.UndoStepList.StringIndented("    "))
+	result.WriteString(rs.UndoSteps.StringIndented("    "))
 	if rs.UnfinishedDetails != nil {
->>>>>>> 2883c057
 		result.WriteString("  UnfineshedDetails: ")
 		result.WriteString(rs.UnfinishedDetails.String())
 	}
