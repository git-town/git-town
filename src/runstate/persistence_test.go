package runstate_test

import (
	"encoding/json"
	"os"
	"testing"
	"time"

	"github.com/git-town/git-town/v9/src/domain"
	"github.com/git-town/git-town/v9/src/runstate"
	"github.com/git-town/git-town/v9/src/steps"
	"github.com/stretchr/testify/assert"
)

func TestSanitizePath(t *testing.T) {
	t.Parallel()
	t.Run("SanitizePath", func(t *testing.T) {
		t.Parallel()
		tests := map[string]string{
			"/home/user/development/git-town":        "home-user-development-git-town",
			"c:\\Users\\user\\development\\git-town": "c-users-user-development-git-town",
		}
		for give, want := range tests {
			have := runstate.SanitizePath(give)
			assert.Equal(t, want, have)
		}
	})
	t.Run("Save and Load", func(t *testing.T) {
		t.Parallel()
		runState := runstate.RunState{
			AbortStepList: runstate.StepList{},
			Command:       "command",
			IsAbort:       true,
			RunStepList: runstate.StepList{
				List: []steps.Step{
					&steps.AbortMergeStep{},
					&steps.AbortRebaseStep{},
					&steps.AddToPerennialBranchesStep{Branch: domain.NewLocalBranchName("branch")},
					&steps.CheckoutStep{Branch: domain.NewLocalBranchName("branch")},
					&steps.CommitOpenChangesStep{},
					&steps.ConnectorMergeProposalStep{
						Branch:          domain.NewLocalBranchName("branch"),
						CommitMessage:   "commit message",
						ProposalMessage: "proposal message",
						ProposalNumber:  123,
					},
					&steps.ContinueMergeStep{},
					&steps.ContinueRebaseStep{},
					&steps.CreateBranchStep{
						Branch:        domain.NewLocalBranchName("branch"),
						StartingPoint: domain.NewSHA("123456").Location(),
					},
					&steps.CreateProposalStep{Branch: domain.NewLocalBranchName("branch")},
					&steps.CreateRemoteBranchStep{
						Branch:     domain.NewLocalBranchName("branch"),
						NoPushHook: true,
						Sha:        domain.NewSHA("123456"),
					},
					&steps.CreateTrackingBranchStep{
						Branch:     domain.NewLocalBranchName("branch"),
						NoPushHook: true,
					},
					&steps.DeleteLocalBranchStep{
						Branch: domain.NewLocalBranchName("branch"),
						Parent: domain.NewLocalBranchName("parent").Location(),
						Force:  false,
					},
					&steps.DeleteRemoteBranchStep{
						Branch:     domain.NewLocalBranchName("branch"),
						Remote:     domain.OriginRemote,
						NoPushHook: true,
					},
					&steps.DeleteParentBranchStep{
						Branch: domain.NewLocalBranchName("branch"),
						Parent: domain.NewLocalBranchName("parent"),
					},
					&steps.DeleteTrackingBranchStep{
						Branch:     domain.NewLocalBranchName("branch"),
						NoPushHook: true,
					},
					&steps.DiscardOpenChangesStep{},
					&steps.EnsureHasShippableChangesStep{
						Branch: domain.NewLocalBranchName("branch"),
						Parent: domain.NewLocalBranchName("parent"),
					},
					&steps.FetchUpstreamStep{
						Branch: domain.NewLocalBranchName("branch"),
					},
					&steps.ForcePushBranchStep{
						Branch:     domain.NewLocalBranchName("branch"),
						NoPushHook: true,
					},
					&steps.MergeStep{Branch: domain.NewBranchName("branch")},
					&steps.PreserveCheckoutHistoryStep{
						InitialBranch:                     domain.NewLocalBranchName("initial-branch"),
						InitialPreviouslyCheckedOutBranch: domain.NewLocalBranchName("initial-previous-branch"),
						MainBranch:                        domain.NewLocalBranchName("main"),
					},
					&steps.PullBranchStep{Branch: "branch"},
					&steps.PushBranchAfterCurrentBranchSteps{},
					&steps.PushCurrentBranchStep{
						CurrentBranch: domain.NewLocalBranchName("branch"),
						NoPushHook:    true,
						Undoable:      true,
					},
					&steps.PushTagsStep{},
					&steps.RebaseBranchStep{Branch: domain.NewBranchName("branch")},
					&steps.RemoveFromPerennialBranchesStep{
						Branch: domain.NewLocalBranchName("branch"),
					},
					&steps.ResetToShaStep{
						Hard: true,
						Sha:  domain.NewSHA("123456"),
					},
					&steps.RestoreOpenChangesStep{},
					&steps.RevertCommitStep{
						Sha: domain.NewSHA("123456"),
					},
					&steps.SetParentStep{
						Branch:       domain.NewLocalBranchName("branch"),
						ParentBranch: domain.NewLocalBranchName("parent"),
					},
					&steps.SkipCurrentBranchSteps{},
					&steps.SquashMergeStep{
						Branch:        domain.NewLocalBranchName("branch"),
						CommitMessage: "commit message",
						Parent:        domain.NewLocalBranchName("parent"),
					},
					&steps.StashOpenChangesStep{},
					&steps.UpdateProposalTargetStep{
						ProposalNumber: 123,
						NewTarget:      domain.NewLocalBranchName("new-target"),
						ExistingTarget: domain.NewLocalBranchName("existing-target"),
					},
				},
			},
			UndoStepList: runstate.StepList{},
			UnfinishedDetails: &runstate.UnfinishedRunStateDetails{
				CanSkip:   true,
				EndBranch: domain.NewLocalBranchName("end-branch"),
				EndTime:   time.Time{},
			},
		}

		wantJSON := `
{
  "AbortStepList": [],
  "Command": "command",
  "IsAbort": true,
  "RunStepList": [
    {
      "data": {},
      "type": "*AbortMergeStep"
    },
    {
      "data": {},
      "type": "*AbortRebaseStep"
    },
    {
      "data": {
        "Branch": "branch"
      },
      "type": "*AddToPerennialBranchesStep"
    },
    {
      "data": {
        "Branch": "branch"
      },
      "type": "*CheckoutStep"
    },
    {
      "data": {},
      "type": "*CommitOpenChangesStep"
    },
    {
      "data": {
        "Branch": "branch",
        "CommitMessage": "commit message",
        "ProposalMessage": "proposal message",
        "ProposalNumber": 123
      },
      "type": "*ConnectorMergeProposalStep"
    },
    {
      "data": {},
      "type": "*ContinueMergeStep"
    },
    {
      "data": {},
      "type": "*ContinueRebaseStep"
    },
    {
      "data": {
        "Branch": "branch",
        "StartingPoint": "123456"
      },
      "type": "*CreateBranchStep"
    },
    {
      "data": {
        "Branch": "branch"
      },
      "type": "*CreateProposalStep"
    },
    {
      "data": {
        "Branch": "branch",
        "NoPushHook": true,
        "Sha": "123456"
      },
      "type": "*CreateRemoteBranchStep"
    },
    {
      "data": {
        "Branch": "branch",
        "Remote": "origin",
        "NoPushHook": true
      },
      "type": "*CreateTrackingBranchStep"
    },
    {
      "data": {
        "Branch": "branch",
        "Parent": "parent",
        "Force": false
      },
      "type": "*DeleteLocalBranchStep"
    },
    {
      "data": {
        "Branch": "branch",
        "Remote": "remote",
        "NoPushHook": true
      },
      "type": "*DeleteRemoteBranchStep"
    },
    {
      "data": {
        "Branch": "branch",
        "Parent": "parent"
      },
      "type": "*DeleteParentBranchStep"
    },
    {
      "data": {
        "Branch": "branch",
        "NoPushHook": true
      },
      "type": "*DeleteTrackingBranchStep"
    },
    {
      "data": {},
      "type": "*DiscardOpenChangesStep"
    },
    {
      "data": {
        "Branch": "branch",
        "Parent": "parent"
      },
      "type": "*EnsureHasShippableChangesStep"
    },
    {
      "data": {
        "Branch": "branch"
      },
      "type": "*FetchUpstreamStep"
    },
    {
      "data": {
        "Branch": "branch",
        "NoPushHook": true
      },
      "type": "*ForcePushBranchStep"
    },
    {
      "data": {
        "Branch": "branch"
      },
      "type": "*MergeStep"
    },
    {
      "data": {
        "InitialBranch": "initial-branch",
        "InitialPreviouslyCheckedOutBranch": "initial-previous-branch",
        "MainBranch": "main"
      },
      "type": "*PreserveCheckoutHistoryStep"
    },
    {
      "data": {
        "Branch": "branch"
      },
      "type": "*PullBranchStep"
    },
    {
      "data": {},
      "type": "*PushBranchAfterCurrentBranchSteps"
    },
    {
      "data": {
<<<<<<< HEAD
        "Branch": "branch",
        "Remote": "origin",
        "ForceWithLease": true,
=======
        "CurrentBranch": "branch",
>>>>>>> 5c697f69
        "NoPushHook": true,
        "Undoable": true
      },
      "type": "*PushCurrentBranchStep"
    },
    {
      "data": {},
      "type": "*PushTagsStep"
    },
    {
      "data": {
        "Branch": "branch"
      },
      "type": "*RebaseBranchStep"
    },
    {
      "data": {
        "Branch": "branch"
      },
      "type": "*RemoveFromPerennialBranchesStep"
    },
    {
      "data": {
        "Hard": true,
        "Sha": "123456"
      },
      "type": "*ResetToShaStep"
    },
    {
      "data": {},
      "type": "*RestoreOpenChangesStep"
    },
    {
      "data": {
        "Sha": "123456"
      },
      "type": "*RevertCommitStep"
    },
    {
      "data": {
        "Branch": "branch",
        "ParentBranch": "parent"
      },
      "type": "*SetParentStep"
    },
    {
      "data": {},
      "type": "*SkipCurrentBranchSteps"
    },
    {
      "data": {
        "Branch": "branch",
        "CommitMessage": "commit message",
        "Parent": "parent"
      },
      "type": "*SquashMergeStep"
    },
    {
      "data": {},
      "type": "*StashOpenChangesStep"
    },
    {
      "data": {
        "ProposalNumber": 123,
        "NewTarget": "new-target",
        "ExistingTarget": "existing-target"
      },
      "type": "*UpdateProposalTargetStep"
    }
  ],
  "UndoStepList": [],
  "UnfinishedDetails": {
    "CanSkip": true,
    "EndBranch": "end-branch",
    "EndTime": "0001-01-01T00:00:00Z"
  }
}`[1:]

		repoName := "git-town-unit-tests"
		err := runstate.Save(&runState, repoName)
		assert.NoError(t, err)
		filepath, err := runstate.PersistenceFilePath(repoName)
		assert.NoError(t, err)
		content, err := os.ReadFile(filepath)
		assert.NoError(t, err)
		assert.Equal(t, wantJSON, string(content))
		var newState runstate.RunState
		err = json.Unmarshal(content, &newState)
		assert.NoError(t, err)
		assert.Equal(t, runState, newState)
	})
}<|MERGE_RESOLUTION|>--- conflicted
+++ resolved
@@ -298,13 +298,7 @@
     },
     {
       "data": {
-<<<<<<< HEAD
-        "Branch": "branch",
-        "Remote": "origin",
-        "ForceWithLease": true,
-=======
         "CurrentBranch": "branch",
->>>>>>> 5c697f69
         "NoPushHook": true,
         "Undoable": true
       },
