package runstate_test

import (
	"encoding/json"
	"os"
	"testing"
	"time"

	"github.com/git-town/git-town/v9/src/domain"
	"github.com/git-town/git-town/v9/src/runstate"
	"github.com/git-town/git-town/v9/src/steps"
	"github.com/stretchr/testify/assert"
)

func TestSanitizePath(t *testing.T) {
	t.Parallel()
	t.Run("SanitizePath", func(t *testing.T) {
		t.Parallel()
		tests := map[string]string{
			"/home/user/development/git-town":        "home-user-development-git-town",
			"c:\\Users\\user\\development\\git-town": "c-users-user-development-git-town",
		}
		for give, want := range tests {
			have := runstate.SanitizePath(give)
			assert.Equal(t, want, have)
		}
	})
	t.Run("Save and Load", func(t *testing.T) {
		t.Parallel()
		runState := runstate.RunState{
			AbortStepList: runstate.StepList{},
			Command:       "command",
			IsAbort:       true,
			RunStepList: runstate.StepList{
				List: []steps.Step{
					&steps.AbortMergeStep{},
					&steps.AbortRebaseStep{},
					&steps.AddToPerennialBranchesStep{Branch: domain.NewLocalBranchName("branch")},
					&steps.CheckoutStep{Branch: domain.NewLocalBranchName("branch")},
					&steps.CommitOpenChangesStep{},
					&steps.ConnectorMergeProposalStep{
						Branch:          domain.NewLocalBranchName("branch"),
						CommitMessage:   "commit message",
						ProposalMessage: "proposal message",
						ProposalNumber:  123,
					},
					&steps.ContinueMergeStep{},
					&steps.ContinueRebaseStep{},
					&steps.CreateBranchStep{
						Branch:        domain.NewLocalBranchName("branch"),
						StartingPoint: domain.NewSHA("123456").Location(),
					},
					&steps.CreateProposalStep{Branch: domain.NewLocalBranchName("branch")},
					&steps.CreateRemoteBranchStep{
						Branch:     domain.NewLocalBranchName("branch"),
						NoPushHook: true,
						Sha:        domain.NewSHA("123456"),
					},
					&steps.CreateTrackingBranchStep{
						Branch:     domain.NewLocalBranchName("branch"),
						NoPushHook: true,
					},
					&steps.DeleteLocalBranchStep{
						Branch: domain.NewLocalBranchName("branch"),
						Parent: domain.NewLocalBranchName("parent").Location(),
						Force:  false,
					},
					&steps.DeleteRemoteBranchStep{
						Branch:     domain.NewLocalBranchName("branch"),
<<<<<<< HEAD
						Remote:     domain.OriginRemote,
						IsTracking: true,
=======
>>>>>>> 5a1f2f62
						NoPushHook: true,
					},
					&steps.DeleteParentBranchStep{
						Branch: domain.NewLocalBranchName("branch"),
						Parent: domain.NewLocalBranchName("parent"),
					},
					&steps.DeleteTrackingBranchStep{
						Branch:     domain.NewLocalBranchName("branch"),
						NoPushHook: true,
					},
					&steps.DiscardOpenChangesStep{},
					&steps.EnsureHasShippableChangesStep{
						Branch: domain.NewLocalBranchName("branch"),
						Parent: domain.NewLocalBranchName("parent"),
					},
					&steps.FetchUpstreamStep{
						Branch: domain.NewLocalBranchName("branch"),
					},
					&steps.MergeStep{Branch: domain.NewBranchName("branch")},
					&steps.PreserveCheckoutHistoryStep{
						InitialBranch:                     domain.NewLocalBranchName("initial-branch"),
						InitialPreviouslyCheckedOutBranch: domain.NewLocalBranchName("initial-previous-branch"),
						MainBranch:                        domain.NewLocalBranchName("main"),
					},
					&steps.PullBranchStep{Branch: "branch"},
					&steps.PushBranchAfterCurrentBranchSteps{},
					&steps.PushBranchStep{
						Branch:         domain.NewLocalBranchName("branch"),
						ForceWithLease: true,
						NoPushHook:     true,
						Undoable:       true,
					},
					&steps.PushTagsStep{},
					&steps.RebaseBranchStep{Branch: domain.NewBranchName("branch")},
					&steps.RemoveFromPerennialBranchesStep{
						Branch: domain.NewLocalBranchName("branch"),
					},
					&steps.ResetToShaStep{
						Hard: true,
						Sha:  domain.NewSHA("123456"),
					},
					&steps.RestoreOpenChangesStep{},
					&steps.RevertCommitStep{
						Sha: domain.NewSHA("123456"),
					},
					&steps.SetParentStep{
						Branch:       domain.NewLocalBranchName("branch"),
						ParentBranch: domain.NewLocalBranchName("parent"),
					},
					&steps.SkipCurrentBranchSteps{},
					&steps.SquashMergeStep{
						Branch:        domain.NewLocalBranchName("branch"),
						CommitMessage: "commit message",
						Parent:        domain.NewLocalBranchName("parent"),
					},
					&steps.StashOpenChangesStep{},
					&steps.UpdateProposalTargetStep{
						ProposalNumber: 123,
						NewTarget:      domain.NewLocalBranchName("new-target"),
						ExistingTarget: domain.NewLocalBranchName("existing-target"),
					},
				},
			},
			UndoStepList: runstate.StepList{},
			UnfinishedDetails: &runstate.UnfinishedRunStateDetails{
				CanSkip:   true,
				EndBranch: domain.NewLocalBranchName("end-branch"),
				EndTime:   time.Time{},
			},
		}

		wantJSON := `
{
  "AbortStepList": [],
  "Command": "command",
  "IsAbort": true,
  "RunStepList": [
    {
      "data": {},
      "type": "*AbortMergeStep"
    },
    {
      "data": {},
      "type": "*AbortRebaseStep"
    },
    {
      "data": {
        "Branch": "branch"
      },
      "type": "*AddToPerennialBranchesStep"
    },
    {
      "data": {
        "Branch": "branch"
      },
      "type": "*CheckoutStep"
    },
    {
      "data": {},
      "type": "*CommitOpenChangesStep"
    },
    {
      "data": {
        "Branch": "branch",
        "CommitMessage": "commit message",
        "ProposalMessage": "proposal message",
        "ProposalNumber": 123
      },
      "type": "*ConnectorMergeProposalStep"
    },
    {
      "data": {},
      "type": "*ContinueMergeStep"
    },
    {
      "data": {},
      "type": "*ContinueRebaseStep"
    },
    {
      "data": {
        "Branch": "branch",
        "StartingPoint": "123456"
      },
      "type": "*CreateBranchStep"
    },
    {
      "data": {
        "Branch": "branch"
      },
      "type": "*CreateProposalStep"
    },
    {
      "data": {
        "Branch": "branch",
        "NoPushHook": true,
        "Sha": "123456"
      },
      "type": "*CreateRemoteBranchStep"
    },
    {
      "data": {
        "Branch": "branch",
        "Remote": "origin",
        "NoPushHook": true
      },
      "type": "*CreateTrackingBranchStep"
    },
    {
      "data": {
        "Branch": "branch",
        "Parent": "parent",
        "Force": false
      },
      "type": "*DeleteLocalBranchStep"
    },
    {
      "data": {
        "Branch": "branch",
<<<<<<< HEAD
        "Remote": "remote",
        "IsTracking": true,
=======
>>>>>>> 5a1f2f62
        "NoPushHook": true
      },
      "type": "*DeleteRemoteBranchStep"
    },
    {
      "data": {
        "Branch": "branch",
        "Parent": "parent"
      },
      "type": "*DeleteParentBranchStep"
    },
    {
      "data": {
        "Branch": "branch",
        "NoPushHook": true
      },
      "type": "*DeleteTrackingBranchStep"
    },
    {
      "data": {},
      "type": "*DiscardOpenChangesStep"
    },
    {
      "data": {
        "Branch": "branch",
        "Parent": "parent"
      },
      "type": "*EnsureHasShippableChangesStep"
    },
    {
      "data": {
        "Branch": "branch"
      },
      "type": "*FetchUpstreamStep"
    },
    {
      "data": {
        "Branch": "branch"
      },
      "type": "*MergeStep"
    },
    {
      "data": {
        "InitialBranch": "initial-branch",
        "InitialPreviouslyCheckedOutBranch": "initial-previous-branch",
        "MainBranch": "main"
      },
      "type": "*PreserveCheckoutHistoryStep"
    },
    {
      "data": {
        "Branch": "branch"
      },
      "type": "*PullBranchStep"
    },
    {
      "data": {},
      "type": "*PushBranchAfterCurrentBranchSteps"
    },
    {
      "data": {
        "Branch": "branch",
        "Remote": "origin",
        "ForceWithLease": true,
        "NoPushHook": true,
        "Undoable": true
      },
      "type": "*PushBranchStep"
    },
    {
      "data": {},
      "type": "*PushTagsStep"
    },
    {
      "data": {
        "Branch": "branch"
      },
      "type": "*RebaseBranchStep"
    },
    {
      "data": {
        "Branch": "branch"
      },
      "type": "*RemoveFromPerennialBranchesStep"
    },
    {
      "data": {
        "Hard": true,
        "Sha": "123456"
      },
      "type": "*ResetToShaStep"
    },
    {
      "data": {},
      "type": "*RestoreOpenChangesStep"
    },
    {
      "data": {
        "Sha": "123456"
      },
      "type": "*RevertCommitStep"
    },
    {
      "data": {
        "Branch": "branch",
        "ParentBranch": "parent"
      },
      "type": "*SetParentStep"
    },
    {
      "data": {},
      "type": "*SkipCurrentBranchSteps"
    },
    {
      "data": {
        "Branch": "branch",
        "CommitMessage": "commit message",
        "Parent": "parent"
      },
      "type": "*SquashMergeStep"
    },
    {
      "data": {},
      "type": "*StashOpenChangesStep"
    },
    {
      "data": {
        "ProposalNumber": 123,
        "NewTarget": "new-target",
        "ExistingTarget": "existing-target"
      },
      "type": "*UpdateProposalTargetStep"
    }
  ],
  "UndoStepList": [],
  "UnfinishedDetails": {
    "CanSkip": true,
    "EndBranch": "end-branch",
    "EndTime": "0001-01-01T00:00:00Z"
  }
}`[1:]

		repoName := "git-town-unit-tests"
		err := runstate.Save(&runState, repoName)
		assert.NoError(t, err)
		filepath, err := runstate.PersistenceFilePath(repoName)
		assert.NoError(t, err)
		content, err := os.ReadFile(filepath)
		assert.NoError(t, err)
		assert.Equal(t, wantJSON, string(content))
		var newState runstate.RunState
		err = json.Unmarshal(content, &newState)
		assert.NoError(t, err)
		assert.Equal(t, runState, newState)
	})
}<|MERGE_RESOLUTION|>--- conflicted
+++ resolved
@@ -67,11 +67,7 @@
 					},
 					&steps.DeleteRemoteBranchStep{
 						Branch:     domain.NewLocalBranchName("branch"),
-<<<<<<< HEAD
 						Remote:     domain.OriginRemote,
-						IsTracking: true,
-=======
->>>>>>> 5a1f2f62
 						NoPushHook: true,
 					},
 					&steps.DeleteParentBranchStep{
@@ -230,11 +226,7 @@
     {
       "data": {
         "Branch": "branch",
-<<<<<<< HEAD
         "Remote": "remote",
-        "IsTracking": true,
-=======
->>>>>>> 5a1f2f62
         "NoPushHook": true
       },
       "type": "*DeleteRemoteBranchStep"
