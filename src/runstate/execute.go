package runstate

import (
	"fmt"

	"github.com/git-town/git-town/v9/src/cli"
	"github.com/git-town/git-town/v9/src/git"
	"github.com/git-town/git-town/v9/src/hosting"
	"github.com/git-town/git-town/v9/src/messages"
	"github.com/git-town/git-town/v9/src/steps"
)

// Execute runs the commands in the given runstate.
func Execute(args ExecuteArgs) error {
	for {
		step := args.RunState.RunStepList.Pop()
		if step == nil {
			return finished(args)
		}
<<<<<<< HEAD
		if typeName(step) == "SkipCurrentBranchSteps" {
			args.RunState.SkipCurrentBranchSteps()
			continue
		}
		if typeName(step) == "PushBranchAfterCurrentBranchSteps" {
=======
		stepName := typeName(step)
		if stepName == "*SkipCurrentBranchSteps" {
			args.RunState.SkipCurrentBranchSteps()
			continue
		}
		if stepName == "*PushBranchAfterCurrentBranchSteps" {
>>>>>>> cab2553c
			err := args.RunState.AddPushBranchStepAfterCurrentBranchSteps(&args.Run.Backend)
			if err != nil {
				return err
			}
			continue
		}
		err := step.Run(args.Run, args.Connector)
		if err != nil {
			return errored(step, err, args)
		}
		undoSteps, err := step.CreateUndoSteps(&args.Run.Backend)
		if err != nil {
			return fmt.Errorf(messages.UndoCreateStepProblem, step, err)
		}
		args.RunState.UndoStepList.Prepend(undoSteps...)
	}
}

// finished is called when executing all steps has successfully finished.
func finished(args ExecuteArgs) error {
	args.RunState.MarkAsFinished()
	if args.RunState.IsAbort || args.RunState.isUndo {
		err := Delete(args.RootDir)
		if err != nil {
			return fmt.Errorf(messages.RunstateDeleteProblem, err)
		}
	} else {
		err := Save(args.RunState, args.RootDir)
		if err != nil {
			return fmt.Errorf(messages.RunstateSaveProblem, err)
		}
	}
	fmt.Println()
	args.Run.Stats.PrintAnalysis()
	return nil
}

// errored is called when the given step has resulted in the given error.
func errored(step steps.Step, runErr error, args ExecuteArgs) error {
	args.RunState.AbortStepList.Append(step.CreateAbortSteps()...)
	if step.ShouldAutomaticallyAbortOnError() {
		return autoAbort(step, runErr, args)
	}
	args.RunState.RunStepList.Prepend(step.CreateContinueSteps()...)
	err := args.RunState.MarkAsUnfinished(&args.Run.Backend)
	if err != nil {
		return err
	}
	currentBranch, err := args.Run.Backend.CurrentBranch()
	if err != nil {
		return err
	}
	rebasing, err := args.Run.Backend.HasRebaseInProgress()
	if err != nil {
		return err
	}
	if args.RunState.Command == "sync" && !(rebasing && args.Run.Config.IsMainBranch(currentBranch)) {
		args.RunState.UnfinishedDetails.CanSkip = true
	}
	err = Save(args.RunState, args.RootDir)
	if err != nil {
		return fmt.Errorf(messages.RunstateSaveProblem, err)
	}
	message := runErr.Error() + `

To abort, run "git-town abort".
To continue after having resolved conflicts, run "git-town continue".
`
	if args.RunState.UnfinishedDetails.CanSkip {
		message += `To continue by skipping the current branch, run "git-town skip".`
	}
	message += "\n"
	return fmt.Errorf(message)
}

// autoAbort is called when a step that produced an error triggers an auto-abort.
func autoAbort(step steps.Step, runErr error, args ExecuteArgs) error {
	cli.PrintError(fmt.Errorf(messages.RunAutoAborting, runErr.Error()))
	abortRunState := args.RunState.CreateAbortRunState()
	err := Execute(ExecuteArgs{
		RunState:  &abortRunState,
		Run:       args.Run,
		Connector: args.Connector,
		RootDir:   args.RootDir,
	})
	if err != nil {
		return fmt.Errorf(messages.RunstateAbortStepProblem, err)
	}
	return step.CreateAutomaticAbortError()
}

type ExecuteArgs struct {
	RunState  *RunState
	Run       *git.ProdRunner
	Connector hosting.Connector
	RootDir   string
}<|MERGE_RESOLUTION|>--- conflicted
+++ resolved
@@ -17,20 +17,12 @@
 		if step == nil {
 			return finished(args)
 		}
-<<<<<<< HEAD
-		if typeName(step) == "SkipCurrentBranchSteps" {
+		stepName := typeName(step)
+		if stepName == "SkipCurrentBranchSteps" {
 			args.RunState.SkipCurrentBranchSteps()
 			continue
 		}
-		if typeName(step) == "PushBranchAfterCurrentBranchSteps" {
-=======
-		stepName := typeName(step)
-		if stepName == "*SkipCurrentBranchSteps" {
-			args.RunState.SkipCurrentBranchSteps()
-			continue
-		}
-		if stepName == "*PushBranchAfterCurrentBranchSteps" {
->>>>>>> cab2553c
+		if stepName == "PushBranchAfterCurrentBranchSteps" {
 			err := args.RunState.AddPushBranchStepAfterCurrentBranchSteps(&args.Run.Backend)
 			if err != nil {
 				return err
