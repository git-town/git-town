--- conflicted
+++ resolved
@@ -19,55 +19,6 @@
 		if step == nil {
 			return finished(args)
 		}
-<<<<<<< HEAD
-		runErr := step.Run(args.Run, args.Connector)
-		if runErr != nil {
-			args.RunState.AbortStepList.Append(step.CreateAbortStep())
-			if step.ShouldAutomaticallyAbortOnError() {
-				cli.PrintError(fmt.Errorf(runErr.Error() + "\nAuto-aborting..."))
-				abortRunState := args.RunState.CreateAbortRunState()
-				err := Execute(ExecuteArgs{
-					RunState:  &abortRunState,
-					Run:       args.Run,
-					Connector: args.Connector,
-					RootDir:   args.RootDir,
-				})
-				if err != nil {
-					return fmt.Errorf(messages.RunstateAbortStepProblem, err)
-				}
-				return step.CreateAutomaticAbortError()
-			}
-			args.RunState.RunStepList.Prepend(step.CreateContinueStep())
-			err := args.RunState.MarkAsUnfinished(&args.Run.Backend)
-			if err != nil {
-				return err
-			}
-			currentBranch, err := args.Run.Backend.CurrentBranch()
-			if err != nil {
-				return err
-			}
-			rebasing, err := args.Run.Backend.HasRebaseInProgress()
-			if err != nil {
-				return err
-			}
-			if args.RunState.Command == "sync" && !(rebasing && args.Run.Config.IsMainBranch(currentBranch)) {
-				args.RunState.UnfinishedDetails.CanSkip = true
-			}
-			err = Save(args.RunState, args.RootDir)
-			if err != nil {
-				return fmt.Errorf(messages.RunstateSaveProblem, err)
-			}
-			message := runErr.Error() + `
-
-To abort, run "git-town abort".
-To continue after having resolved conflicts, run "git-town continue".
-`
-			if args.RunState.UnfinishedDetails.CanSkip {
-				message += `To continue by skipping the current branch, run "git-town skip".`
-			}
-			message += "\n"
-			return fmt.Errorf(message)
-=======
 		stepName := typeName(step)
 		if stepName == "SkipCurrentBranchSteps" {
 			args.RunState.SkipCurrentBranchSteps()
@@ -87,7 +38,6 @@
 		})
 		if err != nil {
 			return errored(step, err, args)
->>>>>>> 76b99735
 		}
 		undoSteps, err := step.CreateUndoSteps(&args.Run.Backend)
 		if err != nil {
