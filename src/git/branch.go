package git

import (
	"fmt"
	"strings"

	"github.com/Originate/git-town/src/command"
	"github.com/Originate/git-town/src/util"
)

// DoesBranchHaveUnmergedCommits returns whether the branch with the given name
// contains commits that are not merged into the main branch
func DoesBranchHaveUnmergedCommits(branchName string) bool {
	return command.MustRun("git", "log", Config().GetMainBranch()+".."+branchName).OutputSanitized() != ""
}

// EnsureBranchInSync enforces that a branch with the given name is in sync with its tracking branch
func EnsureBranchInSync(branchName, errorMessageSuffix string) {
	util.Ensure(IsBranchInSync(branchName), fmt.Sprintf("'%s' is not in sync with its tracking branch. %s", branchName, errorMessageSuffix))
}

// EnsureDoesNotHaveBranch enforces that a branch with the given name does not exist
func EnsureDoesNotHaveBranch(branchName string) {
	util.Ensure(!HasBranch(branchName), fmt.Sprintf("A branch named '%s' already exists", branchName))
}

// EnsureHasBranch enforces that a branch with the given name exists
func EnsureHasBranch(branchName string) {
	util.Ensure(HasBranch(branchName), fmt.Sprintf("There is no branch named '%s'", branchName))
}

// EnsureIsNotMainBranch enforces that a branch with the given name is not the main branch
func EnsureIsNotMainBranch(branchName, errorMessage string) {
	util.Ensure(!Config().IsMainBranch(branchName), errorMessage)
}

// EnsureIsNotPerennialBranch enforces that a branch with the given name is not a perennial branch
func EnsureIsNotPerennialBranch(branchName, errorMessage string) {
	util.Ensure(!Config().IsPerennialBranch(branchName), errorMessage)
}

// EnsureIsPerennialBranch enforces that a branch with the given name is a perennial branch
func EnsureIsPerennialBranch(branchName, errorMessage string) {
	util.Ensure(Config().IsPerennialBranch(branchName), errorMessage)
}

// GetExpectedPreviouslyCheckedOutBranch returns what is the expected previously checked out branch
// given the inputs
func GetExpectedPreviouslyCheckedOutBranch(initialPreviouslyCheckedOutBranch, initialBranch string) string {
	if HasLocalBranch(initialPreviouslyCheckedOutBranch) {
		if GetCurrentBranchName() == initialBranch || !HasLocalBranch(initialBranch) {
			return initialPreviouslyCheckedOutBranch
		}
		return initialBranch
	}
	return Config().GetMainBranch()
}

// GetLocalBranches returns the names of all branches in the local repository,
// ordered alphabetically
func GetLocalBranches() (result []string) {
	for _, line := range command.MustRun("git", "branch").OutputLines() {
		line = strings.Trim(line, "* ")
		line = strings.TrimSpace(line)
		result = append(result, line)
	}
	return
}

// GetLocalBranchesWithoutMain returns the names of all branches in the local repository,
// ordered alphabetically without the main branch
func GetLocalBranchesWithoutMain() (result []string) {
	mainBranch := Config().GetMainBranch()
	for _, branch := range GetLocalBranches() {
		if branch != mainBranch {
			result = append(result, branch)
		}
	}
	return
}

// GetLocalBranchesWithDeletedTrackingBranches returns the names of all branches
// whose remote tracking branches have been deleted
func GetLocalBranchesWithDeletedTrackingBranches() (result []string) {
	for _, line := range command.MustRun("git", "branch", "-vv").OutputLines() {
		line = strings.Trim(line, "* ")
		parts := strings.SplitN(line, " ", 2)
		branchName := parts[0]
		deleteTrackingBranchStatus := fmt.Sprintf("[%s: gone]", GetTrackingBranchName(branchName))
		if strings.Contains(parts[1], deleteTrackingBranchStatus) {
			result = append(result, branchName)
		}
	}
	return
}

// GetLocalBranchesWithMainBranchFirst returns the names of all branches
// that exist in the local repository,
// ordered to have the name of the main branch first,
// then the names of the branches, ordered alphabetically
func GetLocalBranchesWithMainBranchFirst() (result []string) {
	mainBranch := Config().GetMainBranch()
	result = append(result, mainBranch)
	for _, branch := range GetLocalBranches() {
		if branch != mainBranch {
			result = append(result, branch)
		}
	}
	return
}

// GetPreviouslyCheckedOutBranch returns the name of the previously checked out branch
func GetPreviouslyCheckedOutBranch() string {
<<<<<<< HEAD
	return command.MustRun("git", "rev-parse", "--verify", "--abbrev-ref", "@{-1}").OutputSanitized()
=======
	return command.Run("git", "rev-parse", "--verify", "--abbrev-ref", "@{-1}").OutputSanitized()
>>>>>>> f1b25d2e
}

// GetTrackingBranchName returns the name of the remote branch
// that corresponds to the local branch with the given name
func GetTrackingBranchName(branchName string) string {
	return "origin/" + branchName
}

// HasBranch returns whether the repository contains a branch with the given name.
// The branch does not have to be present on the local repository.
func HasBranch(branchName string) bool {
	for _, line := range command.MustRun("git", "branch", "-a").OutputLines() {
		line = strings.Trim(line, "* ")
		line = strings.TrimSpace(line)
		line = strings.Replace(line, "remotes/origin/", "", 1)
		if line == branchName {
			return true
		}
	}
	return false
}

// HasLocalBranch returns whether the local repository contains
// a branch with the given name.
func HasLocalBranch(branchName string) bool {
	return util.DoesStringArrayContain(GetLocalBranches(), branchName)
}

// HasTrackingBranch returns whether the local branch with the given name
// has a tracking branch.
func HasTrackingBranch(branchName string) bool {
	trackingBranchName := GetTrackingBranchName(branchName)
	for _, line := range getRemoteBranches() {
		if strings.TrimSpace(line) == trackingBranchName {
			return true
		}
	}
	return false
}

// IsBranchInSync returns whether the branch with the given name is in sync with its tracking branch
func IsBranchInSync(branchName string) bool {
	if HasTrackingBranch(branchName) {
		localSha := GetBranchSha(branchName)
		remoteSha := GetBranchSha(GetTrackingBranchName(branchName))
		return localSha == remoteSha
	}
	return true
}

// ShouldBranchBePushed returns whether the local branch with the given name
// contains commits that have not been pushed to the remote.
func ShouldBranchBePushed(branchName string) bool {
	trackingBranchName := GetTrackingBranchName(branchName)
	return command.MustRun("git", "rev-list", "--left-right", branchName+"..."+trackingBranchName).OutputSanitized() != ""
}

// Helpers

// Remote branches are cached in order to minimize the number of git commands run
var remoteBranches []string
var remoteBranchesInitialized bool

func getRemoteBranches() []string {
	if !remoteBranchesInitialized {
		remoteBranches = command.MustRun("git", "branch", "-r").OutputLines()
		remoteBranchesInitialized = true
	}
	return remoteBranches
}<|MERGE_RESOLUTION|>--- conflicted
+++ resolved
@@ -111,11 +111,7 @@
 
 // GetPreviouslyCheckedOutBranch returns the name of the previously checked out branch
 func GetPreviouslyCheckedOutBranch() string {
-<<<<<<< HEAD
-	return command.MustRun("git", "rev-parse", "--verify", "--abbrev-ref", "@{-1}").OutputSanitized()
-=======
 	return command.Run("git", "rev-parse", "--verify", "--abbrev-ref", "@{-1}").OutputSanitized()
->>>>>>> f1b25d2e
 }
 
 // GetTrackingBranchName returns the name of the remote branch
