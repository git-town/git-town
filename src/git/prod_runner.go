package git

// ProdRunner provides Git functionality for production code.
type ProdRunner struct {
<<<<<<< HEAD
	Config      RepoConfig
	Backend     BackendCommands
	Frontend    FrontendCommands
	CommandsRun CommandsRun
}

type CommandsRun interface {
	PrintAnalysis()
=======
	Config          RepoConfig
	Backend         BackendCommands
	Frontend        FrontendCommands
	CommandsCounter Counter
}

type Counter interface {
	Count() int
>>>>>>> d29ad68b
}<|MERGE_RESOLUTION|>--- conflicted
+++ resolved
@@ -2,16 +2,6 @@
 
 // ProdRunner provides Git functionality for production code.
 type ProdRunner struct {
-<<<<<<< HEAD
-	Config      RepoConfig
-	Backend     BackendCommands
-	Frontend    FrontendCommands
-	CommandsRun CommandsRun
-}
-
-type CommandsRun interface {
-	PrintAnalysis()
-=======
 	Config          RepoConfig
 	Backend         BackendCommands
 	Frontend        FrontendCommands
@@ -20,5 +10,4 @@
 
 type Counter interface {
 	Count() int
->>>>>>> d29ad68b
 }