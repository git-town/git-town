package git

import (
	"fmt"
	"os"

	"github.com/git-town/git-town/v9/src/config"
	"github.com/git-town/git-town/v9/src/domain"
	"github.com/git-town/git-town/v9/src/messages"
	"github.com/git-town/git-town/v9/src/slice"
)

type FrontendRunner interface {
	Run(executable string, args ...string) error
	RunMany([][]string) error
}

// FrontendCommands are Git commands that Git Town executes for the user to change the user's repository.
// They can take a while to execute (fetch, push) and stream their output to the user.
// Git Town only needs to know the exit code of frontend commands.
type FrontendCommands struct {
	FrontendRunner
	SetCachedCurrentBranch SetCachedCurrentBranchFunc
}

type SetCachedCurrentBranchFunc func(domain.LocalBranchName)

// AbortMerge cancels a currently ongoing Git merge operation.
func (fc *FrontendCommands) AbortMerge() error {
	return fc.Run("git", "merge", "--abort")
}

// AbortRebase cancels a currently ongoing Git rebase operation.
func (fc *FrontendCommands) AbortRebase() error {
	return fc.Run("git", "rebase", "--abort")
}

// AddGitAlias sets the given Git alias.
func (fc *FrontendCommands) AddGitAlias(alias config.Alias) error {
	aliasKey := config.NewAliasKey(alias)
	return fc.Run("git", "config", "--global", aliasKey.String(), "town "+alias.String())
}

// CheckoutBranch checks out the Git branch with the given name in this repo.
func (fc *FrontendCommands) CheckoutBranch(name domain.LocalBranchName) error {
	err := fc.Run("git", "checkout", name.String())
	if err != nil {
		return fmt.Errorf(messages.BranchCheckoutProblem, name, err)
	}
	fc.SetCachedCurrentBranch(name)
	return nil
}

// CreateRemoteBranch creates a remote branch from the given local SHA.
func (fc *FrontendCommands) CreateRemoteBranch(localSha domain.SHA, branch domain.LocalBranchName, noPushHook bool) error {
	args := []string{"push"}
	if noPushHook {
		args = append(args, "--no-verify")
	}
	args = append(args, domain.OriginRemote.String(), localSha.String()+":refs/heads/"+branch.String())
	return fc.Run("git", args...)
}

// CommitNoEdit commits all staged files with the default commit message.
func (fc *FrontendCommands) CommitNoEdit() error {
	return fc.Run("git", "commit", "--no-edit")
}

// CommitStagedChanges commits the currently staged changes.
func (fc *FrontendCommands) CommitStagedChanges(message string) error {
	if message != "" {
		return fc.Run("git", "commit", "-m", message)
	}
	return fc.Run("git", "commit", "--no-edit")
}

// Commit performs a commit of the staged changes with an optional custom message and author.
func (fc *FrontendCommands) Commit(message, author string) error {
	gitArgs := []string{"commit"}
	if message != "" {
		gitArgs = append(gitArgs, "-m", message)
	}
	if author != "" {
		gitArgs = append(gitArgs, "--author", author)
	}
	return fc.Run("git", gitArgs...)
}

// ContinueRebase continues the currently ongoing rebase.
func (fc *FrontendCommands) ContinueRebase() error {
	return fc.Run("git", "rebase", "--continue")
}

// CreateBranch creates a new branch with the given name.
// The created branch is a normal branch.
// To create feature branches, use CreateFeatureBranch.
func (fc *FrontendCommands) CreateBranch(name domain.LocalBranchName, parent domain.Location) error {
	return fc.Run("git", "branch", name.String(), parent.String())
}

// DeleteLastCommit resets HEAD to the previous commit.
func (fc *FrontendCommands) DeleteLastCommit() error {
	return fc.Run("git", "reset", "--hard", "HEAD~1")
}

// DeleteLocalBranch removes the local branch with the given name.
func (fc *FrontendCommands) DeleteLocalBranch(name domain.LocalBranchName, force bool) error {
	args := []string{"branch", "-d", name.String()}
	if force {
		args[1] = "-D"
	}
	return fc.Run("git", args...)
}

// DeleteRemoteBranch removes the remote branch of the given local branch.
// TODO: provide the actual domain.RemoteBranchName here and delete that branch instead of "origin/<localbranch>".
func (fc *FrontendCommands) DeleteRemoteBranch(name domain.LocalBranchName) error {
	return fc.Run("git", "push", domain.OriginRemote.String(), ":"+name.String())
}

// DiffParent displays the diff between the given branch and its given parent branch.
func (fc *FrontendCommands) DiffParent(branch, parentBranch domain.LocalBranchName) error {
	return fc.Run("git", "diff", parentBranch.String()+".."+branch.String())
}

// DiscardOpenChanges deletes all uncommitted changes.
func (fc *FrontendCommands) DiscardOpenChanges() error {
	return fc.Run("git", "reset", "--hard")
}

// Fetch retrieves the updates from the origin repo.
func (fc *FrontendCommands) Fetch() error {
	return fc.Run("git", "fetch", "--prune", "--tags")
}

// FetchUpstream fetches updates from the upstream remote.
func (fc *FrontendCommands) FetchUpstream(branch domain.LocalBranchName) error {
	return fc.Run("git", "fetch", domain.UpstreamRemote.String(), branch.String())
}

// MergeBranchNoEdit merges the given branch into the current branch,
// using the default commit message.
func (fc *FrontendCommands) MergeBranchNoEdit(branch domain.BranchName) error {
	err := fc.Run("git", "merge", "--no-edit", branch.String())
	return err
}

// NavigateToDir changes into the root directory of the current repository.
func (fc *FrontendCommands) NavigateToDir(dir string) error {
	return os.Chdir(dir)
}

// PopStash restores stashed-away changes into the workspace.
func (fc *FrontendCommands) PopStash() error {
	return fc.Run("git", "stash", "pop")
}

// Pull fetches updates from origin and updates the currently checked out branch.
func (fc *FrontendCommands) Pull() error {
	return fc.Run("git", "pull")
}

type PushArgs struct {
	Branch         domain.LocalBranchName
	ForceWithLease bool `exhaustruct:"optional"`
	NoPushHook     bool `exhaustruct:"optional"`
	Remote         domain.Remote
}

// PushBranch pushes the branch with the given name to origin.
func (fc *FrontendCommands) PushBranch(options ...PushArgs) error {
<<<<<<< HEAD
	fmt.Println("AAAAAAAAAAAAAAA", options)
	option := slice.FirstElementOr(options, PushArgs{Branch: domain.LocalBranchName{}, Remote: ""})
=======
	option := slice.FirstElementOr(options, PushArgs{Branch: domain.LocalBranchName{}, Remote: domain.OriginRemote})
>>>>>>> b7b2f59f
	args := []string{"push"}
	provideBranch := false
	if option.NoPushHook {
		args = append(args, "--no-verify")
	}
	if option.ForceWithLease {
		args = append(args, "--force-with-lease")
	}
	if !option.Remote.IsEmpty() {
		args = append(args, "-u", option.Remote.String())
		provideBranch = true
	}
	if !option.Branch.IsEmpty() && provideBranch {
		args = append(args, option.Branch.String())
	}
	fmt.Println("BBBBBBBBBBBBB", args)
	return fc.Run("git", args...)
}

// PushTags pushes new the Git tags to origin.
func (fc *FrontendCommands) PushTags() error {
	return fc.Run("git", "push", "--tags")
}

// Rebase initiates a Git rebase of the current branch against the given branch.
func (fc *FrontendCommands) Rebase(target domain.BranchName) error {
	return fc.Run("git", "rebase", target.String())
}

// RemoveGitAlias removes the given Git alias.
func (fc *FrontendCommands) RemoveGitAlias(alias config.Alias) error {
	return fc.Run("git", "config", "--global", "--unset", "alias."+alias.String())
}

// ResetToSha undoes all commits on the current branch all the way until the given SHA.
func (fc *FrontendCommands) ResetToSha(sha domain.SHA, hard bool) error {
	args := []string{"reset"}
	if hard {
		args = append(args, "--hard")
	}
	args = append(args, sha.String())
	return fc.Run("git", args...)
}

// RevertCommit reverts the commit with the given SHA.
func (fc *FrontendCommands) RevertCommit(sha domain.SHA) error {
	return fc.Run("git", "revert", sha.String())
}

// SquashMerge squash-merges the given branch into the current branch.
func (fc *FrontendCommands) SquashMerge(branch domain.LocalBranchName) error {
	return fc.Run("git", "merge", "--squash", branch.String())
}

// Stash adds the current files to the Git stash.
func (fc *FrontendCommands) Stash() error {
	return fc.RunMany([][]string{
		{"git", "add", "-A"},
		{"git", "stash"},
	})
}

// StageFiles adds the file with the given name to the Git index.
func (fc *FrontendCommands) StageFiles(names ...string) error {
	args := append([]string{"add"}, names...)
	return fc.Run("git", args...)
}

// StartCommit starts a commit and stops at asking the user for the commit message.
func (fc *FrontendCommands) StartCommit() error {
	return fc.Run("git", "commit")
}<|MERGE_RESOLUTION|>--- conflicted
+++ resolved
@@ -169,12 +169,7 @@
 
 // PushBranch pushes the branch with the given name to origin.
 func (fc *FrontendCommands) PushBranch(options ...PushArgs) error {
-<<<<<<< HEAD
-	fmt.Println("AAAAAAAAAAAAAAA", options)
-	option := slice.FirstElementOr(options, PushArgs{Branch: domain.LocalBranchName{}, Remote: ""})
-=======
-	option := slice.FirstElementOr(options, PushArgs{Branch: domain.LocalBranchName{}, Remote: domain.OriginRemote})
->>>>>>> b7b2f59f
+	option := slice.FirstElementOr(options, PushArgs{Branch: domain.LocalBranchName{}, Remote: domain.NoRemote})
 	args := []string{"push"}
 	provideBranch := false
 	if option.NoPushHook {
