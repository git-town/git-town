package git

import (
	"fmt"
	"os"

	"github.com/git-town/git-town/v9/src/config"
	"github.com/git-town/git-town/v9/src/messages"
)

type FrontendRunner interface {
	Run(executable string, args ...string) error
	RunMany([][]string) error
}

// FrontendCommands are Git commands that Git Town executes for the user to change the user's repository.
// They can take a while to execute (fetch, push) and stream their output to the user.
// Git Town only needs to know the exit code of frontend commands.
type FrontendCommands struct {
	FrontendRunner
	SetCachedCurrentBranch SetCachedCurrentBranchFunc
}

type SetCachedCurrentBranchFunc func(string)

// AbortMerge cancels a currently ongoing Git merge operation.
func (fc *FrontendCommands) AbortMerge() error {
	return fc.Run("git", "merge", "--abort")
}

// AbortRebase cancels a currently ongoing Git rebase operation.
func (fc *FrontendCommands) AbortRebase() error {
	return fc.Run("git", "rebase", "--abort")
}

// AddGitAlias sets the given Git alias.
<<<<<<< HEAD
func (fc *FrontendCommands) AddGitAlias(aliasType config.Alias) error {
	return fc.Run("git", "config", "--global", "alias."+aliasType.String(), "town "+aliasType.String())
=======
func (fc *FrontendCommands) AddGitAlias(alias config.Alias) error {
	return fc.Run("git", "config", "--global", "alias."+alias.String(), "town "+alias.String())
>>>>>>> 8729f950
}

// CheckoutBranch checks out the Git branch with the given name in this repo.
func (fc *FrontendCommands) CheckoutBranch(name string) error {
	err := fc.Run("git", "checkout", name)
	if err != nil {
		return fmt.Errorf(messages.BranchCheckoutProblem, name, err)
	}
	fc.SetCachedCurrentBranch(name)
	return nil
}

// CreateRemoteBranch creates a remote branch from the given local SHA.
func (fc *FrontendCommands) CreateRemoteBranch(localSha, branch string, noPushHook bool) error {
	args := []string{"push"}
	if noPushHook {
		args = append(args, "--no-verify")
	}
	args = append(args, config.OriginRemote, localSha+":refs/heads/"+branch)
	return fc.Run("git", args...)
}

// CommitNoEdit commits all staged files with the default commit message.
func (fc *FrontendCommands) CommitNoEdit() error {
	return fc.Run("git", "commit", "--no-edit")
}

// CommitStagedChanges commits the currently staged changes.
func (fc *FrontendCommands) CommitStagedChanges(message string) error {
	if message != "" {
		return fc.Run("git", "commit", "-m", message)
	}
	return fc.Run("git", "commit", "--no-edit")
}

// Commit performs a commit of the staged changes with an optional custom message and author.
func (fc *FrontendCommands) Commit(message, author string) error {
	gitArgs := []string{"commit"}
	if message != "" {
		gitArgs = append(gitArgs, "-m", message)
	}
	if author != "" {
		gitArgs = append(gitArgs, "--author", author)
	}
	return fc.Run("git", gitArgs...)
}

// ContinueRebase continues the currently ongoing rebase.
func (fc *FrontendCommands) ContinueRebase() error {
	return fc.Run("git", "rebase", "--continue")
}

// CreateBranch creates a new branch with the given name.
// The created branch is a normal branch.
// To create feature branches, use CreateFeatureBranch.
func (fc *FrontendCommands) CreateBranch(name, parent string) error {
	return fc.Run("git", "branch", name, parent)
}

// DeleteLastCommit resets HEAD to the previous commit.
func (fc *FrontendCommands) DeleteLastCommit() error {
	return fc.Run("git", "reset", "--hard", "HEAD~1")
}

// DeleteLocalBranch removes the local branch with the given name.
func (fc *FrontendCommands) DeleteLocalBranch(name string, force bool) error {
	args := []string{"branch", "-d", name}
	if force {
		args[1] = "-D"
	}
	return fc.Run("git", args...)
}

// DeleteRemoteBranch removes the remote branch of the given local branch.
func (fc *FrontendCommands) DeleteRemoteBranch(name string) error {
	return fc.Run("git", "push", config.OriginRemote, ":"+name)
}

// DiffParent displays the diff between the given branch and its given parent branch.
func (fc *FrontendCommands) DiffParent(branch, parentBranch string) error {
	return fc.Run("git", "diff", parentBranch+".."+branch)
}

// DiscardOpenChanges deletes all uncommitted changes.
func (fc *FrontendCommands) DiscardOpenChanges() error {
	return fc.Run("git", "reset", "--hard")
}

// Fetch retrieves the updates from the origin repo.
func (fc *FrontendCommands) Fetch() error {
	return fc.Run("git", "fetch", "--prune", "--tags")
}

// FetchUpstream fetches updates from the upstream remote.
func (fc *FrontendCommands) FetchUpstream(branch string) error {
	return fc.Run("git", "fetch", "upstream", branch)
}

// MergeBranchNoEdit merges the given branch into the current branch,
// using the default commit message.
func (fc *FrontendCommands) MergeBranchNoEdit(branch string) error {
	err := fc.Run("git", "merge", "--no-edit", branch)
	return err
}

// NavigateToDir changes into the root directory of the current repository.
func (fc *FrontendCommands) NavigateToDir(dir string) error {
	return os.Chdir(dir)
}

// PopStash restores stashed-away changes into the workspace.
func (fc *FrontendCommands) PopStash() error {
	return fc.Run("git", "stash", "pop")
}

// Pull fetches updates from origin and updates the currently checked out branch.
func (fc *FrontendCommands) Pull() error {
	return fc.Run("git", "pull")
}

type PushArgs struct {
	Branch         string
	ForceWithLease bool `exhaustruct:"optional"`
	NoPushHook     bool `exhaustruct:"optional"`
	Remote         string
}

// PushBranch pushes the branch with the given name to origin.
func (fc *FrontendCommands) PushBranch(options ...PushArgs) error {
	var option PushArgs
	if len(options) > 0 {
		option = options[0]
	} else {
		option = PushArgs{} //nolint:exhaustruct  // intentional zero-value object
	}
	args := []string{"push"}
	provideBranch := false
	if option.NoPushHook {
		args = append(args, "--no-verify")
	}
	if option.ForceWithLease {
		args = append(args, "--force-with-lease")
	}
	if option.Remote != "" {
		args = append(args, "-u", option.Remote)
		provideBranch = true
	}
	if option.Branch != "" && provideBranch {
		args = append(args, option.Branch)
	}
	return fc.Run("git", args...)
}

// PushTags pushes new the Git tags to origin.
func (fc *FrontendCommands) PushTags() error {
	return fc.Run("git", "push", "--tags")
}

// Rebase initiates a Git rebase of the current branch against the given branch.
func (fc *FrontendCommands) Rebase(target string) error {
	return fc.Run("git", "rebase", target)
}

// RemoveGitAlias removes the given Git alias.
<<<<<<< HEAD
func (fc *FrontendCommands) RemoveGitAlias(aliasType config.Alias) error {
	return fc.Run("git", "config", "--global", "--unset", "alias."+aliasType.String())
=======
func (fc *FrontendCommands) RemoveGitAlias(alias config.Alias) error {
	return fc.Run("git", "config", "--global", "--unset", "alias."+alias.String())
>>>>>>> 8729f950
}

// ResetToSha undoes all commits on the current branch all the way until the given SHA.
func (fc *FrontendCommands) ResetToSha(sha string, hard bool) error {
	args := []string{"reset"}
	if hard {
		args = append(args, "--hard")
	}
	args = append(args, sha)
	return fc.Run("git", args...)
}

// RevertCommit reverts the commit with the given SHA.
func (fc *FrontendCommands) RevertCommit(sha string) error {
	return fc.Run("git", "revert", sha)
}

// SquashMerge squash-merges the given branch into the current branch.
func (fc *FrontendCommands) SquashMerge(branch string) error {
	return fc.Run("git", "merge", "--squash", branch)
}

// Stash adds the current files to the Git stash.
func (fc *FrontendCommands) Stash() error {
	return fc.RunMany([][]string{
		{"git", "add", "-A"},
		{"git", "stash"},
	})
}

// StageFiles adds the file with the given name to the Git index.
func (fc *FrontendCommands) StageFiles(names ...string) error {
	args := append([]string{"add"}, names...)
	return fc.Run("git", args...)
}

// StartCommit starts a commit and stops at asking the user for the commit message.
func (fc *FrontendCommands) StartCommit() error {
	return fc.Run("git", "commit")
}<|MERGE_RESOLUTION|>--- conflicted
+++ resolved
@@ -34,13 +34,8 @@
 }
 
 // AddGitAlias sets the given Git alias.
-<<<<<<< HEAD
-func (fc *FrontendCommands) AddGitAlias(aliasType config.Alias) error {
-	return fc.Run("git", "config", "--global", "alias."+aliasType.String(), "town "+aliasType.String())
-=======
 func (fc *FrontendCommands) AddGitAlias(alias config.Alias) error {
 	return fc.Run("git", "config", "--global", "alias."+alias.String(), "town "+alias.String())
->>>>>>> 8729f950
 }
 
 // CheckoutBranch checks out the Git branch with the given name in this repo.
@@ -205,13 +200,8 @@
 }
 
 // RemoveGitAlias removes the given Git alias.
-<<<<<<< HEAD
-func (fc *FrontendCommands) RemoveGitAlias(aliasType config.Alias) error {
-	return fc.Run("git", "config", "--global", "--unset", "alias."+aliasType.String())
-=======
 func (fc *FrontendCommands) RemoveGitAlias(alias config.Alias) error {
 	return fc.Run("git", "config", "--global", "--unset", "alias."+alias.String())
->>>>>>> 8729f950
 }
 
 // ResetToSha undoes all commits on the current branch all the way until the given SHA.
