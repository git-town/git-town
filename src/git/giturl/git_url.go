// Package giturl provides facilities to work with the special URL formats used in Git remotes.
package giturl

import (
	"regexp"
)

// Parts contains recognized parts of a Git URL.
type Parts struct {
	User string // optional username
	Host string // hostname of the Git server
	Org  string // name of the organization that the repo is in
	Repo string // name of the repository
}

func Parse(url string) *Parts {
	pattern := `^` +
		// ignore transport protocol
		`(?:.*?://)?` +
		// capture "user@"
		`(?P<user>.*@)?` +
		// capture "host:" or "host/"
		`(?P<host>.*?)` +
		`(?P<port>:\d+)?` +
		`/` +
		// capture "org/"
		`(?P<org>.*\/)` +
		// capture "repo"
		`(?P<repo>.*?)` +
		// ignore trailing ".git"
		`(?:\.git)?$`
	regex := regexp.MustCompile(pattern)
	matches := regex.FindStringSubmatch(url)
	if matches == nil {
		return nil
	}
	return &Parts{
		User: trimLast(matches[1]),
<<<<<<< HEAD
		Host: matches[2],
=======
		Host: trimLast(matches[2]),
>>>>>>> 28b17e11
		Org:  trimLast(matches[3]),
		Repo: matches[4],
	}
}

// trimLast trims the last character of the given text.
// Handles empty strings gracefully.
func trimLast(text string) string {
	textLen := len(text)
	if textLen == 0 {
		return text
	}
	return text[:textLen-1]
}<|MERGE_RESOLUTION|>--- conflicted
+++ resolved
@@ -36,11 +36,7 @@
 	}
 	return &Parts{
 		User: trimLast(matches[1]),
-<<<<<<< HEAD
-		Host: matches[2],
-=======
 		Host: trimLast(matches[2]),
->>>>>>> 28b17e11
 		Org:  trimLast(matches[3]),
 		Repo: matches[4],
 	}
