// Package giturl provides facilities to work with the special URL formats used in Git remotes.
package giturl

import (
	"regexp"
)

// Parts contains recognized parts of a Git URL.
type Parts struct {
	User string // optional username
	Host string // hostname of the Git server
	Org  string // name of the organization that the repo is in
	Repo string // name of the repository
}

func Parse(url string) *Parts {
	pattern := `^` +
		// ignore transport protocol
<<<<<<< HEAD
		`(?:.*?://)?` +
		// capture "user@"
		`(?P<user>.*@)?` +
		// capture "host:" or "host/"
		`(?P<host>.*?)` +
		`(?P<port>:\d+)?` +
		`/` +
=======
		`(?:[^:]+://)?` +
		// capture "user@"
		`(?P<user>.*@)?` +
		// capture "host:" or "host/"
		`(?P<host>.*?[:/])` +
		// ignore the port
		`(?:\d+\/)?` +
>>>>>>> ba34985d
		// capture "org/"
		`(?P<org>.*\/)` +
		// capture "repo"
		`(?P<repo>.*?)` +
<<<<<<< HEAD
		// ignore the trailing ".git"
		`(?:\.git)?` +
		`$`
	regex := regexp.MustCompile(pattern)
	matches := regex.FindStringSubmatch(url)
	if matches == nil {
		panic("cannot parse: " + url)
	}
	return &Parts{
		User: trimLast(matches[1]),
		Host: matches[2],
		Org:  trimLast(matches[3]),
		Repo: matches[4],
=======
		// ignore trailing ".git"
		`(\.git)?$`
	regex := regexp.MustCompile(pattern)
	matches := regex.FindStringSubmatch(url)
	if matches != nil {
		return &Parts{
			User: trimLast(matches[1]),
			Host: trimLast(matches[2]),
			Org:  trimLast(matches[3]),
			Repo: matches[4],
		}
>>>>>>> ba34985d
	}
}

// trimLast trims the last character of the given text.
// Handles empty strings gracefully.
func trimLast(text string) string {
	textLen := len(text)
	if textLen == 0 {
		return text
	}
	return text[:textLen-1]
}<|MERGE_RESOLUTION|>--- conflicted
+++ resolved
@@ -16,7 +16,6 @@
 func Parse(url string) *Parts {
 	pattern := `^` +
 		// ignore transport protocol
-<<<<<<< HEAD
 		`(?:.*?://)?` +
 		// capture "user@"
 		`(?P<user>.*@)?` +
@@ -24,46 +23,22 @@
 		`(?P<host>.*?)` +
 		`(?P<port>:\d+)?` +
 		`/` +
-=======
-		`(?:[^:]+://)?` +
-		// capture "user@"
-		`(?P<user>.*@)?` +
-		// capture "host:" or "host/"
-		`(?P<host>.*?[:/])` +
-		// ignore the port
-		`(?:\d+\/)?` +
->>>>>>> ba34985d
 		// capture "org/"
 		`(?P<org>.*\/)` +
 		// capture "repo"
 		`(?P<repo>.*?)` +
-<<<<<<< HEAD
-		// ignore the trailing ".git"
-		`(?:\.git)?` +
-		`$`
+		// ignore trailing ".git"
+		`(?:\.git)?$`
 	regex := regexp.MustCompile(pattern)
 	matches := regex.FindStringSubmatch(url)
 	if matches == nil {
-		panic("cannot parse: " + url)
+		return nil
 	}
 	return &Parts{
 		User: trimLast(matches[1]),
 		Host: matches[2],
 		Org:  trimLast(matches[3]),
 		Repo: matches[4],
-=======
-		// ignore trailing ".git"
-		`(\.git)?$`
-	regex := regexp.MustCompile(pattern)
-	matches := regex.FindStringSubmatch(url)
-	if matches != nil {
-		return &Parts{
-			User: trimLast(matches[1]),
-			Host: trimLast(matches[2]),
-			Org:  trimLast(matches[3]),
-			Repo: matches[4],
-		}
->>>>>>> ba34985d
 	}
 }
 
