--- conflicted
+++ resolved
@@ -326,17 +326,10 @@
 func (self *BackendCommands) PreviouslyCheckedOutBranch() Option[gitdomain.LocalBranchName] {
 	output, err := self.Runner.QueryTrim("git", "rev-parse", "--verify", "--abbrev-ref", "@{-1}")
 	if err != nil {
-<<<<<<< HEAD
-		return None[gitdomain.LocalBranchName]()
+		return ""
 	}
 	if output == "" {
 		return None[gitdomain.LocalBranchName]()
-=======
-		return ""
-	}
-	if output == "" {
-		return ""
->>>>>>> b74ae81f
 	}
 	return Some(gitdomain.NewLocalBranchName(output))
 }
