package git

import (
	"fmt"
	"os"
	"path/filepath"
	"regexp"
	"sort"
	"strconv"
	"strings"

	"github.com/git-town/git-town/v9/src/cache"
	"github.com/git-town/git-town/v9/src/config"
	"github.com/git-town/git-town/v9/src/stringslice"
)

type BackendRunner interface {
	Query(executable string, args ...string) (string, error)
	QueryTrim(executable string, args ...string) (string, error)
	Run(executable string, args ...string) error
	RunMany([][]string) error
}

// BackendCommands are Git commands that Git Town executes to determine which frontend commands to run.
// They don't change the user's repo, execute instantaneously, and Git Town needs to know their output.
// They are invisible to the end user unless the "debug" option is set.
type BackendCommands struct {
	BackendRunner                     // executes shell commands in the directory of the Git repo
	Config             *RepoConfig    // the known state of the Git repository
	CurrentBranchCache *cache.String  // caches the currently checked out Git branch
	IsRepoCache        *cache.Bool    // caches whether the current directory is a Git repo
	RemoteBranchCache  *cache.Strings // caches the remote branches of this Git repo
	RemotesCache       *cache.Strings // caches Git remotes
	RootDirCache       *cache.String  // caches the base of the Git directory
}

// Author provides the locally Git configured user.
func (bc *BackendCommands) Author() (string, error) {
	name, err := bc.QueryTrim("git", "config", "user.name")
	if err != nil {
		return "", err
	}
	email, err := bc.QueryTrim("git", "config", "user.email")
	if err != nil {
		return "", err
	}
	return name + " <" + email + ">", nil
}

// BranchAuthors provides the user accounts that contributed to the given branch.
// Returns lines of "name <email>".
func (bc *BackendCommands) BranchAuthors(branch, parent string) ([]string, error) {
	output, err := bc.QueryTrim("git", "shortlog", "-s", "-n", "-e", parent+".."+branch)
	if err != nil {
		return []string{}, err
	}
	result := []string{}
	for _, line := range stringslice.Lines(output) {
		line = strings.TrimSpace(line)
		parts := strings.Split(line, "\t")
		result = append(result, parts[1])
	}
	return result, nil
}

// BranchHasUnmergedCommits indicates whether the branch with the given name
// contains commits that are not merged into the main branch.
func (bc *BackendCommands) BranchHasUnmergedCommits(branch, parent string) (bool, error) {
	out, err := bc.QueryTrim("git", "log", parent+".."+branch)
	if err != nil {
		return false, fmt.Errorf("cannot determine if branch %q has unmerged commits: %w", branch, err)
	}
	return out != "", nil
}

// BranchesSyncStatus provides detailed information about the sync status of all branches.
func (bc *BackendCommands) BranchesSyncStatus() (branches BranchesSyncStatus, currentBranch string, err error) { //nolint:nonamedreturns
	output, err := bc.Query("git", "branch", "-vva")
	if err != nil {
		return []BranchSyncStatus{}, "", err
	}
	branches, currentBranch = ParseVerboseBranchesOutput(output)
	return branches, currentBranch, nil
}

// ParseVerboseBranchesOutput provides the branches in the given Git output as well as the name of the currently checked out branch.
func ParseVerboseBranchesOutput(output string) (BranchesSyncStatus, string) {
	result := BranchesSyncStatus{}
	spaceRE := regexp.MustCompile("[ ]+")
	lines := stringslice.Lines(output)
	checkedoutBranch := ""
	for _, line := range lines {
		if line == "" {
			continue
		}
		parts := spaceRE.Split(line[2:], 3)
		branchName := parts[0]
		remoteText := parts[2]
		if line[0] == '*' {
			checkedoutBranch = branchName
		}
		syncStatus := determineSyncStatus(branchName, remoteText)
		branchName = strings.TrimPrefix(branchName, "remotes/origin/")
		if !result.Contains(branchName) {
			result = append(result, BranchSyncStatus{
				Name:       branchName,
				SyncStatus: syncStatus,
			})
		}
	}
	return result, checkedoutBranch
}

func determineSyncStatus(branchName, remoteText string) SyncStatus {
	if remoteText[0] == '[' {
		closingBracketPos := strings.IndexRune(remoteText, ']')
		textInBrackets := remoteText[1:closingBracketPos]
		remoteParts := strings.SplitN(textInBrackets, ":", 2)
		if len(remoteParts) == 1 {
			return SyncStatusUpToDate
		}
		remoteStatus := strings.TrimSpace(remoteParts[1])
		if remoteStatus == "gone" {
			return SyncStatusDeletedAtRemote
		}
		if strings.HasPrefix(remoteStatus, "ahead ") {
			return SyncStatusAhead
		}
		if strings.HasPrefix(remoteStatus, "behind ") {
			return SyncStatusBehind
		}
		panic(fmt.Sprintf("cannot determine the sync status for Git remote %q and branch name %q", remoteText, branchName))
	} else {
		if strings.HasPrefix(branchName, "remotes/origin/") {
			return SyncStatusRemoteOnly
		}
		return SyncStatusLocalOnly
	}
}

// CheckoutBranch checks out the Git branch with the given name.
func (bc *BackendCommands) CheckoutBranchUncached(name string) error {
	err := bc.Run("git", "checkout", name)
	if err != nil {
		return fmt.Errorf("cannot check out branch %q: %w", name, err)
	}
	return nil
}

// CheckoutBranch checks out the Git branch with the given name.
func (bc *BackendCommands) CheckoutBranch(name string) error {
	if !bc.Config.DryRun {
		err := bc.CheckoutBranchUncached(name)
		if err != nil {
			return err
		}
	}
	if name != "-" {
		bc.CurrentBranchCache.Set(name)
	} else {
		bc.CurrentBranchCache.Invalidate()
	}
	return nil
}

// CommentOutSquashCommitMessage comments out the message for the current squash merge
// Adds the given prefix with the newline if provided.
func (bc *BackendCommands) CommentOutSquashCommitMessage(prefix string) error {
	squashMessageFile := ".git/SQUASH_MSG"
	contentBytes, err := os.ReadFile(squashMessageFile)
	if err != nil {
		return fmt.Errorf("cannot read squash message file %q: %w", squashMessageFile, err)
	}
	content := string(contentBytes)
	if prefix != "" {
		content = prefix + "\n" + content
	}
	content = regexp.MustCompile("(?m)^").ReplaceAllString(content, "# ")
	return os.WriteFile(squashMessageFile, []byte(content), 0o600)
}

// CreateFeatureBranch creates a feature branch with the given name in this repository.
func (bc *BackendCommands) CreateFeatureBranch(name string) error {
	err := bc.RunMany([][]string{
		{"git", "branch", name, "main"},
		{"git", "config", "git-town-branch." + name + ".parent", "main"},
	})
	if err != nil {
		return fmt.Errorf("cannot create feature branch %q: %w", name, err)
	}
	return nil
}

// CurrentBranch provides the currently checked out branch.
func (bc *BackendCommands) CurrentBranchUncached() (string, error) {
	rebasing, err := bc.HasRebaseInProgress()
	if err != nil {
		return "", fmt.Errorf("cannot determine current branch: %w", err)
	}
	if rebasing {
		currentBranch, err := bc.currentBranchDuringRebase()
		if err != nil {
			return "", err
		}
		return currentBranch, nil
	}
	output, err := bc.QueryTrim("git", "rev-parse", "--abbrev-ref", "HEAD")
	if err != nil {
		return "", fmt.Errorf("cannot determine the current branch: %w", err)
	}
	return output, nil
}

// CurrentBranch provides the currently checked out branch.
func (bc *BackendCommands) CurrentBranch() (string, error) {
	if bc.Config.DryRun {
		return bc.CurrentBranchCache.Value(), nil
	}
	if !bc.CurrentBranchCache.Initialized() {
		currentBranch, err := bc.CurrentBranchUncached()
		if err != nil {
			return currentBranch, err
		}
		bc.CurrentBranchCache.Set(currentBranch)
	}
	return bc.CurrentBranchCache.Value(), nil
}

func (bc *BackendCommands) currentBranchDuringRebase() (string, error) {
	rootDir, err := bc.RootDirectory()
	if err != nil {
		return "", err
	}
	rawContent, err := os.ReadFile(fmt.Sprintf("%s/.git/rebase-apply/head-name", rootDir))
	if err != nil {
		// Git 2.26 introduces a new rebase backend, see https://github.com/git/git/blob/master/Documentation/RelNotes/2.26.0.txt
		rawContent, err = os.ReadFile(fmt.Sprintf("%s/.git/rebase-merge/head-name", rootDir))
		if err != nil {
			return "", err
		}
	}
	content := strings.TrimSpace(string(rawContent))
	return strings.ReplaceAll(content, "refs/heads/", ""), nil
}

// CurrentSha provides the SHA of the currently checked out branch/commit.
func (bc *BackendCommands) CurrentSha() (string, error) {
	return bc.ShaForBranch("HEAD")
}

// ExpectedPreviouslyCheckedOutBranch returns what is the expected previously checked out branch
// given the inputs.
func (bc *BackendCommands) ExpectedPreviouslyCheckedOutBranch(initialPreviouslyCheckedOutBranch, initialBranch, mainBranch string) (string, error) {
	hasInitialPreviouslyCheckedOutBranch, err := bc.HasLocalBranch(initialPreviouslyCheckedOutBranch)
	if err != nil {
		return "", err
	}
	if hasInitialPreviouslyCheckedOutBranch {
		currentBranch, err := bc.CurrentBranch()
		if err != nil {
			return "", err
		}
		hasInitialBranch, err := bc.HasLocalBranch(initialBranch)
		if err != nil {
			return "", err
		}
		if currentBranch == initialBranch || !hasInitialBranch {
			return initialPreviouslyCheckedOutBranch, nil
		}
		return initialBranch, nil
	}
	return mainBranch, nil
}

// HasConflicts returns whether the local repository currently has unresolved merge conflicts.
func (bc *BackendCommands) HasConflicts() (bool, error) {
	output, err := bc.QueryTrim("git", "status")
	if err != nil {
		return false, fmt.Errorf("cannot determine conflicts: %w", err)
	}
	return strings.Contains(output, "Unmerged paths"), nil
}

// HasLocalBranch indicates whether this repo has a local branch with the given name.
func (bc *BackendCommands) HasLocalBranch(name string) (bool, error) {
	branches, err := bc.LocalBranches()
	if err != nil {
		return false, fmt.Errorf("cannot determine whether the local branch %q exists: %w", name, err)
	}
	return stringslice.Contains(branches, name), nil
}

// HasMergeInProgress indicates whether this Git repository currently has a merge in progress.
func (bc *BackendCommands) HasMergeInProgress() bool {
	err := bc.Run("git", "rev-parse", "-q", "--verify", "MERGE_HEAD")
	return err == nil
}

// HasOpenChanges indicates whether this repo has open changes.
func (bc *BackendCommands) HasOpenChanges() (bool, error) {
	output, err := bc.QueryTrim("git", "status", "--porcelain", "--ignore-submodules")
	if err != nil {
		return false, fmt.Errorf("cannot determine open changes: %w", err)
	}
	return output != "", nil
}

// HasRebaseInProgress indicates whether this Git repository currently has a rebase in progress.
func (bc *BackendCommands) HasRebaseInProgress() (bool, error) {
	output, err := bc.QueryTrim("git", "status")
	if err != nil {
		return false, fmt.Errorf("cannot determine rebase in progress: %w", err)
	}
	if strings.Contains(output, "You are currently rebasing") {
		return true, nil
	}
	if strings.Contains(output, "rebase in progress") {
		return true, nil
	}
	return false, nil
}

// HasOrigin indicates whether this repo has an origin remote.
func (bc *BackendCommands) HasOrigin() (bool, error) {
	return bc.HasRemote(config.OriginRemote)
}

// HasRemote indicates whether this repo has a remote with the given name.
func (bc *BackendCommands) HasRemote(name string) (bool, error) {
	remotes, err := bc.Remotes()
	if err != nil {
		return false, fmt.Errorf("cannot determine if remote %q exists: %w", name, err)
	}
	return stringslice.Contains(remotes, name), nil
}

// HasShippableChanges indicates whether the given branch has changes
// not currently in the main branch.
func (bc *BackendCommands) HasShippableChanges(branch, mainBranch string) (bool, error) {
	out, err := bc.QueryTrim("git", "diff", mainBranch+".."+branch)
	if err != nil {
		return false, fmt.Errorf("cannot determine whether branch %q has shippable changes: %w", branch, err)
	}
	return out != "", nil
}

// HasTrackingBranch indicates whether the local branch with the given name has a remote tracking branch.
func (bc *BackendCommands) HasTrackingBranch(name string) (bool, error) {
	trackingBranch := "origin/" + name
	remoteBranches, err := bc.RemoteBranches()
	if err != nil {
		return false, fmt.Errorf("cannot determine if tracking branch %q exists: %w", name, err)
	}
	for _, line := range remoteBranches {
		if strings.TrimSpace(line) == trackingBranch {
			return true, nil
		}
	}
	return false, nil
}

// IsBranchInSync returns whether the branch with the given name is in sync with its tracking branch.
func (bc *BackendCommands) IsBranchInSync(branch string) (bool, error) {
	hasTrackingBranch, err := bc.HasTrackingBranch(branch)
	if err != nil {
		return false, err
	}
	if hasTrackingBranch {
		localSha, err := bc.ShaForBranch(branch)
		if err != nil {
			return false, err
		}
		remoteSha, err := bc.ShaForBranch(bc.TrackingBranch(branch))
		return localSha == remoteSha, err
	}
	return true, nil
}

// IsRepository returns whether or not the current directory is in a repository.
func (bc *BackendCommands) IsRepositoryUncached() (isRepo bool, topLevel string) { //nolint:nonamedreturns
	output, err := bc.QueryTrim("git", "rev-parse", "--show-toplevel")
	if err != nil {
		return false, ""
	}
	return true, output
}

// IsRepository returns whether or not the current directory is in a repository.
func (bc *BackendCommands) IsRepository() bool {
<<<<<<< HEAD
	if !bc.Config.IsRepoCache.Initialized() {
		isRepo, _ := bc.IsRepositoryUncached()
		bc.Config.IsRepoCache.Set(isRepo)
=======
	if !bc.IsRepoCache.Initialized() {
		isRepo := bc.IsRepositoryUncached()
		bc.IsRepoCache.Set(isRepo)
>>>>>>> c6b6f1e2
	}
	return bc.IsRepoCache.Value()
}

// LastCommitMessage provides the commit message for the last commit.
func (bc *BackendCommands) LastCommitMessage() (string, error) {
	out, err := bc.QueryTrim("git", "log", "-1", "--format=%B")
	if err != nil {
		return "", fmt.Errorf("cannot determine last commit message: %w", err)
	}
	return out, nil
}

// LocalAndOriginBranches provides the names of all local branches in this repo.
// TODO: can we derive this info from allBranchesSyncStatus?
func (bc *BackendCommands) LocalAndOriginBranches(mainBranch string) ([]string, error) {
	output, err := bc.QueryTrim("git", "branch", "-a")
	if err != nil {
		return []string{}, fmt.Errorf("cannot determine the local branches")
	}
	branch := make(map[string]struct{})
	for _, line := range stringslice.Lines(output) {
		if !strings.Contains(line, " -> ") {
			branch[strings.TrimSpace(strings.Replace(strings.Replace(line, "* ", "", 1), "remotes/origin/", "", 1))] = struct{}{}
		}
	}
	result := make([]string, len(branch))
	i := 0
	for branch := range branch {
		result[i] = branch
		i++
	}
	sort.Strings(result)
	return stringslice.Hoist(result, mainBranch), nil
}

// LocalBranches provides the names of all branches in the local repository,
// ordered alphabetically.
// TODO: can we derive this info from allBranchesSyncStatus?
func (bc *BackendCommands) LocalBranches() ([]string, error) {
	output, err := bc.QueryTrim("git", "branch")
	if err != nil {
		return []string{}, err
	}
	result := []string{}
	for _, line := range stringslice.Lines(output) {
		line = strings.Trim(line, "* ")
		line = strings.TrimSpace(line)
		result = append(result, line)
	}
	return result, nil
}

// LocalBranchesMainFirst provides the names of all local branches in this repo.
func (bc *BackendCommands) LocalBranchesMainFirst(mainBranch string) ([]string, error) {
	branches, err := bc.LocalBranches()
	if err != nil {
		return []string{}, err
	}
	return stringslice.Hoist(sort.StringSlice(branches), mainBranch), nil
}

// LocalBranchesWithDeletedTrackingBranches provides the names of all branches
// whose remote tracking branches have been deleted.
// TODO: can we derive this info from allBranchesSyncStatus?
func (bc *BackendCommands) LocalBranchesWithDeletedTrackingBranches() ([]string, error) {
	output, err := bc.QueryTrim("git", "branch", "-vv")
	if err != nil {
		return []string{}, err
	}
	result := []string{}
	for _, line := range stringslice.Lines(output) {
		line = strings.Trim(line, "* ")
		parts := strings.SplitN(line, " ", 2)
		branch := parts[0]
		deleteTrackingBranchStatus := fmt.Sprintf("[%s: gone]", bc.TrackingBranch(branch))
		if strings.Contains(parts[1], deleteTrackingBranchStatus) {
			result = append(result, branch)
		}
	}
	return result, nil
}

// LocalBranchesWithoutMain provides the names of all branches in the local repository,
// ordered alphabetically without the main branch.
// TODO: can we derive this info from allBranchesSyncStatus?
func (bc *BackendCommands) LocalBranchesWithoutMain(mainBranch string) ([]string, error) {
	branches, err := bc.LocalBranches()
	if err != nil {
		return []string{}, err
	}
	result := []string{}
	for _, branch := range branches {
		if branch != mainBranch {
			result = append(result, branch)
		}
	}
	return result, nil
}

// PreviouslyCheckedOutBranch provides the name of the branch that was previously checked out in this repo.
func (bc *BackendCommands) PreviouslyCheckedOutBranch() (string, error) {
	output, err := bc.QueryTrim("git", "rev-parse", "--verify", "--abbrev-ref", "@{-1}")
	if err != nil {
		return "", fmt.Errorf("cannot determine the previously checked out branch: %w", err)
	}
	return output, nil
}

// RemoteBranches provides the names of the remote branches in this repo.
// TODO: can we derive this info from allBranchesSyncStatus?
func (bc *BackendCommands) RemoteBranchesUncached() ([]string, error) {
	output, err := bc.QueryTrim("git", "branch", "-r")
	if err != nil {
		return []string{}, fmt.Errorf("cannot determine remote branches: %w", err)
	}
	lines := stringslice.Lines(output)
	branches := make([]string, 0, len(lines)-1)
	for _, line := range lines {
		if !strings.Contains(line, " -> ") {
			branches = append(branches, strings.TrimSpace(line))
		}
	}
	return branches, nil
}

// RemoteBranches provides the names of the remote branches in this repo.
func (bc *BackendCommands) RemoteBranches() ([]string, error) {
	if !bc.RemoteBranchCache.Initialized() {
		remoteBranches, err := bc.RemoteBranchesUncached()
		if err != nil {
			return remoteBranches, err
		}
		bc.RemoteBranchCache.Set(remoteBranches)
	}
	return bc.RemoteBranchCache.Value(), nil
}

// Remotes provides the names of all Git remotes in this repository.
func (bc *BackendCommands) RemotesUncached() ([]string, error) {
	out, err := bc.QueryTrim("git", "remote")
	if err != nil {
		return []string{}, fmt.Errorf("cannot determine remotes: %w", err)
	}
	if out == "" {
		return []string{}, nil
	}
	return stringslice.Lines(out), nil
}

// Remotes provides the names of all Git remotes in this repository.
func (bc *BackendCommands) Remotes() ([]string, error) {
	if !bc.RemotesCache.Initialized() {
		remotes, err := bc.RemotesUncached()
		if err != nil {
			return remotes, err
		}
		bc.RemotesCache.Set(remotes)
	}
	return bc.RemotesCache.Value(), nil
}

// RemoveOutdatedConfiguration removes outdated Git Town configuration.
func (bc *BackendCommands) RemoveOutdatedConfiguration() error {
	branches, err := bc.LocalAndOriginBranches(bc.Config.MainBranch())
	if err != nil {
		return err
	}
	for child, parent := range bc.Config.Lineage() {
		hasChildBranch := stringslice.Contains(branches, child)
		hasParentBranch := stringslice.Contains(branches, parent)
		if !hasChildBranch || !hasParentBranch {
			err = bc.Config.RemoveParent(child)
			if err != nil {
				return err
			}
		}
	}
	return nil
}

// RootDirectory provides the path of the rood directory of the current repository,
// i.e. the directory that contains the ".git" folder.
func (bc *BackendCommands) RootDirectoryUncached() (string, error) {
	output, err := bc.QueryTrim("git", "rev-parse", "--show-toplevel")
	if err != nil {
		return "", fmt.Errorf("cannot determine root directory: %w", err)
	}
	return filepath.FromSlash(output), nil
}

// RootDirectory provides the path of the rood directory of the current repository,
// i.e. the directory that contains the ".git" folder.
func (bc *BackendCommands) RootDirectory() (string, error) {
	if !bc.RootDirCache.Initialized() {
		rootDir, err := bc.RootDirectoryUncached()
		if err != nil {
			return rootDir, err
		}
		bc.RootDirCache.Set(rootDir)
	}
	return bc.RootDirCache.Value(), nil
}

// ShaForBranch provides the SHA for the local branch with the given name.
func (bc *BackendCommands) ShaForBranch(name string) (string, error) {
	output, err := bc.QueryTrim("git", "rev-parse", name)
	if err != nil {
		return "", fmt.Errorf("cannot determine SHA of local branch %q: %w", name, err)
	}
	return output, nil
}

// ShouldPushBranch returns whether the local branch with the given name
// contains commits that have not been pushed to its tracking branch.
func (bc *BackendCommands) ShouldPushBranch(branch string) (bool, error) {
	trackingBranch := bc.TrackingBranch(branch)
	out, err := bc.QueryTrim("git", "rev-list", "--left-right", branch+"..."+trackingBranch)
	if err != nil {
		return false, fmt.Errorf("cannot list diff of %q and %q: %w", branch, trackingBranch, err)
	}
	return out != "", nil
}

// TrackingBranch provides the name of the remote branch tracking the local branch with the given name.
func (bc *BackendCommands) TrackingBranch(branch string) string {
	return "origin/" + branch
}

// Version indicates whether the needed Git version is installed.
func (bc *BackendCommands) Version() (major int, minor int, err error) {
	versionRegexp := regexp.MustCompile(`git version (\d+).(\d+).(\d+)`)
	output, err := bc.QueryTrim("git", "version")
	if err != nil {
		return 0, 0, fmt.Errorf("cannot determine Git version: %w", err)
	}
	matches := versionRegexp.FindStringSubmatch(output)
	if matches == nil {
		return 0, 0, fmt.Errorf("'git version' returned unexpected output: %q.\nPlease open an issue and supply the output of running 'git version'", output)
	}
	majorVersion, err := strconv.Atoi(matches[1])
	if err != nil {
		return 0, 0, fmt.Errorf("cannot convert major version %q to int: %w", matches[1], err)
	}
	minorVersion, err := strconv.Atoi(matches[2])
	if err != nil {
		return 0, 0, fmt.Errorf("cannot convert minor version %q to int: %w", matches[2], err)
	}
	return majorVersion, minorVersion, nil
}<|MERGE_RESOLUTION|>--- conflicted
+++ resolved
@@ -387,15 +387,9 @@
 
 // IsRepository returns whether or not the current directory is in a repository.
 func (bc *BackendCommands) IsRepository() bool {
-<<<<<<< HEAD
-	if !bc.Config.IsRepoCache.Initialized() {
-		isRepo, _ := bc.IsRepositoryUncached()
-		bc.Config.IsRepoCache.Set(isRepo)
-=======
 	if !bc.IsRepoCache.Initialized() {
 		isRepo := bc.IsRepositoryUncached()
 		bc.IsRepoCache.Set(isRepo)
->>>>>>> c6b6f1e2
 	}
 	return bc.IsRepoCache.Value()
 }
