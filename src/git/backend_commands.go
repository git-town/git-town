package git

import (
	"fmt"
	"os"
	"path/filepath"
	"regexp"
	"strconv"
	"strings"

	"github.com/git-town/git-town/v9/src/cache"
	"github.com/git-town/git-town/v9/src/domain"
	"github.com/git-town/git-town/v9/src/messages"
	"github.com/git-town/git-town/v9/src/stringslice"
)

type BackendRunner interface {
	Query(executable string, args ...string) (string, error)
	QueryTrim(executable string, args ...string) (string, error)
	Run(executable string, args ...string) error
	RunMany([][]string) error
}

// BackendCommands are Git commands that Git Town executes to determine which frontend commands to run.
// They don't change the user's repo, execute instantaneously, and Git Town needs to know their output.
// They are invisible to the end user unless the "debug" option is set.
type BackendCommands struct {
	BackendRunner                          // executes shell commands in the directory of the Git repo
	Config             *RepoConfig         // the known state of the Git repository
	CurrentBranchCache *cache.LocalBranch  // caches the currently checked out Git branch
	RemoteBranchCache  *cache.RemoteBranch // caches the remote branches of this Git repo
	RemotesCache       *cache.Remotes      // caches Git remotes
}

// Author provides the locally Git configured user.
func (bc *BackendCommands) Author() (string, error) {
	name, err := bc.QueryTrim("git", "config", "user.name")
	if err != nil {
		return "", err
	}
	email, err := bc.QueryTrim("git", "config", "user.email")
	if err != nil {
		return "", err
	}
	return name + " <" + email + ">", nil
}

// BranchAuthors provides the user accounts that contributed to the given branch.
// Returns lines of "name <email>".
func (bc *BackendCommands) BranchAuthors(branch, parent domain.LocalBranchName) ([]string, error) {
	output, err := bc.QueryTrim("git", "shortlog", "-s", "-n", "-e", parent.String()+".."+branch.String())
	if err != nil {
		return []string{}, err
	}
	result := []string{}
	for _, line := range stringslice.Lines(output) {
		line = strings.TrimSpace(line)
		parts := strings.Split(line, "\t")
		result = append(result, parts[1])
	}
	return result, nil
}

// BranchHasUnmergedCommits indicates whether the branch with the given name
// contains commits that are not merged into the main branch.
func (bc *BackendCommands) BranchHasUnmergedCommits(branch domain.LocalBranchName, parent domain.Location) (bool, error) {
	out, err := bc.QueryTrim("git", "log", parent.String()+".."+branch.String())
	if err != nil {
		return false, fmt.Errorf(messages.BranchDiffProblem, branch, err)
	}
	return out != "", nil
}

// BranchInfos provides detailed information about the sync status of all branches.
func (bc *BackendCommands) BranchInfos() (branches domain.BranchInfos, currentBranch domain.LocalBranchName, err error) { //nolint:nonamedreturns
	output, err := bc.Query("git", "branch", "-vva")
	if err != nil {
		return
	}
	branches, currentBranch = ParseVerboseBranchesOutput(output)
	if !currentBranch.IsEmpty() {
		bc.CurrentBranchCache.Set(currentBranch)
	}
	return branches, currentBranch, nil
}

// ParseVerboseBranchesOutput provides the branches in the given Git output as well as the name of the currently checked out branch.
func ParseVerboseBranchesOutput(output string) (domain.BranchInfos, domain.LocalBranchName) {
	result := domain.BranchInfos{}
	spaceRE := regexp.MustCompile(" +")
	lines := stringslice.Lines(output)
	checkedoutBranch := domain.LocalBranchName{}
	for _, line := range lines {
		if line == "" {
			continue
		}
		parts := spaceRE.Split(line[2:], 3)
		if parts[0] == "remotes/origin/HEAD" {
			continue
		}
		branchName := parts[0]
<<<<<<< HEAD
		sha := parts[1]
=======
		var sha domain.SHA
		if parts[1] != "branch," {
			sha = domain.NewSHA(parts[1])
		} else {
			// we are rebasing and don't need the SHA
			sha = domain.SHA{}
		}
>>>>>>> 76b99735
		remoteText := parts[2]
		if line[0] == '*' && branchName != "(no" { // "(no" as in "(no branch, rebasing main)" is what we get when a rebase is active, in which case no branch is checked out
			checkedoutBranch = domain.NewLocalBranchName(branchName)
		}
<<<<<<< HEAD
		syncStatus := determineSyncStatus(branchName, remoteText)
		branchName = strings.TrimPrefix(branchName, "remotes/origin/")
		if !result.Contains(branchName) {
			result = append(result, BranchSyncStatus{
				LocalName:  branchName,
=======
		syncStatus, trackingBranchName := determineSyncStatus(branchName, remoteText)
		if isLocalBranchName(branchName) {
			result = append(result, domain.BranchInfo{
				LocalName:  domain.NewLocalBranchName(branchName),
				LocalSHA:   sha,
>>>>>>> 76b99735
				SyncStatus: syncStatus,
				RemoteName: trackingBranchName,
				RemoteSHA:  domain.SHA{}, // will be added later
			})
		} else {
			remoteBranchName := domain.NewRemoteBranchName(strings.TrimPrefix(branchName, "remotes/"))
			existingBranchWithTracking := result.FindByRemote(remoteBranchName)
			if existingBranchWithTracking != nil {
				existingBranchWithTracking.RemoteSHA = sha
			} else {
				result = append(result, domain.BranchInfo{
					LocalName:  domain.LocalBranchName{},
					LocalSHA:   domain.SHA{},
					SyncStatus: domain.SyncStatusRemoteOnly,
					RemoteName: remoteBranchName,
					RemoteSHA:  sha,
				})
			}
		}
	}
	return result, checkedoutBranch
}

func determineSyncStatus(branchName, remoteText string) (syncStatus domain.SyncStatus, trackingBranchName domain.RemoteBranchName) {
	if remoteText[0] == '[' {
		closingBracketPos := strings.IndexRune(remoteText, ']')
		textInBrackets := remoteText[1:closingBracketPos]
		trackingBranchContent, remoteStatus, _ := strings.Cut(textInBrackets, ": ")
		trackingBranchName := domain.NewRemoteBranchName(trackingBranchContent)
		if remoteStatus == "" {
			return domain.SyncStatusUpToDate, trackingBranchName
		}
		if remoteStatus == "gone" {
			return domain.SyncStatusDeletedAtRemote, trackingBranchName
		}
		if strings.Contains(remoteStatus, ", behind ") {
			return domain.SyncStatusAheadAndBehind, trackingBranchName
		}
		if strings.HasPrefix(remoteStatus, "ahead ") {
			return domain.SyncStatusAhead, trackingBranchName
		}
		if strings.HasPrefix(remoteStatus, "behind ") {
			return domain.SyncStatusBehind, trackingBranchName
		}
		panic(fmt.Sprintf("cannot determine the sync status for Git remote %q and branch name %q", remoteText, branchName))
	} else {
		if strings.HasPrefix(branchName, "remotes/origin/") {
			return domain.SyncStatusRemoteOnly, domain.RemoteBranchName{}
		}
		return domain.SyncStatusLocalOnly, domain.RemoteBranchName{}
	}
}

// isLocalBranchName indicates whether the branch with the given Git ref is local or remote.
func isLocalBranchName(branch string) bool {
	return !strings.HasPrefix(branch, "remotes/")
}

// CheckoutBranch checks out the Git branch with the given name.
func (bc *BackendCommands) CheckoutBranchUncached(name domain.LocalBranchName) error {
	err := bc.Run("git", "checkout", name.String())
	if err != nil {
		return fmt.Errorf(messages.BranchCheckoutProblem, name, err)
	}
	return nil
}

// CheckoutBranch checks out the Git branch with the given name.
func (bc *BackendCommands) CheckoutBranch(name domain.LocalBranchName) error {
	if !bc.Config.DryRun {
		err := bc.CheckoutBranchUncached(name)
		if err != nil {
			return err
		}
	}
	if name.String() != "-" {
		bc.CurrentBranchCache.Set(name)
	} else {
		bc.CurrentBranchCache.Invalidate()
	}
	return nil
}

// CommentOutSquashCommitMessage comments out the message for the current squash merge
// Adds the given prefix with the newline if provided.
func (bc *BackendCommands) CommentOutSquashCommitMessage(prefix string) error {
	squashMessageFile := ".git/SQUASH_MSG"
	contentBytes, err := os.ReadFile(squashMessageFile)
	if err != nil {
		return fmt.Errorf(messages.SquashCannotReadFile, squashMessageFile, err)
	}
	content := string(contentBytes)
	if prefix != "" {
		content = prefix + "\n" + content
	}
	content = regexp.MustCompile("(?m)^").ReplaceAllString(content, "# ")
	return os.WriteFile(squashMessageFile, []byte(content), 0o600)
}

func (bc *BackendCommands) CommitsInBranch(branch, parent domain.LocalBranchName) (domain.SHAs, error) {
	if parent.IsEmpty() {
		return bc.CommitsInPerennialBranch()
	}
	return bc.CommitsInFeatureBranch(branch, parent)
}

func (bc *BackendCommands) CommitsInFeatureBranch(branch, parent domain.LocalBranchName) (domain.SHAs, error) {
	output, err := bc.QueryTrim("git", "cherry", parent.String(), branch.String())
	if err != nil {
		return domain.SHAs{}, err
	}
	lines := strings.Split(output, "\n")
	result := make([]domain.SHA, 0, len(lines))
	for _, line := range lines {
		if len(line) > 0 {
			result = append(result, domain.NewSHA(line[2:]))
		}
	}
	return result, nil
}

func (bc *BackendCommands) CommitsInPerennialBranch() (domain.SHAs, error) {
	output, err := bc.QueryTrim("git", "log", "--pretty=format:%H", "-10")
	if err != nil {
		return domain.SHAs{}, err
	}
	lines := strings.Split(output, "\n")
	result := make([]domain.SHA, 0, len(lines))
	for _, line := range lines {
		result = append(result, domain.NewSHA(line))
	}
	return result, nil
}

// CreateFeatureBranch creates a feature branch with the given name in this repository.
func (bc *BackendCommands) CreateFeatureBranch(name domain.LocalBranchName) error {
	err := bc.RunMany([][]string{
		{"git", "branch", name.String(), "main"},
		{"git", "config", "git-town-branch." + name.String() + ".parent", "main"},
	})
	if err != nil {
		return fmt.Errorf(messages.BranchFeatureCannotCreate, name, err)
	}
	return nil
}

// CurrentBranch provides the currently checked out branch.
func (bc *BackendCommands) CurrentBranchUncached() (domain.LocalBranchName, error) {
	rebasing, err := bc.HasRebaseInProgress()
	if err != nil {
		return domain.LocalBranchName{}, fmt.Errorf(messages.BranchCurrentProblem, err)
	}
	if rebasing {
		currentBranch, err := bc.currentBranchDuringRebase()
		if err != nil {
			return domain.LocalBranchName{}, err
		}
		return currentBranch, nil
	}
	output, err := bc.QueryTrim("git", "rev-parse", "--abbrev-ref", "HEAD")
	if err != nil {
		return domain.LocalBranchName{}, fmt.Errorf(messages.BranchCurrentProblem, err)
	}
	return domain.NewLocalBranchName(output), nil
}

// CurrentBranch provides the currently checked out branch.
func (bc *BackendCommands) CurrentBranch() (domain.LocalBranchName, error) {
	if bc.Config.DryRun {
		return bc.CurrentBranchCache.Value(), nil
	}
	if !bc.CurrentBranchCache.Initialized() {
		currentBranch, err := bc.CurrentBranchUncached()
		if err != nil {
			return currentBranch, err
		}
		bc.CurrentBranchCache.Set(currentBranch)
	}
	return bc.CurrentBranchCache.Value(), nil
}

func (bc *BackendCommands) currentBranchDuringRebase() (domain.LocalBranchName, error) {
	rootDir := bc.RootDirectory()
	rawContent, err := os.ReadFile(fmt.Sprintf("%s/.git/rebase-apply/head-name", rootDir))
	if err != nil {
		// Git 2.26 introduces a new rebase backend, see https://github.com/git/git/blob/master/Documentation/RelNotes/2.26.0.txt
		rawContent, err = os.ReadFile(fmt.Sprintf("%s/.git/rebase-merge/head-name", rootDir))
		if err != nil {
			return domain.LocalBranchName{}, err
		}
	}
	content := strings.TrimSpace(string(rawContent))
	return domain.NewLocalBranchName(strings.ReplaceAll(content, "refs/heads/", "")), nil
}

// CurrentSHA provides the SHA of the currently checked out branch/commit.
func (bc *BackendCommands) CurrentSHA() (domain.SHA, error) {
	return bc.SHAForBranch(domain.NewBranchName("HEAD"))
}

// ExpectedPreviouslyCheckedOutBranch returns what is the expected previously checked out branch
// given the inputs.
func (bc *BackendCommands) ExpectedPreviouslyCheckedOutBranch(initialPreviouslyCheckedOutBranch, initialBranch, mainBranch domain.LocalBranchName) (domain.LocalBranchName, error) {
	// TODO: try to avoid repeated lookups to bc.HasLocalBranch
	if bc.HasLocalBranch(initialPreviouslyCheckedOutBranch) {
		currentBranch, err := bc.CurrentBranch()
		if err != nil {
			return domain.LocalBranchName{}, err
		}
		if currentBranch == initialBranch {
			return initialPreviouslyCheckedOutBranch, nil
		}
		if initialBranch == initialPreviouslyCheckedOutBranch {
			return initialBranch, nil
		}
		if bc.HasLocalBranch(initialBranch) {
			return initialBranch, nil
		}
		return initialPreviouslyCheckedOutBranch, nil
	}
	return mainBranch, nil
}

// HasConflicts returns whether the local repository currently has unresolved merge conflicts.
func (bc *BackendCommands) HasConflicts() (bool, error) {
	output, err := bc.QueryTrim("git", "status")
	if err != nil {
		return false, fmt.Errorf(messages.ConflictDetectionProblem, err)
	}
	return strings.Contains(output, "Unmerged paths"), nil
}

// HasLocalBranch indicates whether this repo has a local branch with the given name.
func (bc *BackendCommands) HasLocalBranch(name domain.LocalBranchName) bool {
	return bc.Run("git", "show-ref", "--quiet", "refs/heads/"+name.String()) == nil
}

// HasMergeInProgress indicates whether this Git repository currently has a merge in progress.
func (bc *BackendCommands) HasMergeInProgress() bool {
	err := bc.Run("git", "rev-parse", "-q", "--verify", "MERGE_HEAD")
	return err == nil
}

// HasOpenChanges indicates whether this repo has open changes.
func (bc *BackendCommands) HasOpenChanges() (bool, error) {
	output, err := bc.QueryTrim("git", "status", "--porcelain", "--ignore-submodules")
	if err != nil {
		return false, fmt.Errorf(messages.OpenChangesProblem, err)
	}
	return output != "", nil
}

// HasRebaseInProgress indicates whether this Git repository currently has a rebase in progress.
func (bc *BackendCommands) HasRebaseInProgress() (bool, error) {
	output, err := bc.QueryTrim("git", "status")
	if err != nil {
		return false, fmt.Errorf(messages.RebaseProblem, err)
	}
	if strings.Contains(output, "You are currently rebasing") {
		return true, nil
	}
	if strings.Contains(output, "rebase in progress") {
		return true, nil
	}
	return false, nil
}

// HasShippableChanges indicates whether the given branch has changes
// not currently in the main branch.
func (bc *BackendCommands) HasShippableChanges(branch, mainBranch domain.LocalBranchName) (bool, error) {
	out, err := bc.QueryTrim("git", "diff", mainBranch.String()+".."+branch.String())
	if err != nil {
		return false, fmt.Errorf(messages.ShippableChangesProblem, branch, err)
	}
	return out != "", nil
}

// LastCommitMessage provides the commit message for the last commit.
func (bc *BackendCommands) LastCommitMessage() (string, error) {
	out, err := bc.QueryTrim("git", "log", "-1", "--format=%B")
	if err != nil {
		return "", fmt.Errorf(messages.CommitMessageProblem, err)
	}
	return out, nil
}

// PreviouslyCheckedOutBranch provides the name of the branch that was previously checked out in this repo.
func (bc *BackendCommands) PreviouslyCheckedOutBranch() domain.LocalBranchName {
	output, err := bc.QueryTrim("git", "rev-parse", "--verify", "--abbrev-ref", "@{-1}")
	if err != nil {
		return domain.LocalBranchName{}
	}
	return domain.NewLocalBranchName(output)
}

// Remotes provides the names of all Git remotes in this repository.
func (bc *BackendCommands) RemotesUncached() (domain.Remotes, error) {
	out, err := bc.QueryTrim("git", "remote")
	if err != nil {
		return domain.Remotes{}, fmt.Errorf(messages.RemotesProblem, err)
	}
	if out == "" {
		return domain.Remotes{}, nil
	}
	return domain.NewRemotes(stringslice.Lines(out)...), nil
}

// Remotes provides the names of all Git remotes in this repository.
func (bc *BackendCommands) Remotes() (domain.Remotes, error) {
	if !bc.RemotesCache.Initialized() {
		remotes, err := bc.RemotesUncached()
		if err != nil {
			return remotes, err
		}
		bc.RemotesCache.Set(remotes)
	}
	return bc.RemotesCache.Value(), nil
}

// RemoveOutdatedConfiguration removes outdated Git Town configuration.
func (bc *BackendCommands) RemoveOutdatedConfiguration(allBranches domain.BranchInfos) error {
	for child, parent := range bc.Config.Lineage() {
		hasChildBranch := allBranches.HasLocalBranch(child)
		hasParentBranch := allBranches.HasLocalBranch(parent)
		if !hasChildBranch || !hasParentBranch {
			// TODO
			err := bc.Config.RemoveParent(child)
			if err != nil {
				return err
			}
		}
	}
	return nil
}

// RootDirectory provides the path of the rood directory of the current repository,
// i.e. the directory that contains the ".git" folder.
func (bc *BackendCommands) RootDirectory() string {
	output, err := bc.QueryTrim("git", "rev-parse", "--show-toplevel")
	if err != nil {
		return ""
	}
	return filepath.FromSlash(output)
}

// SHAForBranch provides the SHA for the local branch with the given name.
func (bc *BackendCommands) SHAForBranch(name domain.BranchName) (domain.SHA, error) {
	output, err := bc.QueryTrim("git", "rev-parse", name.String())
	if err != nil {
		return domain.SHA{}, fmt.Errorf(messages.BranchLocalSHAProblem, name, err)
	}
	return domain.NewSHA(output), nil
}

// ShouldPushBranch returns whether the local branch with the given name
// contains commits that have not been pushed to its tracking branch.
func (bc *BackendCommands) ShouldPushBranch(branch domain.LocalBranchName, trackingBranch domain.RemoteBranchName) (bool, error) {
	out, err := bc.QueryTrim("git", "rev-list", "--left-right", branch.String()+"..."+trackingBranch.String())
	if err != nil {
		return false, fmt.Errorf(messages.DiffProblem, branch, branch, err)
	}
	return out != "", nil
}

// Version indicates whether the needed Git version is installed.
func (bc *BackendCommands) Version() (major int, minor int, err error) {
	versionRegexp := regexp.MustCompile(`git version (\d+).(\d+).(\d+)`)
	output, err := bc.QueryTrim("git", "version")
	if err != nil {
		return 0, 0, fmt.Errorf(messages.GitVersionProblem, err)
	}
	matches := versionRegexp.FindStringSubmatch(output)
	if matches == nil {
		return 0, 0, fmt.Errorf(messages.GitVersionUnexpectedOutput, output)
	}
	majorVersion, err := strconv.Atoi(matches[1])
	if err != nil {
		return 0, 0, fmt.Errorf(messages.GitVersionMajorNotNumber, matches[1], err)
	}
	minorVersion, err := strconv.Atoi(matches[2])
	if err != nil {
		return 0, 0, fmt.Errorf(messages.GitVersionMinorNotNumber, matches[2], err)
	}
	return majorVersion, minorVersion, nil
}<|MERGE_RESOLUTION|>--- conflicted
+++ resolved
@@ -99,9 +99,6 @@
 			continue
 		}
 		branchName := parts[0]
-<<<<<<< HEAD
-		sha := parts[1]
-=======
 		var sha domain.SHA
 		if parts[1] != "branch," {
 			sha = domain.NewSHA(parts[1])
@@ -109,24 +106,15 @@
 			// we are rebasing and don't need the SHA
 			sha = domain.SHA{}
 		}
->>>>>>> 76b99735
 		remoteText := parts[2]
 		if line[0] == '*' && branchName != "(no" { // "(no" as in "(no branch, rebasing main)" is what we get when a rebase is active, in which case no branch is checked out
 			checkedoutBranch = domain.NewLocalBranchName(branchName)
 		}
-<<<<<<< HEAD
-		syncStatus := determineSyncStatus(branchName, remoteText)
-		branchName = strings.TrimPrefix(branchName, "remotes/origin/")
-		if !result.Contains(branchName) {
-			result = append(result, BranchSyncStatus{
-				LocalName:  branchName,
-=======
 		syncStatus, trackingBranchName := determineSyncStatus(branchName, remoteText)
 		if isLocalBranchName(branchName) {
 			result = append(result, domain.BranchInfo{
 				LocalName:  domain.NewLocalBranchName(branchName),
 				LocalSHA:   sha,
->>>>>>> 76b99735
 				SyncStatus: syncStatus,
 				RemoteName: trackingBranchName,
 				RemoteSHA:  domain.SHA{}, // will be added later
