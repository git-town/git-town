--- conflicted
+++ resolved
@@ -130,11 +130,7 @@
 				existingBranchWithTracking.RemoteSHA = sha
 			} else {
 				result = append(result, domain.BranchInfo{
-<<<<<<< HEAD
-					LocalName:  domain.LocalBranchName{},
-=======
 					LocalName:  domain.EmptyLocalBranchName(),
->>>>>>> 408615ab
 					LocalSHA:   domain.EmptySHA(),
 					SyncStatus: domain.SyncStatusRemoteOnly,
 					RemoteName: remoteBranchName,
