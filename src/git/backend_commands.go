--- conflicted
+++ resolved
@@ -598,10 +598,6 @@
 	if outputIndicatesRebaseInProgress(output) || outputIndicatesMergeInProgress(output) {
 		return false
 	}
-<<<<<<< HEAD
-	if outputIndicatesMergeConflict(output) {
-		return false
-	}
 	return true
 }
 
@@ -614,9 +610,6 @@
 		}
 	}
 	return false
-=======
-	return true
->>>>>>> f37b0cf4
 }
 
 func outputIndicatesRebaseInProgress(output string) bool {
