--- conflicted
+++ resolved
@@ -134,16 +134,12 @@
 			continue
 		}
 		if len(parts) < 2 {
-<<<<<<< HEAD
+			// This shouldn't happen, but did happen in https://github.com/git-town/git-town/issues/2562.
 			fmt.Println("ERROR: Encountered a line with only one part.")
 			fmt.Printf("LINE: %q\n", line)
 			fmt.Println("BEGIN OUTPUT FROM 'git branch -vva':")
 			fmt.Println(output)
 			fmt.Println("END OUTPUT FROM 'git branch -vva':")
-=======
-			// This shouldn't happen, but did happen in https://github.com/git-town/git-town/issues/2562.
-			// TODO: print debug information or append as a comment to https://github.com/git-town/git-town/issues/2562.
->>>>>>> 3d3feaa7
 		}
 		branchName := parts[0]
 		var sha domain.SHA
