--- conflicted
+++ resolved
@@ -62,20 +62,15 @@
 	return result, nil
 }
 
-func (bc *BackendCommands) BranchExists(name string) bool {
-	err := bc.Run("git", "show-ref", "--verify", "--quiet", "refs/heads/"+name)
+func (bcs *BackendCommands) BranchExists(name string) bool {
+	err := bcs.Run("git", "show-ref", "--verify", "--quiet", "refs/heads/"+name)
 	return err == nil
 }
 
 // BranchHasUnmergedCommits indicates whether the branch with the given name
 // contains commits that are not merged into the main branch.
-<<<<<<< HEAD
-func (bc *BackendCommands) BranchHasUnmergedCommits(branch domain.LocalBranchName, parent domain.Location) (bool, error) {
-	out, err := bc.QueryTrim("git", "diff", parent.String()+".."+branch.String())
-=======
 func (bcs *BackendCommands) BranchHasUnmergedCommits(branch domain.LocalBranchName, parent domain.Location) (bool, error) {
-	out, err := bcs.QueryTrim("git", "log", parent.String()+".."+branch.String())
->>>>>>> 7ca5e188
+	out, err := bcs.QueryTrim("git", "diff", parent.String()+".."+branch.String())
 	if err != nil {
 		return false, fmt.Errorf(messages.BranchDiffProblem, branch, err)
 	}
