--- conflicted
+++ resolved
@@ -484,11 +484,6 @@
 			fmt.Printf(messages.GitOutputIrregular, line, output)
 			os.Exit(1)
 		}
-<<<<<<< HEAD
-		fmt.Println("444444444444", parts)
-		if parts[1] == "branch," || parts[1] == "(no" {
-			continue
-=======
 		if parts[0] == "(no" || parts[1] == "(no" {
 			continue
 		}
@@ -499,12 +494,8 @@
 			sha = gitdomain.EmptySHA()
 		} else {
 			sha = gitdomain.NewSHA(parts[1])
->>>>>>> df2b8b4c
-		}
-		branchName := parts[0]
-		shaText := parts[1]
+		}
 		remoteText := parts[2]
-		sha := gitdomain.NewSHA(shaText)
 		if line[0] == '*' { // "(no" as in "(no branch, rebasing main)" is what we get when a rebase is active, in which case no branch is checked out
 			checkedoutBranch = gitdomain.LocalBranchName(branchName)
 		}
