package git

import (
	"fmt"
	"os"
	"path/filepath"
	"regexp"
	"sort"
	"strconv"
	"strings"

	"github.com/git-town/git-town/v9/src/cache"
	"github.com/git-town/git-town/v9/src/config"
	"github.com/git-town/git-town/v9/src/stringslice"
)

type BackendRunner interface {
	Query(executable string, args ...string) (string, error)
	QueryTrim(executable string, args ...string) (string, error)
	Run(executable string, args ...string) error
	RunMany([][]string) error
}

// BackendCommands are Git commands that Git Town executes to determine which frontend commands to run.
// They don't change the user's repo, execute instantaneously, and Git Town needs to know their output.
// They are invisible to the end user unless the "debug" option is set.
type BackendCommands struct {
	BackendRunner                     // executes shell commands in the directory of the Git repo
	Config             *RepoConfig    // the known state of the Git repository
	CurrentBranchCache *cache.String  // caches the currently checked out Git branch
	RemoteBranchCache  *cache.Strings // caches the remote branches of this Git repo
	RemotesCache       *cache.Strings // caches Git remotes
	RootDirCache       *cache.String  // caches the base of the Git directory
}

// Author provides the locally Git configured user.
func (bc *BackendCommands) Author() (string, error) {
	name, err := bc.QueryTrim("git", "config", "user.name")
	if err != nil {
		return "", err
	}
	email, err := bc.QueryTrim("git", "config", "user.email")
	if err != nil {
		return "", err
	}
	return name + " <" + email + ">", nil
}

// BranchAuthors provides the user accounts that contributed to the given branch.
// Returns lines of "name <email>".
func (bc *BackendCommands) BranchAuthors(branch, parent string) ([]string, error) {
	output, err := bc.QueryTrim("git", "shortlog", "-s", "-n", "-e", parent+".."+branch)
	if err != nil {
		return []string{}, err
	}
	result := []string{}
	for _, line := range stringslice.Lines(output) {
		line = strings.TrimSpace(line)
		parts := strings.Split(line, "\t")
		result = append(result, parts[1])
	}
	return result, nil
}

// BranchHasUnmergedCommits indicates whether the branch with the given name
// contains commits that are not merged into the main branch.
func (bc *BackendCommands) BranchHasUnmergedCommits(branch, parent string) (bool, error) {
	out, err := bc.QueryTrim("git", "log", parent+".."+branch)
	if err != nil {
		return false, fmt.Errorf("cannot determine if branch %q has unmerged commits: %w", branch, err)
	}
	return out != "", nil
}

// BranchesSyncStatus provides detailed information about the sync status of all branches.
func (bc *BackendCommands) BranchesSyncStatus() (branches BranchesSyncStatus, currentBranch string, err error) { //nolint:nonamedreturns
	output, err := bc.Query("git", "branch", "-vva")
	if err != nil {
		return
	}
	branches, currentBranch = ParseVerboseBranchesOutput(output)
	if currentBranch != "" {
		bc.CurrentBranchCache.Set(currentBranch)
	}
	return branches, currentBranch, nil
}

// ParseVerboseBranchesOutput provides the branches in the given Git output as well as the name of the currently checked out branch.
func ParseVerboseBranchesOutput(output string) (BranchesSyncStatus, string) {
	result := BranchesSyncStatus{}
	spaceRE := regexp.MustCompile("[ ]+")
	lines := stringslice.Lines(output)
	checkedoutBranch := ""
	for _, line := range lines {
		if line == "" {
			continue
		}
		parts := spaceRE.Split(line[2:], 3)
		branchName := parts[0]
		remoteText := parts[2]
		if line[0] == '*' && branchName != "(no" { // "(no" is what we get when a rebase is active, in which case no branch is checked out
			checkedoutBranch = branchName
		}
		syncStatus := determineSyncStatus(branchName, remoteText)
		branchName = strings.TrimPrefix(branchName, "remotes/origin/")
		if !result.Contains(branchName) {
			result = append(result, BranchSyncStatus{
				Name:       branchName,
				SyncStatus: syncStatus,
			})
		}
	}
	return result, checkedoutBranch
}

func determineSyncStatus(branchName, remoteText string) SyncStatus {
	if remoteText[0] == '[' {
		closingBracketPos := strings.IndexRune(remoteText, ']')
		textInBrackets := remoteText[1:closingBracketPos]
		_, remoteStatus, _ := strings.Cut(textInBrackets, ": ")
		if remoteStatus == "" {
			return SyncStatusUpToDate
		}
		if remoteStatus == "gone" {
			return SyncStatusDeletedAtRemote
		}
		if strings.HasPrefix(remoteStatus, "ahead ") {
			return SyncStatusAhead
		}
		if strings.HasPrefix(remoteStatus, "behind ") {
			return SyncStatusBehind
		}
		panic(fmt.Sprintf("cannot determine the sync status for Git remote %q and branch name %q", remoteText, branchName))
	} else {
		if strings.HasPrefix(branchName, "remotes/origin/") {
			return SyncStatusRemoteOnly
		}
		return SyncStatusLocalOnly
	}
}

// CheckoutBranch checks out the Git branch with the given name.
func (bc *BackendCommands) CheckoutBranchUncached(name string) error {
	err := bc.Run("git", "checkout", name)
	if err != nil {
		return fmt.Errorf("cannot check out branch %q: %w", name, err)
	}
	return nil
}

// CheckoutBranch checks out the Git branch with the given name.
func (bc *BackendCommands) CheckoutBranch(name string) error {
	if !bc.Config.DryRun {
		err := bc.CheckoutBranchUncached(name)
		if err != nil {
			return err
		}
	}
	if name != "-" {
		bc.CurrentBranchCache.Set(name)
	} else {
		bc.CurrentBranchCache.Invalidate()
	}
	return nil
}

// CommentOutSquashCommitMessage comments out the message for the current squash merge
// Adds the given prefix with the newline if provided.
func (bc *BackendCommands) CommentOutSquashCommitMessage(prefix string) error {
	squashMessageFile := ".git/SQUASH_MSG"
	contentBytes, err := os.ReadFile(squashMessageFile)
	if err != nil {
		return fmt.Errorf("cannot read squash message file %q: %w", squashMessageFile, err)
	}
	content := string(contentBytes)
	if prefix != "" {
		content = prefix + "\n" + content
	}
	content = regexp.MustCompile("(?m)^").ReplaceAllString(content, "# ")
	return os.WriteFile(squashMessageFile, []byte(content), 0o600)
}

// CreateFeatureBranch creates a feature branch with the given name in this repository.
func (bc *BackendCommands) CreateFeatureBranch(name string) error {
	err := bc.RunMany([][]string{
		{"git", "branch", name, "main"},
		{"git", "config", "git-town-branch." + name + ".parent", "main"},
	})
	if err != nil {
		return fmt.Errorf("cannot create feature branch %q: %w", name, err)
	}
	return nil
}

// CurrentBranch provides the currently checked out branch.
func (bc *BackendCommands) CurrentBranchUncached() (string, error) {
	rebasing, err := bc.HasRebaseInProgress()
	if err != nil {
		return "", fmt.Errorf("cannot determine current branch: %w", err)
	}
	if rebasing {
		currentBranch, err := bc.currentBranchDuringRebase()
		if err != nil {
			return "", err
		}
		return currentBranch, nil
	}
	output, err := bc.QueryTrim("git", "rev-parse", "--abbrev-ref", "HEAD")
	if err != nil {
		return "", fmt.Errorf("cannot determine the current branch: %w", err)
	}
	return output, nil
}

// CurrentBranch provides the currently checked out branch.
func (bc *BackendCommands) CurrentBranch() (string, error) {
	if bc.Config.DryRun {
		return bc.CurrentBranchCache.Value(), nil
	}
	if !bc.CurrentBranchCache.Initialized() {
		currentBranch, err := bc.CurrentBranchUncached()
		if err != nil {
			return currentBranch, err
		}
		bc.CurrentBranchCache.Set(currentBranch)
	}
	return bc.CurrentBranchCache.Value(), nil
}

func (bc *BackendCommands) currentBranchDuringRebase() (string, error) {
	rootDir := bc.RootDirectory()
	rawContent, err := os.ReadFile(fmt.Sprintf("%s/.git/rebase-apply/head-name", rootDir))
	if err != nil {
		// Git 2.26 introduces a new rebase backend, see https://github.com/git/git/blob/master/Documentation/RelNotes/2.26.0.txt
		rawContent, err = os.ReadFile(fmt.Sprintf("%s/.git/rebase-merge/head-name", rootDir))
		if err != nil {
			return "", err
		}
	}
	content := strings.TrimSpace(string(rawContent))
	return strings.ReplaceAll(content, "refs/heads/", ""), nil
}

// CurrentSha provides the SHA of the currently checked out branch/commit.
func (bc *BackendCommands) CurrentSha() (string, error) {
	return bc.ShaForBranch("HEAD")
}

// ExpectedPreviouslyCheckedOutBranch returns what is the expected previously checked out branch
// given the inputs.
func (bc *BackendCommands) ExpectedPreviouslyCheckedOutBranch(initialPreviouslyCheckedOutBranch, initialBranch, mainBranch string) (string, error) {
	hasInitialPreviouslyCheckedOutBranch, err := bc.HasLocalBranch(initialPreviouslyCheckedOutBranch)
	if err != nil {
		return "", err
	}
	if hasInitialPreviouslyCheckedOutBranch {
		currentBranch, err := bc.CurrentBranch()
		if err != nil {
			return "", err
		}
		hasInitialBranch, err := bc.HasLocalBranch(initialBranch)
		if err != nil {
			return "", err
		}
		if currentBranch == initialBranch || !hasInitialBranch {
			return initialPreviouslyCheckedOutBranch, nil
		}
		return initialBranch, nil
	}
	return mainBranch, nil
}

// HasConflicts returns whether the local repository currently has unresolved merge conflicts.
func (bc *BackendCommands) HasConflicts() (bool, error) {
	output, err := bc.QueryTrim("git", "status")
	if err != nil {
		return false, fmt.Errorf("cannot determine conflicts: %w", err)
	}
	return strings.Contains(output, "Unmerged paths"), nil
}

// HasLocalBranch indicates whether this repo has a local branch with the given name.
func (bc *BackendCommands) HasLocalBranch(name string) (bool, error) {
	branches, err := bc.LocalBranches()
	if err != nil {
		return false, fmt.Errorf("cannot determine whether the local branch %q exists: %w", name, err)
	}
	return stringslice.Contains(branches, name), nil
}

// HasMergeInProgress indicates whether this Git repository currently has a merge in progress.
func (bc *BackendCommands) HasMergeInProgress() bool {
	err := bc.Run("git", "rev-parse", "-q", "--verify", "MERGE_HEAD")
	return err == nil
}

// HasOpenChanges indicates whether this repo has open changes.
func (bc *BackendCommands) HasOpenChanges() (bool, error) {
	output, err := bc.QueryTrim("git", "status", "--porcelain", "--ignore-submodules")
	if err != nil {
		return false, fmt.Errorf("cannot determine open changes: %w", err)
	}
	return output != "", nil
}

// HasRebaseInProgress indicates whether this Git repository currently has a rebase in progress.
func (bc *BackendCommands) HasRebaseInProgress() (bool, error) {
	output, err := bc.QueryTrim("git", "status")
	if err != nil {
		return false, fmt.Errorf("cannot determine rebase in progress: %w", err)
	}
	if strings.Contains(output, "You are currently rebasing") {
		return true, nil
	}
	if strings.Contains(output, "rebase in progress") {
		return true, nil
	}
	return false, nil
}

// HasOrigin indicates whether this repo has an origin remote.
func (bc *BackendCommands) HasOrigin() (bool, error) {
	return bc.HasRemote(config.OriginRemote)
}

// HasRemote indicates whether this repo has a remote with the given name.
func (bc *BackendCommands) HasRemote(name string) (bool, error) {
	remotes, err := bc.Remotes()
	if err != nil {
		return false, fmt.Errorf("cannot determine if remote %q exists: %w", name, err)
	}
	return stringslice.Contains(remotes, name), nil
}

// HasShippableChanges indicates whether the given branch has changes
// not currently in the main branch.
func (bc *BackendCommands) HasShippableChanges(branch, mainBranch string) (bool, error) {
	out, err := bc.QueryTrim("git", "diff", mainBranch+".."+branch)
	if err != nil {
		return false, fmt.Errorf("cannot determine whether branch %q has shippable changes: %w", branch, err)
	}
	return out != "", nil
}

<<<<<<< HEAD
// HasTrackingBranch indicates whether the local branch with the given name has a remote tracking branch.
func (bc *BackendCommands) HasTrackingBranch(name string) (bool, error) {
	trackingBranch := "origin/" + name
	remoteBranches, err := bc.RemoteBranches()
	if err != nil {
		return false, fmt.Errorf("cannot determine if tracking branch %q exists: %w", name, err)
	}
	for _, line := range remoteBranches {
		if strings.TrimSpace(line) == trackingBranch {
			return true, nil
		}
	}
	return false, nil
}

// IsBranchInSync returns whether the branch with the given name is in sync with its tracking branch.
func (bc *BackendCommands) IsBranchInSync(branch string) (bool, error) {
	hasTrackingBranch, err := bc.HasTrackingBranch(branch)
	if err != nil {
		return false, err
	}
	if hasTrackingBranch {
		localSha, err := bc.ShaForBranch(branch)
		if err != nil {
			return false, err
		}
		remoteSha, err := bc.ShaForBranch(bc.TrackingBranch(branch))
		return localSha == remoteSha, err
	}
	return true, nil
}

// IsRepository returns whether or not the current directory is in a repository.
func (bc *BackendCommands) IsRepositoryUncached() (isRepo bool, repoDir string) { //nolint:nonamedreturns
	output, err := bc.QueryTrim("git", "rev-parse", "--show-toplevel")
	if err != nil {
		return false, ""
	}
	return true, output
}

// IsRepository returns whether or not the current directory is in a repository.
func (bc *BackendCommands) IsRepository() (isRepo bool, repoDir string) {
	if !bc.IsRepoCache.Initialized() || !bc.RootDirCache.Initialized() {
		isRepo, repoDir := bc.IsRepositoryUncached()
		bc.IsRepoCache.Set(isRepo)
		bc.RootDirCache.Set(repoDir)
	}
	return bc.IsRepoCache.Value(), bc.RootDirCache.Value()
}

=======
>>>>>>> 85fbac53
// LastCommitMessage provides the commit message for the last commit.
func (bc *BackendCommands) LastCommitMessage() (string, error) {
	out, err := bc.QueryTrim("git", "log", "-1", "--format=%B")
	if err != nil {
		return "", fmt.Errorf("cannot determine last commit message: %w", err)
	}
	return out, nil
}

// LocalBranches provides the names of all branches in the local repository,
// ordered alphabetically.
// TODO: can we derive this info from allBranchesSyncStatus?
func (bc *BackendCommands) LocalBranches() ([]string, error) {
	output, err := bc.QueryTrim("git", "branch")
	if err != nil {
		return []string{}, err
	}
	result := []string{}
	for _, line := range stringslice.Lines(output) {
		line = strings.Trim(line, "* ")
		line = strings.TrimSpace(line)
		result = append(result, line)
	}
	return result, nil
}

// LocalBranchesMainFirst provides the names of all local branches in this repo.
func (bc *BackendCommands) LocalBranchesMainFirst(mainBranch string) ([]string, error) {
	branches, err := bc.LocalBranches()
	if err != nil {
		return []string{}, err
	}
	return stringslice.Hoist(sort.StringSlice(branches), mainBranch), nil
}

// PreviouslyCheckedOutBranch provides the name of the branch that was previously checked out in this repo.
func (bc *BackendCommands) PreviouslyCheckedOutBranch() (string, error) {
	output, err := bc.QueryTrim("git", "rev-parse", "--verify", "--abbrev-ref", "@{-1}")
	if err != nil {
		return "", fmt.Errorf("cannot determine the previously checked out branch: %w", err)
	}
	return output, nil
}

// Remotes provides the names of all Git remotes in this repository.
func (bc *BackendCommands) RemotesUncached() ([]string, error) {
	out, err := bc.QueryTrim("git", "remote")
	if err != nil {
		return []string{}, fmt.Errorf("cannot determine remotes: %w", err)
	}
	if out == "" {
		return []string{}, nil
	}
	return stringslice.Lines(out), nil
}

// Remotes provides the names of all Git remotes in this repository.
func (bc *BackendCommands) Remotes() ([]string, error) {
	if !bc.RemotesCache.Initialized() {
		remotes, err := bc.RemotesUncached()
		if err != nil {
			return remotes, err
		}
		bc.RemotesCache.Set(remotes)
	}
	return bc.RemotesCache.Value(), nil
}

// RemoveOutdatedConfiguration removes outdated Git Town configuration.
func (bc *BackendCommands) RemoveOutdatedConfiguration(allBranches BranchesSyncStatus) error {
	for child, parent := range bc.Config.Lineage() {
		hasChildBranch := allBranches.Contains(child)
		hasParentBranch := allBranches.Contains(parent)
		if !hasChildBranch || !hasParentBranch {
			// TODO
			err := bc.Config.RemoveParent(child)
			if err != nil {
				return err
			}
		}
	}
	return nil
}

// RootDirectory provides the path of the rood directory of the current repository,
// i.e. the directory that contains the ".git" folder.
func (bc *BackendCommands) RootDirectoryUncached() string {
	output, err := bc.QueryTrim("git", "rev-parse", "--show-toplevel")
	if err != nil {
		return ""
	}
	return filepath.FromSlash(output)
}

// RootDirectory provides the path of the root directory of the current repository,
// i.e. the directory that contains the ".git" folder.
// An empty string indicates no Git repo.
func (bc *BackendCommands) RootDirectory() string {
	if !bc.RootDirCache.Initialized() {
<<<<<<< HEAD
		isRepo, repoDir := bc.IsRepositoryUncached()
		bc.IsRepoCache.Set(isRepo)
		bc.RootDirCache.Set(repoDir)
=======
		rootDir := bc.RootDirectoryUncached()
		bc.RootDirCache.Set(rootDir)
>>>>>>> 85fbac53
	}
	return bc.RootDirCache.Value()
}

// ShaForBranch provides the SHA for the local branch with the given name.
func (bc *BackendCommands) ShaForBranch(name string) (string, error) {
	output, err := bc.QueryTrim("git", "rev-parse", name)
	if err != nil {
		return "", fmt.Errorf("cannot determine SHA of local branch %q: %w", name, err)
	}
	return output, nil
}

// ShouldPushBranch returns whether the local branch with the given name
// contains commits that have not been pushed to its tracking branch.
func (bc *BackendCommands) ShouldPushBranch(branch string) (bool, error) {
	trackingBranch := bc.TrackingBranch(branch)
	out, err := bc.QueryTrim("git", "rev-list", "--left-right", branch+"..."+trackingBranch)
	if err != nil {
		return false, fmt.Errorf("cannot list diff of %q and %q: %w", branch, trackingBranch, err)
	}
	return out != "", nil
}

// TrackingBranch provides the name of the remote branch tracking the local branch with the given name.
func (bc *BackendCommands) TrackingBranch(branch string) string {
	return "origin/" + branch
}

// Version indicates whether the needed Git version is installed.
func (bc *BackendCommands) Version() (major int, minor int, err error) {
	versionRegexp := regexp.MustCompile(`git version (\d+).(\d+).(\d+)`)
	output, err := bc.QueryTrim("git", "version")
	if err != nil {
		return 0, 0, fmt.Errorf("cannot determine Git version: %w", err)
	}
	matches := versionRegexp.FindStringSubmatch(output)
	if matches == nil {
		return 0, 0, fmt.Errorf("'git version' returned unexpected output: %q.\nPlease open an issue and supply the output of running 'git version'", output)
	}
	majorVersion, err := strconv.Atoi(matches[1])
	if err != nil {
		return 0, 0, fmt.Errorf("cannot convert major version %q to int: %w", matches[1], err)
	}
	minorVersion, err := strconv.Atoi(matches[2])
	if err != nil {
		return 0, 0, fmt.Errorf("cannot convert minor version %q to int: %w", matches[2], err)
	}
	return majorVersion, minorVersion, nil
}<|MERGE_RESOLUTION|>--- conflicted
+++ resolved
@@ -342,60 +342,6 @@
 	return out != "", nil
 }
 
-<<<<<<< HEAD
-// HasTrackingBranch indicates whether the local branch with the given name has a remote tracking branch.
-func (bc *BackendCommands) HasTrackingBranch(name string) (bool, error) {
-	trackingBranch := "origin/" + name
-	remoteBranches, err := bc.RemoteBranches()
-	if err != nil {
-		return false, fmt.Errorf("cannot determine if tracking branch %q exists: %w", name, err)
-	}
-	for _, line := range remoteBranches {
-		if strings.TrimSpace(line) == trackingBranch {
-			return true, nil
-		}
-	}
-	return false, nil
-}
-
-// IsBranchInSync returns whether the branch with the given name is in sync with its tracking branch.
-func (bc *BackendCommands) IsBranchInSync(branch string) (bool, error) {
-	hasTrackingBranch, err := bc.HasTrackingBranch(branch)
-	if err != nil {
-		return false, err
-	}
-	if hasTrackingBranch {
-		localSha, err := bc.ShaForBranch(branch)
-		if err != nil {
-			return false, err
-		}
-		remoteSha, err := bc.ShaForBranch(bc.TrackingBranch(branch))
-		return localSha == remoteSha, err
-	}
-	return true, nil
-}
-
-// IsRepository returns whether or not the current directory is in a repository.
-func (bc *BackendCommands) IsRepositoryUncached() (isRepo bool, repoDir string) { //nolint:nonamedreturns
-	output, err := bc.QueryTrim("git", "rev-parse", "--show-toplevel")
-	if err != nil {
-		return false, ""
-	}
-	return true, output
-}
-
-// IsRepository returns whether or not the current directory is in a repository.
-func (bc *BackendCommands) IsRepository() (isRepo bool, repoDir string) {
-	if !bc.IsRepoCache.Initialized() || !bc.RootDirCache.Initialized() {
-		isRepo, repoDir := bc.IsRepositoryUncached()
-		bc.IsRepoCache.Set(isRepo)
-		bc.RootDirCache.Set(repoDir)
-	}
-	return bc.IsRepoCache.Value(), bc.RootDirCache.Value()
-}
-
-=======
->>>>>>> 85fbac53
 // LastCommitMessage provides the commit message for the last commit.
 func (bc *BackendCommands) LastCommitMessage() (string, error) {
 	out, err := bc.QueryTrim("git", "log", "-1", "--format=%B")
@@ -495,14 +441,8 @@
 // An empty string indicates no Git repo.
 func (bc *BackendCommands) RootDirectory() string {
 	if !bc.RootDirCache.Initialized() {
-<<<<<<< HEAD
-		isRepo, repoDir := bc.IsRepositoryUncached()
-		bc.IsRepoCache.Set(isRepo)
-		bc.RootDirCache.Set(repoDir)
-=======
 		rootDir := bc.RootDirectoryUncached()
 		bc.RootDirCache.Set(rootDir)
->>>>>>> 85fbac53
 	}
 	return bc.RootDirCache.Value()
 }
