--- conflicted
+++ resolved
@@ -5,12 +5,8 @@
 	"regexp"
 	"strconv"
 
-<<<<<<< HEAD
+	"github.com/Originate/exit"
 	"github.com/Originate/git-town/src/command"
-	"github.com/Originate/git-town/src/exit"
-=======
-	"github.com/Originate/exit"
->>>>>>> 4f9ed73b
 	"github.com/Originate/git-town/src/util"
 )
 
@@ -23,13 +19,8 @@
 
 func isVersionRequirementSatisfied() bool {
 	versionRegexp, err := regexp.Compile(`git version (\d+).(\d+).(\d+)`)
-<<<<<<< HEAD
-	exit.OnWrap(err, "Error compiling version regular expression")
+	exit.IfWrap(err, "Error compiling version regular expression")
 	matches := versionRegexp.FindStringSubmatch(command.New("git", "version").Output())
-=======
-	exit.IfWrap(err, "Error compiling version regular expression")
-	matches := versionRegexp.FindStringSubmatch(util.GetCommandOutput("git", "version"))
->>>>>>> 4f9ed73b
 	if matches == nil {
 		log.Fatal("'git version' returned unexpected output. Please open an issue and supply the output of running 'git version'.")
 	}
