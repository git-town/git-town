package git

import (
	"fmt"
	"io/ioutil"
	"os"
	"os/exec"
	"path/filepath"
	"regexp"
	"sort"
	"strconv"
	"strings"

	"github.com/git-town/git-town/src/config"
	"github.com/git-town/git-town/src/run"
	"github.com/git-town/git-town/src/stringslice"
)

// Runner executes Git commands.
type Runner struct {
	run.Shell                            // for running console commands
	Config             *config.Config    // caches Git configuration settings
	CurrentBranchCache *StringCache      // caches the currently checked out Git branch
	DryRun             *DryRun           // tracks dry-run information
	IsRepoCache        *BoolCache        // caches whether the current directory is a Git repo
	RemoteBranchCache  *StringSliceCache // caches the remote branches of this Git repo
	RemotesCache       *StringSliceCache // caches Git remotes
	RootDirCache       *StringCache      // caches the base of the Git directory
}

// AbortMerge cancels a currently ongoing Git merge operation.
func (r *Runner) AbortMerge() error {
	res, err := r.Run("git", "merge", "--abort")
	if err != nil {
		return fmt.Errorf("cannot abort current merge: %w\n%s", err, res.Output())
	}
	return nil
}

// AbortRebase cancels a currently ongoing Git rebase operation.
func (r *Runner) AbortRebase() error {
	res, err := r.Run("git", "rebase", "--abort")
	if err != nil {
		return fmt.Errorf("cannot abort current merge: %w\n%s", err, res.Output())
	}
	return nil
}

// AddRemote adds the given Git remote to this repository.
func (r *Runner) AddRemote(name, value string) error {
	res, err := r.Run("git", "remote", "add", name, value)
	if err != nil {
		return fmt.Errorf("cannot add remote %q --> %q: %w\n%s", name, value, err, res.Output())
	}
	r.RemotesCache.Invalidate()
	return nil
}

// Author returns the locally Git configured user.
func (r *Runner) Author() (author string, err error) {
	out, err := r.Run("git", "config", "user.name")
	if err != nil {
		return "", err
	}
	name := out.OutputSanitized()
	out, err = r.Run("git", "config", "user.email")
	if err != nil {
		return "", err
	}
	email := out.OutputSanitized()
	return name + " <" + email + ">", nil
}

// BranchHasUnmergedCommits indicates whether the branch with the given name
// contains commits that are not merged into the main branch.
func (r *Runner) BranchHasUnmergedCommits(branch string) (bool, error) {
	out, err := r.Run("git", "log", r.Config.GetMainBranch()+".."+branch)
	if err != nil {
		return false, fmt.Errorf("cannot determine if branch %q has unmerged commits: %w\n%s", branch, err, out.Output())
	}
	return out.OutputSanitized() != "", nil
}

// CheckoutBranch checks out the Git branch with the given name in this repo.
func (r *Runner) CheckoutBranch(name string) error {
	outcome, err := r.Run("git", "checkout", name)
	if err != nil {
		return fmt.Errorf("cannot check out branch %q in repo %q: %w\n%v", name, r.WorkingDir(), err, outcome)
	}
	if name != "-" {
		r.CurrentBranchCache.Set(name)
	} else {
		r.CurrentBranchCache.Invalidate()
	}
	return nil
}

// CommentOutSquashCommitMessage comments out the message for the current squash merge
// Adds the given prefix with the newline if provided.
func (r *Runner) CommentOutSquashCommitMessage(prefix string) error {
	squashMessageFile := ".git/SQUASH_MSG"
	contentBytes, err := ioutil.ReadFile(squashMessageFile)
	if err != nil {
		return fmt.Errorf("cannot read squash message file %q: %w", squashMessageFile, err)
	}
	content := string(contentBytes)
	if prefix != "" {
		content = prefix + "\n" + content
	}
	content = regexp.MustCompile("(?m)^").ReplaceAllString(content, "# ")
	return ioutil.WriteFile(squashMessageFile, []byte(content), 0600)
}

// CommitNoEdit commits all staged files with the default commit message.
func (r *Runner) CommitNoEdit() error {
	outcome, err := r.Run("git", "commit", "--no-edit")
	if err != nil {
		return fmt.Errorf("cannot commit files: %w\n%s", err, outcome.Output())
	}
	return nil
}

// Commits provides a list of the commits in this Git repository with the given fields.
func (r *Runner) Commits(fields []string) (result []Commit, err error) {
	branches, err := r.LocalBranchesMainFirst()
	if err != nil {
		return result, fmt.Errorf("cannot determine the Git branches: %w", err)
	}
	for _, branch := range branches {
		commits, err := r.CommitsInBranch(branch, fields)
		if err != nil {
			return result, err
		}
		result = append(result, commits...)
	}
	return result, nil
}

// CommitsInBranch provides all commits in the given Git branch.
func (r *Runner) CommitsInBranch(branch string, fields []string) (result []Commit, err error) {
	outcome, err := r.Run("git", "log", branch, "--format=%h|%s|%an <%ae>", "--topo-order", "--reverse")
	if err != nil {
		return result, fmt.Errorf("cannot get commits in branch %q: %w", branch, err)
	}
	for _, line := range strings.Split(outcome.OutputSanitized(), "\n") {
		parts := strings.Split(line, "|")
		commit := Commit{Branch: branch, SHA: parts[0], Message: parts[1], Author: parts[2]}
		if strings.EqualFold(commit.Message, "initial commit") {
			continue
		}
		if stringslice.Contains(fields, "FILE NAME") {
			filenames, err := r.FilesInCommit(commit.SHA)
			if err != nil {
				return result, fmt.Errorf("cannot determine file name for commit %q in branch %q: %w", commit.SHA, branch, err)
			}
			commit.FileName = strings.Join(filenames, ", ")
		}
		if stringslice.Contains(fields, "FILE CONTENT") {
			filecontent, err := r.FileContentInCommit(commit.SHA, commit.FileName)
			if err != nil {
				return result, fmt.Errorf("cannot determine file content for commit %q in branch %q: %w", commit.SHA, branch, err)
			}
			commit.FileContent = filecontent
		}
		result = append(result, commit)
	}
	return result, nil
}

// CommitStagedChanges commits the currently staged changes.
func (r *Runner) CommitStagedChanges(message string) error {
	var out *run.Result
	var err error
	if message != "" {
		out, err = r.Run("git", "commit", "-m", message)
	} else {
		out, err = r.Run("git", "commit", "--no-edit")
	}
	if err != nil {
		return fmt.Errorf("cannot commit staged changes: %w\n%s", err, out)
	}
	return nil
}

// CommitWithMessageAndAuthor .
func (r *Runner) CommitWithMessageAndAuthor(message, author string) error {
	out, err := r.Run("git", "commit", "-m", message, "--author", author)
	if err != nil {
		return fmt.Errorf("cannot commit with message %q and author %q: %w\n%s", message, author, err, out.Output())
	}
	return nil
}

// CommitWithMessage commits the staged changes with the given commit message.
func (r *Runner) CommitWithMessage(message string) error {
	out, err := r.Run("git", "commit", "-m", message)
	if err != nil {
		return fmt.Errorf("cannot commit with message %q: %w\n%s", message, err, out.Output())
	}
	return nil
}

// Commit .
func (r *Runner) Commit() error {
	_, err := r.Run("git", "commit")
	return err
}

// ConnectTrackingBranch connects the branch with the given name to its remote tracking branch.
// The branch must exist.
func (r *Runner) ConnectTrackingBranch(name string) error {
	out, err := r.Run("git", "branch", "--set-upstream-to=origin/"+name, name)
	if err != nil {
		return fmt.Errorf("cannot connect tracking branch for %q: %w\n%s", name, err, out)
	}
	return nil
}

// ContinueRebase continues the currently ongoing rebase.
func (r *Runner) ContinueRebase() error {
	outcome, err := r.Run("git", "rebase", "--continue")
	if err != nil {
		return fmt.Errorf("cannot continue rebase: %w\n%s", err, outcome.Output())
	}
	return nil
}

// CreateBranch creates a new branch with the given name.
// The created branch is a normal branch.
// To create feature branches, use CreateFeatureBranch.
func (r *Runner) CreateBranch(name, parent string) error {
	outcome, err := r.Run("git", "branch", name, parent)
	if err != nil {
		return fmt.Errorf("cannot create branch %q: %w\n%v", name, err, outcome)
	}
	return nil
}

// CreateChildFeatureBranch creates a branch with the given name and parent in this repository.
// The parent branch must already exist.
func (r *Runner) CreateChildFeatureBranch(name string, parent string) error {
	err := r.CreateBranch(name, parent)
	if err != nil {
		return fmt.Errorf("cannot create child branch %q: %w", name, err)
	}
	_ = r.Config.SetParentBranch(name, parent)
	return nil
}

// CreateCommit creates a commit with the given properties in this Git repo.
func (r *Runner) CreateCommit(commit Commit) error {
	err := r.CheckoutBranch(commit.Branch)
	if err != nil {
		return fmt.Errorf("cannot checkout branch %q: %w", commit.Branch, err)
	}
	err = r.CreateFile(commit.FileName, commit.FileContent)
	if err != nil {
		return fmt.Errorf("cannot create file %q needed for commit: %w", commit.FileName, err)
	}
	outcome, err := r.Run("git", "add", commit.FileName)
	if err != nil {
		return fmt.Errorf("cannot add file to commit: %w\n%v", err, outcome)
	}
	commands := []string{"commit", "-m", commit.Message}
	if commit.Author != "" {
		commands = append(commands, "--author="+commit.Author)
	}
	outcome, err = r.Run("git", commands...)
	if err != nil {
		return fmt.Errorf("cannot commit: %w\n%v", err, outcome)
	}
	return nil
}

// CreateFeatureBranch creates a feature branch with the given name in this repository.
func (r *Runner) CreateFeatureBranch(name string) error {
	err := r.RunMany([][]string{
		{"git", "branch", name, "main"},
		{"git", "config", "git-town-branch." + name + ".parent", "main"},
	})
	if err != nil {
		return fmt.Errorf("cannot create feature branch %q: %w", name, err)
	}
	return nil
}

// CreateFeatureBranchNoParent creates a feature branch with no defined parent in this repository.
func (r *Runner) CreateFeatureBranchNoParent(name string) error {
	res, err := r.Run("git", "branch", name, "main")
	if err != nil {
		return fmt.Errorf("cannot create feature branch %q: %w\n%s", name, err, res.Output())
	}
	return nil
}

// CreateFile creates a file with the given name and content in this repository.
func (r *Runner) CreateFile(name, content string) error {
	filePath := filepath.Join(r.WorkingDir(), name)
	folderPath := filepath.Dir(filePath)
	err := os.MkdirAll(folderPath, os.ModePerm)
	if err != nil {
		return fmt.Errorf("cannot create folder %q: %v", folderPath, err)
	}
	err = ioutil.WriteFile(filePath, []byte(content), 0500)
	if err != nil {
		return fmt.Errorf("cannot create file %q: %w", name, err)
	}
	return nil
}

// CreatePerennialBranches creates perennial branches with the given names in this repository.
func (r *Runner) CreatePerennialBranches(names ...string) error {
	for _, name := range names {
		err := r.CreateBranch(name, "main")
		if err != nil {
			return fmt.Errorf("cannot create perennial branch %q in repo %q: %w", name, r.WorkingDir(), err)
		}
	}
	return r.Config.AddToPerennialBranches(names...)
}

// CreateRemoteBranch creates a remote branch from the given local SHA.
func (r *Runner) CreateRemoteBranch(localSha, branchName string) error {
	outcome, err := r.Run("git", "push", "origin", localSha+":refs/heads/"+branchName)
	if err != nil {
		return fmt.Errorf("cannot create remote branch for local SHA %q: %w\n%s", localSha, err, outcome.Output())
	}
	return nil
}

// CreateStandaloneTag creates a tag not on a branch.
func (r *Runner) CreateStandaloneTag(name string) error {
	return r.RunMany([][]string{
		{"git", "checkout", "-b", "temp"},
		{"touch", "a.txt"},
		{"git", "add", "-A"},
		{"git", "commit", "-m", "temp"},
		{"git", "tag", "-a", name, "-m", name},
		{"git", "checkout", "-"},
		{"git", "branch", "-D", "temp"},
	})
}

// CreateTag creates a tag with the given name.
func (r *Runner) CreateTag(name string) error {
	_, err := r.Run("git", "tag", "-a", name, "-m", name)
	return err
}

// CreateTrackingBranch creates a remote tracking branch for the given local branch.
func (r *Runner) CreateTrackingBranch(branch string) error {
	outcome, err := r.Run("git", "push", "-u", "origin", branch)
	if err != nil {
		return fmt.Errorf("cannot create tracking branch for %q: %w\n%s", branch, err, outcome.Output())
	}
	return nil
}

// CurrentBranch provides the currently checked out branch for this repo.
func (r *Runner) CurrentBranch() (result string, err error) {
	if r.DryRun.IsActive() {
		return r.DryRun.CurrentBranch(), nil
	}
	if r.CurrentBranchCache.Initialized() {
		return r.CurrentBranchCache.Value(), nil
	}
	rebasing, err := r.HasRebaseInProgress()
	if err != nil {
		return "", fmt.Errorf("cannot determine current branch: %w", err)
	}
	if rebasing {
		currentBranch, err := r.currentBranchDuringRebase()
		if err != nil {
			return "", err
		}
		r.CurrentBranchCache.Set(currentBranch)
		return currentBranch, nil
	}
	outcome, err := r.Run("git", "rev-parse", "--abbrev-ref", "HEAD")
	if err != nil {
		return "", fmt.Errorf("cannot determine the current branch: %w\n%s", err, outcome.Output())
	}
	r.CurrentBranchCache.Set(outcome.OutputSanitized())
	return r.CurrentBranchCache.Value(), nil
}

func (r *Runner) currentBranchDuringRebase() (string, error) {
	rootDir, err := r.RootDirectory()
	if err != nil {
		return "", err
	}
	rawContent, err := ioutil.ReadFile(fmt.Sprintf("%s/.git/rebase-apply/head-name", rootDir))
	if err != nil {
		// Git 2.26 introduces a new rebase backend, see https://github.com/git/git/blob/master/Documentation/RelNotes/2.26.0.txt
		rawContent, err = ioutil.ReadFile(fmt.Sprintf("%s/.git/rebase-merge/head-name", rootDir))
		if err != nil {
			return "", err
		}
	}
	content := strings.TrimSpace(string(rawContent))
	return strings.Replace(content, "refs/heads/", "", -1), nil
}

// CurrentSha provides the SHA of the currently checked out branch/commit.
func (r *Runner) CurrentSha() (string, error) {
	return r.ShaForBranch("HEAD")
}

// DeleteLastCommit resets HEAD to the previous commit.
func (r *Runner) DeleteLastCommit() error {
	out, err := r.Run("git", "reset", "--hard", "HEAD~1")
	if err != nil {
		return fmt.Errorf("cannot delete last commit: %w\n%s", err, out.Output())
	}
	return nil
}

// DeleteLocalBranch removes the local branch with the given name.
func (r *Runner) DeleteLocalBranch(name string, force bool) error {
	args := []string{"branch", "-d", name}
	if force {
		args[1] = "-D"
	}
	out, err := r.Run("git", args...)
	if err != nil {
		return fmt.Errorf("cannot delete local branch %q: %w\n%s", name, err, out.Output())
	}
	return nil
}

// DeleteMainBranchConfiguration removes the configuration for which branch is the main branch.
func (r *Runner) DeleteMainBranchConfiguration() error {
	res, err := r.Run("git", "config", "--unset", "git-town.main-branch-name")
	if err != nil {
		return fmt.Errorf("cannot delete main branch configuration: %w\n%s", err, res.Output())
	}
	return nil
}

// DeleteRemoteBranch removes the remote branch of the given local branch.
func (r *Runner) DeleteRemoteBranch(name string) error {
	out, err := r.Run("git", "push", "origin", ":"+name)
	if err != nil {
		return fmt.Errorf("cannot delete tracking branch for %q: %w\n%s", name, err, out.Output())
	}
	return nil
}

// DiffParent displays the diff between the given branch and its given parent branch.
func (r *Runner) DiffParent(branch, parentBranch string) error {
	out, err := r.Run("git", "diff", parentBranch+".."+branch)
	if err != nil {
		return fmt.Errorf("cannot diff branch %q with its parent branch %q: %w\n%s", branch, parentBranch, err, out.Output())
	}
	return nil
}

// DiscardOpenChanges deletes all uncommitted changes.
func (r *Runner) DiscardOpenChanges() error {
	out, err := r.Run("git", "reset", "--hard")
	if err != nil {
		return fmt.Errorf("cannot discard open changes: %w\n%s", err, out.Output())
	}
	return nil
}

// ExpectedPreviouslyCheckedOutBranch returns what is the expected previously checked out branch
// given the inputs.
func (r *Runner) ExpectedPreviouslyCheckedOutBranch(initialPreviouslyCheckedOutBranch, initialBranch string) (string, error) {
	hasInitialPreviouslyCheckedOutBranch, err := r.HasLocalBranch(initialPreviouslyCheckedOutBranch)
	if err != nil {
		return "", err
	}
	if hasInitialPreviouslyCheckedOutBranch {
		currentBranch, err := r.CurrentBranch()
		if err != nil {
			return "", err
		}
		hasInitialBranch, err := r.HasLocalBranch(initialBranch)
		if err != nil {
			return "", err
		}
		if currentBranch == initialBranch || !hasInitialBranch {
			return initialPreviouslyCheckedOutBranch, nil
		}
		return initialBranch, nil
	}
	return r.Config.GetMainBranch(), nil
}

// Fetch retrieves the updates from the remote repo.
func (r *Runner) Fetch() error {
	_, err := r.Run("git", "fetch", "--prune", "--tags")
	if err != nil {
		return fmt.Errorf("cannot fetch: %w", err)
	}
	return nil
}

// FetchUpstream fetches updates from the upstream remote.
func (r *Runner) FetchUpstream(branch string) error {
	out, err := r.Run("git", "fetch", "upstream", branch)
	if err != nil {
		return fmt.Errorf("cannot fetch from upstream: %w\n%s", err, out.Output())
	}
	return nil
}

// FileContent provides the current content of a file.
func (r *Runner) FileContent(filename string) (result string, err error) {
	content, err := ioutil.ReadFile(filepath.Join(r.WorkingDir(), filename))
	return string(content), err
}

// FileContentInCommit provides the content of the file with the given name in the commit with the given SHA.
func (r *Runner) FileContentInCommit(sha string, filename string) (result string, err error) {
	outcome, err := r.Run("git", "show", sha+":"+filename)
	if err != nil {
		return result, fmt.Errorf("cannot determine the content for file %q in commit %q: %w", filename, sha, err)
	}
	return outcome.OutputSanitized(), nil
}

// FilesInCommit provides the names of the files that the commit with the given SHA changes.
func (r *Runner) FilesInCommit(sha string) (result []string, err error) {
	outcome, err := r.Run("git", "diff-tree", "--no-commit-id", "--name-only", "-r", sha)
	if err != nil {
		return result, fmt.Errorf("cannot get files for commit %q: %w", sha, err)
	}
	return strings.Split(outcome.OutputSanitized(), "\n"), nil
}

// FilesInBranch provides the list of the files present in the given branch.
func (r *Runner) FilesInBranch(branch string) (result []string, err error) {
	outcome, err := r.Run("git", "ls-tree", "-r", "--name-only", branch)
	if err != nil {
		return result, fmt.Errorf("cannot determine files in branch %q in repo %q: %w", branch, r.WorkingDir(), err)
	}
	for _, line := range strings.Split(outcome.OutputSanitized(), "\n") {
		file := strings.TrimSpace(line)
		if file != "" {
			result = append(result, file)
		}
	}
	return result, err
}

// HasBranchesOutOfSync indicates whether one or more local branches are out of sync with their remote.
func (r *Runner) HasBranchesOutOfSync() (bool, error) {
	res, err := r.Run("git", "for-each-ref", "--format=%(refname:short) %(upstream:track)", "refs/heads")
	if err != nil {
		return false, fmt.Errorf("cannot determine if branches are out of sync in %q: %w %q", r.WorkingDir(), err, res.Output())
	}
	return strings.Contains(res.Output(), "["), nil
}

// HasConflicts returns whether the local repository currently has unresolved merge conflicts.
func (r *Runner) HasConflicts() (bool, error) {
	res, err := r.Run("git", "status")
	if err != nil {
		return false, fmt.Errorf("cannot determine conflicts: %w", err)
	}
	return res.OutputContainsText("Unmerged paths"), nil
}

// HasFile indicates whether this repository contains a file with the given name and content.
func (r *Runner) HasFile(name, content string) (result bool, err error) {
	rawContent, err := ioutil.ReadFile(filepath.Join(r.WorkingDir(), name))
	if err != nil {
		return result, fmt.Errorf("repo doesn't have file %q: %w", name, err)
	}
	actualContent := string(rawContent)
	if actualContent != content {
		return result, fmt.Errorf("file %q should have content %q but has %q", name, content, actualContent)
	}
	return true, nil
}

// HasGitTownConfigNow indicates whether this repository contain Git Town specific configuration.
func (r *Runner) HasGitTownConfigNow() (result bool, err error) {
	outcome, err := r.Run("git", "config", "--local", "--get-regex", "git-town")
	if err != nil {
		exitError := err.(*exec.ExitError)
		if exitError.ExitCode() == 1 {
			return false, nil
		}
	}
	return outcome.OutputSanitized() != "", err
}

// HasLocalBranch indicates whether this repo has a local branch with the given name.
func (r *Runner) HasLocalBranch(name string) (bool, error) {
	branches, err := r.LocalBranchesMainFirst()
	if err != nil {
		return false, fmt.Errorf("cannot determine whether the local branch %q exists: %w", name, err)
	}
	return stringslice.Contains(branches, name), nil
}

// HasLocalOrRemoteBranch indicates whether this repo has a local or remote branch with the given name.
func (r *Runner) HasLocalOrRemoteBranch(name string) (bool, error) {
	branches, err := r.LocalAndRemoteBranches()
	if err != nil {
		return false, fmt.Errorf("cannot determine whether the local or remote branch %q exists: %w", name, err)
	}
	return stringslice.Contains(branches, name), nil
}

// HasMergeInProgress indicates whether this Git repository currently has a merge in progress.
func (r *Runner) HasMergeInProgress() (result bool, err error) {
	_, err = os.Stat(filepath.Join(r.WorkingDir(), ".git", "MERGE_HEAD"))
	return err == nil, nil
}

// HasOpenChanges indicates whether this repo has open changes.
func (r *Runner) HasOpenChanges() (bool, error) {
	outcome, err := r.Run("git", "status", "--porcelain")
	if err != nil {
		return false, fmt.Errorf("cannot determine open changes: %w", err)
	}
	return outcome.OutputSanitized() != "", nil
}

// HasRebaseInProgress indicates whether this Git repository currently has a rebase in progress.
func (r *Runner) HasRebaseInProgress() (bool, error) {
	res, err := r.Run("git", "status")
	if err != nil {
		return false, fmt.Errorf("cannot determine rebase in %q progress: %w", r.WorkingDir(), err)
	}
	output := res.OutputSanitized()
	if strings.Contains(output, "You are currently rebasing") {
		return true, nil
	}
	if strings.Contains(output, "rebase in progress") {
		return true, nil
	}
	return false, nil
}

// HasRemote indicates whether this repo has a remote with the given name.
func (r *Runner) HasRemote(name string) (result bool, err error) {
	remotes, err := r.Remotes()
	if err != nil {
		return false, fmt.Errorf("cannot determine if remote %q exists: %w", name, err)
	}
	return stringslice.Contains(remotes, name), nil
}

// HasShippableChanges indicates whether the given branch has changes
// not currently in the main branch.
func (r *Runner) HasShippableChanges(branch string) (bool, error) {
	out, err := r.Run("git", "diff", r.Config.GetMainBranch()+".."+branch)
	if err != nil {
		return false, fmt.Errorf("cannot determine whether branch %q has shippable changes: %w\n%s", branch, err, out.Output())
	}
	return out.OutputSanitized() != "", nil
}

// HasTrackingBranch indicates whether the local branch with the given name has a remote tracking branch.
func (r *Runner) HasTrackingBranch(name string) (result bool, err error) {
	trackingBranchName := "origin/" + name
	remoteBranches, err := r.RemoteBranches()
	if err != nil {
		return false, fmt.Errorf("cannot determine if tracking branch %q exists: %w", name, err)
	}
	for _, line := range remoteBranches {
		if strings.TrimSpace(line) == trackingBranchName {
			return true, nil
		}
	}
	return false, nil
}

// IsBranchInSync returns whether the branch with the given name is in sync with its tracking branch.
func (r *Runner) IsBranchInSync(branchName string) (bool, error) {
	hasTrackingBranch, err := r.HasTrackingBranch(branchName)
	if err != nil {
		return false, err
	}
	if hasTrackingBranch {
		localSha, err := r.ShaForBranch(branchName)
		if err != nil {
			return false, err
		}
		remoteSha, err := r.ShaForBranch(r.TrackingBranchName(branchName))
		return localSha == remoteSha, err
	}
	return true, nil
}

// IsRepository returns whether or not the current directory is in a repository.
func (r *Runner) IsRepository() bool {
	if !r.IsRepoCache.Initialized() {
		_, err := run.Exec("git", "rev-parse")
		r.IsRepoCache.Set(err == nil)
	}
	return r.IsRepoCache.Value()
}

// LastActiveDir provides the directory that was last used in this repo.
func (r *Runner) LastActiveDir() (string, error) {
	res, err := r.Run("git", "rev-parse", "--show-toplevel")
	return filepath.FromSlash(res.OutputSanitized()), err
}

// LastCommitMessage returns the commit message for the last commit.
func (r *Runner) LastCommitMessage() (string, error) {
	out, err := r.Run("git", "log", "-1", "--format=%B")
	if err != nil {
		return "", fmt.Errorf("cannot determine last commit message: %w\n%s", err, out.Output())
	}
	return out.OutputSanitized(), nil
}

// LocalAndRemoteBranches provides the names of all local branches in this repo.
func (r *Runner) LocalAndRemoteBranches() ([]string, error) {
	outcome, err := r.Run("git", "branch", "-a")
	if err != nil {
		return []string{}, fmt.Errorf("cannot determine the local branches")
	}
	lines := outcome.OutputLines()
	branchNames := make(map[string]struct{})
	for l := range lines {
		if !strings.Contains(lines[l], " -> ") {
			branchNames[strings.TrimSpace(strings.Replace(strings.Replace(lines[l], "* ", "", 1), "remotes/origin/", "", 1))] = struct{}{}
		}
	}
	result := make([]string, len(branchNames))
	i := 0
	for branchName := range branchNames {
		result[i] = branchName
		i++
	}
	sort.Strings(result)
	return MainFirst(result), nil
}

// LocalBranches returns the names of all branches in the local repository,
// ordered alphabetically.
func (r *Runner) LocalBranches() (result []string, err error) {
	res, err := r.Run("git", "branch")
	if err != nil {
		return result, err
	}
	for _, line := range res.OutputLines() {
		line = strings.Trim(line, "* ")
		line = strings.TrimSpace(line)
		result = append(result, line)
	}
	return
}

// LocalBranchesMainFirst provides the names of all local branches in this repo.
func (r *Runner) LocalBranchesMainFirst() (result []string, err error) {
	branches, err := r.LocalBranches()
	if err != nil {
		return result, err
	}
	return MainFirst(sort.StringSlice(branches)), nil
}

// LocalBranchesWithDeletedTrackingBranches returns the names of all branches
// whose remote tracking branches have been deleted.
func (r *Runner) LocalBranchesWithDeletedTrackingBranches() (result []string, err error) {
	res, err := r.Run("git", "branch", "-vv")
	if err != nil {
		return result, err
	}
	for _, line := range res.OutputLines() {
		line = strings.Trim(line, "* ")
		parts := strings.SplitN(line, " ", 2)
		branchName := parts[0]
		deleteTrackingBranchStatus := fmt.Sprintf("[%s: gone]", r.TrackingBranchName(branchName))
		if strings.Contains(parts[1], deleteTrackingBranchStatus) {
			result = append(result, branchName)
		}
	}
	return result, nil
}

// LocalBranchesWithoutMain returns the names of all branches in the local repository,
// ordered alphabetically without the main branch.
func (r *Runner) LocalBranchesWithoutMain() (result []string, err error) {
	mainBranch := r.Config.GetMainBranch()
	branches, err := r.LocalBranches()
	if err != nil {
		return result, err
	}
	for _, branch := range branches {
		if branch != mainBranch {
			result = append(result, branch)
		}
	}
	return
}

// MergeBranchNoEdit merges the given branch into the current branch,
// using the default commit message.
func (r *Runner) MergeBranchNoEdit(branch string) error {
	_, err := r.Run("git", "merge", "--no-edit", branch)
	return err
}

// PopStash restores stashed-away changes into the workspace.
func (r *Runner) PopStash() error {
	_, err := r.Run("git", "stash", "pop")
	if err != nil {
		return fmt.Errorf("cannot pop the stash: %w", err)
	}
	return nil
}

// PreviouslyCheckedOutBranch provides the name of the branch that was previously checked out in this repo.
func (r *Runner) PreviouslyCheckedOutBranch() (name string, err error) {
	outcome, err := r.Run("git", "rev-parse", "--verify", "--abbrev-ref", "@{-1}")
	if err != nil {
		return "", fmt.Errorf("cannot determine the previously checked out branch: %w", err)
	}
	return outcome.OutputSanitized(), nil
}

// Pull fetches updates from the origin remote and updates the currently checked out branch.
func (r *Runner) Pull() error {
	outcome, err := r.Run("git", "pull")
	if err != nil {
		return fmt.Errorf("cannot pull updates: %w\n%s", err, outcome.Output())
	}
	return nil
}

// PushBranch pushes the branch with the given name to the remote.
func (r *Runner) PushBranch() error {
	outcome, err := r.Run("git", "push")
	if err != nil {
		return fmt.Errorf("cannot push branch in repo %q to origin: %w\n%v", r.WorkingDir(), err, outcome)
	}
	return nil
}

// PushBranchForce pushes the branch with the given name to the remote.
func (r *Runner) PushBranchForce(name string) error {
	outcome, err := r.Run("git", "push", "-f", "origin", name)
	if err != nil {
		return fmt.Errorf("cannot force-push branch %q in repo %q to origin: %w\n%v", name, r.WorkingDir(), err, outcome)
	}
	return nil
}

// PushBranchSetUpstream pushes the branch with the given name to the remote.
func (r *Runner) PushBranchSetUpstream(name string) error {
	outcome, err := r.Run("git", "push", "-u", "origin", name)
	if err != nil {
		return fmt.Errorf("cannot push branch %q in repo %q to origin: %w\n%v", name, r.WorkingDir(), err, outcome)
	}
	return nil
}

// PushTags pushes new the Git tags to origin.
func (r *Runner) PushTags() error {
	outcome, err := r.Run("git", "push", "--tags")
	if err != nil {
		return fmt.Errorf("cannot push branch in repo %q: %w\n%v", r.WorkingDir(), err, outcome)
	}
	return nil
}

// Rebase initiates a Git rebase of the current branch against the given branch.
func (r *Runner) Rebase(target string) error {
	outcome, err := r.Run("git", "rebase", target)
	if err != nil {
		return fmt.Errorf("cannot rebase against branch %q: %w\n%v", target, err, outcome)
	}
	return nil
}

// RemoteBranches provides the names of the remote branches in this repo.
func (r *Runner) RemoteBranches() ([]string, error) {
	if !r.RemoteBranchCache.Initialized() {
		outcome, err := r.Run("git", "branch", "-r")
		if err != nil {
			return []string{}, fmt.Errorf("cannot determine remote branches: %w", err)
		}
		lines := outcome.OutputLines()
		branches := make([]string, 0, len(lines)-1)
		for l := range lines {
			if !strings.Contains(lines[l], " -> ") {
				branches = append(branches, strings.TrimSpace(lines[l]))
			}
		}
		r.RemoteBranchCache.Set(branches)
	}
	return r.RemoteBranchCache.Value(), nil
}

// Remotes provides the names of all Git remotes in this repository.
func (r *Runner) Remotes() (result []string, err error) {
	if !r.RemotesCache.initialized {
		out, err := r.Run("git", "remote")
		if err != nil {
			return result, fmt.Errorf("cannot determine remotes: %w", err)
		}
		if out.OutputSanitized() == "" {
			r.RemotesCache.Set([]string{})
		} else {
			r.RemotesCache.Set(out.OutputLines())
		}
	}
	return r.RemotesCache.Value(), nil
}

// RemoveBranch deletes the branch with the given name from this repo.
func (r *Runner) RemoveBranch(name string) error {
	res, err := r.Run("git", "branch", "-D", name)
	if err != nil {
		return fmt.Errorf("cannot delete branch %q: %w\n%s", name, err, res.Output())
	}
	return nil
}

// RemoveRemote deletes the Git remote with the given name.
func (r *Runner) RemoveRemote(name string) error {
	r.RemotesCache.Invalidate()
	_, err := r.Run("git", "remote", "rm", name)
	return err
}

// RemoveUnnecessaryFiles trims all files that aren't necessary in this repo.
func (r *Runner) RemoveUnnecessaryFiles() error {
	fullPath := filepath.Join(r.WorkingDir(), ".git", "hooks")
	err := os.RemoveAll(fullPath)
	if err != nil {
		return fmt.Errorf("cannot remove unnecessary files in %q: %w", fullPath, err)
	}
	_ = os.Remove(filepath.Join(r.WorkingDir(), ".git", "COMMIT_EDITMSG"))
	_ = os.Remove(filepath.Join(r.WorkingDir(), ".git", "description"))
	return nil
}

// ResetToSha undoes all commits on the current branch all the way until the given SHA.
func (r *Runner) ResetToSha(sha string, hard bool) error {
	args := []string{"reset"}
	if hard {
		args = append(args, "--hard")
	}
	args = append(args, sha)
	outcome, err := r.Run("git", args...)
	if err != nil {
		return fmt.Errorf("cannot reset to SHA %q: %w\n%v", sha, err, outcome)
	}
	return nil
}

// RevertCommit reverts the commit with the given SHA.
func (r *Runner) RevertCommit(sha string) error {
	res, err := r.Run("git", "revert", sha)
	if err != nil {
		return fmt.Errorf("cannot revert commit %q: %w\n%s", sha, err, res.Output())
	}
	return nil
}

// RootDirectory returns the path of the rood directory of the current repository,
// i.e. the directory that contains the ".git" folder.
func (r *Runner) RootDirectory() (string, error) {
	if !r.RootDirCache.Initialized() {
		res, err := r.Run("git", "rev-parse", "--show-toplevel")
		if err != nil {
			return "", fmt.Errorf("cannot determine root directory: %w", err)
		}
<<<<<<< HEAD
		r.RootDirCache.Set(filepath.Clean(res.OutputSanitized()))
=======
		r.RootDirCache.Set(filepath.FromSlash(res.OutputSanitized()))
>>>>>>> c864b3d0
	}
	return r.RootDirCache.Value(), nil
}

// ShaForBranch provides the SHA for the local branch with the given name.
func (r *Runner) ShaForBranch(name string) (sha string, err error) {
	outcome, err := r.Run("git", "rev-parse", name)
	if err != nil {
		return "", fmt.Errorf("cannot determine SHA of local branch %q: %w\n%s", name, err, outcome.Output())
	}
	return outcome.OutputSanitized(), nil
}

// ShaForCommit provides the SHA for the commit with the given name.
func (r *Runner) ShaForCommit(name string) (result string, err error) {
	var args []string
	if name == "Initial commit" {
		args = []string{"reflog", "--grep=" + name, "--format=%H", "--max-count=1"}
	} else {
		args = []string{"reflog", "--grep-reflog=commit: " + name, "--format=%H"}
	}
	res, err := r.Run("git", args...)
	if err != nil {
		return result, fmt.Errorf("cannot determine SHA of commit %q: %w\n%s", name, err, res.Output())
	}
	if res.OutputSanitized() == "" {
		return result, fmt.Errorf("cannot find the SHA of commit %q", name)
	}
	return res.OutputSanitized(), nil
}

// ShouldPushBranch returns whether the local branch with the given name
// contains commits that have not been pushed to the remote.
func (r *Runner) ShouldPushBranch(branch string) (bool, error) {
	trackingBranch := r.TrackingBranchName(branch)
	out, err := r.Run("git", "rev-list", "--left-right", branch+"..."+trackingBranch)
	if err != nil {
		return false, fmt.Errorf("cannot list diff of %q and %q: %w\n%s", branch, trackingBranch, err, out.Output())
	}
	return out.OutputSanitized() != "", nil
}

// SquashMerge squash-merges the given branch into the current branch.
func (r *Runner) SquashMerge(branch string) error {
	out, err := r.Run("git", "merge", "--squash", branch)
	if err != nil {
		return fmt.Errorf("cannot squash-merge branch %q: %w\n%s", branch, err, out.Output())
	}
	return nil
}

// Stash adds the current files to the Git stash.
func (r *Runner) Stash() error {
	err := r.RunMany([][]string{
		{"git", "add", "-A"},
		{"git", "stash"},
	})
	if err != nil {
		return fmt.Errorf("cannot stash: %w", err)
	}
	return nil
}

// StashSize provides the number of stashes in this repository.
func (r *Runner) StashSize() (result int, err error) {
	res, err := r.Run("git", "stash", "list")
	if err != nil {
		return result, fmt.Errorf("command %q failed: %w", res.FullCmd(), err)
	}
	if res.OutputSanitized() == "" {
		return 0, nil
	}
	return len(res.OutputLines()), nil
}

// Tags provides a list of the tags in this repository.
func (r *Runner) Tags() (result []string, err error) {
	res, err := r.Run("git", "tag")
	if err != nil {
		return result, fmt.Errorf("cannot determine tags in repo %q: %w", r.WorkingDir(), err)
	}
	for _, line := range strings.Split(res.OutputSanitized(), "\n") {
		result = append(result, strings.TrimSpace(line))
	}
	return result, err
}

// TrackingBranchName provides the name of the remote branch tracking the given local branch.
func (r *Runner) TrackingBranchName(branch string) string {
	return "origin/" + branch
}

// UncommittedFiles provides the names of the files not committed into Git.
func (r *Runner) UncommittedFiles() (result []string, err error) {
	res, err := r.Run("git", "status", "--porcelain", "--untracked-files=all")
	if err != nil {
		return result, fmt.Errorf("cannot determine uncommitted files in %q: %w", r.WorkingDir(), err)
	}
	lines := res.OutputLines()
	for l := range lines {
		if lines[l] == "" {
			continue
		}
		parts := strings.Split(lines[l], " ")
		result = append(result, parts[1])
	}
	return result, nil
}

// StageFiles adds the file with the given name to the Git index.
func (r *Runner) StageFiles(names ...string) error {
	args := append([]string{"add"}, names...)
	_, err := r.Run("git", args...)
	if err != nil {
		return fmt.Errorf("cannot stage files %s: %w", strings.Join(names, ", "), err)
	}
	return nil
}

// StartCommit starts a commit and stops at asking the user for the commit message.
func (r *Runner) StartCommit() error {
	out, err := r.Run("git", "commit")
	if err != nil {
		return fmt.Errorf("cannot start commit: %w\n%s", err, out.Output())
	}
	return nil
}

// Version indicates whether the needed Git version is installed.
func (r *Runner) Version() (major int, minor int, err error) {
	versionRegexp := regexp.MustCompile(`git version (\d+).(\d+).(\d+)`)
	res, err := r.Run("git", "version")
	if err != nil {
		return 0, 0, fmt.Errorf("cannot determine Git version: %w", err)
	}
	matches := versionRegexp.FindStringSubmatch(res.OutputSanitized())
	if matches == nil {
		return 0, 0, fmt.Errorf("'git version' returned unexpected output: %q.\nPlease open an issue and supply the output of running 'git version'", res.Output())
	}
	majorVersion, err := strconv.Atoi(matches[1])
	if err != nil {
		return 0, 0, fmt.Errorf("cannot convert major version %q to int: %w", matches[1], err)
	}
	minorVersion, err := strconv.Atoi(matches[2])
	if err != nil {
		return 0, 0, fmt.Errorf("cannot convert minor version %q to int: %w", matches[2], err)
	}
	return majorVersion, minorVersion, nil
}<|MERGE_RESOLUTION|>--- conflicted
+++ resolved
@@ -967,11 +967,7 @@
 		if err != nil {
 			return "", fmt.Errorf("cannot determine root directory: %w", err)
 		}
-<<<<<<< HEAD
-		r.RootDirCache.Set(filepath.Clean(res.OutputSanitized()))
-=======
 		r.RootDirCache.Set(filepath.FromSlash(res.OutputSanitized()))
->>>>>>> c864b3d0
 	}
 	return r.RootDirCache.Value(), nil
 }
