--- conflicted
+++ resolved
@@ -15,18 +15,11 @@
 
 // Runner executes Git commands.
 type Runner struct {
-<<<<<<< HEAD
-	command.Shell                        // for running console commands
-	currentBranch  *CurrentBranchTracker // tracks the currently checked out branch of this Git repo
-	remoteBranches *RemoteBranchTracker  // caches the remote branches of this Git repo
-	*Configuration                       // caches Git configuration settings
-	dryrun         bool                  // whether to execute changes on disk
-=======
 	command.Shell                           // for running console commands
 	currentBranch     *CurrentBranchTracker // tracks the currently checked out branch of this Git repo
 	remoteBranchCache *RemoteBranchCache    // caches the remote branches of this Git repo
 	*Configuration                          // caches Git configuration settings
->>>>>>> 7a44839a
+	dryrun            bool                  // whether to execute changes on disk
 }
 
 // NewRunner provides Runner instances.
