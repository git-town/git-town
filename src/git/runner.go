package git

import (
	"fmt"
	"io/ioutil"
	"os"
	"os/exec"
	"path/filepath"
	"regexp"
	"sort"
	"strconv"
	"strings"

	"github.com/git-town/git-town/src/config"
	"github.com/git-town/git-town/src/run"
	"github.com/git-town/git-town/src/stringslice"
)

// Runner executes Git commands.
type Runner struct {
	run.Shell                            // for running console commands
	Config             *config.Config    // caches Git configuration settings
	CurrentBranchCache *StringCache      // caches the currently checked out Git branch
	DryRun             *DryRun           // tracks dry-run information
	IsRepoCache        *BoolCache        // caches whether the current directory is a Git repo
	RemoteBranchCache  *StringSliceCache // caches the remote branches of this Git repo
	RemotesCache       *StringSliceCache // caches Git remotes
	RootDirCache       *StringCache      // caches the base of the Git directory
}

// AbortMerge cancels a currently ongoing Git merge operation.
func (r *Runner) AbortMerge() error {
	res, err := r.Run("git", "merge", "--abort")
	if err != nil {
		return fmt.Errorf("cannot abort current merge: %w\n%s", err, res.Output())
	}
	return nil
}

// AbortRebase cancels a currently ongoing Git rebase operation.
func (r *Runner) AbortRebase() error {
	res, err := r.Run("git", "rebase", "--abort")
	if err != nil {
		return fmt.Errorf("cannot abort current merge: %w\n%s", err, res.Output())
	}
	return nil
}

// AddRemote adds the given Git remote to this repository.
func (r *Runner) AddRemote(name, value string) error {
	res, err := r.Run("git", "remote", "add", name, value)
	if err != nil {
		return fmt.Errorf("cannot add remote %q --> %q: %w\n%s", name, value, err, res.Output())
	}
	r.RemotesCache.Invalidate()
	return nil
}

// Author returns the locally Git configured user.
func (r *Runner) Author() (author string, err error) {
	out, err := r.Run("git", "config", "user.name")
	if err != nil {
		return "", err
	}
	name := out.OutputSanitized()
	out, err = r.Run("git", "config", "user.email")
	if err != nil {
		return "", err
	}
	email := out.OutputSanitized()
	return name + " <" + email + ">", nil
}

// BranchHasUnmergedCommits indicates whether the branch with the given name
// contains commits that are not merged into the main branch.
func (r *Runner) BranchHasUnmergedCommits(branch string) (bool, error) {
	out, err := r.Run("git", "log", r.Config.GetMainBranch()+".."+branch)
	if err != nil {
		return false, fmt.Errorf("cannot determine if branch %q has unmerged commits: %w\n%s", branch, err, out.Output())
	}
	return out.OutputSanitized() != "", nil
}

// CheckoutBranch checks out the Git branch with the given name in this repo.
func (r *Runner) CheckoutBranch(name string) error {
	outcome, err := r.Run("git", "checkout", name)
	if err != nil {
		return fmt.Errorf("cannot check out branch %q in repo %q: %w\n%v", name, r.WorkingDir(), err, outcome)
	}
	if name != "-" {
		r.CurrentBranchCache.Set(name)
	} else {
		r.CurrentBranchCache.Invalidate()
	}
	return nil
}

// CommentOutSquashCommitMessage comments out the message for the current squash merge
// Adds the given prefix with the newline if provided.
func (r *Runner) CommentOutSquashCommitMessage(prefix string) error {
	squashMessageFile := ".git/SQUASH_MSG"
	contentBytes, err := ioutil.ReadFile(squashMessageFile)
	if err != nil {
		return fmt.Errorf("cannot read squash message file %q: %w", squashMessageFile, err)
	}
	content := string(contentBytes)
	if prefix != "" {
		content = prefix + "\n" + content
	}
	content = regexp.MustCompile("(?m)^").ReplaceAllString(content, "# ")
	return ioutil.WriteFile(squashMessageFile, []byte(content), 0600)
}

// CommitNoEdit commits all staged files with the default commit message.
func (r *Runner) CommitNoEdit() error {
	outcome, err := r.Run("git", "commit", "--no-edit")
	if err != nil {
		return fmt.Errorf("cannot commit files: %w\n%s", err, outcome.Output())
	}
	return nil
}

// Commits provides a list of the commits in this Git repository with the given fields.
func (r *Runner) Commits(fields []string) (result []Commit, err error) {
	branches, err := r.LocalBranchesMainFirst()
	if err != nil {
		return result, fmt.Errorf("cannot determine the Git branches: %w", err)
	}
	for _, branch := range branches {
		commits, err := r.CommitsInBranch(branch, fields)
		if err != nil {
			return result, err
		}
		result = append(result, commits...)
	}
	return result, nil
}

// CommitsInBranch provides all commits in the given Git branch.
func (r *Runner) CommitsInBranch(branch string, fields []string) (result []Commit, err error) {
	outcome, err := r.Run("git", "log", branch, "--format=%h|%s|%an <%ae>", "--topo-order", "--reverse")
	if err != nil {
		return result, fmt.Errorf("cannot get commits in branch %q: %w", branch, err)
	}
	for _, line := range strings.Split(outcome.OutputSanitized(), "\n") {
		parts := strings.Split(line, "|")
		commit := Commit{Branch: branch, SHA: parts[0], Message: parts[1], Author: parts[2]}
		if strings.EqualFold(commit.Message, "initial commit") {
			continue
		}
		if stringslice.Contains(fields, "FILE NAME") {
			filenames, err := r.FilesInCommit(commit.SHA)
			if err != nil {
				return result, fmt.Errorf("cannot determine file name for commit %q in branch %q: %w", commit.SHA, branch, err)
			}
			commit.FileName = strings.Join(filenames, ", ")
		}
		if stringslice.Contains(fields, "FILE CONTENT") {
			filecontent, err := r.FileContentInCommit(commit.SHA, commit.FileName)
			if err != nil {
				return result, fmt.Errorf("cannot determine file content for commit %q in branch %q: %w", commit.SHA, branch, err)
			}
			commit.FileContent = filecontent
		}
		result = append(result, commit)
	}
	return result, nil
}

// CommitStagedChanges commits the currently staged changes.
func (r *Runner) CommitStagedChanges(message string) error {
	var out *run.Result
	var err error
	if message != "" {
		out, err = r.Run("git", "commit", "-m", message)
	} else {
		out, err = r.Run("git", "commit", "--no-edit")
	}
	if err != nil {
		return fmt.Errorf("cannot commit staged changes: %w\n%s", err, out)
	}
	return nil
}

// CommitWithMessageAndAuthor .
func (r *Runner) CommitWithMessageAndAuthor(message, author string) error {
	out, err := r.Run("git", "commit", "-m", message, "--author", author)
	if err != nil {
		return fmt.Errorf("cannot commit with message %q and author %q: %w\n%s", message, author, err, out.Output())
	}
	return nil
}

// CommitWithMessage commits the staged changes with the given commit message.
func (r *Runner) CommitWithMessage(message string) error {
	out, err := r.Run("git", "commit", "-m", message)
	if err != nil {
		return fmt.Errorf("cannot commit with message %q: %w\n%s", message, err, out.Output())
	}
	return nil
}

// Commit .
func (r *Runner) Commit() error {
	_, err := r.Run("git", "commit")
	return err
}

// ConnectTrackingBranch connects the branch with the given name to its remote tracking branch.
// The branch must exist.
func (r *Runner) ConnectTrackingBranch(name string) error {
	out, err := r.Run("git", "branch", "--set-upstream-to=origin/"+name, name)
	if err != nil {
		return fmt.Errorf("cannot connect tracking branch for %q: %w\n%s", name, err, out)
	}
	return nil
}

// ContinueRebase continues the currently ongoing rebase.
func (r *Runner) ContinueRebase() error {
	outcome, err := r.Run("git", "rebase", "--continue")
	if err != nil {
		return fmt.Errorf("cannot continue rebase: %w\n%s", err, outcome.Output())
	}
	return nil
}

// CreateBranch creates a new branch with the given name.
// The created branch is a normal branch.
// To create feature branches, use CreateFeatureBranch.
func (r *Runner) CreateBranch(name, parent string) error {
	outcome, err := r.Run("git", "branch", name, parent)
	if err != nil {
		return fmt.Errorf("cannot create branch %q: %w\n%v", name, err, outcome)
	}
	return nil
}

// CreateChildFeatureBranch creates a branch with the given name and parent in this repository.
// The parent branch must already exist.
func (r *Runner) CreateChildFeatureBranch(name string, parent string) error {
	err := r.CreateBranch(name, parent)
	if err != nil {
		return fmt.Errorf("cannot create child branch %q: %w", name, err)
	}
	_ = r.Config.SetParentBranch(name, parent)
	return nil
}

// CreateCommit creates a commit with the given properties in this Git repo.
func (r *Runner) CreateCommit(commit Commit) error {
	err := r.CheckoutBranch(commit.Branch)
	if err != nil {
		return fmt.Errorf("cannot checkout branch %q: %w", commit.Branch, err)
	}
	err = r.CreateFile(commit.FileName, commit.FileContent)
	if err != nil {
		return fmt.Errorf("cannot create file %q needed for commit: %w", commit.FileName, err)
	}
	outcome, err := r.Run("git", "add", commit.FileName)
	if err != nil {
		return fmt.Errorf("cannot add file to commit: %w\n%v", err, outcome)
	}
	commands := []string{"commit", "-m", commit.Message}
	if commit.Author != "" {
		commands = append(commands, "--author="+commit.Author)
	}
	outcome, err = r.Run("git", commands...)
	if err != nil {
		return fmt.Errorf("cannot commit: %w\n%v", err, outcome)
	}
	return nil
}

// CreateFeatureBranch creates a feature branch with the given name in this repository.
func (r *Runner) CreateFeatureBranch(name string) error {
	err := r.RunMany([][]string{
		{"git", "branch", name, "main"},
		{"git", "config", "git-town-branch." + name + ".parent", "main"},
	})
	if err != nil {
		return fmt.Errorf("cannot create feature branch %q: %w", name, err)
	}
	return nil
}

// CreateFeatureBranchNoParent creates a feature branch with no defined parent in this repository.
func (r *Runner) CreateFeatureBranchNoParent(name string) error {
	res, err := r.Run("git", "branch", name, "main")
	if err != nil {
		return fmt.Errorf("cannot create feature branch %q: %w\n%s", name, err, res.Output())
	}
	return nil
}

// CreateFile creates a file with the given name and content in this repository.
func (r *Runner) CreateFile(name, content string) error {
	filePath := filepath.Join(r.WorkingDir(), name)
	folderPath := filepath.Dir(filePath)
	err := os.MkdirAll(folderPath, os.ModePerm)
	if err != nil {
		return fmt.Errorf("cannot create folder %q: %v", folderPath, err)
	}
	err = ioutil.WriteFile(filePath, []byte(content), 0500)
	if err != nil {
		return fmt.Errorf("cannot create file %q: %w", name, err)
	}
	return nil
}

// CreatePerennialBranches creates perennial branches with the given names in this repository.
func (r *Runner) CreatePerennialBranches(names ...string) error {
	for _, name := range names {
		err := r.CreateBranch(name, "main")
		if err != nil {
			return fmt.Errorf("cannot create perennial branch %q in repo %q: %w", name, r.WorkingDir(), err)
		}
	}
	return r.Config.AddToPerennialBranches(names...)
}

// CreateRemoteBranch creates a remote branch from the given local SHA.
func (r *Runner) CreateRemoteBranch(localSha, branchName string) error {
	outcome, err := r.Run("git", "push", "origin", localSha+":refs/heads/"+branchName)
	if err != nil {
		return fmt.Errorf("cannot create remote branch for local SHA %q: %w\n%s", localSha, err, outcome.Output())
	}
	return nil
}

// CreateStandaloneTag creates a tag not on a branch.
func (r *Runner) CreateStandaloneTag(name string) error {
	return r.RunMany([][]string{
		{"git", "checkout", "-b", "temp"},
		{"touch", "a.txt"},
		{"git", "add", "-A"},
		{"git", "commit", "-m", "temp"},
		{"git", "tag", "-a", name, "-m", name},
		{"git", "checkout", "-"},
		{"git", "branch", "-D", "temp"},
	})
}

// CreateTag creates a tag with the given name.
func (r *Runner) CreateTag(name string) error {
	_, err := r.Run("git", "tag", "-a", name, "-m", name)
	return err
}

// CreateTrackingBranch creates a remote tracking branch for the given local branch.
func (r *Runner) CreateTrackingBranch(branch string) error {
	outcome, err := r.Run("git", "push", "-u", "origin", branch)
	if err != nil {
		return fmt.Errorf("cannot create tracking branch for %q: %w\n%s", branch, err, outcome.Output())
	}
	return nil
}

// CurrentBranch provides the currently checked out branch for this repo.
func (r *Runner) CurrentBranch() (result string, err error) {
	if r.DryRun.IsActive() {
		return r.DryRun.CurrentBranch(), nil
	}
	if r.CurrentBranchCache.Initialized() {
		return r.CurrentBranchCache.Value(), nil
	}
	rebasing, err := r.HasRebaseInProgress()
	if err != nil {
		return "", fmt.Errorf("cannot determine current branch: %w", err)
	}
	if rebasing {
		currentBranch, err := r.currentBranchDuringRebase()
		if err != nil {
			return "", err
		}
		r.CurrentBranchCache.Set(currentBranch)
		return currentBranch, nil
	}
	outcome, err := r.Run("git", "rev-parse", "--abbrev-ref", "HEAD")
	if err != nil {
		return "", fmt.Errorf("cannot determine the current branch: %w\n%s", err, outcome.Output())
	}
	r.CurrentBranchCache.Set(outcome.OutputSanitized())
	return r.CurrentBranchCache.Value(), nil
}

func (r *Runner) currentBranchDuringRebase() (string, error) {
	rootDir, err := r.RootDirectory()
	if err != nil {
		return "", err
	}
	rawContent, err := ioutil.ReadFile(fmt.Sprintf("%s/.git/rebase-apply/head-name", rootDir))
	if err != nil {
		// Git 2.26 introduces a new rebase backend, see https://github.com/git/git/blob/master/Documentation/RelNotes/2.26.0.txt
		rawContent, err = ioutil.ReadFile(fmt.Sprintf("%s/.git/rebase-merge/head-name", rootDir))
		if err != nil {
			return "", err
		}
	}
	content := strings.TrimSpace(string(rawContent))
	return strings.Replace(content, "refs/heads/", "", -1), nil
}

// CurrentSha provides the SHA of the currently checked out branch/commit.
func (r *Runner) CurrentSha() (string, error) {
	return r.ShaForBranch("HEAD")
}

// DeleteLastCommit resets HEAD to the previous commit.
func (r *Runner) DeleteLastCommit() error {
	out, err := r.Run("git", "reset", "--hard", "HEAD~1")
	if err != nil {
		return fmt.Errorf("cannot delete last commit: %w\n%s", err, out.Output())
	}
	return nil
}

// DeleteLocalBranch removes the local branch with the given name.
func (r *Runner) DeleteLocalBranch(name string, force bool) error {
	args := []string{"branch", "-d", name}
	if force {
		args[1] = "-D"
	}
	out, err := r.Run("git", args...)
	if err != nil {
		return fmt.Errorf("cannot delete local branch %q: %w\n%s", name, err, out.Output())
	}
	return nil
}

// DeleteMainBranchConfiguration removes the configuration for which branch is the main branch.
func (r *Runner) DeleteMainBranchConfiguration() error {
	res, err := r.Run("git", "config", "--unset", "git-town.main-branch-name")
	if err != nil {
		return fmt.Errorf("cannot delete main branch configuration: %w\n%s", err, res.Output())
	}
	return nil
}

// DeleteRemoteBranch removes the remote branch of the given local branch.
func (r *Runner) DeleteRemoteBranch(name string) error {
	out, err := r.Run("git", "push", "origin", ":"+name)
	if err != nil {
		return fmt.Errorf("cannot delete tracking branch for %q: %w\n%s", name, err, out.Output())
	}
	return nil
}

// DiffParent displays the diff between the given branch and its given parent branch.
func (r *Runner) DiffParent(branch, parentBranch string) error {
	out, err := r.Run("git", "diff", parentBranch+".."+branch)
	if err != nil {
		return fmt.Errorf("cannot diff branch %q with its parent branch %q: %w\n%s", branch, parentBranch, err, out.Output())
	}
	return nil
}

// DiscardOpenChanges deletes all uncommitted changes.
func (r *Runner) DiscardOpenChanges() error {
	out, err := r.Run("git", "reset", "--hard")
	if err != nil {
		return fmt.Errorf("cannot discard open changes: %w\n%s", err, out.Output())
	}
	return nil
}

// ExpectedPreviouslyCheckedOutBranch returns what is the expected previously checked out branch
// given the inputs.
func (r *Runner) ExpectedPreviouslyCheckedOutBranch(initialPreviouslyCheckedOutBranch, initialBranch string) (string, error) {
	hasInitialPreviouslyCheckedOutBranch, err := r.HasLocalBranch(initialPreviouslyCheckedOutBranch)
	if err != nil {
		return "", err
	}
	if hasInitialPreviouslyCheckedOutBranch {
		currentBranch, err := r.CurrentBranch()
		if err != nil {
			return "", err
		}
		hasInitialBranch, err := r.HasLocalBranch(initialBranch)
		if err != nil {
			return "", err
		}
		if currentBranch == initialBranch || !hasInitialBranch {
			return initialPreviouslyCheckedOutBranch, nil
		}
		return initialBranch, nil
	}
	return r.Config.GetMainBranch(), nil
}

// Fetch retrieves the updates from the remote repo.
func (r *Runner) Fetch() error {
	_, err := r.Run("git", "fetch", "--prune", "--tags")
	if err != nil {
		return fmt.Errorf("cannot fetch: %w", err)
	}
	return nil
}

// FetchUpstream fetches updates from the upstream remote.
func (r *Runner) FetchUpstream(branch string) error {
	out, err := r.Run("git", "fetch", "upstream", branch)
	if err != nil {
		return fmt.Errorf("cannot fetch from upstream: %w\n%s", err, out.Output())
	}
	return nil
}

// FileContent provides the current content of a file.
func (r *Runner) FileContent(filename string) (result string, err error) {
<<<<<<< HEAD
	// TODO: replace with reading file content from Go
	outcome, err := r.Run("cat", filename)
	if err != nil {
		return result, err
	}
	return outcome.Output(), nil
=======
	content, err := ioutil.ReadFile(filepath.Join(r.WorkingDir(), filename))
	return string(content), err
>>>>>>> 3620262b
}

// FileContentInCommit provides the content of the file with the given name in the commit with the given SHA.
func (r *Runner) FileContentInCommit(sha string, filename string) (result string, err error) {
	outcome, err := r.Run("git", "show", sha+":"+filename)
	if err != nil {
		return result, fmt.Errorf("cannot determine the content for file %q in commit %q: %w", filename, sha, err)
	}
	return outcome.OutputSanitized(), nil
}

// FilesInCommit provides the names of the files that the commit with the given SHA changes.
func (r *Runner) FilesInCommit(sha string) (result []string, err error) {
	outcome, err := r.Run("git", "diff-tree", "--no-commit-id", "--name-only", "-r", sha)
	if err != nil {
		return result, fmt.Errorf("cannot get files for commit %q: %w", sha, err)
	}
	return strings.Split(outcome.OutputSanitized(), "\n"), nil
}

// FilesInBranch provides the list of the files present in the given branch.
func (r *Runner) FilesInBranch(branch string) (result []string, err error) {
	outcome, err := r.Run("git", "ls-tree", "-r", "--name-only", branch)
	if err != nil {
		return result, fmt.Errorf("cannot determine files in branch %q in repo %q: %w", branch, r.WorkingDir(), err)
	}
	for _, line := range strings.Split(outcome.OutputSanitized(), "\n") {
		file := strings.TrimSpace(line)
		if file != "" {
			result = append(result, file)
		}
	}
	return result, err
}

// HasBranchesOutOfSync indicates whether one or more local branches are out of sync with their remote.
func (r *Runner) HasBranchesOutOfSync() (bool, error) {
	res, err := r.Run("git", "for-each-ref", "--format=%(refname:short) %(upstream:track)", "refs/heads")
	if err != nil {
		return false, fmt.Errorf("cannot determine if branches are out of sync in %q: %w %q", r.WorkingDir(), err, res.Output())
	}
	return strings.Contains(res.Output(), "["), nil
}

// HasConflicts returns whether the local repository currently has unresolved merge conflicts.
func (r *Runner) HasConflicts() (bool, error) {
	res, err := r.Run("git", "status")
	if err != nil {
		return false, fmt.Errorf("cannot determine conflicts: %w", err)
	}
	return res.OutputContainsText("Unmerged paths"), nil
}

// HasFile indicates whether this repository contains a file with the given name and content.
func (r *Runner) HasFile(name, content string) (result bool, err error) {
	rawContent, err := ioutil.ReadFile(filepath.Join(r.WorkingDir(), name))
	if err != nil {
		return result, fmt.Errorf("repo doesn't have file %q: %w", name, err)
	}
	actualContent := string(rawContent)
	if actualContent != content {
		return result, fmt.Errorf("file %q should have content %q but has %q", name, content, actualContent)
	}
	return true, nil
}

// HasGitTownConfigNow indicates whether this repository contain Git Town specific configuration.
func (r *Runner) HasGitTownConfigNow() (result bool, err error) {
	outcome, err := r.Run("git", "config", "--local", "--get-regex", "git-town")
	if err != nil {
		exitError := err.(*exec.ExitError)
		if exitError.ExitCode() == 1 {
			return false, nil
		}
	}
	return outcome.OutputSanitized() != "", err
}

// HasLocalBranch indicates whether this repo has a local branch with the given name.
func (r *Runner) HasLocalBranch(name string) (bool, error) {
	branches, err := r.LocalBranchesMainFirst()
	if err != nil {
		return false, fmt.Errorf("cannot determine whether the local branch %q exists: %w", name, err)
	}
	return stringslice.Contains(branches, name), nil
}

// HasLocalOrRemoteBranch indicates whether this repo has a local or remote branch with the given name.
func (r *Runner) HasLocalOrRemoteBranch(name string) (bool, error) {
	branches, err := r.LocalAndRemoteBranches()
	if err != nil {
		return false, fmt.Errorf("cannot determine whether the local or remote branch %q exists: %w", name, err)
	}
	return stringslice.Contains(branches, name), nil
}

// HasMergeInProgress indicates whether this Git repository currently has a merge in progress.
func (r *Runner) HasMergeInProgress() (result bool, err error) {
	_, err = os.Stat(filepath.Join(r.WorkingDir(), ".git", "MERGE_HEAD"))
	return err == nil, nil
}

// HasOpenChanges indicates whether this repo has open changes.
func (r *Runner) HasOpenChanges() (bool, error) {
	outcome, err := r.Run("git", "status", "--porcelain")
	if err != nil {
		return false, fmt.Errorf("cannot determine open changes: %w", err)
	}
	return outcome.OutputSanitized() != "", nil
}

// HasRebaseInProgress indicates whether this Git repository currently has a rebase in progress.
func (r *Runner) HasRebaseInProgress() (bool, error) {
	res, err := r.Run("git", "status")
	if err != nil {
		return false, fmt.Errorf("cannot determine rebase in %q progress: %w", r.WorkingDir(), err)
	}
	output := res.OutputSanitized()
	if strings.Contains(output, "You are currently rebasing") {
		return true, nil
	}
	if strings.Contains(output, "rebase in progress") {
		return true, nil
	}
	return false, nil
}

// HasRemote indicates whether this repo has a remote with the given name.
func (r *Runner) HasRemote(name string) (result bool, err error) {
	remotes, err := r.Remotes()
	if err != nil {
		return false, fmt.Errorf("cannot determine if remote %q exists: %w", name, err)
	}
	return stringslice.Contains(remotes, name), nil
}

// HasShippableChanges indicates whether the given branch has changes
// not currently in the main branch.
func (r *Runner) HasShippableChanges(branch string) (bool, error) {
	out, err := r.Run("git", "diff", r.Config.GetMainBranch()+".."+branch)
	if err != nil {
		return false, fmt.Errorf("cannot determine whether branch %q has shippable changes: %w\n%s", branch, err, out.Output())
	}
	return out.OutputSanitized() != "", nil
}

// HasTrackingBranch indicates whether the local branch with the given name has a remote tracking branch.
func (r *Runner) HasTrackingBranch(name string) (result bool, err error) {
	trackingBranchName := "origin/" + name
	remoteBranches, err := r.RemoteBranches()
	if err != nil {
		return false, fmt.Errorf("cannot determine if tracking branch %q exists: %w", name, err)
	}
	for _, line := range remoteBranches {
		if strings.TrimSpace(line) == trackingBranchName {
			return true, nil
		}
	}
	return false, nil
}

// IsBranchInSync returns whether the branch with the given name is in sync with its tracking branch.
func (r *Runner) IsBranchInSync(branchName string) (bool, error) {
	hasTrackingBranch, err := r.HasTrackingBranch(branchName)
	if err != nil {
		return false, err
	}
	if hasTrackingBranch {
		localSha, err := r.ShaForBranch(branchName)
		if err != nil {
			return false, err
		}
		remoteSha, err := r.ShaForBranch(r.TrackingBranchName(branchName))
		return localSha == remoteSha, err
	}
	return true, nil
}

// IsRepository returns whether or not the current directory is in a repository.
func (r *Runner) IsRepository() bool {
	if !r.IsRepoCache.Initialized() {
		_, err := run.Exec("git", "rev-parse")
		r.IsRepoCache.Set(err == nil)
	}
	return r.IsRepoCache.Value()
}

// LastActiveDir provides the directory that was last used in this repo.
func (r *Runner) LastActiveDir() (string, error) {
	res, err := r.Run("git", "rev-parse", "--show-toplevel")
	return filepath.FromSlash(res.OutputSanitized()), err
}

// LastCommitMessage returns the commit message for the last commit.
func (r *Runner) LastCommitMessage() (string, error) {
	out, err := r.Run("git", "log", "-1", "--format=%B")
	if err != nil {
		return "", fmt.Errorf("cannot determine last commit message: %w\n%s", err, out.Output())
	}
	return out.OutputSanitized(), nil
}

// LocalAndRemoteBranches provides the names of all local branches in this repo.
func (r *Runner) LocalAndRemoteBranches() ([]string, error) {
	outcome, err := r.Run("git", "branch", "-a")
	if err != nil {
		return []string{}, fmt.Errorf("cannot determine the local branches")
	}
	lines := outcome.OutputLines()
	branchNames := make(map[string]struct{})
	for l := range lines {
		if !strings.Contains(lines[l], " -> ") {
			branchNames[strings.TrimSpace(strings.Replace(strings.Replace(lines[l], "* ", "", 1), "remotes/origin/", "", 1))] = struct{}{}
		}
	}
	result := make([]string, len(branchNames))
	i := 0
	for branchName := range branchNames {
		result[i] = branchName
		i++
	}
	sort.Strings(result)
	return MainFirst(result), nil
}

// LocalBranches returns the names of all branches in the local repository,
// ordered alphabetically.
func (r *Runner) LocalBranches() (result []string, err error) {
	res, err := r.Run("git", "branch")
	if err != nil {
		return result, err
	}
	for _, line := range res.OutputLines() {
		line = strings.Trim(line, "* ")
		line = strings.TrimSpace(line)
		result = append(result, line)
	}
	return
}

// LocalBranchesMainFirst provides the names of all local branches in this repo.
func (r *Runner) LocalBranchesMainFirst() (result []string, err error) {
	branches, err := r.LocalBranches()
	if err != nil {
		return result, err
	}
	return MainFirst(sort.StringSlice(branches)), nil
}

// LocalBranchesWithDeletedTrackingBranches returns the names of all branches
// whose remote tracking branches have been deleted.
func (r *Runner) LocalBranchesWithDeletedTrackingBranches() (result []string, err error) {
	res, err := r.Run("git", "branch", "-vv")
	if err != nil {
		return result, err
	}
	for _, line := range res.OutputLines() {
		line = strings.Trim(line, "* ")
		parts := strings.SplitN(line, " ", 2)
		branchName := parts[0]
		deleteTrackingBranchStatus := fmt.Sprintf("[%s: gone]", r.TrackingBranchName(branchName))
		if strings.Contains(parts[1], deleteTrackingBranchStatus) {
			result = append(result, branchName)
		}
	}
	return result, nil
}

// LocalBranchesWithoutMain returns the names of all branches in the local repository,
// ordered alphabetically without the main branch.
func (r *Runner) LocalBranchesWithoutMain() (result []string, err error) {
	mainBranch := r.Config.GetMainBranch()
	branches, err := r.LocalBranches()
	if err != nil {
		return result, err
	}
	for _, branch := range branches {
		if branch != mainBranch {
			result = append(result, branch)
		}
	}
	return
}

// MergeBranchNoEdit merges the given branch into the current branch,
// using the default commit message.
func (r *Runner) MergeBranchNoEdit(branch string) error {
	_, err := r.Run("git", "merge", "--no-edit", branch)
	return err
}

// PopStash restores stashed-away changes into the workspace.
func (r *Runner) PopStash() error {
	_, err := r.Run("git", "stash", "pop")
	if err != nil {
		return fmt.Errorf("cannot pop the stash: %w", err)
	}
	return nil
}

// PreviouslyCheckedOutBranch provides the name of the branch that was previously checked out in this repo.
func (r *Runner) PreviouslyCheckedOutBranch() (name string, err error) {
	outcome, err := r.Run("git", "rev-parse", "--verify", "--abbrev-ref", "@{-1}")
	if err != nil {
		return "", fmt.Errorf("cannot determine the previously checked out branch: %w", err)
	}
	return outcome.OutputSanitized(), nil
}

// Pull fetches updates from the origin remote and updates the currently checked out branch.
func (r *Runner) Pull() error {
	outcome, err := r.Run("git", "pull")
	if err != nil {
		return fmt.Errorf("cannot pull updates: %w\n%s", err, outcome.Output())
	}
	return nil
}

// PushBranch pushes the branch with the given name to the remote.
func (r *Runner) PushBranch() error {
	outcome, err := r.Run("git", "push")
	if err != nil {
		return fmt.Errorf("cannot push branch in repo %q to origin: %w\n%v", r.WorkingDir(), err, outcome)
	}
	return nil
}

// PushBranchForce pushes the branch with the given name to the remote.
func (r *Runner) PushBranchForce(name string) error {
	outcome, err := r.Run("git", "push", "-f", "origin", name)
	if err != nil {
		return fmt.Errorf("cannot force-push branch %q in repo %q to origin: %w\n%v", name, r.WorkingDir(), err, outcome)
	}
	return nil
}

// PushBranchSetUpstream pushes the branch with the given name to the remote.
func (r *Runner) PushBranchSetUpstream(name string) error {
	outcome, err := r.Run("git", "push", "-u", "origin", name)
	if err != nil {
		return fmt.Errorf("cannot push branch %q in repo %q to origin: %w\n%v", name, r.WorkingDir(), err, outcome)
	}
	return nil
}

// PushTags pushes new the Git tags to origin.
func (r *Runner) PushTags() error {
	outcome, err := r.Run("git", "push", "--tags")
	if err != nil {
		return fmt.Errorf("cannot push branch in repo %q: %w\n%v", r.WorkingDir(), err, outcome)
	}
	return nil
}

// Rebase initiates a Git rebase of the current branch against the given branch.
func (r *Runner) Rebase(target string) error {
	outcome, err := r.Run("git", "rebase", target)
	if err != nil {
		return fmt.Errorf("cannot rebase against branch %q: %w\n%v", target, err, outcome)
	}
	return nil
}

// RemoteBranches provides the names of the remote branches in this repo.
func (r *Runner) RemoteBranches() ([]string, error) {
	if !r.RemoteBranchCache.Initialized() {
		outcome, err := r.Run("git", "branch", "-r")
		if err != nil {
			return []string{}, fmt.Errorf("cannot determine remote branches: %w", err)
		}
		lines := outcome.OutputLines()
		branches := make([]string, 0, len(lines)-1)
		for l := range lines {
			if !strings.Contains(lines[l], " -> ") {
				branches = append(branches, strings.TrimSpace(lines[l]))
			}
		}
		r.RemoteBranchCache.Set(branches)
	}
	return r.RemoteBranchCache.Value(), nil
}

// Remotes provides the names of all Git remotes in this repository.
func (r *Runner) Remotes() (result []string, err error) {
	if !r.RemotesCache.initialized {
		out, err := r.Run("git", "remote")
		if err != nil {
			return result, fmt.Errorf("cannot determine remotes: %w", err)
		}
		if out.OutputSanitized() == "" {
			r.RemotesCache.Set([]string{})
		} else {
			r.RemotesCache.Set(out.OutputLines())
		}
	}
	return r.RemotesCache.Value(), nil
}

// RemoveBranch deletes the branch with the given name from this repo.
func (r *Runner) RemoveBranch(name string) error {
	res, err := r.Run("git", "branch", "-D", name)
	if err != nil {
		return fmt.Errorf("cannot delete branch %q: %w\n%s", name, err, res.Output())
	}
	return nil
}

// RemoveRemote deletes the Git remote with the given name.
func (r *Runner) RemoveRemote(name string) error {
	r.RemotesCache.Invalidate()
	_, err := r.Run("git", "remote", "rm", name)
	return err
}

// RemoveUnnecessaryFiles trims all files that aren't necessary in this repo.
func (r *Runner) RemoveUnnecessaryFiles() error {
	fullPath := filepath.Join(r.WorkingDir(), ".git", "hooks")
	err := os.RemoveAll(fullPath)
	if err != nil {
		return fmt.Errorf("cannot remove unnecessary files in %q: %w", fullPath, err)
	}
	_ = os.Remove(filepath.Join(r.WorkingDir(), ".git", "COMMIT_EDITMSG"))
	_ = os.Remove(filepath.Join(r.WorkingDir(), ".git", "description"))
	return nil
}

// ResetToSha undoes all commits on the current branch all the way until the given SHA.
func (r *Runner) ResetToSha(sha string, hard bool) error {
	args := []string{"reset"}
	if hard {
		args = append(args, "--hard")
	}
	args = append(args, sha)
	outcome, err := r.Run("git", args...)
	if err != nil {
		return fmt.Errorf("cannot reset to SHA %q: %w\n%v", sha, err, outcome)
	}
	return nil
}

// RevertCommit reverts the commit with the given SHA.
func (r *Runner) RevertCommit(sha string) error {
	res, err := r.Run("git", "revert", sha)
	if err != nil {
		return fmt.Errorf("cannot revert commit %q: %w\n%s", sha, err, res.Output())
	}
	return nil
}

// RootDirectory returns the path of the rood directory of the current repository,
// i.e. the directory that contains the ".git" folder.
func (r *Runner) RootDirectory() (string, error) {
	if !r.RootDirCache.Initialized() {
		res, err := r.Run("git", "rev-parse", "--show-toplevel")
		if err != nil {
			return "", fmt.Errorf("cannot determine root directory: %w", err)
		}
		r.RootDirCache.Set(res.OutputSanitized())
	}
	return r.RootDirCache.Value(), nil
}

// ShaForBranch provides the SHA for the local branch with the given name.
func (r *Runner) ShaForBranch(name string) (sha string, err error) {
	outcome, err := r.Run("git", "rev-parse", name)
	if err != nil {
		return "", fmt.Errorf("cannot determine SHA of local branch %q: %w\n%s", name, err, outcome.Output())
	}
	return outcome.OutputSanitized(), nil
}

// ShaForCommit provides the SHA for the commit with the given name.
func (r *Runner) ShaForCommit(name string) (result string, err error) {
	var args []string
	if name == "Initial commit" {
		args = []string{"reflog", "--grep=" + name, "--format=%H", "--max-count=1"}
	} else {
		args = []string{"reflog", "--grep-reflog=commit: " + name, "--format=%H"}
	}
	res, err := r.Run("git", args...)
	if err != nil {
		return result, fmt.Errorf("cannot determine SHA of commit %q: %w\n%s", name, err, res.Output())
	}
	if res.OutputSanitized() == "" {
		return result, fmt.Errorf("cannot find the SHA of commit %q", name)
	}
	return res.OutputSanitized(), nil
}

// ShouldPushBranch returns whether the local branch with the given name
// contains commits that have not been pushed to the remote.
func (r *Runner) ShouldPushBranch(branch string) (bool, error) {
	trackingBranch := r.TrackingBranchName(branch)
	out, err := r.Run("git", "rev-list", "--left-right", branch+"..."+trackingBranch)
	if err != nil {
		return false, fmt.Errorf("cannot list diff of %q and %q: %w\n%s", branch, trackingBranch, err, out.Output())
	}
	return out.OutputSanitized() != "", nil
}

// SquashMerge squash-merges the given branch into the current branch.
func (r *Runner) SquashMerge(branch string) error {
	out, err := r.Run("git", "merge", "--squash", branch)
	if err != nil {
		return fmt.Errorf("cannot squash-merge branch %q: %w\n%s", branch, err, out.Output())
	}
	return nil
}

// Stash adds the current files to the Git stash.
func (r *Runner) Stash() error {
	err := r.RunMany([][]string{
		{"git", "add", "-A"},
		{"git", "stash"},
	})
	if err != nil {
		return fmt.Errorf("cannot stash: %w", err)
	}
	return nil
}

// StashSize provides the number of stashes in this repository.
func (r *Runner) StashSize() (result int, err error) {
	res, err := r.Run("git", "stash", "list")
	if err != nil {
		return result, fmt.Errorf("command %q failed: %w", res.FullCmd(), err)
	}
	if res.OutputSanitized() == "" {
		return 0, nil
	}
	return len(res.OutputLines()), nil
}

// Tags provides a list of the tags in this repository.
func (r *Runner) Tags() (result []string, err error) {
	res, err := r.Run("git", "tag")
	if err != nil {
		return result, fmt.Errorf("cannot determine tags in repo %q: %w", r.WorkingDir(), err)
	}
	for _, line := range strings.Split(res.OutputSanitized(), "\n") {
		result = append(result, strings.TrimSpace(line))
	}
	return result, err
}

// TrackingBranchName provides the name of the remote branch tracking the given local branch.
func (r *Runner) TrackingBranchName(branch string) string {
	return "origin/" + branch
}

// UncommittedFiles provides the names of the files not committed into Git.
func (r *Runner) UncommittedFiles() (result []string, err error) {
	res, err := r.Run("git", "status", "--porcelain", "--untracked-files=all")
	if err != nil {
		return result, fmt.Errorf("cannot determine uncommitted files in %q: %w", r.WorkingDir(), err)
	}
	lines := res.OutputLines()
	for l := range lines {
		if lines[l] == "" {
			continue
		}
		parts := strings.Split(lines[l], " ")
		result = append(result, parts[1])
	}
	return result, nil
}

// StageFiles adds the file with the given name to the Git index.
func (r *Runner) StageFiles(names ...string) error {
	args := append([]string{"add"}, names...)
	_, err := r.Run("git", args...)
	if err != nil {
		return fmt.Errorf("cannot stage files %s: %w", strings.Join(names, ", "), err)
	}
	return nil
}

// StartCommit starts a commit and stops at asking the user for the commit message.
func (r *Runner) StartCommit() error {
	out, err := r.Run("git", "commit")
	if err != nil {
		return fmt.Errorf("cannot start commit: %w\n%s", err, out.Output())
	}
	return nil
}

// Version indicates whether the needed Git version is installed.
func (r *Runner) Version() (major int, minor int, err error) {
	versionRegexp := regexp.MustCompile(`git version (\d+).(\d+).(\d+)`)
	res, err := r.Run("git", "version")
	if err != nil {
		return 0, 0, fmt.Errorf("cannot determine Git version: %w", err)
	}
	matches := versionRegexp.FindStringSubmatch(res.OutputSanitized())
	if matches == nil {
		return 0, 0, fmt.Errorf("'git version' returned unexpected output: %q.\nPlease open an issue and supply the output of running 'git version'", res.Output())
	}
	majorVersion, err := strconv.Atoi(matches[1])
	if err != nil {
		return 0, 0, fmt.Errorf("cannot convert major version %q to int: %w", matches[1], err)
	}
	minorVersion, err := strconv.Atoi(matches[2])
	if err != nil {
		return 0, 0, fmt.Errorf("cannot convert minor version %q to int: %w", matches[2], err)
	}
	return majorVersion, minorVersion, nil
}<|MERGE_RESOLUTION|>--- conflicted
+++ resolved
@@ -508,17 +508,8 @@
 
 // FileContent provides the current content of a file.
 func (r *Runner) FileContent(filename string) (result string, err error) {
-<<<<<<< HEAD
-	// TODO: replace with reading file content from Go
-	outcome, err := r.Run("cat", filename)
-	if err != nil {
-		return result, err
-	}
-	return outcome.Output(), nil
-=======
 	content, err := ioutil.ReadFile(filepath.Join(r.WorkingDir(), filename))
 	return string(content), err
->>>>>>> 3620262b
 }
 
 // FileContentInCommit provides the content of the file with the given name in the commit with the given SHA.
