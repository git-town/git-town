--- conflicted
+++ resolved
@@ -158,7 +158,6 @@
 				_, currentBranch := git.ParseVerboseBranchesOutput(give)
 				assert.Equal(t, "branch-3", currentBranch)
 			})
-<<<<<<< HEAD
 		})
 
 		t.Run("uses the remote branch name given by Git", func(t *testing.T) {
@@ -212,55 +211,34 @@
 			})
 		})
 
-=======
-		})
->>>>>>> 02dc21a7
 		t.Run("recognizes the branch sync status", func(t *testing.T) {
 			t.Run("branch is ahead of its remote branch", func(t *testing.T) {
 				give := `
   branch-1                     11111111 [origin/branch-1: ahead 1] Commit message 1a
-<<<<<<< HEAD
-	remotes/origin/branch-1      22222222 Commit message 1b`[1:]
-				want := git.BranchesSyncStatus{
-					git.BranchSyncStatus{
-						LocalName:  "branch-1",
-=======
   remotes/origin/branch-1      22222222 Commit message 1b`[1:]
 				want := git.BranchesSyncStatus{
 					git.BranchSyncStatus{
 						Name:       "branch-1",
->>>>>>> 02dc21a7
 						SyncStatus: git.SyncStatusAhead,
 					},
 				}
 				have, _ := git.ParseVerboseBranchesOutput(give)
 				assert.Equal(t, want, have)
 			})
-<<<<<<< HEAD
-			t.Run("recognizes branches that are behind their remote branch", func(t *testing.T) {
-				give := `
-  branch-1                     11111111 [origin/branch-1: behind 2] Commit message 1
-	remotes/origin/branch-1      22222222 Commit message 1b`[1:]
-				want := git.BranchesSyncStatus{
-					git.BranchSyncStatus{
-						LocalName:  "branch-1",
-						LocalSHA:   "11111111",
-=======
 			t.Run("branch is behind its remote branch", func(t *testing.T) {
 				give := `
   branch-1                     11111111 [origin/branch-1: behind 2] Commit message 1
   remotes/origin/branch-1      22222222 Commit message 1b`[1:]
 				want := git.BranchesSyncStatus{
 					git.BranchSyncStatus{
-						Name:       "branch-1",
->>>>>>> 02dc21a7
+						LocalName:  "branch-1",
+						LocalSHA:   "11111111",
 						SyncStatus: git.SyncStatusBehind,
 					},
 				}
 				have, _ := git.ParseVerboseBranchesOutput(give)
 				assert.Equal(t, want, have)
 			})
-<<<<<<< HEAD
 			t.Run("recognizes branches that are ahead and behind their remote branch", func(t *testing.T) {
 				give := `  branch-1                     01a7eded [origin/branch-1: ahead 31, behind 2] Commit message 1`
 				want := git.BranchesSyncStatus{
@@ -272,12 +250,6 @@
 				have, _ := git.ParseVerboseBranchesOutput(give)
 				assert.Equal(t, want, have)
 			})
-			t.Run("recognizes branches that are in sync with their remote branch", func(t *testing.T) {
-				give := `  branch-1                     01a7eded [origin/branch-1] Commit message 1`
-				want := git.BranchesSyncStatus{
-					git.BranchSyncStatus{
-						LocalName:  "branch-1",
-=======
 			t.Run("branch is in sync with its remote branch", func(t *testing.T) {
 				give := `
   branch-1                     11111111 [origin/branch-1] Commit message 1
@@ -285,65 +257,40 @@
 				want := git.BranchesSyncStatus{
 					git.BranchSyncStatus{
 						Name:       "branch-1",
->>>>>>> 02dc21a7
 						SyncStatus: git.SyncStatusUpToDate,
 					},
 				}
 				have, _ := git.ParseVerboseBranchesOutput(give)
 				assert.Equal(t, want, have)
 			})
-<<<<<<< HEAD
-			t.Run("recognizes remote-only branches", func(t *testing.T) {
-				give := `  remotes/origin/branch-1                     01a7eded Commit message 1`
-				want := git.BranchesSyncStatus{
-					git.BranchSyncStatus{
-						LocalName:  "branch-1",
-=======
 			t.Run("remote-only branch", func(t *testing.T) {
 				give := `
   remotes/origin/branch-1    22222222 Commit message 2`
 				want := git.BranchesSyncStatus{
 					git.BranchSyncStatus{
-						Name:       "branch-1",
->>>>>>> 02dc21a7
+						LocalName:  "branch-1",
 						SyncStatus: git.SyncStatusRemoteOnly,
 					},
 				}
 				have, _ := git.ParseVerboseBranchesOutput(give)
 				assert.Equal(t, want, have)
 			})
-<<<<<<< HEAD
-			t.Run("recognizes local-only branches", func(t *testing.T) {
-				give := `  branch-1                     01a7eded Commit message 1`
-				want := git.BranchesSyncStatus{
-					git.BranchSyncStatus{
-						LocalName:  "branch-1",
-=======
 			t.Run("local-only branch", func(t *testing.T) {
 				give := `  branch-1                     01a7eded Commit message 1`
 				want := git.BranchesSyncStatus{
 					git.BranchSyncStatus{
-						Name:       "branch-1",
->>>>>>> 02dc21a7
+						LocalName:  "branch-1",
 						SyncStatus: git.SyncStatusLocalOnly,
 					},
 				}
 				have, _ := git.ParseVerboseBranchesOutput(give)
 				assert.Equal(t, want, have)
 			})
-<<<<<<< HEAD
-			t.Run("recognizes branches that got deleted at the remote", func(t *testing.T) {
-				give := `  branch-1                     01a7eded [origin/branch-1: gone] Commit message 1`
-				want := git.BranchesSyncStatus{
-					git.BranchSyncStatus{
-						LocalName:  "branch-1",
-=======
 			t.Run("branch is deleted at the remote", func(t *testing.T) {
 				give := `  branch-1                     01a7eded [origin/branch-1: gone] Commit message 1`
 				want := git.BranchesSyncStatus{
 					git.BranchSyncStatus{
-						Name:       "branch-1",
->>>>>>> 02dc21a7
+						LocalName:  "branch-1",
 						SyncStatus: git.SyncStatusDeletedAtRemote,
 					},
 				}
