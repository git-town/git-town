package git_test

import (
	"testing"

	"github.com/git-town/git-town/v9/src/cache"
	"github.com/git-town/git-town/v9/src/config"
	"github.com/git-town/git-town/v9/src/domain"
	"github.com/git-town/git-town/v9/src/git"
	"github.com/git-town/git-town/v9/src/statistics"
	"github.com/git-town/git-town/v9/src/subshell"
	testgit "github.com/git-town/git-town/v9/test/git"
	"github.com/git-town/git-town/v9/test/testruntime"
	"github.com/shoenig/test/must"
)

func TestBackendCommands(t *testing.T) {
	t.Parallel()
	initial := domain.NewLocalBranchName("initial")

	t.Run("BranchAuthors", func(t *testing.T) {
		t.Parallel()
		runtime := testruntime.Create(t)
		branch := domain.NewLocalBranchName("branch")
		runtime.CreateBranch(branch, initial)
		runtime.CreateCommit(testgit.Commit{
			Branch:      branch,
			FileName:    "file1",
			FileContent: "file1",
			Message:     "first commit",
		})
		runtime.CreateCommit(testgit.Commit{
			Branch:      branch,
			FileName:    "file2",
			FileContent: "file2",
			Message:     "second commit",
		})
		authors, err := runtime.Backend.BranchAuthors(branch, initial)
		must.NoError(t, err)
		must.Eq(t, []string{"user <email@example.com>"}, authors)
	})

	t.Run("CheckoutBranch", func(t *testing.T) {
		t.Parallel()
		runtime := testruntime.Create(t)
		runtime.CreateBranch(domain.NewLocalBranchName("branch1"), initial)
		must.NoError(t, runtime.Backend.CheckoutBranch(domain.NewLocalBranchName("branch1")))
		currentBranch, err := runtime.CurrentBranch()
		must.NoError(t, err)
		must.EqOp(t, domain.NewLocalBranchName("branch1"), currentBranch)
		runtime.CheckoutBranch(initial)
		currentBranch, err = runtime.CurrentBranch()
		must.NoError(t, err)
		must.EqOp(t, initial, currentBranch)
	})

	t.Run("CommitsInBranch", func(t *testing.T) {
		t.Parallel()
		t.Run("feature branch contains commits", func(t *testing.T) {
			t.Parallel()
			runtime := testruntime.Create(t)
			runtime.CreateBranch(domain.NewLocalBranchName("branch1"), initial)
			runtime.CreateCommit(testgit.Commit{
				Branch:   domain.NewLocalBranchName("branch1"),
				Message:  "commit 1",
				FileName: "file1",
			})
			runtime.CreateCommit(testgit.Commit{
				Branch:   domain.NewLocalBranchName("branch1"),
				Message:  "commit 2",
				FileName: "file2",
			})
			commits, err := runtime.BackendCommands.CommitsInBranch(domain.NewLocalBranchName("branch1"), domain.NewLocalBranchName("initial"))
			must.NoError(t, err)
			must.EqOp(t, 2, len(commits))
		})
		t.Run("feature branch contains no commits", func(t *testing.T) {
			t.Parallel()
			runtime := testruntime.Create(t)
			runtime.CreateBranch(domain.NewLocalBranchName("branch1"), initial)
			commits, err := runtime.BackendCommands.CommitsInBranch(domain.NewLocalBranchName("branch1"), domain.NewLocalBranchName("initial"))
			must.NoError(t, err)
			must.EqOp(t, 0, len(commits))
		})
		t.Run("main branch contains commits", func(t *testing.T) {
			t.Parallel()
			runtime := testruntime.Create(t)
			runtime.CreateCommit(testgit.Commit{
				Branch:   initial,
				Message:  "commit 1",
				FileName: "file1",
			})
			runtime.CreateCommit(testgit.Commit{
				Branch:   initial,
				Message:  "commit 2",
				FileName: "file2",
			})
<<<<<<< HEAD
			commits, err := runtime.BackendCommands.CommitsInBranch(domain.NewLocalBranchName("initial"), domain.LocalBranchName{})
			must.NoError(t, err)
			must.EqOp(t, 3, len(commits)) // 1 initial commit + 2 test commits
=======
			commits, err := runtime.BackendCommands.CommitsInBranch(domain.NewLocalBranchName("initial"), domain.EmptyLocalBranchName())
			assert.NoError(t, err)
			assert.Equal(t, 3, len(commits)) // 1 initial commit + 2 test commits
>>>>>>> 408615ab
		})
		t.Run("main branch contains no commits", func(t *testing.T) {
			t.Parallel()
			runtime := testruntime.Create(t)
<<<<<<< HEAD
			commits, err := runtime.BackendCommands.CommitsInBranch(domain.NewLocalBranchName("initial"), domain.LocalBranchName{})
			must.NoError(t, err)
			must.EqOp(t, 1, len(commits)) // the initial commit
=======
			commits, err := runtime.BackendCommands.CommitsInBranch(domain.NewLocalBranchName("initial"), domain.EmptyLocalBranchName())
			assert.NoError(t, err)
			assert.Equal(t, 1, len(commits)) // the initial commit
>>>>>>> 408615ab
		})
	})

	t.Run("CreateFeatureBranch", func(t *testing.T) {
		t.Parallel()
		runtime := testruntime.CreateGitTown(t)
		err := runtime.Backend.CreateFeatureBranch(domain.NewLocalBranchName("f1"))
		must.NoError(t, err)
		runtime.Config.Reload()
		must.True(t, runtime.Config.BranchTypes().IsFeatureBranch(domain.NewLocalBranchName("f1")))
		lineageHave := runtime.Config.Lineage()
		lineageWant := config.Lineage{}
		lineageWant[domain.NewLocalBranchName("f1")] = domain.NewLocalBranchName("main")
		must.Eq(t, lineageWant, lineageHave)
	})

	t.Run("CurrentBranch", func(t *testing.T) {
		t.Parallel()
		runtime := testruntime.Create(t)
		runtime.CheckoutBranch(initial)
		runtime.CreateBranch(domain.NewLocalBranchName("b1"), initial)
		runtime.CheckoutBranch(domain.NewLocalBranchName("b1"))
		branch, err := runtime.Backend.CurrentBranch()
		must.NoError(t, err)
		must.EqOp(t, domain.NewLocalBranchName("b1"), branch)
		runtime.CheckoutBranch(initial)
		branch, err = runtime.Backend.CurrentBranch()
		must.NoError(t, err)
		must.EqOp(t, initial, branch)
	})

	t.Run("HasLocalBranch", func(t *testing.T) {
		t.Parallel()
		origin := testruntime.Create(t)
		repoDir := t.TempDir()
		runner := testruntime.Clone(origin.TestRunner, repoDir)
		runner.CreateBranch(domain.NewLocalBranchName("b1"), initial)
		runner.CreateBranch(domain.NewLocalBranchName("b2"), initial)
		must.True(t, runner.Backend.HasLocalBranch(domain.NewLocalBranchName("b1")))
		must.True(t, runner.Backend.HasLocalBranch(domain.NewLocalBranchName("b2")))
		must.False(t, runner.Backend.HasLocalBranch(domain.NewLocalBranchName("b3")))
	})

	t.Run("RepoStatus", func(t *testing.T) {
		t.Run("HasOpenChanges", func(t *testing.T) {
			t.Parallel()
			t.Run("no open changes", func(t *testing.T) {
				t.Parallel()
				runtime := testruntime.Create(t)
				have, err := runtime.Backend.RepoStatus()
				must.NoError(t, err)
				must.False(t, have.OpenChanges)
			})
			t.Run("has open changes", func(t *testing.T) {
				t.Parallel()
				runtime := testruntime.Create(t)
				runtime.CreateFile("foo", "bar")
				have, err := runtime.Backend.RepoStatus()
				must.NoError(t, err)
				must.True(t, have.OpenChanges)
			})
			t.Run("during rebase", func(t *testing.T) {
				t.Parallel()
				runtime := testruntime.Create(t)
				branch1 := domain.NewLocalBranchName("branch1")
				runtime.CreateBranch(branch1, initial)
				runtime.CheckoutBranch(branch1)
				runtime.CreateCommit(testgit.Commit{
					Branch:      branch1,
					FileName:    "file",
					FileContent: "content on branch1",
					Message:     "Create file",
				})
				runtime.CheckoutBranch(initial)
				runtime.CreateCommit(testgit.Commit{
					Branch:      initial,
					FileName:    "file",
					FileContent: "content on initial",
					Message:     "Create file1",
				})
				_ = runtime.RebaseAgainstBranch(branch1) // this is expected to fail
				have, err := runtime.Backend.RepoStatus()
				must.NoError(t, err)
				must.False(t, have.OpenChanges)
			})
			t.Run("during merge conflict", func(t *testing.T) {
				t.Parallel()
				runtime := testruntime.Create(t)
				branch1 := domain.NewLocalBranchName("branch1")
				runtime.CreateBranch(branch1, initial)
				runtime.CheckoutBranch(branch1)
				runtime.CreateCommit(testgit.Commit{
					Branch:      branch1,
					FileName:    "file",
					FileContent: "content on branch1",
					Message:     "Create file",
				})
				runtime.CheckoutBranch(initial)
				runtime.CreateCommit(testgit.Commit{
					Branch:      initial,
					FileName:    "file",
					FileContent: "content on initial",
					Message:     "Create file1",
				})
				_ = runtime.MergeBranch(branch1) // this is expected to fail
				have, err := runtime.Backend.RepoStatus()
				must.NoError(t, err)
				must.False(t, have.OpenChanges)
			})
			t.Run("unstashed conflicting changes", func(t *testing.T) {
				t.Parallel()
				runtime := testruntime.Create(t)
				runtime.CreateFile("file", "stashed content")
				runtime.StashOpenFiles()
				runtime.CreateCommit(testgit.Commit{
					Branch:      initial,
					FileName:    "file",
					FileContent: "committed content",
					Message:     "Create file",
				})
				_ = runtime.UnstashOpenFiles() // this is expected to fail
				have, err := runtime.Backend.RepoStatus()
				must.NoError(t, err)
				must.True(t, have.OpenChanges)
			})
		})

		t.Run("RebaseInProgress", func(t *testing.T) {
			t.Parallel()
			runtime := testruntime.Create(t)
			have, err := runtime.Backend.RepoStatus()
			must.NoError(t, err)
			must.False(t, have.RebaseInProgress)
		})
	})

	t.Run("ParseVerboseBranchesOutput", func(t *testing.T) {
		t.Parallel()
		t.Run("recognizes the current branch", func(t *testing.T) {
			t.Parallel()
			t.Run("marker is at the first entry", func(t *testing.T) {
				t.Parallel()
				give := `
* branch-1                     01a7eded [origin/branch-1: ahead 1] Commit message 1
  branch-2                     da796a69 [origin/branch-2] Commit message 2
  branch-3                     f4ebec0a [origin/branch-3: behind 2] Commit message 3a`[1:]
				_, currentBranch := git.ParseVerboseBranchesOutput(give)
				must.EqOp(t, domain.NewLocalBranchName("branch-1"), currentBranch)
			})
			t.Run("marker is at the middle entry", func(t *testing.T) {
				t.Parallel()
				give := `
  branch-1                     01a7eded [origin/branch-1: ahead 1] Commit message 1
* branch-2                     da796a69 [origin/branch-2] Commit message 2
  branch-3                     f4ebec0a [origin/branch-3: behind 2] Commit message 3a`[1:]
				_, currentBranch := git.ParseVerboseBranchesOutput(give)
				must.EqOp(t, domain.NewLocalBranchName("branch-2"), currentBranch)
			})
			t.Run("marker is at the last entry", func(t *testing.T) {
				t.Parallel()
				give := `
  branch-1                     01a7eded [origin/branch-1: ahead 1] Commit message 1
  branch-2                     da796a69 [origin/branch-2] Commit message 2
* branch-3                     f4ebec0a [origin/branch-3: behind 2] Commit message 3a`[1:]
				_, currentBranch := git.ParseVerboseBranchesOutput(give)
				must.EqOp(t, domain.NewLocalBranchName("branch-3"), currentBranch)
			})
		})

		t.Run("recognizes the branch sync status", func(t *testing.T) {
			t.Parallel()
			t.Run("branch is ahead of its remote branch", func(t *testing.T) {
				t.Parallel()
				give := `
  branch-1                     111111 [origin/branch-1: ahead 1] Commit message 1a
  remotes/origin/branch-1      222222 Commit message 1b`[1:]
				want := domain.BranchInfos{
					domain.BranchInfo{
						LocalName:  domain.NewLocalBranchName("branch-1"),
						LocalSHA:   domain.NewSHA("111111"),
						SyncStatus: domain.SyncStatusAhead,
						RemoteName: domain.NewRemoteBranchName("origin/branch-1"),
						RemoteSHA:  domain.NewSHA("222222"),
					},
				}
				have, _ := git.ParseVerboseBranchesOutput(give)
				must.Eq(t, want, have)
			})

			t.Run("branch is behind its remote branch", func(t *testing.T) {
				t.Parallel()
				give := `
  branch-1                     111111 [origin/branch-1: behind 2] Commit message 1
  remotes/origin/branch-1      222222 Commit message 1b`[1:]
				want := domain.BranchInfos{
					domain.BranchInfo{
						LocalName:  domain.NewLocalBranchName("branch-1"),
						LocalSHA:   domain.NewSHA("111111"),
						SyncStatus: domain.SyncStatusBehind,
						RemoteName: domain.NewRemoteBranchName("origin/branch-1"),
						RemoteSHA:  domain.NewSHA("222222"),
					},
				}
				have, _ := git.ParseVerboseBranchesOutput(give)
				must.Eq(t, want, have)
			})

			t.Run("branch is ahead and behind its remote branch", func(t *testing.T) {
				t.Parallel()
				give := `
  branch-1                     111111 [origin/branch-1: ahead 31, behind 2] Commit message 1a
  remotes/origin/branch-1      222222 Commit message 1b`[1:]
				want := domain.BranchInfos{
					domain.BranchInfo{
						LocalName:  domain.NewLocalBranchName("branch-1"),
						LocalSHA:   domain.NewSHA("111111"),
						SyncStatus: domain.SyncStatusAheadAndBehind,
						RemoteName: domain.NewRemoteBranchName("origin/branch-1"),
						RemoteSHA:  domain.NewSHA("222222"),
					},
				}
				have, _ := git.ParseVerboseBranchesOutput(give)
				must.Eq(t, want, have)
			})

			t.Run("branch is in sync with its remote branch", func(t *testing.T) {
				t.Parallel()
				give := `
  branch-1                     111111 [origin/branch-1] Commit message 1
  remotes/origin/branch-1      111111 Commit message 1`[1:]
				want := domain.BranchInfos{
					domain.BranchInfo{
						LocalName:  domain.NewLocalBranchName("branch-1"),
						LocalSHA:   domain.NewSHA("111111"),
						SyncStatus: domain.SyncStatusUpToDate,
						RemoteName: domain.NewRemoteBranchName("origin/branch-1"),
						RemoteSHA:  domain.NewSHA("111111"),
					},
				}
				have, _ := git.ParseVerboseBranchesOutput(give)
				must.Eq(t, want, have)
			})

			t.Run("remote-only branch", func(t *testing.T) {
				t.Parallel()
				give := `
  remotes/origin/branch-1    222222 Commit message 2`[1:]
				want := domain.BranchInfos{
					domain.BranchInfo{
<<<<<<< HEAD
						LocalName:  domain.LocalBranchName{},
=======
						LocalName:  domain.EmptyLocalBranchName(),
>>>>>>> 408615ab
						LocalSHA:   domain.EmptySHA(),
						SyncStatus: domain.SyncStatusRemoteOnly,
						RemoteName: domain.NewRemoteBranchName("origin/branch-1"),
						RemoteSHA:  domain.NewSHA("222222"),
					},
				}
				have, _ := git.ParseVerboseBranchesOutput(give)
				must.Eq(t, want, have)
			})

			t.Run("local-only branch", func(t *testing.T) {
				t.Parallel()
				give := `  branch-1                     01a7eded Commit message 1`
				want := domain.BranchInfos{
					domain.BranchInfo{
						LocalName:  domain.NewLocalBranchName("branch-1"),
						LocalSHA:   domain.NewSHA("01a7eded"),
						SyncStatus: domain.SyncStatusLocalOnly,
						RemoteName: domain.EmptyRemoteBranchName(),
						RemoteSHA:  domain.EmptySHA(),
					},
				}
				have, _ := git.ParseVerboseBranchesOutput(give)
				must.Eq(t, want, have)
			})

			t.Run("branch is deleted at the remote", func(t *testing.T) {
				t.Parallel()
				give := `  branch-1                     01a7eded [origin/branch-1: gone] Commit message 1`
				want := domain.BranchInfos{
					domain.BranchInfo{
						LocalName:  domain.NewLocalBranchName("branch-1"),
						LocalSHA:   domain.NewSHA("01a7eded"),
						SyncStatus: domain.SyncStatusDeletedAtRemote,
						RemoteName: domain.NewRemoteBranchName("origin/branch-1"),
						RemoteSHA:  domain.EmptySHA(),
					},
				}
				have, _ := git.ParseVerboseBranchesOutput(give)
				must.Eq(t, want, have)
			})
		})

		t.Run("branch with a different tracking branch name", func(t *testing.T) {
			t.Run("a branch uses a differently named tracking branch", func(t *testing.T) {
				give := `
  branch-1                     111111 [origin/branch-2] Commit message 1
  remotes/origin/branch-1      222222 Commit message 2
  remotes/origin/branch-2      111111 Commit message 1`[1:]
				want := domain.BranchInfos{
					domain.BranchInfo{
						LocalName:  domain.NewLocalBranchName("branch-1"),
						LocalSHA:   domain.NewSHA("111111"),
						SyncStatus: domain.SyncStatusUpToDate,
						RemoteName: domain.NewRemoteBranchName("origin/branch-2"),
						RemoteSHA:  domain.NewSHA("111111"),
					},
					domain.BranchInfo{
<<<<<<< HEAD
						LocalName:  domain.LocalBranchName{},
=======
						LocalName:  domain.EmptyLocalBranchName(),
>>>>>>> 408615ab
						LocalSHA:   domain.EmptySHA(),
						SyncStatus: domain.SyncStatusRemoteOnly,
						RemoteName: domain.NewRemoteBranchName("origin/branch-1"),
						RemoteSHA:  domain.NewSHA("222222"),
					},
				}
				have, _ := git.ParseVerboseBranchesOutput(give)
				must.Eq(t, want, have)
			})
		})

		t.Run("complex example", func(t *testing.T) {
			give := `
  branch-1                     01a7eded [origin/branch-1: ahead 1] Commit message 1a
* branch-2                     da796a69 [origin/branch-2] Commit message 2
  branch-3                     f4ebec0a [origin/branch-3: behind 2] Commit message 3a
  main                         024df944 [origin/main] Commit message on main (#1234)
  branch-4                     e4d6bc09 [origin/branch-4: gone] Commit message 4
  remotes/origin/branch-1      307a7bf4 Commit message 1b
  remotes/origin/branch-2      da796a69 Commit message 2
  remotes/origin/branch-3      bc39378a Commit message 3b
  remotes/origin/HEAD          -> origin/initial
  remotes/origin/main          024df944 Commit message on main (#1234)
`[1:]
			want := domain.BranchInfos{
				domain.BranchInfo{
					LocalName:  domain.NewLocalBranchName("branch-1"),
					LocalSHA:   domain.NewSHA("01a7eded"),
					SyncStatus: domain.SyncStatusAhead,
					RemoteName: domain.NewRemoteBranchName("origin/branch-1"),
					RemoteSHA:  domain.NewSHA("307a7bf4"),
				},
				domain.BranchInfo{
					LocalName:  domain.NewLocalBranchName("branch-2"),
					LocalSHA:   domain.NewSHA("da796a69"),
					SyncStatus: domain.SyncStatusUpToDate,
					RemoteName: domain.NewRemoteBranchName("origin/branch-2"),
					RemoteSHA:  domain.NewSHA("da796a69"),
				},
				domain.BranchInfo{
					LocalName:  domain.NewLocalBranchName("branch-3"),
					LocalSHA:   domain.NewSHA("f4ebec0a"),
					SyncStatus: domain.SyncStatusBehind,
					RemoteName: domain.NewRemoteBranchName("origin/branch-3"),
					RemoteSHA:  domain.NewSHA("bc39378a"),
				},
				domain.BranchInfo{
					LocalName:  domain.NewLocalBranchName("main"),
					LocalSHA:   domain.NewSHA("024df944"),
					SyncStatus: domain.SyncStatusUpToDate,
					RemoteName: domain.NewRemoteBranchName("origin/main"),
					RemoteSHA:  domain.NewSHA("024df944"),
				},
				domain.BranchInfo{
					LocalName:  domain.NewLocalBranchName("branch-4"),
					LocalSHA:   domain.NewSHA("e4d6bc09"),
					SyncStatus: domain.SyncStatusDeletedAtRemote,
					RemoteName: domain.NewRemoteBranchName("origin/branch-4"),
					RemoteSHA:  domain.EmptySHA(),
				},
			}
			have, currentBranch := git.ParseVerboseBranchesOutput(give)
			must.Eq(t, want, have)
			must.EqOp(t, domain.NewLocalBranchName("branch-2"), currentBranch)
		})
	})

	t.Run("PreviouslyCheckedOutBranch", func(t *testing.T) {
		t.Parallel()
		runtime := testruntime.Create(t)
		runtime.CreateBranch(domain.NewLocalBranchName("feature1"), initial)
		runtime.CreateBranch(domain.NewLocalBranchName("feature2"), initial)
		runtime.CheckoutBranch(domain.NewLocalBranchName("feature1"))
		runtime.CheckoutBranch(domain.NewLocalBranchName("feature2"))
		have := runtime.Backend.PreviouslyCheckedOutBranch()
		must.EqOp(t, domain.NewLocalBranchName("feature1"), have)
	})

	t.Run("Remotes", func(t *testing.T) {
		t.Parallel()
		runtime := testruntime.Create(t)
		origin := testruntime.Create(t)
		runtime.AddRemote(domain.OriginRemote, origin.WorkingDir)
		remotes, err := runtime.Backend.Remotes()
		must.NoError(t, err)
		must.Eq(t, domain.Remotes{domain.OriginRemote}, remotes)
	})

	t.Run("RootDirectory", func(t *testing.T) {
		t.Parallel()
		t.Run("inside a Git repo", func(t *testing.T) {
			t.Parallel()
			runtime := testruntime.Create(t)
			have := runtime.BackendCommands.RootDirectory()
			must.False(t, have.IsEmpty())
		})
		t.Run("outside a Git repo", func(t *testing.T) {
			t.Parallel()
			dir := t.TempDir()
			runner := subshell.BackendRunner{
				Dir:     &dir,
				Verbose: false,
				Stats:   &statistics.None{},
			}
			cmds := git.BackendCommands{
				BackendRunner:      runner,
				Config:             nil,
				CurrentBranchCache: &cache.LocalBranch{},
				RemotesCache:       &cache.Remotes{},
			}
			have := cmds.RootDirectory()
			want := domain.EmptyRepoRootDir()
			must.EqOp(t, want, have)
		})
	})

	t.Run("StashEntries", func(t *testing.T) {
		t.Parallel()
		t.Run("some stash entries", func(t *testing.T) {
			t.Parallel()
			runtime := testruntime.Create(t)
			runtime.CreateFile("file1", "content")
			runtime.StashOpenFiles()
			runtime.CreateFile("file2", "content")
			runtime.StashOpenFiles()
			have, err := runtime.StashSnapshot()
			want := domain.StashSnapshot{
				Amount: 2,
			}
			must.NoError(t, err)
			must.EqOp(t, want, have)
		})
		t.Run("no stash entries", func(t *testing.T) {
			t.Parallel()
			runtime := testruntime.Create(t)
			have, err := runtime.StashSnapshot()
			want := domain.StashSnapshot{
				Amount: 0,
			}
			must.NoError(t, err)
			must.EqOp(t, want, have)
		})
	})
}<|MERGE_RESOLUTION|>--- conflicted
+++ resolved
@@ -95,28 +95,16 @@
 				Message:  "commit 2",
 				FileName: "file2",
 			})
-<<<<<<< HEAD
-			commits, err := runtime.BackendCommands.CommitsInBranch(domain.NewLocalBranchName("initial"), domain.LocalBranchName{})
+			commits, err := runtime.BackendCommands.CommitsInBranch(domain.NewLocalBranchName("initial"), domain.EmptyLocalBranchName())
 			must.NoError(t, err)
 			must.EqOp(t, 3, len(commits)) // 1 initial commit + 2 test commits
-=======
+		})
+		t.Run("main branch contains no commits", func(t *testing.T) {
+			t.Parallel()
+			runtime := testruntime.Create(t)
 			commits, err := runtime.BackendCommands.CommitsInBranch(domain.NewLocalBranchName("initial"), domain.EmptyLocalBranchName())
-			assert.NoError(t, err)
-			assert.Equal(t, 3, len(commits)) // 1 initial commit + 2 test commits
->>>>>>> 408615ab
-		})
-		t.Run("main branch contains no commits", func(t *testing.T) {
-			t.Parallel()
-			runtime := testruntime.Create(t)
-<<<<<<< HEAD
-			commits, err := runtime.BackendCommands.CommitsInBranch(domain.NewLocalBranchName("initial"), domain.LocalBranchName{})
 			must.NoError(t, err)
 			must.EqOp(t, 1, len(commits)) // the initial commit
-=======
-			commits, err := runtime.BackendCommands.CommitsInBranch(domain.NewLocalBranchName("initial"), domain.EmptyLocalBranchName())
-			assert.NoError(t, err)
-			assert.Equal(t, 1, len(commits)) // the initial commit
->>>>>>> 408615ab
 		})
 	})
 
@@ -366,11 +354,7 @@
   remotes/origin/branch-1    222222 Commit message 2`[1:]
 				want := domain.BranchInfos{
 					domain.BranchInfo{
-<<<<<<< HEAD
-						LocalName:  domain.LocalBranchName{},
-=======
 						LocalName:  domain.EmptyLocalBranchName(),
->>>>>>> 408615ab
 						LocalSHA:   domain.EmptySHA(),
 						SyncStatus: domain.SyncStatusRemoteOnly,
 						RemoteName: domain.NewRemoteBranchName("origin/branch-1"),
@@ -429,11 +413,7 @@
 						RemoteSHA:  domain.NewSHA("111111"),
 					},
 					domain.BranchInfo{
-<<<<<<< HEAD
-						LocalName:  domain.LocalBranchName{},
-=======
 						LocalName:  domain.EmptyLocalBranchName(),
->>>>>>> 408615ab
 						LocalSHA:   domain.EmptySHA(),
 						SyncStatus: domain.SyncStatusRemoteOnly,
 						RemoteName: domain.NewRemoteBranchName("origin/branch-1"),
