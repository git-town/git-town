--- conflicted
+++ resolved
@@ -18,61 +18,6 @@
 	"github.com/Originate/git-town/src/util"
 )
 
-<<<<<<< HEAD
-// config provides access to the Git Town configuration.
-// This value is lazy loaded to allow running Git Town outside of a Git repository.
-// Please use Config() to access it.
-var config *Configuration
-
-// Configuration manages the Git Town configuration,
-// stored in Git metadata in the local repo and in the global Git configuration.
-type Configuration struct {
-
-	// localConfigCache is a cache of the Git configuration in the local directory.
-	localConfigCache map[string]string
-
-	// localDir contains the directory in which the local Git repo exists.
-	localDir string
-
-	// globalConfigCache is a cache of the global Git configuration
-	globalConfigCache map[string]string
-
-	remotes            []string
-	remotesInitialized bool
-}
-
-// Config provides the current configuration.
-func Config() *Configuration {
-	if config == nil {
-		config = NewConfiguration("")
-	}
-	return config
-}
-
-// NewConfiguration provides a Configuration instance reflecting the configuration values in the given directory.
-func NewConfiguration(dir string) *Configuration {
-	result := &Configuration{
-		localConfigCache:  map[string]string{},
-		localDir:          dir,
-		globalConfigCache: map[string]string{},
-	}
-	result.initializeCache(false, result.localConfigCache)
-	result.initializeCache(true, result.globalConfigCache)
-	return result
-}
-
-// AddAlias adds an alias for the given Git Town command.
-func (c *Configuration) AddAlias(cmd string) *command.Result {
-	key := "alias." + cmd
-	value := "town " + cmd
-	c.globalConfigCache[key] = value
-	return command.RunInDir(c.localDir, "git", "config", "--global", key, value)
-}
-
-// AddToPerennialBranches adds the given branch as a perennial branch
-func (c *Configuration) AddToPerennialBranches(names ...string) {
-	c.SetPerennialBranches(append(c.GetPerennialBranches(), names...))
-=======
 // Configuration manages the Git Town configuration
 // stored in Git metadata in the given local repo and the global Git configuration.
 // This class manages which config values are stored in local vs global settings.
@@ -149,17 +94,12 @@
 // AddGitAlias sets the given Git alias.
 func (c *Configuration) AddGitAlias(command string) *command.Result {
 	return c.setGlobalConfigValue("alias."+command, "town "+command)
->>>>>>> 8a322978
 }
 
 // DeleteParentBranch removes the parent branch entry for the given branch
 // from the Git configuration.
 func (c *Configuration) DeleteParentBranch(branchName string) {
-<<<<<<< HEAD
-	c.removeLocalConfigurationValue("git-town-branch." + branchName + ".parent")
-=======
 	c.removeLocalConfigValue("git-town-branch." + branchName + ".parent")
->>>>>>> 8a322978
 }
 
 // EnsureIsFeatureBranch asserts that the given branch is a feature branch.
@@ -186,45 +126,11 @@
 	}
 }
 
-<<<<<<< HEAD
-// GetCodeHostingDriver provides the type of driver to use to talk to the code hosting service.
-func (c *Configuration) GetCodeHostingDriver() string {
-	return c.localConfigCache["git-town.code-hosting-driver"]
-}
-
-// GetCodeHostingOriginHostname provides the hostname of the code hosting server to use.
-func (c *Configuration) GetCodeHostingOriginHostname() string {
-	return c.localConfigCache["git-town.code-hosting-origin-hostname"]
-}
-
-// GetGithubAPIToken provides the API token to talk to the GitHub API.
-func (c *Configuration) GetGithubAPIToken() string {
-	return c.localConfigCache["git-town.github-token"]
-}
-
-// GetParentBranchMap returns a map from branch name to its parent branch
-func (c *Configuration) GetParentBranchMap() map[string]string {
-	result := map[string]string{}
-	for _, key := range c.getConfigurationKeysMatching("^git-town-branch\\..*\\.parent$") {
-		child := strings.TrimSuffix(strings.TrimPrefix(key, "git-town-branch."), ".parent")
-		parent := c.localConfigCache[key]
-		result[child] = parent
-	}
-	return result
-}
-
-// GetChildBranches returns the names of all branches for which the given branch
-// is a parent.
-func (c *Configuration) GetChildBranches(branchName string) (result []string) {
-	for _, key := range c.getConfigurationKeysMatching("^git-town-branch\\..*\\.parent$") {
-		parent := c.localConfigCache[key]
-=======
 // GetChildBranches returns the names of all branches for which the given branch
 // is a parent.
 func (c *Configuration) GetChildBranches(branchName string) (result []string) {
 	for _, key := range c.localConfigKeysMatching(`^git-town-branch\..*\.parent$`) {
 		parent := c.getLocalConfigValue(key)
->>>>>>> 8a322978
 		if parent == branchName {
 			child := strings.TrimSuffix(strings.TrimPrefix(key, "git-town-branch."), ".parent")
 			result = append(result, child)
@@ -233,11 +139,6 @@
 	return
 }
 
-<<<<<<< HEAD
-// GetMainBranch returns the name of the main branch.
-func (c *Configuration) GetMainBranch() string {
-	return c.localConfigCache["git-town.main-branch-name"]
-=======
 // GetCodeHostingDriverName provides the name of the code hosting driver to use.
 func (c *Configuration) GetCodeHostingDriverName() string {
 	return c.getLocalOrGlobalConfigValue("git-town.code-hosting-driver")
@@ -291,25 +192,16 @@
 // GetMainBranch returns the name of the main branch.
 func (c *Configuration) GetMainBranch() string {
 	return c.getLocalOrGlobalConfigValue("git-town.main-branch-name")
->>>>>>> 8a322978
 }
 
 // GetParentBranch returns the name of the parent branch of the given branch.
 func (c *Configuration) GetParentBranch(branchName string) string {
-<<<<<<< HEAD
-	return c.localConfigCache["git-town-branch."+branchName+".parent"]
-=======
 	return c.getLocalConfigValue("git-town-branch." + branchName + ".parent")
->>>>>>> 8a322978
 }
 
 // GetPerennialBranches returns all branches that are marked as perennial.
 func (c *Configuration) GetPerennialBranches() []string {
-<<<<<<< HEAD
-	result := c.localConfigCache["git-town.perennial-branch-names"]
-=======
 	result := c.getLocalOrGlobalConfigValue("git-town.perennial-branch-names")
->>>>>>> 8a322978
 	if result == "" {
 		return []string{}
 	}
@@ -318,44 +210,23 @@
 
 // GetPullBranchStrategy returns the currently configured pull branch strategy.
 func (c *Configuration) GetPullBranchStrategy() string {
-<<<<<<< HEAD
-	return c.getConfigurationValueWithDefault("git-town.pull-branch-strategy", "rebase")
-=======
 	config := c.getLocalOrGlobalConfigValue("git-town.pull-branch-strategy")
 	if config != "" {
 		return config
 	}
 	return "rebase"
->>>>>>> 8a322978
 }
 
 // GetRemoteOriginURL returns the URL for the "origin" remote.
 // In tests this value can be stubbed.
 func (c *Configuration) GetRemoteOriginURL() string {
 	if os.Getenv("GIT_TOWN_ENV") == "test" {
-<<<<<<< HEAD
-		mockRemoteURL := c.localConfigCache["git-town.testing.remote-url"]
-=======
 		mockRemoteURL := c.getLocalConfigValue("git-town.testing.remote-url")
->>>>>>> 8a322978
 		if mockRemoteURL != "" {
 			return mockRemoteURL
 		}
 	}
 	return command.RunInDir(c.localDir, "git", "remote", "get-url", "origin").OutputSanitized()
-<<<<<<< HEAD
-}
-
-// GetRemoteUpstreamURL returns the URL of the "upstream" remote.
-func (c *Configuration) GetRemoteUpstreamURL() string {
-	return command.RunInDir(c.localDir, "git", "remote", "get-url", "upstream").OutputSanitized()
-}
-
-// GetSyncUpstream indicates whether this repository is configured to sync to its upstream remote.
-func (c *Configuration) GetSyncUpstream() bool {
-	return c.localConfigCache["git-town.sync-upstream"] != "false"
-=======
->>>>>>> 8a322978
 }
 
 // GetURLHostname returns the hostname contained within the given Git URL.
@@ -371,12 +242,8 @@
 // GetURLRepositoryName returns the repository name contains within the given Git URL.
 func (c *Configuration) GetURLRepositoryName(url string) string {
 	hostname := c.GetURLHostname(url)
-<<<<<<< HEAD
-	repositoryNameRegex := regexp.MustCompile(".*" + hostname + "[/:](.+)")
-=======
 	repositoryNameRegex, err := regexp.Compile(".*" + hostname + "[/:](.+)")
 	exit.IfWrap(err, "Error compiling repository name regular expression")
->>>>>>> 8a322978
 	matches := repositoryNameRegex.FindStringSubmatch(url)
 	if matches == nil {
 		return ""
@@ -384,40 +251,18 @@
 	return strings.TrimSuffix(matches[1], ".git")
 }
 
-<<<<<<< HEAD
-// HasGlobalConfigurationValue returns whether there is a global git configuration for the given key
-func (c *Configuration) HasGlobalConfigurationValue(key string) bool {
-	return command.RunInDir(c.localDir, "git", "config", "-l", "--global", "--name").OutputContainsLine(key)
-}
-
-=======
->>>>>>> 8a322978
 // HasParentBranch returns whether or not the given branch has a parent
 func (c *Configuration) HasParentBranch(branchName string) bool {
 	return c.GetParentBranch(branchName) != ""
 }
 
-<<<<<<< HEAD
-// IsAncestorBranch returns whether the given branch is an ancestor of the other given branch.
-=======
 // IsAncestorBranch indicates whether the given branch is an ancestor of the other given branch.
->>>>>>> 8a322978
 func (c *Configuration) IsAncestorBranch(branchName, ancestorBranchName string) bool {
 	ancestorBranches := c.GetAncestorBranches(branchName)
 	return util.DoesStringArrayContain(ancestorBranches, ancestorBranchName)
 }
 
-<<<<<<< HEAD
-// HasRemote returns whether the current repository contains a Git remote
-// with the given name.
-func (c *Configuration) HasRemote(name string) bool {
-	return util.DoesStringArrayContain(c.getRemotes(), name)
-}
-
-// IsFeatureBranch returns whether the branch with the given name is
-=======
 // IsFeatureBranch indicates whether the branch with the given name is
->>>>>>> 8a322978
 // a feature branch.
 func (c *Configuration) IsFeatureBranch(branchName string) bool {
 	return !c.IsMainBranch(branchName) && !c.IsPerennialBranch(branchName)
@@ -429,35 +274,6 @@
 	return branchName == c.GetMainBranch()
 }
 
-<<<<<<< HEAD
-// IsPerennialBranch returns whether the branch with the given name is
-// a perennial branch.
-func (c *Configuration) IsPerennialBranch(branchName string) bool {
-	perennialBranches := c.GetPerennialBranches()
-	return util.DoesStringArrayContain(perennialBranches, branchName)
-}
-
-// RemoveAlias removes the global alias for the given Git Town command.
-func (c *Configuration) RemoveAlias(cmd string) *command.Result {
-	key := "alias." + cmd
-	previousAlias := c.globalConfigCache[key]
-	if previousAlias == "town "+cmd {
-		return command.RunInDir(c.localDir, "git", "config", "--global", "--unset", key)
-	}
-	return nil
-}
-
-// RemoveAllConfiguration removes all Git Town configuration
-func (c *Configuration) RemoveAllConfiguration() {
-	command.RunInDir(c.localDir, "git", "config", "--remove-section", "git-town").OutputSanitized()
-}
-
-// RemoveOutdatedConfiguration removes outdated Git Town configuration
-func (c *Configuration) RemoveOutdatedConfiguration() {
-	for child, parent := range c.GetParentBranchMap() {
-		if !HasBranch(child) || !HasBranch(parent) {
-			c.DeleteParentBranch(child)
-=======
 // IsOffline indicates whether Git Town is currently in offline mode
 func (c *Configuration) IsOffline() bool {
 	config := c.getGlobalConfigValue("git-town.offline")
@@ -480,7 +296,6 @@
 	for key := range c.localConfigCache {
 		if re.MatchString(key) {
 			result = append(result, key)
->>>>>>> 8a322978
 		}
 	}
 	return result
@@ -491,51 +306,6 @@
 	c.SetPerennialBranches(util.RemoveStringFromSlice(c.GetPerennialBranches(), branchName))
 }
 
-<<<<<<< HEAD
-// SetMainBranch marks the given branch as the main branch
-// in the Git Town configuration.
-func (c *Configuration) SetMainBranch(branchName string) {
-	c.setConfigurationValue("git-town.main-branch-name", branchName)
-}
-
-// SetParentBranch marks the given branch as the direct parent of the other given branch
-// in the Git Town configuration.
-func (c *Configuration) SetParentBranch(branchName, parentBranchName string) {
-	c.setConfigurationValue("git-town-branch."+branchName+".parent", parentBranchName)
-}
-
-// SetPerennialBranches marks the given branches as perennial branches
-func (c *Configuration) SetPerennialBranches(branchNames []string) {
-	c.setConfigurationValue("git-town.perennial-branch-names", strings.Join(branchNames, " "))
-}
-
-// SetPullBranchStrategy updates the configured pull branch strategy.
-func (c *Configuration) SetPullBranchStrategy(strategy string) {
-	c.setConfigurationValue("git-town.pull-branch-strategy", strategy)
-}
-
-// ShouldNewBranchPush returns whether the current repository is configured to push
-// freshly created branches up to the origin remote.
-func (c *Configuration) ShouldNewBranchPush() bool {
-	return util.StringToBool(c.getConfigurationValueWithDefault("git-town.new-branch-push-flag", "false"))
-}
-
-// GetGlobalNewBranchPushFlag returns the global configuration for to push
-// freshly created branches up to the origin remote.
-func (c *Configuration) GetGlobalNewBranchPushFlag() string {
-	return c.getGlobalConfigurationValueWithDefault("git-town.new-branch-push-flag", "false")
-}
-
-// UpdateOffline updates whether Git Town is in offline mode
-func (c *Configuration) UpdateOffline(value bool) {
-	c.setGlobalConfigurationValue("git-town.offline", strconv.FormatBool(value))
-}
-
-// UpdateShouldNewBranchPush updates whether the current repository is configured to push
-// freshly created branches up to the origin remote.
-func (c *Configuration) UpdateShouldNewBranchPush(value bool) {
-	c.setConfigurationValue("git-town.new-branch-push-flag", strconv.FormatBool(value))
-=======
 // RemoveGitAlias removes the given Git alias.
 func (c *Configuration) RemoveGitAlias(command string) *command.Result {
 	return c.removeGlobalConfigValue("alias." + command)
@@ -582,104 +352,18 @@
 // in the Git Town configuration.
 func (c *Configuration) SetMainBranch(branchName string) {
 	c.setLocalConfigValue("git-town.main-branch-name", branchName)
->>>>>>> 8a322978
 }
 
 // SetNewBranchPush updates whether the current repository is configured to push
 // freshly created branches up to the origin remote.
-<<<<<<< HEAD
-func (c *Configuration) UpdateGlobalShouldNewBranchPush(value bool) {
-	c.setGlobalConfigurationValue("git-town.new-branch-push-flag", strconv.FormatBool(value))
-}
-
-// Helpers
-
-func (c *Configuration) getGlobalConfigurationValueWithDefault(key, defaultValue string) string {
-	value := c.globalConfigCache[key]
-	if value == "" {
-		return defaultValue
-=======
 func (c *Configuration) SetNewBranchPush(value bool, global bool) {
 	if global {
 		c.setGlobalConfigValue("git-town.new-branch-push-flag", strconv.FormatBool(value))
 	} else {
 		c.setLocalConfigValue("git-town.new-branch-push-flag", strconv.FormatBool(value))
->>>>>>> 8a322978
-	}
-}
-
-<<<<<<< HEAD
-func (c *Configuration) getConfigurationValueWithDefault(key, defaultValue string) string {
-	value := c.localConfigCache[key]
-	if value == "" {
-		return defaultValue
-	}
-	return value
-}
-
-func (c *Configuration) getConfigurationKeysMatching(toMatch string) (result []string) {
-	re := regexp.MustCompile(toMatch)
-	for key := range c.localConfigCache {
-		if re.MatchString(key) {
-			result = append(result, key)
-		}
-	}
-	return result
-}
-
-func (c *Configuration) initializeCache(global bool, cache map[string]string) {
-	cmdArgs := []string{"config", "-lz"}
-	var res *command.Result
-	if global {
-		cmdArgs = append(cmdArgs, "--global")
-		res = command.RunInDir(c.localDir, "git", cmdArgs...)
-	} else {
-		cmdArgs = append(cmdArgs, "--local")
-		res = command.RunInDir(c.localDir, "git", cmdArgs...)
-	}
-	if res.Err() != nil && strings.Contains(res.OutputSanitized(), "No such file or directory") {
-		return
-	}
-	exit.If(res.Err())
-	output := res.Output()
-	if output == "" {
-		return
-	}
-	for _, line := range strings.Split(output, "\x00") {
-		if len(line) == 0 {
-			continue
-		}
-		parts := strings.SplitN(line, "\n", 2)
-		key, value := parts[0], parts[1]
-		cache[key] = value
-	}
-}
-
-func (c *Configuration) setConfigurationValue(key, value string) {
-	command.RunInDir(c.localDir, "git", "config", key, value)
-	c.localConfigCache[key] = value
-}
-
-func (c *Configuration) setGlobalConfigurationValue(key, value string) {
-	command.RunInDir(c.localDir, "git", "config", "--global", key, value)
-	c.globalConfigCache[key] = value
-	c.localConfigCache = map[string]string{} // Need to reset config in case it was inheriting
-	c.initializeCache(false, c.localConfigCache)
-}
-
-// removeLocalConfigurationValue deletes the configuration value with the given key from the local Git Town configuration.
-func (c *Configuration) removeLocalConfigurationValue(key string) {
-	command.RunInDir(c.localDir, "git", "config", "--unset", key)
-	delete(c.localConfigCache, key)
-}
-
-func (c *Configuration) getRemotes() []string {
-	if !c.remotesInitialized {
-		c.remotes = command.RunInDir(c.localDir, "git", "remote").OutputLines()
-		c.remotesInitialized = true
-	}
-	return c.remotes
-=======
+	}
+}
+
 // SetOffline updates whether Git Town is in offline mode
 func (c *Configuration) SetOffline(value bool) {
 	c.setGlobalConfigValue("git-town.offline", strconv.FormatBool(value))
@@ -729,5 +413,4 @@
 		return errors.New("this command requires an active internet connection")
 	}
 	return nil
->>>>>>> 8a322978
 }