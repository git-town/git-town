/*
This file contains functionality around storing configuration settings
inside Git's metadata storage for the repository.
*/

package git

import (
	"fmt"
	"log"
	"os"
	"regexp"
	"strconv"
	"strings"

	"github.com/Originate/git-town/src/util"
)

// AddToPerennialBranches adds the given branch as a perennial branch
func AddToPerennialBranches(branchName string) {
	SetPerennialBranches(append(GetPerennialBranches(), branchName))
}

// CompileAncestorBranches calculates and returns the list of ancestor branches
// of the given branch based off the "git-town-branch.XXX.parent" configuration values.
func CompileAncestorBranches(branchName string) (result []string) {
	current := branchName
	for {
		if IsMainBranch(current) || IsPerennialBranch(current) {
			return
		}
		parent := GetParentBranch(current)
		if parent == "" {
			return
		}
		result = append([]string{parent}, result...)
		current = parent
	}
}

// DeleteAllAncestorBranches removes all Git Town ancestor entries
// for all branches from the configuration.
func DeleteAllAncestorBranches() {
	for _, key := range getConfigurationKeysMatching("^git-town-branch\\..*\\.ancestors$") {
		removeConfigurationValue(key)
	}
}

// DeleteParentBranch removes the parent branch entry for the given branch
// from the Git configuration.
func DeleteParentBranch(branchName string) {
	removeConfigurationValue("git-town-branch." + branchName + ".parent")
}

// EnsureIsFeatureBranch asserts that the given branch is a feature branch.
func EnsureIsFeatureBranch(branchName, errorSuffix string) {
	util.Ensure(IsFeatureBranch(branchName), fmt.Sprintf("The branch '%s' is not a feature branch. %s", branchName, errorSuffix))
}

// GetAncestorBranches returns the names of all parent branches for the given branch,
// beginning but not including the parennial branch from which this hierarchy was cut.
// This information is read from the cache in the Git config,
// so might be out of date when the branch hierarchy has been modified.
func GetAncestorBranches(branchName string) []string {
	value := getLocalConfigurationValue("git-town-branch." + branchName + ".ancestors")
	if value == "" {
		return []string{}
	}
	return strings.Split(value, " ")
}

// GetChildBranches returns the names of all branches for which the given branch
// is a parent.
func GetChildBranches(branchName string) (result []string) {
	for _, key := range getConfigurationKeysMatching("^git-town-branch\\..*\\.parent$") {
		parent := getLocalConfigurationValue(key)
		if parent == branchName {
			child := strings.TrimSuffix(strings.TrimPrefix(key, "git-town-branch."), ".parent")
			result = append(result, child)
		}
	}
	return
}

// GetGlobalConfigurationValue returns the global git configuration value for the given key
func GetGlobalConfigurationValue(key string) (result string) {
	if hasConfigurationValue("global", key) {
		result = util.GetCommandOutput("git", "config", "--global", key)
	}
	return
}

// GetMainBranch returns the name of the main branch.
func GetMainBranch() string {
	return getLocalConfigurationValue("git-town.main-branch-name")
}

// GetParentBranch returns the name of the parent branch of the given branch.
func GetParentBranch(branchName string) string {
	return getLocalConfigurationValue("git-town-branch." + branchName + ".parent")
}

// GetPerennialBranches returns all branches that are marked as perennial.
func GetPerennialBranches() []string {
	result := getLocalConfigurationValue("git-town.perennial-branch-names")
	if result == "" {
		return []string{}
	}
	return strings.Split(result, " ")
}

// GetPullBranchStrategy returns the currently configured pull branch strategy.
func GetPullBranchStrategy() string {
	return getConfigurationValueWithDefault("git-town.pull-branch-strategy", "rebase")
}

// GetRemoteOriginURL returns the URL for the "origin" remote.
// In tests this value can be stubbed.
func GetRemoteOriginURL() string {
	if os.Getenv("GIT_TOWN_ENV") == "test" {
		mockRemoteURL := getLocalConfigurationValue("git-town.testing.remote-url")
		if mockRemoteURL != "" {
			return mockRemoteURL
		}
	}
	return util.GetCommandOutput("git", "remote", "get-url", "origin")
}

// GetRemoteUpstreamURL returns the URL of the "upstream" remote.
func GetRemoteUpstreamURL() string {
	return util.GetCommandOutput("git", "remote", "get-url", "upstream")
}

// GetURLHostname returns the hostname contained within the given Git URL.
func GetURLHostname(url string) string {
	hostnameRegex, err := regexp.Compile("(^[^:]*://([^@]*@)?|git@)([^/:]+).*")
	if err != nil {
		log.Fatal("Error compiling hostname regular expression: ", err)
	}
	matches := hostnameRegex.FindStringSubmatch(url)
	if matches == nil {
		return ""
	}
	return matches[3]
}

// GetURLRepositoryName returns the repository name contains within the given Git URL.
func GetURLRepositoryName(url string) string {
	hostname := GetURLHostname(url)
	repositoryNameRegex, err := regexp.Compile(".*" + hostname + "[/:](.+)")
	if err != nil {
		log.Fatal("Error compiling repository name regular expression: ", err)
	}
	matches := repositoryNameRegex.FindStringSubmatch(url)
	if matches == nil {
		return ""
	}
	return strings.TrimSuffix(matches[1], ".git")
}

// HasGlobalConfigurationValue returns whether there is a global git configuration for the given key
func HasGlobalConfigurationValue(key string) bool {
	return util.DoesCommandOuputContainLine([]string{"git", "config", "-l", "--global", "--name"}, key)
}

// IsAncestorBranch returns whether the given branch is an ancestor of the other given branch.
func IsAncestorBranch(branchName, ancestorBranchName string) bool {
	ancestorBranches := CompileAncestorBranches(branchName)
	return util.DoesStringArrayContain(ancestorBranches, ancestorBranchName)
}

// HasCompiledAncestorBranches returns whether the Git Town configuration
// contains a cached ancestor list for the branch with the given name.
func HasCompiledAncestorBranches(branchName string) bool {
	return len(GetAncestorBranches(branchName)) > 0
}

// HasRemote returns whether the current repository contains a Git remote
// with the given name.
func HasRemote(name string) bool {
	return util.DoesCommandOuputContainLine([]string{"git", "remote"}, name)
}

// IsFeatureBranch returns whether the branch with the given name is
// a feature branch.
func IsFeatureBranch(branchName string) bool {
	return !IsMainBranch(branchName) && !IsPerennialBranch(branchName)
}

// IsMainBranch returns whether the branch with the given name
// is the main branch of the repository.
func IsMainBranch(branchName string) bool {
	return branchName == GetMainBranch()
}

// IsOffline returns whether Git Town is currently in offline mode
func IsOffline() bool {
	return util.StringToBool(getConfigurationValueWithDefault("git-town.offline", "false"))
}

// IsPerennialBranch returns whether the branch with the given name is
// a perennial branch.
func IsPerennialBranch(branchName string) bool {
	perennialBranches := GetPerennialBranches()
	return util.DoesStringArrayContain(perennialBranches, branchName)
}

// RemoveAllConfiguration removes all Git Town configuration
func RemoveAllConfiguration() {
	util.GetCommandOutput("git", "config", "--remove-section", "git-town")
}

// RemoveFromPerennialBranches removes the given branch as a perennial branch
func RemoveFromPerennialBranches(branchName string) {
	SetPerennialBranches(util.RemoveStringFromSlice(GetPerennialBranches(), branchName))
}

// SetAncestorBranches stores the given list of branches as ancestors
// for the given branch in the Git Town configuration.
func SetAncestorBranches(branchName string, ancestorBranches []string) {
	setConfigurationValue("git-town-branch."+branchName+".ancestors", strings.Join(ancestorBranches, " "))
}

// SetMainBranch marks the given branch as the main branch
// in the Git Town configuration.
func SetMainBranch(branchName string) {
	setConfigurationValue("git-town.main-branch-name", branchName)
}

// SetParentBranch marks the given branch as the direct parent of the other given branch
// in the Git Town configuration.
func SetParentBranch(branchName, parentBranchName string) {
	setConfigurationValue("git-town-branch."+branchName+".parent", parentBranchName)
}

// SetPerennialBranches marks the given branches as perennial branches
func SetPerennialBranches(branchNames []string) {
	setConfigurationValue("git-town.perennial-branch-names", strings.Join(branchNames, " "))
}

// SetPullBranchStrategy updates the configured pull branch strategy.
func SetPullBranchStrategy(strategy string) {
	setConfigurationValue("git-town.pull-branch-strategy", strategy)
}

// ShouldHackPush returns whether the current repository is configured to push
// freshly created branches up to the origin remote.
func ShouldHackPush() bool {
	return getConfigurationValueWithDefault("git-town.hack-push-flag", "false") == "true"
}

// UpdateOffline updates whether Git Town is in offline mode
func UpdateOffline(value bool) {
	setGlobalConfigurationValue("git-town.offline", strconv.FormatBool(value))
}

// UpdateShouldHackPush updates whether the current repository is configured to push
// freshly created branches up to the origin remote.
func UpdateShouldHackPush(value bool) {
	setConfigurationValue("git-town.hack-push-flag", strconv.FormatBool(value))
}

// Helpers

<<<<<<< HEAD
=======
// getConfigurationValue returns the given configuration value,
// from either global or local Git configuration
>>>>>>> 7f932055
func getConfigurationValue(key string) (result string) {
	result, _ = util.GetFullCommandOutput("git", "config", key)
	return
}

<<<<<<< HEAD
=======
// getLocalConfigurationValue returns the given configuration value
// only from the local Git configuration
>>>>>>> 7f932055
func getLocalConfigurationValue(key string) (result string) {
	if hasConfigurationValue("local", key) {
		result = util.GetCommandOutput("git", "config", key)
	}
	return
}

func getConfigurationValueWithDefault(key, defaultValue string) string {
	value := getConfigurationValue(key)
	if value == "" {
		return defaultValue
	}
	return value
}

func getConfigurationKeysMatching(toMatch string) (result []string) {
	configRegexp, err := regexp.Compile(toMatch)
	if err != nil {
		log.Fatalf("Error compiling configuration regular expression (%s): %v", toMatch, err)
	}
	lines := util.GetCommandOutput("git", "config", "-l", "--local", "--name")
	for _, line := range strings.Split(lines, "\n") {
		if configRegexp.MatchString(line) {
			result = append(result, line)
		}
	}
	return
}

func getGlobalConfigurationValueWithDefault(key, defaultValue string) string {
	value := GetGlobalConfigurationValue(key)
	if value == "" {
		value = defaultValue
	}
	return value
}

func hasConfigurationValue(location, key string) bool {
	return util.DoesCommandOuputContainLine([]string{"git", "config", "-l", "--" + location, "--name"}, key)
}

func setConfigurationValue(key, value string) {
	util.GetCommandOutput("git", "config", key, value)
}

func setGlobalConfigurationValue(key, value string) {
	util.GetCommandOutput("git", "config", "--global", key, value)
}

func removeConfigurationValue(key string) {
	util.GetCommandOutput("git", "config", "--unset", key)
}<|MERGE_RESOLUTION|>--- conflicted
+++ resolved
@@ -262,21 +262,15 @@
 
 // Helpers
 
-<<<<<<< HEAD
-=======
 // getConfigurationValue returns the given configuration value,
 // from either global or local Git configuration
->>>>>>> 7f932055
 func getConfigurationValue(key string) (result string) {
 	result, _ = util.GetFullCommandOutput("git", "config", key)
 	return
 }
 
-<<<<<<< HEAD
-=======
 // getLocalConfigurationValue returns the given configuration value
 // only from the local Git configuration
->>>>>>> 7f932055
 func getLocalConfigurationValue(key string) (result string) {
 	if hasConfigurationValue("local", key) {
 		result = util.GetCommandOutput("git", "config", key)
