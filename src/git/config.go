--- conflicted
+++ resolved
@@ -226,16 +226,7 @@
 			return mockRemoteURL
 		}
 	}
-<<<<<<< HEAD
-	outcome, err := command.RunInDir(c.localDir, "git", "remote", "get-url", "origin")
-	if err != nil {
-		fmt.Println("cannot determine origin URL: %v", err)
-		os.Exit(1)
-	}
-	return outcome.OutputSanitized()
-=======
 	return command.MustRunInDir(c.localDir, "git", "remote", "get-url", "origin").OutputSanitized()
->>>>>>> 7f059f6f
 }
 
 // GetURLHostname returns the hostname contained within the given Git URL.
@@ -321,15 +312,7 @@
 
 func (c *Configuration) removeGlobalConfigValue(key string) *command.Result {
 	delete(c.globalConfigCache, key)
-<<<<<<< HEAD
-	outcome, err := command.RunInDir(c.localDir, "git", "config", "--global", "--unset", key)
-	if err != nil {
-		fmt.Println("cannot remove global config value %s: %v", key, err)
-	}
-	return outcome
-=======
 	return command.MustRunInDir(c.localDir, "git", "config", "--global", "--unset", key)
->>>>>>> 7f059f6f
 }
 
 // removeLocalConfigurationValue deletes the configuration value with the given key from the local Git Town configuration.
