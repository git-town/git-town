--- conflicted
+++ resolved
@@ -165,13 +165,8 @@
 }
 
 // GetRemoteUpstreamURL returns the URL of the "upstream" remote.
-<<<<<<< HEAD
 func (c *Configuration) GetRemoteUpstreamURL() string {
-	return command.New("git", "remote", "get-url", "upstream").Output()
-=======
-func GetRemoteUpstreamURL() string {
 	return command.Run("git", "remote", "get-url", "upstream").Output()
->>>>>>> 76849e69
 }
 
 // GetSyncUpstream indicates whether this repository is configured to sync to its upstream remote.
@@ -202,13 +197,8 @@
 }
 
 // HasGlobalConfigurationValue returns whether there is a global git configuration for the given key
-<<<<<<< HEAD
 func (c *Configuration) HasGlobalConfigurationValue(key string) bool {
-	return command.New("git", "config", "-l", "--global", "--name").OutputContainsLine(key)
-=======
-func HasGlobalConfigurationValue(key string) bool {
 	return command.Run("git", "config", "-l", "--global", "--name").OutputContainsLine(key)
->>>>>>> 76849e69
 }
 
 // HasParentBranch returns whether or not the given branch has a parent
@@ -257,13 +247,8 @@
 }
 
 // RemoveAllConfiguration removes all Git Town configuration
-<<<<<<< HEAD
 func (c *Configuration) RemoveAllConfiguration() {
-	command.New("git", "config", "--remove-section", "git-town").Output()
-=======
-func RemoveAllConfiguration() {
 	command.Run("git", "config", "--remove-section", "git-town").Output()
->>>>>>> 76849e69
 }
 
 // RemoveOutdatedConfiguration removes outdated Git Town configuration
@@ -387,14 +372,13 @@
 	}
 }
 
-<<<<<<< HEAD
 func (c *Configuration) setConfigurationValue(key, value string) {
-	command.New("git", "config", key, value).Run()
+	command.Run("git", "config", key, value)
 	c.localConfigCache[key] = value
 }
 
 func (c *Configuration) setGlobalConfigurationValue(key, value string) {
-	command.New("git", "config", "--global", key, value).Run()
+	command.Run("git", "config", "--global", key, value)
 	c.globalConfigCache[key] = value
 	c.localConfigCache = map[string]string{} // Need to reset config in case it was inheriting
 	c.initializeCache(false, c.localConfigCache)
@@ -402,24 +386,8 @@
 
 // removeLocalConfigurationValue deletes the configuration value with the given key from the local Git Town configuration.
 func (c *Configuration) removeLocalConfigurationValue(key string) {
-	command.New("git", "config", "--unset", key).Run()
+	command.Run("git", "config", "--unset", key)
 	delete(c.localConfigCache, key)
-=======
-func setConfigurationValue(key, value string) {
-	command.Run("git", "config", key, value)
-	configMap.Set(key, value)
-}
-
-func setGlobalConfigurationValue(key, value string) {
-	command.Run("git", "config", "--global", key, value)
-	globalConfigMap.Set(key, value)
-	configMap.Reset() // Need to reset config in case it was inheriting
-}
-
-func removeConfigurationValue(key string) {
-	command.Run("git", "config", "--unset", key)
-	configMap.Delete(key)
->>>>>>> 76849e69
 }
 
 // Remotes are cached in order to minimize the number of git commands run
