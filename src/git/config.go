/*
This file contains functionality around storing configuration settings
inside Git's metadata storage for the repository.
*/

package git

import (
	"fmt"
	"log"
	"os"
	"regexp"
	"strconv"
	"strings"

	"github.com/Originate/git-town/src/util"
)

// AddToPerennialBranches adds the given branch as a perennial branch
func AddToPerennialBranches(branchName string) {
	SetPerennialBranches(append(GetPerennialBranches(), branchName))
}

// CompileAncestorBranches calculates and returns the list of ancestor branches
// of the given branch based off the "git-town-branch.XXX.parent" configuration values.
func CompileAncestorBranches(branchName string) (result []string) {
	current := branchName
	for {
		if IsMainBranch(current) || IsPerennialBranch(current) {
			return
		}
		parent := GetParentBranch(current)
		if parent == "" {
			return
		}
		result = append([]string{parent}, result...)
		current = parent
	}
}

// DeleteAllAncestorBranches removes all Git Town ancestor entries
// for all branches from the configuration.
func DeleteAllAncestorBranches() {
	for _, key := range getConfigurationKeysMatching("^git-town-branch\\..*\\.ancestors$") {
		removeConfigurationValue(key)
	}
}

// DeleteParentBranch removes the parent branch entry for the given branch
// from the Git configuration.
func DeleteParentBranch(branchName string) {
	removeConfigurationValue("git-town-branch." + branchName + ".parent")
}

// EnsureIsFeatureBranch asserts that the given branch is a feature branch.
func EnsureIsFeatureBranch(branchName, errorSuffix string) {
	util.Ensure(IsFeatureBranch(branchName), fmt.Sprintf("The branch '%s' is not a feature branch. %s", branchName, errorSuffix))
}

// GetAncestorBranches returns the names of all parent branches for the given branch,
// beginning but not including the parennial branch from which this hierarchy was cut.
// This information is read from the cache in the Git config,
// so might be out of date when the branch hierarchy has been modified.
func GetAncestorBranches(branchName string) []string {
	value := getLocalConfigurationValue("git-town-branch." + branchName + ".ancestors")
	if value == "" {
		return []string{}
	}
	return strings.Split(value, " ")
}

// GetChildBranches returns the names of all branches for which the given branch
// is a parent.
func GetChildBranches(branchName string) (result []string) {
	for _, key := range getConfigurationKeysMatching("^git-town-branch\\..*\\.parent$") {
		parent := getLocalConfigurationValue(key)
		if parent == branchName {
			child := strings.TrimSuffix(strings.TrimPrefix(key, "git-town-branch."), ".parent")
			result = append(result, child)
		}
	}
	return
}

// GetGlobalConfigurationValue returns the global git configuration value for the given key
func GetGlobalConfigurationValue(key string) (result string) {
	if hasConfigurationValue("global", key) {
		result = util.GetCommandOutput("git", "config", "--global", key)
	}
	return
}

// GetMainBranch returns the name of the main branch.
func GetMainBranch() string {
	return getLocalConfigurationValue("git-town.main-branch-name")
}

// GetParentBranch returns the name of the parent branch of the given branch.
func GetParentBranch(branchName string) string {
	return getLocalConfigurationValue("git-town-branch." + branchName + ".parent")
}

// GetPerennialBranches returns all branches that are marked as perennial.
func GetPerennialBranches() []string {
	result := getLocalConfigurationValue("git-town.perennial-branch-names")
	if result == "" {
		return []string{}
	}
	return strings.Split(result, " ")
}

// GetPullBranchStrategy returns the currently configured pull branch strategy.
func GetPullBranchStrategy() string {
	return getConfigurationValueWithDefault("git-town.pull-branch-strategy", "rebase")
}

// GetRemoteOriginURL returns the URL for the "origin" remote.
// In tests this value can be stubbed.
func GetRemoteOriginURL() string {
	if os.Getenv("GIT_TOWN_ENV") == "test" {
		mockRemoteURL := getLocalConfigurationValue("git-town.testing.remote-url")
		if mockRemoteURL != "" {
			return mockRemoteURL
		}
	}
	return util.GetCommandOutput("git", "remote", "get-url", "origin")
}

// GetRemoteUpstreamURL returns the URL of the "upstream" remote.
func GetRemoteUpstreamURL() string {
	return util.GetCommandOutput("git", "remote", "get-url", "upstream")
}

// GetURLHostname returns the hostname contained within the given Git URL.
func GetURLHostname(url string) string {
	hostnameRegex, err := regexp.Compile("(^[^:]*://([^@]*@)?|git@)([^/:]+).*")
	if err != nil {
		log.Fatal("Error compiling hostname regular expression: ", err)
	}
	matches := hostnameRegex.FindStringSubmatch(url)
	if matches == nil {
		return ""
	}
	return matches[3]
}

// GetURLRepositoryName returns the repository name contains within the given Git URL.
func GetURLRepositoryName(url string) string {
	hostname := GetURLHostname(url)
	repositoryNameRegex, err := regexp.Compile(".*" + hostname + "[/:](.+)")
	if err != nil {
		log.Fatal("Error compiling repository name regular expression: ", err)
	}
	matches := repositoryNameRegex.FindStringSubmatch(url)
	if matches == nil {
		return ""
	}
	return strings.TrimSuffix(matches[1], ".git")
}

// HasGlobalConfigurationValue returns whether there is a global git configuration for the given key
func HasGlobalConfigurationValue(key string) bool {
	return util.DoesCommandOuputContainLine([]string{"git", "config", "-l", "--global", "--name"}, key)
}

// IsAncestorBranch returns whether the given branch is an ancestor of the other given branch.
func IsAncestorBranch(branchName, ancestorBranchName string) bool {
	ancestorBranches := CompileAncestorBranches(branchName)
	return util.DoesStringArrayContain(ancestorBranches, ancestorBranchName)
}

// HasCompiledAncestorBranches returns whether the Git Town configuration
// contains a cached ancestor list for the branch with the given name.
func HasCompiledAncestorBranches(branchName string) bool {
	return len(GetAncestorBranches(branchName)) > 0
}

// HasRemote returns whether the current repository contains a Git remote
// with the given name.
func HasRemote(name string) bool {
	return util.DoesCommandOuputContainLine([]string{"git", "remote"}, name)
}

// IsFeatureBranch returns whether the branch with the given name is
// a feature branch.
func IsFeatureBranch(branchName string) bool {
	return !IsMainBranch(branchName) && !IsPerennialBranch(branchName)
}

// IsMainBranch returns whether the branch with the given name
// is the main branch of the repository.
func IsMainBranch(branchName string) bool {
	return branchName == GetMainBranch()
}

// IsOffline returns whether Git Town is currently in offline mode
func IsOffline() bool {
	return util.StringToBool(getConfigurationValueWithDefault("git-town.offline", "false"))
}

// IsPerennialBranch returns whether the branch with the given name is
// a perennial branch.
func IsPerennialBranch(branchName string) bool {
	perennialBranches := GetPerennialBranches()
	return util.DoesStringArrayContain(perennialBranches, branchName)
}

// RemoveAllConfiguration removes all Git Town configuration
func RemoveAllConfiguration() {
	util.GetCommandOutput("git", "config", "--remove-section", "git-town")
}

// RemoveFromPerennialBranches removes the given branch as a perennial branch
func RemoveFromPerennialBranches(branchName string) {
	SetPerennialBranches(util.RemoveStringFromSlice(GetPerennialBranches(), branchName))
}

// SetAncestorBranches stores the given list of branches as ancestors
// for the given branch in the Git Town configuration.
func SetAncestorBranches(branchName string, ancestorBranches []string) {
	setConfigurationValue("git-town-branch."+branchName+".ancestors", strings.Join(ancestorBranches, " "))
}

// SetMainBranch marks the given branch as the main branch
// in the Git Town configuration.
func SetMainBranch(branchName string) {
	setConfigurationValue("git-town.main-branch-name", branchName)
}

// SetParentBranch marks the given branch as the direct parent of the other given branch
// in the Git Town configuration.
func SetParentBranch(branchName, parentBranchName string) {
	setConfigurationValue("git-town-branch."+branchName+".parent", parentBranchName)
}

// SetPerennialBranches marks the given branches as perennial branches
func SetPerennialBranches(branchNames []string) {
	setConfigurationValue("git-town.perennial-branch-names", strings.Join(branchNames, " "))
}

// SetPullBranchStrategy updates the configured pull branch strategy.
func SetPullBranchStrategy(strategy string) {
	setConfigurationValue("git-town.pull-branch-strategy", strategy)
}

// ShouldHackPush returns whether the current repository is configured to push
// freshly created branches up to the origin remote.
func ShouldHackPush() bool {
	return getConfigurationValueWithDefault("git-town.hack-push-flag", "false") == "true"
}

// UpdateOffline updates whether Git Town is in offline mode
func UpdateOffline(value bool) {
	setGlobalConfigurationValue("git-town.offline", strconv.FormatBool(value))
}

// UpdateShouldHackPush updates whether the current repository is configured to push
// freshly created branches up to the origin remote.
func UpdateShouldHackPush(value bool) {
	setConfigurationValue("git-town.hack-push-flag", strconv.FormatBool(value))
}

// Helpers

<<<<<<< HEAD
// getConfigurationValue returns the given configuration value,
// from either global or local Git configuration
func getConfigurationValue(key string) (result string) {
	result, _ = util.GetFullCommandOutput("git", "config", key)
	return
}

// getLocalConfigurationValue returns the given configuration value
// only from the local Git configuration
=======
>>>>>>> 1b532bc9
func getLocalConfigurationValue(key string) (result string) {
	if hasConfigurationValue("local", key) {
		result = util.GetCommandOutput("git", "config", key)
	}
	return
}

func getConfigurationValueWithDefault(key, defaultValue string) string {
	value := getLocalConfigurationValue(key)
	if value == "" {
		return defaultValue
	}
	return value
}

func getConfigurationKeysMatching(toMatch string) (result []string) {
	configRegexp, err := regexp.Compile(toMatch)
	if err != nil {
		log.Fatalf("Error compiling configuration regular expression (%s): %v", toMatch, err)
	}
	lines := util.GetCommandOutput("git", "config", "-l", "--local", "--name")
	for _, line := range strings.Split(lines, "\n") {
		if configRegexp.MatchString(line) {
			result = append(result, line)
		}
	}
	return
}

func hasConfigurationValue(location, key string) bool {
	return util.DoesCommandOuputContainLine([]string{"git", "config", "-l", "--" + location, "--name"}, key)
}

func setConfigurationValue(key, value string) {
	util.GetCommandOutput("git", "config", key, value)
}

func setGlobalConfigurationValue(key, value string) {
	util.GetCommandOutput("git", "config", "--global", key, value)
}

func removeConfigurationValue(key string) {
	util.GetCommandOutput("git", "config", "--unset", key)
}<|MERGE_RESOLUTION|>--- conflicted
+++ resolved
@@ -262,7 +262,6 @@
 
 // Helpers
 
-<<<<<<< HEAD
 // getConfigurationValue returns the given configuration value,
 // from either global or local Git configuration
 func getConfigurationValue(key string) (result string) {
@@ -272,8 +271,6 @@
 
 // getLocalConfigurationValue returns the given configuration value
 // only from the local Git configuration
-=======
->>>>>>> 1b532bc9
 func getLocalConfigurationValue(key string) (result string) {
 	if hasConfigurationValue("local", key) {
 		result = util.GetCommandOutput("git", "config", key)
