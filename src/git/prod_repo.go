package git

import (
	"fmt"
	"os"

	"github.com/git-town/git-town/v7/src/cache"
	"github.com/git-town/git-town/v7/src/config"
	"github.com/git-town/git-town/v7/src/run"
	"github.com/git-town/git-town/v7/src/stringslice"
)

// ProdRepo is a Git Repo in production code.
type ProdRepo struct {
	Config        config.GitTown // the git.Configuration instance for this repo
	DryRun        *run.DryRun
	Logging       Repo               // the Runner instance to Git operations that show up in the output
	LoggingRunner *run.LoggingRunner // the LoggingRunner instance used
	Silent        Repo               // the Runner instance for silent Git operations
}

// NewProdRepo provides a Repo instance in the current working directory.
func NewProdRepo(debugFlag *bool) ProdRepo {
	silentRunner := run.SilentRunner{Debug: debugFlag}
	config := config.NewGitTown(silentRunner)
	currentBranchTracker := cache.String{}
	dryRun := run.DryRun{}
	isRepoCache := cache.Bool{}
	remoteBranchCache := cache.Strings{}
	remotesCache := cache.Strings{}
	silentRepo := Repo{
<<<<<<< HEAD
		Runner:             silentRunner,
=======
		Shell:              silentShell,
>>>>>>> aa941888
		Config:             config,
		CurrentBranchCache: &currentBranchTracker,
		DryRun:             &dryRun,
		IsRepoCache:        &isRepoCache,
		RemotesCache:       &remotesCache,
		RemoteBranchCache:  &remoteBranchCache,
		RootDirCache:       &cache.String{},
	}
<<<<<<< HEAD
	loggingShell := run.NewLoggingRunner(&silentRepo, &dryRun)
	loggingRunner := Repo{
		Runner:             loggingShell,
=======
	loggingShell := run.NewLoggingShell(&silentRepo, &dryRun)
	loggingRepo := Repo{
		Shell:              loggingShell,
>>>>>>> aa941888
		Config:             config,
		CurrentBranchCache: &currentBranchTracker,
		DryRun:             &dryRun,
		IsRepoCache:        &isRepoCache,
		RemotesCache:       &remotesCache,
		RemoteBranchCache:  &remoteBranchCache,
		RootDirCache:       &cache.String{},
	}
	return ProdRepo{
<<<<<<< HEAD
		Silent:        silentRepo,
		Logging:       loggingRunner,
		LoggingRunner: loggingShell,
		Config:        config,
		DryRun:        &dryRun,
=======
		Silent:       silentRepo,
		Logging:      loggingRepo,
		LoggingShell: loggingShell,
		Config:       config,
		DryRun:       &dryRun,
>>>>>>> aa941888
	}
}

// RemoveOutdatedConfiguration removes outdated Git Town configuration.
func (r *ProdRepo) RemoveOutdatedConfiguration() error {
	branches, err := r.Silent.LocalAndOriginBranches()
	if err != nil {
		return err
	}
	for child, parent := range r.Config.ParentBranchMap() {
		hasChildBranch := stringslice.Contains(branches, child)
		hasParentBranch := stringslice.Contains(branches, parent)
		if !hasChildBranch || !hasParentBranch {
			err = r.Config.RemoveParentBranch(child)
			if err != nil {
				return err
			}
		}
	}
	return nil
}

// NavigateToRootIfNecessary changes into the root directory of the current repository.
func (r *ProdRepo) NavigateToRootIfNecessary() error {
	currentDirectory, err := os.Getwd()
	if err != nil {
		return fmt.Errorf("cannot get current working directory: %w", err)
	}
	gitRootDirectory, err := r.Silent.RootDirectory()
	if err != nil {
		return err
	}
	if currentDirectory == gitRootDirectory {
		return nil
	}
	return os.Chdir(gitRootDirectory)
}<|MERGE_RESOLUTION|>--- conflicted
+++ resolved
@@ -29,11 +29,7 @@
 	remoteBranchCache := cache.Strings{}
 	remotesCache := cache.Strings{}
 	silentRepo := Repo{
-<<<<<<< HEAD
 		Runner:             silentRunner,
-=======
-		Shell:              silentShell,
->>>>>>> aa941888
 		Config:             config,
 		CurrentBranchCache: &currentBranchTracker,
 		DryRun:             &dryRun,
@@ -42,15 +38,9 @@
 		RemoteBranchCache:  &remoteBranchCache,
 		RootDirCache:       &cache.String{},
 	}
-<<<<<<< HEAD
-	loggingShell := run.NewLoggingRunner(&silentRepo, &dryRun)
-	loggingRunner := Repo{
-		Runner:             loggingShell,
-=======
-	loggingShell := run.NewLoggingShell(&silentRepo, &dryRun)
+	loggingRunner := run.NewLoggingRunner(&silentRepo, &dryRun)
 	loggingRepo := Repo{
-		Shell:              loggingShell,
->>>>>>> aa941888
+		Runner:             loggingRunner,
 		Config:             config,
 		CurrentBranchCache: &currentBranchTracker,
 		DryRun:             &dryRun,
@@ -60,19 +50,11 @@
 		RootDirCache:       &cache.String{},
 	}
 	return ProdRepo{
-<<<<<<< HEAD
 		Silent:        silentRepo,
-		Logging:       loggingRunner,
-		LoggingRunner: loggingShell,
+		Logging:       loggingRepo,
+		LoggingRunner: loggingRunner,
 		Config:        config,
 		DryRun:        &dryRun,
-=======
-		Silent:       silentRepo,
-		Logging:      loggingRepo,
-		LoggingShell: loggingShell,
-		Config:       config,
-		DryRun:       &dryRun,
->>>>>>> aa941888
 	}
 }
 
