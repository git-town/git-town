package git

import (
	"fmt"
	"os"

	"github.com/git-town/git-town/v7/src/cache"
	"github.com/git-town/git-town/v7/src/config"
	"github.com/git-town/git-town/v7/src/run"
	"github.com/git-town/git-town/v7/src/stringslice"
)

// ProdRepo is a Git Repo in production code.
type ProdRepo struct {
<<<<<<< HEAD
	Config        config.GitTown // the git.Configuration instance for this repo
	DryRun        *run.DryRun
	Logging       Runner             // the Runner instance to Git operations that show up in the output
	LoggingRunner *run.LoggingRunner // the LoggingShell instance used
	Silent        Runner             // the Runner instance for silent Git operations
=======
	Config       config.GitTown // the git.Configuration instance for this repo
	DryRun       *run.DryRun
	Logging      Repo              // the Runner instance to Git operations that show up in the output
	LoggingShell *run.LoggingShell // the LoggingShell instance used
	Silent       Repo              // the Runner instance for silent Git operations
>>>>>>> 813119f5
}

// NewProdRepo provides a Repo instance in the current working directory.
func NewProdRepo(debugFlag *bool) ProdRepo {
	silentShell := run.SilentRunner{Debug: debugFlag}
	config := config.NewGitTown(silentShell)
	currentBranchTracker := cache.String{}
	dryRun := run.DryRun{}
	isRepoCache := cache.Bool{}
	remoteBranchCache := cache.Strings{}
	remotesCache := cache.Strings{}
<<<<<<< HEAD
	silentRunner := Runner{
		Runner:             silentShell,
=======
	silentRunner := Repo{
		Shell:              silentShell,
>>>>>>> 813119f5
		Config:             config,
		CurrentBranchCache: &currentBranchTracker,
		DryRun:             &dryRun,
		IsRepoCache:        &isRepoCache,
		RemotesCache:       &remotesCache,
		RemoteBranchCache:  &remoteBranchCache,
		RootDirCache:       &cache.String{},
	}
	loggingShell := run.NewLoggingShell(&silentRunner, &dryRun)
<<<<<<< HEAD
	loggingRunner := Runner{
		Runner:             loggingShell,
=======
	loggingRunner := Repo{
		Shell:              loggingShell,
>>>>>>> 813119f5
		Config:             config,
		CurrentBranchCache: &currentBranchTracker,
		DryRun:             &dryRun,
		IsRepoCache:        &isRepoCache,
		RemotesCache:       &remotesCache,
		RemoteBranchCache:  &remoteBranchCache,
		RootDirCache:       &cache.String{},
	}
	return ProdRepo{
		Silent:        silentRunner,
		Logging:       loggingRunner,
		LoggingRunner: loggingShell,
		Config:        config,
		DryRun:        &dryRun,
	}
}

// RemoveOutdatedConfiguration removes outdated Git Town configuration.
func (r *ProdRepo) RemoveOutdatedConfiguration() error {
	branches, err := r.Silent.LocalAndOriginBranches()
	if err != nil {
		return err
	}
	for child, parent := range r.Config.ParentBranchMap() {
		hasChildBranch := stringslice.Contains(branches, child)
		hasParentBranch := stringslice.Contains(branches, parent)
		if !hasChildBranch || !hasParentBranch {
			err = r.Config.RemoveParentBranch(child)
			if err != nil {
				return err
			}
		}
	}
	return nil
}

// NavigateToRootIfNecessary changes into the root directory of the current repository.
func (r *ProdRepo) NavigateToRootIfNecessary() error {
	currentDirectory, err := os.Getwd()
	if err != nil {
		return fmt.Errorf("cannot get current working directory: %w", err)
	}
	gitRootDirectory, err := r.Silent.RootDirectory()
	if err != nil {
		return err
	}
	if currentDirectory == gitRootDirectory {
		return nil
	}
	return os.Chdir(gitRootDirectory)
}<|MERGE_RESOLUTION|>--- conflicted
+++ resolved
@@ -12,19 +12,11 @@
 
 // ProdRepo is a Git Repo in production code.
 type ProdRepo struct {
-<<<<<<< HEAD
 	Config        config.GitTown // the git.Configuration instance for this repo
 	DryRun        *run.DryRun
-	Logging       Runner             // the Runner instance to Git operations that show up in the output
+	Logging       Repo               // the Runner instance to Git operations that show up in the output
 	LoggingRunner *run.LoggingRunner // the LoggingShell instance used
-	Silent        Runner             // the Runner instance for silent Git operations
-=======
-	Config       config.GitTown // the git.Configuration instance for this repo
-	DryRun       *run.DryRun
-	Logging      Repo              // the Runner instance to Git operations that show up in the output
-	LoggingShell *run.LoggingShell // the LoggingShell instance used
-	Silent       Repo              // the Runner instance for silent Git operations
->>>>>>> 813119f5
+	Silent        Repo               // the Runner instance for silent Git operations
 }
 
 // NewProdRepo provides a Repo instance in the current working directory.
@@ -36,13 +28,8 @@
 	isRepoCache := cache.Bool{}
 	remoteBranchCache := cache.Strings{}
 	remotesCache := cache.Strings{}
-<<<<<<< HEAD
-	silentRunner := Runner{
+	silentRunner := Repo{
 		Runner:             silentShell,
-=======
-	silentRunner := Repo{
-		Shell:              silentShell,
->>>>>>> 813119f5
 		Config:             config,
 		CurrentBranchCache: &currentBranchTracker,
 		DryRun:             &dryRun,
@@ -52,13 +39,8 @@
 		RootDirCache:       &cache.String{},
 	}
 	loggingShell := run.NewLoggingShell(&silentRunner, &dryRun)
-<<<<<<< HEAD
-	loggingRunner := Runner{
+	loggingRunner := Repo{
 		Runner:             loggingShell,
-=======
-	loggingRunner := Repo{
-		Shell:              loggingShell,
->>>>>>> 813119f5
 		Config:             config,
 		CurrentBranchCache: &currentBranchTracker,
 		DryRun:             &dryRun,
