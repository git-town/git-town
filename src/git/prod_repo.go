--- conflicted
+++ resolved
@@ -16,16 +16,10 @@
 	config := Config()
 	currentBranchTracker := CurrentBranchTracker{}
 	remoteBranchCache := RemoteBranchCache{}
-<<<<<<< HEAD
-	silentRunner := NewRunner(silentShell, config, &remoteBranchCache)
+	remotesCache := RemotesCache{}
+	silentRunner := NewRunner(silentShell, config, &remotesCache, &remoteBranchCache)
 	loggingShell := NewLoggingShell(&currentBranchTracker)
-	loggingRunner := NewRunner(loggingShell, config, &remoteBranchCache)
-=======
-	remotesCache := RemotesCache{}
-	silentRunner := NewCachedRunner(silentShell, config, &remotesCache, &remoteBranchCache)
-	loggingShell := NewLoggingShell(&currentBranchTracker)
-	loggingRunner := NewCachedRunner(loggingShell, config, &remotesCache, &remoteBranchCache)
->>>>>>> 685fa08f
+	loggingRunner := NewRunner(loggingShell, config, &remotesCache, &remoteBranchCache)
 	return &ProdRepo{
 		Silent:        silentRunner,
 		Logging:       loggingRunner,
