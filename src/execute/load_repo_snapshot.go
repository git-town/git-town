package execute

import (
	"github.com/git-town/git-town/v14/src/cli/dialog/components"
	"github.com/git-town/git-town/v14/src/git"
	"github.com/git-town/git-town/v14/src/git/gitdomain"
	"github.com/git-town/git-town/v14/src/validate"
)

// LoadRepoSnapshot loads the initial snapshot of the Git repo.
func LoadRepoSnapshot(args LoadRepoSnapshotArgs) (gitdomain.BranchesSnapshot, gitdomain.StashSize, bool, error) {
	var branchesSnapshot gitdomain.BranchesSnapshot
	var err error
	stashSize, err := args.Backend.StashSize()
	if err != nil {
		return branchesSnapshot, stashSize, false, err
	}
<<<<<<< HEAD
=======
	if args.HandleUnfinishedState {
		branchesSnapshot, err = args.Repo.Backend.BranchesSnapshot()
		if err != nil {
			return branchesSnapshot, stashSize, false, err
		}
		exit, err := validate.HandleUnfinishedState(validate.UnfinishedStateArgs{
			Backend:                 args.Repo.Backend,
			CommandsCounter:         args.Repo.CommandsCounter,
			Config:                  args.Config,
			Connector:               nil,
			CurrentBranch:           branchesSnapshot.Active,
			DialogTestInputs:        args.DialogTestInputs,
			FinalMessages:           args.Repo.FinalMessages,
			Frontend:                args.Repo.Frontend,
			HasOpenChanges:          args.RepoStatus.OpenChanges,
			InitialBranchesSnapshot: branchesSnapshot,
			InitialConfigSnapshot:   args.Repo.ConfigSnapshot,
			InitialStashSize:        stashSize,
			Lineage:                 args.Config.Config.Lineage,
			PushHook:                args.Config.Config.PushHook,
			RootDir:                 args.Repo.RootDir,
			Verbose:                 args.Verbose,
		})
		if err != nil || exit {
			return branchesSnapshot, stashSize, exit, err
		}
	}
>>>>>>> 1de846c4
	if args.ValidateNoOpenChanges {
		err = validate.NoOpenChanges(args.RepoStatus.OpenChanges)
		if err != nil {
			return branchesSnapshot, stashSize, false, err
		}
	}
	if args.Fetch {
		var remotes gitdomain.Remotes
		remotes, err := args.Backend.Remotes()
		if err != nil {
			return branchesSnapshot, stashSize, false, err
		}
		if remotes.HasOrigin() && !args.Repo.IsOffline.Bool() {
			err = args.Frontend.Fetch()
			if err != nil {
				return branchesSnapshot, stashSize, false, err
			}
		}
		// must always reload the snapshot here because we fetched updates from the remote
		branchesSnapshot, err = args.Backend.BranchesSnapshot()
		if err != nil {
			return branchesSnapshot, stashSize, false, err
		}
	}
	if branchesSnapshot.IsEmpty() {
		branchesSnapshot, err = args.Backend.BranchesSnapshot()
		if err != nil {
			return branchesSnapshot, stashSize, false, err
		}
	}
	return branchesSnapshot, stashSize, false, err
}

type LoadRepoSnapshotArgs struct {
<<<<<<< HEAD
	Backend               *git.BackendCommands
	DialogTestInputs      components.TestInputs
	Fetch                 bool
	Frontend              *git.FrontendCommands
	Repo                  *OpenRepoResult
=======
	Config                config.Config
	DialogTestInputs      components.TestInputs
	Fetch                 bool
	HandleUnfinishedState bool
	Repo                  OpenRepoResult
>>>>>>> 1de846c4
	RepoStatus            gitdomain.RepoStatus
	ValidateNoOpenChanges bool
}<|MERGE_RESOLUTION|>--- conflicted
+++ resolved
@@ -15,36 +15,6 @@
 	if err != nil {
 		return branchesSnapshot, stashSize, false, err
 	}
-<<<<<<< HEAD
-=======
-	if args.HandleUnfinishedState {
-		branchesSnapshot, err = args.Repo.Backend.BranchesSnapshot()
-		if err != nil {
-			return branchesSnapshot, stashSize, false, err
-		}
-		exit, err := validate.HandleUnfinishedState(validate.UnfinishedStateArgs{
-			Backend:                 args.Repo.Backend,
-			CommandsCounter:         args.Repo.CommandsCounter,
-			Config:                  args.Config,
-			Connector:               nil,
-			CurrentBranch:           branchesSnapshot.Active,
-			DialogTestInputs:        args.DialogTestInputs,
-			FinalMessages:           args.Repo.FinalMessages,
-			Frontend:                args.Repo.Frontend,
-			HasOpenChanges:          args.RepoStatus.OpenChanges,
-			InitialBranchesSnapshot: branchesSnapshot,
-			InitialConfigSnapshot:   args.Repo.ConfigSnapshot,
-			InitialStashSize:        stashSize,
-			Lineage:                 args.Config.Config.Lineage,
-			PushHook:                args.Config.Config.PushHook,
-			RootDir:                 args.Repo.RootDir,
-			Verbose:                 args.Verbose,
-		})
-		if err != nil || exit {
-			return branchesSnapshot, stashSize, exit, err
-		}
-	}
->>>>>>> 1de846c4
 	if args.ValidateNoOpenChanges {
 		err = validate.NoOpenChanges(args.RepoStatus.OpenChanges)
 		if err != nil {
@@ -79,19 +49,11 @@
 }
 
 type LoadRepoSnapshotArgs struct {
-<<<<<<< HEAD
 	Backend               *git.BackendCommands
 	DialogTestInputs      components.TestInputs
 	Fetch                 bool
 	Frontend              *git.FrontendCommands
-	Repo                  *OpenRepoResult
-=======
-	Config                config.Config
-	DialogTestInputs      components.TestInputs
-	Fetch                 bool
-	HandleUnfinishedState bool
 	Repo                  OpenRepoResult
->>>>>>> 1de846c4
 	RepoStatus            gitdomain.RepoStatus
 	ValidateNoOpenChanges bool
 }