package execute

import (
	"github.com/git-town/git-town/v12/src/cli/dialog/components"
	"github.com/git-town/git-town/v12/src/config/configdomain"
	"github.com/git-town/git-town/v12/src/git/gitdomain"
	"github.com/git-town/git-town/v12/src/validate"
)

// LoadRepoSnapshot loads the initial snapshot of the Git repo.
func LoadRepoSnapshot(args LoadRepoSnapshotArgs) (gitdomain.BranchesSnapshot, gitdomain.StashSize, gitdomain.RepoStatus, bool, error) {
	var branchesSnapshot gitdomain.BranchesSnapshot
	var err error
	stashSize, err := args.Repo.Runner.Backend.StashSize()
	if err != nil {
		return gitdomain.EmptyBranchesSnapshot(), stashSize, gitdomain.RepoStatus{}, false, err
	}
	repoStatus, err := args.Repo.Runner.Backend.RepoStatus()
	if err != nil {
		return branchesSnapshot, stashSize, repoStatus, false, err
	}
	if args.HandleUnfinishedState {
		branchesSnapshot, err = args.Repo.Runner.Backend.BranchesSnapshot()
		if err != nil {
			return branchesSnapshot, stashSize, repoStatus, false, err
		}
		exit, err := validate.HandleUnfinishedState(validate.UnfinishedStateArgs{
			Connector:               nil,
			CurrentBranch:           branchesSnapshot.Active,
			DialogTestInputs:        args.DialogTestInputs,
<<<<<<< HEAD
			HasOpenChanges:          args.HasOpenChanges,
=======
			HasOpenChanges:          repoStatus.OpenChanges,
>>>>>>> 7dcbd4e0
			InitialBranchesSnapshot: branchesSnapshot,
			InitialConfigSnapshot:   args.Repo.ConfigSnapshot,
			InitialStashSize:        stashSize,
			Lineage:                 args.Lineage,
			PushHook:                args.PushHook,
			RootDir:                 args.Repo.RootDir,
			Run:                     args.Repo.Runner,
			Verbose:                 args.Verbose,
		})
		if err != nil || exit {
			return branchesSnapshot, stashSize, repoStatus, exit, err
		}
	}
	if args.ValidateNoOpenChanges {
		err = validate.NoOpenChanges(repoStatus.OpenChanges)
		if err != nil {
			return branchesSnapshot, stashSize, repoStatus, false, err
		}
	}
	if args.Fetch {
		var remotes gitdomain.Remotes
		remotes, err := args.Repo.Runner.Backend.Remotes()
		if err != nil {
			return branchesSnapshot, stashSize, repoStatus, false, err
		}
		if remotes.HasOrigin() && !args.Repo.IsOffline.Bool() {
			err = args.Repo.Runner.Frontend.Fetch()
			if err != nil {
				return branchesSnapshot, stashSize, repoStatus, false, err
			}
		}
		branchesSnapshot, err = args.Repo.Runner.Backend.BranchesSnapshot()
		if err != nil {
			return branchesSnapshot, stashSize, repoStatus, false, err
		}
	}
	if branchesSnapshot.IsEmpty() {
		branchesSnapshot, err = args.Repo.Runner.Backend.BranchesSnapshot()
		if err != nil {
			return branchesSnapshot, stashSize, repoStatus, false, err
		}
	}
	if args.ValidateIsConfigured {
		err = validate.IsConfigured(&args.Repo.Runner.Backend, args.FullConfig, branchesSnapshot.Branches.LocalBranches().Names(), &args.DialogTestInputs)
	}
	return branchesSnapshot, stashSize, repoStatus, false, err
}

type LoadRepoSnapshotArgs struct {
	*configdomain.FullConfig
	DialogTestInputs      components.TestInputs
	Fetch                 bool
	HandleUnfinishedState bool
	HasOpenChanges        bool
	Repo                  *OpenRepoResult
	ValidateIsConfigured  bool
	ValidateNoOpenChanges bool
	Verbose               bool
}<|MERGE_RESOLUTION|>--- conflicted
+++ resolved
@@ -28,11 +28,7 @@
 			Connector:               nil,
 			CurrentBranch:           branchesSnapshot.Active,
 			DialogTestInputs:        args.DialogTestInputs,
-<<<<<<< HEAD
-			HasOpenChanges:          args.HasOpenChanges,
-=======
 			HasOpenChanges:          repoStatus.OpenChanges,
->>>>>>> 7dcbd4e0
 			InitialBranchesSnapshot: branchesSnapshot,
 			InitialConfigSnapshot:   args.Repo.ConfigSnapshot,
 			InitialStashSize:        stashSize,
@@ -86,7 +82,6 @@
 	DialogTestInputs      components.TestInputs
 	Fetch                 bool
 	HandleUnfinishedState bool
-	HasOpenChanges        bool
 	Repo                  *OpenRepoResult
 	ValidateIsConfigured  bool
 	ValidateNoOpenChanges bool
