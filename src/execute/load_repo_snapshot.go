package execute

import (
	"github.com/git-town/git-town/v12/src/cli/dialog/components"
	"github.com/git-town/git-town/v12/src/config/configdomain"
	"github.com/git-town/git-town/v12/src/git/gitdomain"
	"github.com/git-town/git-town/v12/src/validate"
)

// LoadRepoSnapshot loads the initial snapshot of the Git repo.
func LoadRepoSnapshot(args LoadRepoSnapshotArgs) (gitdomain.BranchesSnapshot, gitdomain.StashSize, bool, error) {
	var branchesSnapshot gitdomain.BranchesSnapshot
	var err error
	stashSize, err := args.Repo.Runner.Backend.StashSize()
	if err != nil {
		return gitdomain.EmptyBranchesSnapshot(), stashSize, false, err
	}
	if args.HandleUnfinishedState {
		branchesSnapshot, err = args.Repo.Runner.Backend.BranchesSnapshot()
		if err != nil {
			return branchesSnapshot, stashSize, false, err
		}
		exit, err := validate.HandleUnfinishedState(validate.UnfinishedStateArgs{
			Connector:               nil,
			CurrentBranch:           branchesSnapshot.Active,
			DialogTestInputs:        args.DialogTestInputs,
<<<<<<< HEAD
			HasOpenChanges:          args.HasOpenChanges,
			Verbose:                 args.Verbose,
=======
>>>>>>> 02f8dbff
			InitialBranchesSnapshot: branchesSnapshot,
			InitialConfigSnapshot:   args.Repo.ConfigSnapshot,
			InitialStashSize:        stashSize,
			Lineage:                 args.Lineage,
			PushHook:                args.PushHook,
			RootDir:                 args.Repo.RootDir,
			Run:                     args.Repo.Runner,
			Verbose:                 args.Verbose,
		})
		if err != nil || exit {
			return branchesSnapshot, stashSize, exit, err
		}
	}
	if args.ValidateNoOpenChanges {
		repoStatus, err := args.Repo.Runner.Backend.RepoStatus()
		if err != nil {
			return branchesSnapshot, stashSize, false, err
		}
		err = validate.NoOpenChanges(repoStatus.OpenChanges)
		if err != nil {
			return branchesSnapshot, stashSize, false, err
		}
	}
	if args.Fetch {
		var remotes gitdomain.Remotes
		remotes, err := args.Repo.Runner.Backend.Remotes()
		if err != nil {
			return branchesSnapshot, stashSize, false, err
		}
		if remotes.HasOrigin() && !args.Repo.IsOffline.Bool() {
			err = args.Repo.Runner.Frontend.Fetch()
			if err != nil {
				return branchesSnapshot, stashSize, false, err
			}
		}
		branchesSnapshot, err = args.Repo.Runner.Backend.BranchesSnapshot()
		if err != nil {
			return branchesSnapshot, stashSize, false, err
		}
	}
	if branchesSnapshot.IsEmpty() {
		branchesSnapshot, err = args.Repo.Runner.Backend.BranchesSnapshot()
		if err != nil {
			return branchesSnapshot, stashSize, false, err
		}
	}
	if args.ValidateIsConfigured {
		err = validate.IsConfigured(&args.Repo.Runner.Backend, args.FullConfig, branchesSnapshot.Branches.LocalBranches().Names(), &args.DialogTestInputs)
	}
	return branchesSnapshot, stashSize, false, err
}

type LoadRepoSnapshotArgs struct {
	*configdomain.FullConfig
	DialogTestInputs      components.TestInputs
	Fetch                 bool
	HandleUnfinishedState bool
	HasOpenChanges        bool
	Repo                  *OpenRepoResult
	ValidateIsConfigured  bool
	ValidateNoOpenChanges bool
	Verbose               bool
}<|MERGE_RESOLUTION|>--- conflicted
+++ resolved
@@ -24,11 +24,7 @@
 			Connector:               nil,
 			CurrentBranch:           branchesSnapshot.Active,
 			DialogTestInputs:        args.DialogTestInputs,
-<<<<<<< HEAD
 			HasOpenChanges:          args.HasOpenChanges,
-			Verbose:                 args.Verbose,
-=======
->>>>>>> 02f8dbff
 			InitialBranchesSnapshot: branchesSnapshot,
 			InitialConfigSnapshot:   args.Repo.ConfigSnapshot,
 			InitialStashSize:        stashSize,
