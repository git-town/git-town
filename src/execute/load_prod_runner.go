--- conflicted
+++ resolved
@@ -8,26 +8,17 @@
 	"github.com/git-town/git-town/v9/src/validate"
 )
 
-<<<<<<< HEAD
-func LoadProdRunner(args LoadArgs) (prodRunner git.ProdRunner, err error) { //nolint:nonamedreturns // so many return values require names
-	var stats Statistics
-	if args.Debug {
-		stats = &statistics.CommandsStatistics{CommandsCount: 0}
-	} else {
-		stats = &statistics.NoStatistics{}
-=======
 type Statistics interface {
 	RegisterRun()
 	PrintAnalysis()
 }
 
-func LoadProdRunner(args LoadArgs) (prodRunner git.ProdRunner, exit bool, err error) { //nolint:nonamedreturns // so many return values require names
+func LoadProdRunner(args LoadArgs) (prodRunner git.ProdRunner, err error) { //nolint:nonamedreturns // so many return values require names
 	var stats Statistics
 	if args.Debug {
 		stats = &statistics.CommandsRun{CommandsCount: 0}
 	} else {
 		stats = &statistics.None{}
->>>>>>> a0857357
 	}
 	backendRunner := subshell.BackendRunner{Dir: nil, Verbose: args.Debug, Stats: stats}
 	config := git.NewRepoConfig(backendRunner)
