--- conflicted
+++ resolved
@@ -1,12 +1,8 @@
 package execute
 
 import (
-<<<<<<< HEAD
-=======
 	"github.com/git-town/git-town/v9/src/cache"
 	"github.com/git-town/git-town/v9/src/config"
-	"github.com/git-town/git-town/v9/src/failure"
->>>>>>> c6b6f1e2
 	"github.com/git-town/git-town/v9/src/git"
 	"github.com/git-town/git-town/v9/src/statistics"
 	"github.com/git-town/git-town/v9/src/subshell"
@@ -43,13 +39,8 @@
 		Config:  config,
 		Backend: backendCommands,
 		Frontend: git.FrontendCommands{
-<<<<<<< HEAD
-			FrontendRunner: NewFrontendRunner(args.OmitBranchNames, args.DryRun, prodRunner.Backend.CurrentBranch, stats),
-			Config:         &config,
-=======
 			FrontendRunner:         NewFrontendRunner(args.OmitBranchNames, args.DryRun, prodRunner.Backend.CurrentBranch, stats),
 			SetCachedCurrentBranch: backendCommands.CurrentBranchCache.Set,
->>>>>>> c6b6f1e2
 		},
 		Stats: stats,
 	}
