package execute

import (
	"github.com/git-town/git-town/v9/src/config"
	"github.com/git-town/git-town/v9/src/domain"
	"github.com/git-town/git-town/v9/src/validate"
)

// LoadBranches loads the typically used information about Git branches using a single Git command.
func LoadBranches(args LoadBranchesArgs) (domain.Branches, bool, error) {
	allBranches, initialBranch, err := args.Repo.Runner.Backend.BranchInfos()
	if err != nil {
		return domain.EmptyBranches(), false, err
	}
	if args.HandleUnfinishedState {
		exit, err := validate.HandleUnfinishedState(&args.Repo.Runner, nil, args.Repo.RootDir, allBranches)
		if err != nil || exit {
			return domain.EmptyBranches(), exit, err
		}
	}
<<<<<<< HEAD
=======
	if args.ValidateNoOpenChanges {
		hasOpenChanges, err := args.Repo.Runner.Backend.HasOpenChanges()
		if err != nil {
			return domain.EmptyBranches(), false, err
		}
		err = validate.NoOpenChanges(hasOpenChanges)
		if err != nil {
			return domain.EmptyBranches(), false, err
		}
	}
	if args.Fetch {
		var remotes config.Remotes
		remotes, err := args.Repo.Runner.Backend.Remotes()
		if err != nil {
			return domain.EmptyBranches(), false, err
		}
		if remotes.HasOrigin() && !args.Repo.IsOffline {
			err = args.Repo.Runner.Frontend.Fetch()
			if err != nil {
				return domain.EmptyBranches(), false, err
			}
		}
	}
	allBranches, initialBranch, err := args.Repo.Runner.Backend.BranchInfos()
	if err != nil {
		return domain.EmptyBranches(), false, err
	}
>>>>>>> 39417725
	branchTypes := args.Repo.Runner.Config.BranchTypes()
	result := domain.Branches{
		All:     allBranches,
		Types:   branchTypes,
		Initial: initialBranch,
	}
	if args.ValidateIsConfigured {
		result.Types, err = validate.IsConfigured(&args.Repo.Runner.Backend, result)
	}
	return result, false, err
}

type LoadBranchesArgs struct {
	Repo                  *RepoData
	Fetch                 bool
	HandleUnfinishedState bool
	ValidateIsConfigured  bool
	ValidateNoOpenChanges bool
}<|MERGE_RESOLUTION|>--- conflicted
+++ resolved
@@ -8,18 +8,12 @@
 
 // LoadBranches loads the typically used information about Git branches using a single Git command.
 func LoadBranches(args LoadBranchesArgs) (domain.Branches, bool, error) {
-	allBranches, initialBranch, err := args.Repo.Runner.Backend.BranchInfos()
-	if err != nil {
-		return domain.EmptyBranches(), false, err
-	}
 	if args.HandleUnfinishedState {
-		exit, err := validate.HandleUnfinishedState(&args.Repo.Runner, nil, args.Repo.RootDir, allBranches)
+		exit, err := validate.HandleUnfinishedState(&args.Repo.Runner, nil, args.Repo.RootDir)
 		if err != nil || exit {
 			return domain.EmptyBranches(), exit, err
 		}
 	}
-<<<<<<< HEAD
-=======
 	if args.ValidateNoOpenChanges {
 		hasOpenChanges, err := args.Repo.Runner.Backend.HasOpenChanges()
 		if err != nil {
@@ -47,7 +41,12 @@
 	if err != nil {
 		return domain.EmptyBranches(), false, err
 	}
->>>>>>> 39417725
+	if args.HandleUnfinishedState {
+		exit, err := validate.HandleUnfinishedState(&args.Repo.Runner, nil, args.Repo.RootDir, allBranches)
+		if err != nil || exit {
+			return domain.EmptyBranches(), exit, err
+		}
+	}
 	branchTypes := args.Repo.Runner.Config.BranchTypes()
 	result := domain.Branches{
 		All:     allBranches,
