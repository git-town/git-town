--- conflicted
+++ resolved
@@ -99,8 +99,7 @@
 			err = frontEndCommands.NavigateToDir(rootDir)
 		}
 	}
-<<<<<<< HEAD
-	return &OpenRepoResult{
+	return OpenRepoResult{
 		Backend:           backendCommands,
 		CommandsCounter:   &commandsCounter,
 		ConfigSnapshot:    configSnapshot,
@@ -109,17 +108,6 @@
 		IsOffline:         isOffline,
 		RootDir:           rootDir,
 		UnvalidatedConfig: unvalidatedConfig,
-=======
-	return OpenRepoResult{
-		Backend:         backendCommands,
-		CommandsCounter: &commandsCounter,
-		Config:          config,
-		ConfigSnapshot:  configSnapshot,
-		FinalMessages:   finalMessages,
-		Frontend:        frontEndCommands,
-		IsOffline:       isOffline,
-		RootDir:         rootDir,
->>>>>>> 1de846c4
 	}, err
 }
 
@@ -133,7 +121,6 @@
 }
 
 type OpenRepoResult struct {
-<<<<<<< HEAD
 	Backend           git.BackendCommands
 	CommandsCounter   *gohacks.Counter
 	ConfigSnapshot    undoconfig.ConfigSnapshot
@@ -142,16 +129,6 @@
 	IsOffline         configdomain.Offline
 	RootDir           gitdomain.RepoRootDir
 	UnvalidatedConfig config.UnvalidatedConfig
-=======
-	Backend         git.BackendCommands
-	CommandsCounter *gohacks.Counter
-	Config          config.Config
-	ConfigSnapshot  undoconfig.ConfigSnapshot
-	FinalMessages   *stringslice.Collector
-	Frontend        git.FrontendCommands
-	IsOffline       configdomain.Offline
-	RootDir         gitdomain.RepoRootDir
->>>>>>> 1de846c4
 }
 
 func emptyOpenRepoResult() OpenRepoResult {
