package execute

import (
	"errors"
	"os"

	"github.com/git-town/git-town/v14/src/config"
	"github.com/git-town/git-town/v14/src/config/configdomain"
	"github.com/git-town/git-town/v14/src/config/configfile"
	"github.com/git-town/git-town/v14/src/config/gitconfig"
	"github.com/git-town/git-town/v14/src/git"
	"github.com/git-town/git-town/v14/src/git/gitdomain"
	"github.com/git-town/git-town/v14/src/gohacks"
	"github.com/git-town/git-town/v14/src/gohacks/cache"
	. "github.com/git-town/git-town/v14/src/gohacks/prelude"
	"github.com/git-town/git-town/v14/src/gohacks/stringslice"
	"github.com/git-town/git-town/v14/src/messages"
	"github.com/git-town/git-town/v14/src/subshell"
	"github.com/git-town/git-town/v14/src/undo/undoconfig"
	"github.com/git-town/git-town/v14/src/validate"
)

func OpenRepo(args OpenRepoArgs) (OpenRepoResult, error) {
	commandsCounter := gohacks.NewCounter()
	backendRunner := subshell.BackendRunner{
		Dir:             None[string](),
		CommandsCounter: commandsCounter,
		Verbose:         args.Verbose,
	}
	backendCommands := git.BackendCommands{
		Runner:             backendRunner,
		DryRun:             args.DryRun,
		CurrentBranchCache: &cache.LocalBranchWithPrevious{},
		RemotesCache:       &cache.Remotes{},
	}
	gitVersionMajor, gitVersionMinor, err := backendCommands.Version()
	if err != nil {
		return emptyOpenRepoResult(), err
	}
	err = validate.HasAcceptableGitVersion(gitVersionMajor, gitVersionMinor)
	if err != nil {
		return emptyOpenRepoResult(), err
	}
	configGitAccess := gitconfig.Access{Runner: backendRunner}
	globalSnapshot, globalConfig, err := configGitAccess.LoadGlobal(true)
	if err != nil {
		return emptyOpenRepoResult(), err
	}
	localSnapshot, localConfig, err := configGitAccess.LoadLocal(true)
	if err != nil {
		return emptyOpenRepoResult(), err
	}
	configSnapshot := undoconfig.ConfigSnapshot{
		Global: globalSnapshot,
		Local:  localSnapshot,
	}
	configFile, err := configfile.Load()
	if err != nil {
		return emptyOpenRepoResult(), err
	}
	unvalidatedConfig, finalMessages := config.NewUnvalidatedConfig(config.NewUnvalidatedConfigArgs{
		Access:       configGitAccess,
		ConfigFile:   configFile,
		DryRun:       args.DryRun,
		GlobalConfig: globalConfig,
		LocalConfig:  localConfig,
	})
	frontEndRunner := newFrontendRunner(newFrontendRunnerArgs{
		counter:          &commandsCounter,
		dryRun:           args.DryRun,
		getCurrentBranch: backendCommands.CurrentBranch,
		omitBranchNames:  args.OmitBranchNames,
		printCommands:    args.PrintCommands,
	})
	frontEndCommands := git.FrontendCommands{
		Runner:                 frontEndRunner,
		SetCachedCurrentBranch: backendCommands.CurrentBranchCache.Set,
	}
	rootDir := backendCommands.RootDirectory()
	if args.ValidateGitRepo {
		if rootDir.IsEmpty() {
			err = errors.New(messages.RepoOutside)
			return emptyOpenRepoResult(), err
		}
	}
	isOffline := unvalidatedConfig.Config.Offline
	if args.ValidateIsOnline && isOffline.Bool() {
		err = errors.New(messages.OfflineNotAllowed)
		return emptyOpenRepoResult(), err
	}
	if args.ValidateGitRepo {
		var currentDirectory string
		currentDirectory, err = os.Getwd()
		if err != nil {
			err = errors.New(messages.DirCurrentProblem)
			return emptyOpenRepoResult(), err
		}
		if currentDirectory != rootDir.String() {
			err = frontEndCommands.NavigateToDir(rootDir)
		}
	}
	return OpenRepoResult{
<<<<<<< HEAD
		Backend:           backendCommands,
		CommandsCounter:   commandsCounter,
		ConfigSnapshot:    configSnapshot,
		FinalMessages:     finalMessages,
		Frontend:          frontEndCommands,
		IsOffline:         isOffline,
		RootDir:           rootDir,
		UnvalidatedConfig: unvalidatedConfig,
=======
		Backend:         backendCommands,
		CommandsCounter: commandsCounter,
		Config:          config,
		ConfigSnapshot:  configSnapshot,
		FinalMessages:   finalMessages,
		Frontend:        frontEndCommands,
		IsOffline:       isOffline,
		RootDir:         rootDir,
>>>>>>> 2306d0ad
	}, err
}

type OpenRepoArgs struct {
	DryRun           bool
	OmitBranchNames  bool
	PrintCommands    bool
	ValidateGitRepo  bool
	ValidateIsOnline bool
	Verbose          bool
}

type OpenRepoResult struct {
<<<<<<< HEAD
	Backend           git.BackendCommands
	CommandsCounter   gohacks.Counter
	ConfigSnapshot    undoconfig.ConfigSnapshot
	FinalMessages     stringslice.Collector
	Frontend          git.FrontendCommands
	IsOffline         configdomain.Offline
	RootDir           gitdomain.RepoRootDir
	UnvalidatedConfig config.UnvalidatedConfig
=======
	Backend         git.BackendCommands
	CommandsCounter gohacks.Counter
	Config          config.Config
	ConfigSnapshot  undoconfig.ConfigSnapshot
	FinalMessages   stringslice.Collector
	Frontend        git.FrontendCommands
	IsOffline       configdomain.Offline
	RootDir         gitdomain.RepoRootDir
>>>>>>> 2306d0ad
}

func emptyOpenRepoResult() OpenRepoResult {
	return OpenRepoResult{} //exhaustruct:ignore
}

// newFrontendRunner provides a FrontendRunner instance that behaves according to the given configuration.
func newFrontendRunner(args newFrontendRunnerArgs) git.FrontendRunner {
	if args.dryRun {
		return &subshell.FrontendDryRunner{
			GetCurrentBranch: args.getCurrentBranch,
			OmitBranchNames:  args.omitBranchNames,
			PrintCommands:    args.printCommands,
			CommandsCounter:  args.counter,
		}
	}
	return &subshell.FrontendRunner{
		GetCurrentBranch: args.getCurrentBranch,
		OmitBranchNames:  args.omitBranchNames,
		PrintCommands:    args.printCommands,
		CommandsCounter:  args.counter,
	}
}

type newFrontendRunnerArgs struct {
	counter          *gohacks.Counter
	dryRun           bool
	getCurrentBranch subshell.GetCurrentBranchFunc
	omitBranchNames  bool
	printCommands    bool
}<|MERGE_RESOLUTION|>--- conflicted
+++ resolved
@@ -100,7 +100,6 @@
 		}
 	}
 	return OpenRepoResult{
-<<<<<<< HEAD
 		Backend:           backendCommands,
 		CommandsCounter:   commandsCounter,
 		ConfigSnapshot:    configSnapshot,
@@ -109,16 +108,6 @@
 		IsOffline:         isOffline,
 		RootDir:           rootDir,
 		UnvalidatedConfig: unvalidatedConfig,
-=======
-		Backend:         backendCommands,
-		CommandsCounter: commandsCounter,
-		Config:          config,
-		ConfigSnapshot:  configSnapshot,
-		FinalMessages:   finalMessages,
-		Frontend:        frontEndCommands,
-		IsOffline:       isOffline,
-		RootDir:         rootDir,
->>>>>>> 2306d0ad
 	}, err
 }
 
@@ -132,7 +121,6 @@
 }
 
 type OpenRepoResult struct {
-<<<<<<< HEAD
 	Backend           git.BackendCommands
 	CommandsCounter   gohacks.Counter
 	ConfigSnapshot    undoconfig.ConfigSnapshot
@@ -141,16 +129,6 @@
 	IsOffline         configdomain.Offline
 	RootDir           gitdomain.RepoRootDir
 	UnvalidatedConfig config.UnvalidatedConfig
-=======
-	Backend         git.BackendCommands
-	CommandsCounter gohacks.Counter
-	Config          config.Config
-	ConfigSnapshot  undoconfig.ConfigSnapshot
-	FinalMessages   stringslice.Collector
-	Frontend        git.FrontendCommands
-	IsOffline       configdomain.Offline
-	RootDir         gitdomain.RepoRootDir
->>>>>>> 2306d0ad
 }
 
 func emptyOpenRepoResult() OpenRepoResult {
