package execute

import (
	"errors"
	"os"

	"github.com/git-town/git-town/v9/src/config"
	"github.com/git-town/git-town/v9/src/domain"
	"github.com/git-town/git-town/v9/src/git"
	"github.com/git-town/git-town/v9/src/gohacks"
	"github.com/git-town/git-town/v9/src/gohacks/cache"
	"github.com/git-town/git-town/v9/src/gohacks/stringslice"
	"github.com/git-town/git-town/v9/src/messages"
	"github.com/git-town/git-town/v9/src/subshell"
	"github.com/git-town/git-town/v9/src/undo"
	"github.com/git-town/git-town/v9/src/validate"
)

func OpenRepo(args OpenRepoArgs) (*OpenRepoResult, error) {
	commandsCounter := gohacks.Counter{}
	backendRunner := subshell.BackendRunner{
		Dir:             nil,
		CommandsCounter: &commandsCounter,
		Verbose:         args.Debug,
	}
	backendCommands := git.BackendCommands{
		BackendRunner:      backendRunner,
		Config:             nil, // initializing to nil here to validate the Git version before running any Git commands, setting to the correct value after that is done
		CurrentBranchCache: &cache.LocalBranch{},
		RemotesCache:       &cache.Remotes{},
	}
	majorVersion, minorVersion, err := backendCommands.Version()
	if err != nil {
		return nil, err
	}
	err = validate.HasGitVersion(majorVersion, minorVersion)
	if err != nil {
		return nil, err
	}
	currentDirectory, err := os.Getwd()
	if err != nil {
		err = errors.New(messages.DirCurrentProblem)
		return nil, err
	}
	configSnapshot := undo.ConfigSnapshot{
		Cwd:       currentDirectory,
		GitConfig: config.LoadGitConfig(backendRunner),
	}
	repoConfig := git.RepoConfig{
		GitTown: config.NewGitTown(configSnapshot.GitConfig.Clone(), backendRunner),
		DryRun:  false, // to bootstrap this, DryRun always gets initialized as false and later enabled if needed
	}
	backendCommands.Config = &repoConfig
	prodRunner := git.ProdRunner{
		Config:  repoConfig,
		Backend: backendCommands,
		Frontend: git.FrontendCommands{
			FrontendRunner: newFrontendRunner(newFrontendRunnerArgs{
				omitBranchNames:  args.OmitBranchNames,
				dryRun:           args.DryRun,
				getCurrentBranch: backendCommands.CurrentBranch,
				counter:          &commandsCounter,
			}),
			SetCachedCurrentBranch: backendCommands.CurrentBranchCache.Set,
		},
		CommandsCounter: &commandsCounter,
		FinalMessages:   stringslice.Collector{},
	}
	if args.DryRun {
		prodRunner.Config.DryRun = true
	}
	rootDir := backendCommands.RootDirectory()
	if args.ValidateGitRepo {
		if rootDir.IsEmpty() {
			err = errors.New(messages.RepoOutside)
			return nil, err
		}
	}
	isOffline, err := repoConfig.IsOffline()
	if err != nil {
		return nil, err
	}
	if args.ValidateIsOnline && isOffline {
		err = errors.New(messages.OfflineNotAllowed)
		return nil, err
	}
	if args.ValidateGitRepo {
		var currentDirectory string
		currentDirectory, err = os.Getwd()
		if err != nil {
			err = errors.New(messages.DirCurrentProblem)
			return nil, err
		}
		if currentDirectory != rootDir.String() {
			err = prodRunner.Frontend.NavigateToDir(rootDir)
		}
	}
	return &OpenRepoResult{
		Runner:         prodRunner,
		RootDir:        rootDir,
		IsOffline:      isOffline,
		ConfigSnapshot: configSnapshot,
	}, err
}

type OpenRepoArgs struct {
	Debug            bool
	DryRun           bool
	OmitBranchNames  bool
	ValidateGitRepo  bool
	ValidateIsOnline bool
}

type OpenRepoResult struct {
	Runner         git.ProdRunner
	RootDir        domain.RepoRootDir
	IsOffline      bool
	ConfigSnapshot undo.ConfigSnapshot
}

// newFrontendRunner provides a FrontendRunner instance that behaves according to the given configuration.
func newFrontendRunner(args newFrontendRunnerArgs) git.FrontendRunner {
	if args.dryRun {
		return &subshell.FrontendDryRunner{
			GetCurrentBranch: args.getCurrentBranch,
			OmitBranchNames:  args.omitBranchNames,
			CommandsCounter:  args.counter,
		}
	}
	return &subshell.FrontendRunner{
		GetCurrentBranch: args.getCurrentBranch,
		OmitBranchNames:  args.omitBranchNames,
		CommandsCounter:  args.counter,
	}
}

type newFrontendRunnerArgs struct {
	omitBranchNames  bool
	dryRun           bool
	getCurrentBranch subshell.GetCurrentBranchFunc
<<<<<<< HEAD
	stats            Statistics
}

type Statistics interface {
	RegisterRun()
	Count() int
}

type Messages interface {
	Queue(string)
=======
	counter          *gohacks.Counter
>>>>>>> 55ce3116
}<|MERGE_RESOLUTION|>--- conflicted
+++ resolved
@@ -138,18 +138,9 @@
 	omitBranchNames  bool
 	dryRun           bool
 	getCurrentBranch subshell.GetCurrentBranchFunc
-<<<<<<< HEAD
-	stats            Statistics
-}
-
-type Statistics interface {
-	RegisterRun()
-	Count() int
+	counter          *gohacks.Counter
 }
 
 type Messages interface {
 	Queue(string)
-=======
-	counter          *gohacks.Counter
->>>>>>> 55ce3116
 }