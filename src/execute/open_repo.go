package execute

import (
	"errors"
	"os"

	"github.com/git-town/git-town/v9/src/cache"
	"github.com/git-town/git-town/v9/src/config"
	"github.com/git-town/git-town/v9/src/git"
	"github.com/git-town/git-town/v9/src/messages"
	"github.com/git-town/git-town/v9/src/statistics"
	"github.com/git-town/git-town/v9/src/subshell"
	"github.com/git-town/git-town/v9/src/validate"
)

func OpenRepo(args OpenShellArgs) (result RepoData, err error) {
	var stats Statistics
	if args.Debug {
		stats = &statistics.CommandsRun{CommandsCount: 0}
	} else {
		stats = &statistics.None{}
	}
	backendRunner := subshell.BackendRunner{
		Dir:     nil,
		Stats:   stats,
		Verbose: args.Debug,
	}
	backendCommands := git.BackendCommands{
		BackendRunner:      backendRunner,
		Config:             nil, // NOTE: initializing to nil here to validate the Git version before running any Git commands, setting to the correct value after that is done
		CurrentBranchCache: &cache.LocalBranch{},
		RemoteBranchCache:  &cache.RemoteBranch{},
		RemotesCache:       &cache.Strings{},
	}
	majorVersion, minorVersion, err := backendCommands.Version()
	if err != nil {
		return result, err
	}
	err = validate.HasGitVersion(majorVersion, minorVersion)
	if err != nil {
		return
	}
	repoConfig := git.RepoConfig{
		GitTown: config.NewGitTown(backendRunner),
		DryRun:  false, // to bootstrap this, DryRun always gets initialized as false and later enabled if needed
	}
	backendCommands.Config = &repoConfig
	prodRunner := git.ProdRunner{
		Config:  repoConfig,
		Backend: backendCommands,
		Frontend: git.FrontendCommands{
			FrontendRunner:         NewFrontendRunner(args.OmitBranchNames, args.DryRun, backendCommands.CurrentBranch, stats),
			SetCachedCurrentBranch: backendCommands.CurrentBranchCache.Set,
		},
		Stats: stats,
	}
	if args.DryRun {
		prodRunner.Config.DryRun = true
	}
	rootDir := backendCommands.RootDirectory()
	if args.ValidateGitRepo {
		if rootDir == "" {
			err = errors.New(messages.RepoOutside)
			return
		}
	}
<<<<<<< HEAD
	hasOpenChanges, err := prodRunner.Backend.HasOpenChanges()
	if err != nil {
		return result, err
	}
	err = validate.NoOpenChanges(hasOpenChanges)
	if err != nil {
		return result, err
	}
=======
>>>>>>> 39417725
	isOffline, err := repoConfig.IsOffline()
	if err != nil {
		return
	}
	if args.ValidateIsOnline && isOffline {
		err = errors.New(messages.OfflineNotAllowed)
		return
	}
	if args.ValidateGitRepo {
		var currentDirectory string
		currentDirectory, err = os.Getwd()
		if err != nil {
			err = errors.New(messages.DirCurrentProblem)
			return
		}
		if currentDirectory != rootDir {
			err = prodRunner.Frontend.NavigateToDir(rootDir)
		}
	}
	return RepoData{
		Runner:    prodRunner,
		RootDir:   rootDir,
		IsOffline: isOffline,
	}, err
}

type OpenShellArgs struct {
	Debug            bool
	DryRun           bool
	OmitBranchNames  bool
	ValidateGitRepo  bool
	ValidateIsOnline bool
}

type RepoData struct {
	Runner    git.ProdRunner
	RootDir   string
	IsOffline bool
}

// NewFrontendRunner provides a FrontendRunner instance that behaves according to the given configuration.
func NewFrontendRunner(omitBranchNames, dryRun bool, getCurrentBranch subshell.GetCurrentBranchFunc, stats Statistics) git.FrontendRunner {
	if dryRun {
		return &subshell.FrontendDryRunner{
			GetCurrentBranch: getCurrentBranch,
			OmitBranchNames:  omitBranchNames,
			Stats:            stats,
		}
	}
	return &subshell.FrontendRunner{
		GetCurrentBranch: getCurrentBranch,
		OmitBranchNames:  omitBranchNames,
		Stats:            stats,
	}
}

type Statistics interface {
	RegisterRun()
	PrintAnalysis()
}<|MERGE_RESOLUTION|>--- conflicted
+++ resolved
@@ -64,17 +64,6 @@
 			return
 		}
 	}
-<<<<<<< HEAD
-	hasOpenChanges, err := prodRunner.Backend.HasOpenChanges()
-	if err != nil {
-		return result, err
-	}
-	err = validate.NoOpenChanges(hasOpenChanges)
-	if err != nil {
-		return result, err
-	}
-=======
->>>>>>> 39417725
 	isOffline, err := repoConfig.IsOffline()
 	if err != nil {
 		return
