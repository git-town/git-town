--- conflicted
+++ resolved
@@ -38,8 +38,7 @@
 	if err != nil {
 		return nil, err
 	}
-<<<<<<< HEAD
-	configGitAccess := gitconfig.Access{Runner: backendRunner}
+	configGitAccess := confconfigdomain.Access{Runner: backendRunner}
 	configSnapshot := undo.ConfigSnapshot{
 		GitConfig: fullCache,
 	}
@@ -48,16 +47,6 @@
 	if err != nil {
 		return nil, err
 	}
-=======
-	configGitAccess := configdomain.Access{Runner: backendRunner}
-	fullCache, err := configdomain.LoadFullCache(&configGitAccess)
-	if err != nil {
-		return nil, err
-	}
-	configSnapshot := undoconfig.ConfigSnapshot{
-		GitConfig: fullCache,
-	}
->>>>>>> f0ea0cec
 	gitTown, err := config.NewGitTown(configSnapshot.GitConfig.Clone(), backendRunner, false)
 	if err != nil {
 		return nil, err
