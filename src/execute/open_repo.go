--- conflicted
+++ resolved
@@ -49,11 +49,7 @@
 	}
 	gitConfig := config.LoadGitConfig(backendRunner)
 	repoConfig := git.RepoConfig{
-<<<<<<< HEAD
 		GitTown: config.NewGitTown(config.NewGit(backendRunner)),
-=======
-		GitTown: config.NewGitTown(gitConfig, backendRunner),
->>>>>>> 629042a2
 		DryRun:  false, // to bootstrap this, DryRun always gets initialized as false and later enabled if needed
 	}
 	backendCommands.Config = &repoConfig
