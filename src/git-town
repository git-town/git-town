#!/usr/bin/env bash
base_dir=$( dirname "${BASH_SOURCE[0]}" )
source "$( cd "$base_dir" && pwd )/helpers/helpers.sh" --bypass-automatic-configuration --bypass-environment-checks


# Installs the autocompletion definition for Fish shell
function install_fish_autocompletion {
<<<<<<< HEAD

  # Determine the Git Town source code directory that contains the autocompletion data
  cd "$base_dir/../autocomplete"
  autocomplete_folder=$(pwd)
  cd -

  # Optionally create the autocompeletion folder for Fish shell
  if [ ! -d ~/.config/fish/completions ]; then
    run_command_outside_git "mkdir -p ~/.config/fish/completions"
  fi

  # Ensure there are no existing autocompletions for Fish shell
  if [ -e ~/.config/fish/completions/git.fish ] || [ -h ~/.config/fish/completions/git.fish ]; then
    echo_inline_error 'You already have an existing Fish shell autocompletion definition for Git'
    echo_inline_error 'Operation aborted'
    exit_with_error
  fi

  run_command_outside_git "ln -s $autocomplete_folder/git.fish ~/.config/fish/completions/git.fish"
=======
  run_command "mkdir -p ~/.config/fish/completions"
  run_command "curl -o ~/.config/fish/completions/git.fish https://raw.githubusercontent.com/Originate/git-town/master/autocomplete/git.fish"
>>>>>>> 8417d910
}


function show_help {
  man git-town
}


function show_version {
  echo "Git Town 0.5.0"
}


if [ "$1" == "config" ]; then
  ensure_git_repository
  shift
  run_config_operation "$@"
elif [ "$1" == "main-branch" ]; then
  ensure_git_repository
  shift
  show_or_update_main_branch "$@"
elif [ "$1" == "non-feature-branches" ]; then
  ensure_git_repository
  shift
  show_or_update_non_feature_branches "$@"
elif [ "$1" == "version" ]; then
  show_version
elif [ "$1" == "install-fish-autocompletion" ]; then
  install_fish_autocompletion
elif [ -z "$1" ] || [ "$1" == "help" ]; then
  show_help
elif [ -n "$1" ]; then
  echo_inline_error "unsupported subcommand '$1'"
  echo_inline_usage "git town"
  echo_inline_usage_or "git town config [--reset | --setup]"
  echo_inline_usage_or "git town help"
  echo_inline_usage_or "git town install-fish-autocompletion"
  echo_inline_usage_or "git town main-branch [<branchname>]"
  echo_inline_usage_or "git town non-feature-branches [(--add | --remove) <branchname>]"
  echo_inline_usage_or "git town version"
  exit_with_error newline
fi<|MERGE_RESOLUTION|>--- conflicted
+++ resolved
@@ -5,7 +5,6 @@
 
 # Installs the autocompletion definition for Fish shell
 function install_fish_autocompletion {
-<<<<<<< HEAD
 
   # Determine the Git Town source code directory that contains the autocompletion data
   cd "$base_dir/../autocomplete"
@@ -24,11 +23,7 @@
     exit_with_error
   fi
 
-  run_command_outside_git "ln -s $autocomplete_folder/git.fish ~/.config/fish/completions/git.fish"
-=======
-  run_command "mkdir -p ~/.config/fish/completions"
-  run_command "curl -o ~/.config/fish/completions/git.fish https://raw.githubusercontent.com/Originate/git-town/master/autocomplete/git.fish"
->>>>>>> 8417d910
+  run_command "ln -s $autocomplete_folder/git.fish ~/.config/fish/completions/git.fish"
 }
 
 
