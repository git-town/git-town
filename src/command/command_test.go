package command_test

import (
<<<<<<< HEAD
	"testing"
=======
	"io/ioutil"
	"os"
	"path"

	"github.com/Originate/git-town/src/command"
>>>>>>> f724a0d0

	"github.com/Originate/git-town/src/command"
	"github.com/stretchr/testify/assert"
)

<<<<<<< HEAD
func TestCommandRun(t *testing.T) {
	res := command.Run("echo", "foo")
	assert.Equal(t, "foo", res.Output())
}

func TestCommandOutputContainsText(t *testing.T) {
	res := command.Run("echo", "hello world how are you?")
	assert.True(t, res.OutputContainsText("world"), "should contain 'world'")
	assert.False(t, res.OutputContainsText("zonk"), "should not contain 'zonk'")
}

func TestCommandOutputContainsLine(t *testing.T) {
	res := command.Run("echo", "hello world")
	assert.True(t, res.OutputContainsLine("hello world"), `should contain "hello world"`)
	assert.False(t, res.OutputContainsLine("hello"), `partial match should return false`)
	assert.False(t, res.OutputContainsLine("zonk"), `should not contain "zonk"`)
}

func TestCommandErrUnknownExecutable(t *testing.T) {
	res := command.Run("zonk")
	assert.Error(t, res.Err())
}

func TestCommandErrExitCode(t *testing.T) {
	res := command.Run("bash", "-c", "exit 2")
	assert.Error(t, res.Err())
}
=======
var res *command.Result

var _ = Describe("Run", func() {
	It("Runs the given command", func() {
		res = command.Run("echo", "foo")
		Expect(res.OutputSanitized()).To(Equal("foo"))
	})
})

var _ = Describe("OutputContainsText", func() {

	BeforeEach(func() {
		res = command.Run("echo", "hello world how are you?")
	})

	It("returns true if the output contains the given text", func() {
		Expect(res.OutputContainsText("world")).To(BeTrue())
	})

	It("returns false if the output does not contain the given text", func() {
		Expect(res.OutputContainsText("zonk")).To(BeFalse())
	})
})

var _ = Describe("OutputContainsLine", func() {

	BeforeEach(func() {
		res = command.Run("echo", "hello world")
	})

	It("returns true if the output contains the given line", func() {
		Expect(res.OutputContainsLine("hello world")).To(BeTrue())
	})

	It("returns false if the output contains only parts of the given line", func() {
		Expect(res.OutputContainsLine("hello")).To(BeFalse())
	})

	It("returns false if the output does not contains the given line", func() {
		Expect(res.OutputContainsLine("zonk")).To(BeFalse())
	})
})

var _ = Describe("RunInDir", func() {
	It("runs in the given directory", func() {
		dir, err := ioutil.TempDir("", "")
		Expect(err).To(BeNil())
		dirPath := path.Join(dir, "mydir")
		err = os.Mkdir(dirPath, 0744)
		Expect(err).To(BeNil())
		err = ioutil.WriteFile(path.Join(dirPath, "one"), []byte{}, 0744)
		Expect(err).To(BeNil())
		res := command.RunInDir(dirPath, "ls", "-1")
		Expect(res.OutputSanitized()).To(Equal("one"))
	})
})

var _ = Describe("Err", func() {

	Context("command not found", func() {

		BeforeEach(func() {
			res = command.Run("zonk")
		})

		It("returns an error", func() {
			Expect(res.Err()).To(HaveOccurred())
		})
	})

	Context("command returns exit code", func() {

		BeforeEach(func() {
			res = command.Run("bash", "-c", "exit 2")
		})

		It("returns an error", func() {
			Expect(res.Err()).To(HaveOccurred())
		})
	})
})
>>>>>>> f724a0d0
<|MERGE_RESOLUTION|>--- conflicted
+++ resolved
@@ -1,24 +1,30 @@
 package command_test
 
 import (
-<<<<<<< HEAD
-	"testing"
-=======
 	"io/ioutil"
 	"os"
 	"path"
-
-	"github.com/Originate/git-town/src/command"
->>>>>>> f724a0d0
+	"testing"
 
 	"github.com/Originate/git-town/src/command"
 	"github.com/stretchr/testify/assert"
 )
 
-<<<<<<< HEAD
 func TestCommandRun(t *testing.T) {
 	res := command.Run("echo", "foo")
 	assert.Equal(t, "foo", res.Output())
+}
+
+func TestCommand_RunInDir(t *testing.T) {
+	dir, err := ioutil.TempDir("", "")
+	assert.Nil(t, err)
+	dirPath := path.Join(dir, "mydir")
+	err = os.Mkdir(dirPath, 0744)
+	assert.Nil(t, err)
+	err = ioutil.WriteFile(path.Join(dirPath, "one"), []byte{}, 0744)
+	assert.Nil(t, err)
+	res := command.RunInDir(dirPath, "ls", "-1")
+	assert.Equal(t, "one", res.OutputSanitized())
 }
 
 func TestCommandOutputContainsText(t *testing.T) {
@@ -42,87 +48,4 @@
 func TestCommandErrExitCode(t *testing.T) {
 	res := command.Run("bash", "-c", "exit 2")
 	assert.Error(t, res.Err())
-}
-=======
-var res *command.Result
-
-var _ = Describe("Run", func() {
-	It("Runs the given command", func() {
-		res = command.Run("echo", "foo")
-		Expect(res.OutputSanitized()).To(Equal("foo"))
-	})
-})
-
-var _ = Describe("OutputContainsText", func() {
-
-	BeforeEach(func() {
-		res = command.Run("echo", "hello world how are you?")
-	})
-
-	It("returns true if the output contains the given text", func() {
-		Expect(res.OutputContainsText("world")).To(BeTrue())
-	})
-
-	It("returns false if the output does not contain the given text", func() {
-		Expect(res.OutputContainsText("zonk")).To(BeFalse())
-	})
-})
-
-var _ = Describe("OutputContainsLine", func() {
-
-	BeforeEach(func() {
-		res = command.Run("echo", "hello world")
-	})
-
-	It("returns true if the output contains the given line", func() {
-		Expect(res.OutputContainsLine("hello world")).To(BeTrue())
-	})
-
-	It("returns false if the output contains only parts of the given line", func() {
-		Expect(res.OutputContainsLine("hello")).To(BeFalse())
-	})
-
-	It("returns false if the output does not contains the given line", func() {
-		Expect(res.OutputContainsLine("zonk")).To(BeFalse())
-	})
-})
-
-var _ = Describe("RunInDir", func() {
-	It("runs in the given directory", func() {
-		dir, err := ioutil.TempDir("", "")
-		Expect(err).To(BeNil())
-		dirPath := path.Join(dir, "mydir")
-		err = os.Mkdir(dirPath, 0744)
-		Expect(err).To(BeNil())
-		err = ioutil.WriteFile(path.Join(dirPath, "one"), []byte{}, 0744)
-		Expect(err).To(BeNil())
-		res := command.RunInDir(dirPath, "ls", "-1")
-		Expect(res.OutputSanitized()).To(Equal("one"))
-	})
-})
-
-var _ = Describe("Err", func() {
-
-	Context("command not found", func() {
-
-		BeforeEach(func() {
-			res = command.Run("zonk")
-		})
-
-		It("returns an error", func() {
-			Expect(res.Err()).To(HaveOccurred())
-		})
-	})
-
-	Context("command returns exit code", func() {
-
-		BeforeEach(func() {
-			res = command.Run("bash", "-c", "exit 2")
-		})
-
-		It("returns an error", func() {
-			Expect(res.Err()).To(HaveOccurred())
-		})
-	})
-})
->>>>>>> f724a0d0
+}