package command

import (
	"fmt"
	"os/exec"
	"strings"

	"github.com/Originate/git-town/src/util"
	"github.com/acarl005/stripansi"
)

// Command runs commands on the command line
type Command struct {
	name   string
	args   []string
	ran    bool
	err    error
	output string
}

// New creates a new Command instance
func New(command ...string) *Command {
	return &Command{name: command[0], args: command[1:]}
}

// Run runs this command.
// Doesn't run again if it ran already.
// Stores the outcome in fields of the instance.
func (c *Command) Run() {
	if c.ran {
		return
	}

	logRun(c)
	subProcess := exec.Command(c.name, c.args...) // #nosec
	output, err := subProcess.CombinedOutput()
	c.output = stripansi.Strip(strings.TrimSpace(string(output)))
	c.err = err
	c.ran = true
}

// Output returns the output of this command.
// Runs if it hasn't so far.
func (c *Command) Output() string {
	c.Run()
	return c.output
}

// OutputLines returns the output of this command, split into lines.
// Runs if it hasn't so far.
func (r *Command) OutputLines() []string {
	return strings.Split(r.Output(), "\n")
}

// Err returns the error that this command encountered.
// Runs the command if it hasn't so far.
func (c *Command) Err() error {
	c.Run()
	return c.err
}

// OutputContainsLine returns whether the output of this command
// contains the given line
<<<<<<< HEAD
func (c *Command) OutputContainsLine(line string) bool {
	c.Run()
	lines := strings.Split(c.output, "\n")
	return util.DoesStringArrayContain(lines, line)
=======
func (r *Command) OutputContainsLine(line string) bool {
	return util.DoesStringArrayContain(r.OutputLines(), line)
>>>>>>> da18b330
}

// OutputContainsText returns whether the output of this command
// contains the given text
func (c *Command) OutputContainsText(text string) bool {
	c.Run()
	return strings.Contains(c.output, text)
}

func (c Command) String() string {
	return fmt.Sprintf("%s %s", c.name, strings.Join(c.args, " "))
}<|MERGE_RESOLUTION|>--- conflicted
+++ resolved
@@ -48,8 +48,8 @@
 
 // OutputLines returns the output of this command, split into lines.
 // Runs if it hasn't so far.
-func (r *Command) OutputLines() []string {
-	return strings.Split(r.Output(), "\n")
+func (c *Command) OutputLines() []string {
+	return strings.Split(c.Output(), "\n")
 }
 
 // Err returns the error that this command encountered.
@@ -61,15 +61,8 @@
 
 // OutputContainsLine returns whether the output of this command
 // contains the given line
-<<<<<<< HEAD
 func (c *Command) OutputContainsLine(line string) bool {
-	c.Run()
-	lines := strings.Split(c.output, "\n")
-	return util.DoesStringArrayContain(lines, line)
-=======
-func (r *Command) OutputContainsLine(line string) bool {
-	return util.DoesStringArrayContain(r.OutputLines(), line)
->>>>>>> da18b330
+	return util.DoesStringArrayContain(c.OutputLines(), line)
 }
 
 // OutputContainsText returns whether the output of this command
