package command

import (
	"fmt"
	"io"
	"os"
	"os/exec"
	"strings"
)

// Options defines optional arguments for ShellRunner.RunWith().
type Options struct {
	Dir   string   // the directory in which to execute the command
	Env   []string // environment variables to use, in the format provided by os.Environ()
	Input []Input  // user input to pipe into the command
}

// Input contains user input for a subshell command.
type Input struct {
	Prompt string
	Answer string
}

// MustRun executes an essential subshell command given in argv notation.
// Essential subshell commands are essential for the functioning of Git Town.
// If they fail, Git Town ends right there.
func MustRun(cmd string, args ...string) *Result {
	result, err := RunWith(Options{}, cmd, args...)
	if err != nil {
		fmt.Printf("\n\nError running '%s %s': %s", cmd, strings.Join(args, " "), err)
		os.Exit(1)
	}
	return result
}

// MustRunInDir executes an essential subshell command given in argv notation.
// Essential subshell commands are essential for the functioning of Git Town.
// If they fail, Git Town ends right there.
func MustRunInDir(dir string, cmd string, args ...string) *Result {
	result, err := RunWith(Options{Dir: dir}, cmd, args...)
	if err != nil {
		fmt.Printf("\n\nError running '%s %s' in %s: %s", cmd, strings.Join(args, " "), dir, err)
		os.Exit(1)
	}
	return result
}

// MustRunWith runs an essential subshell command with the given options.
// Essential subshell commands are essential for the functioning of Git Town.
// If they fail, Git Town ends right there.
func MustRunWith(opts Options, cmd string, args ...string) *Result {
	result, err := RunWith(opts, cmd, args...)
	if err != nil {
		fmt.Printf("\n\nError running with options %v: %v", opts, err)
		os.Exit(1)
	}
	return result
}

// Run executes the command given in argv notation.
// The returned errors can be:
func Run(cmd string, args ...string) (*Result, error) {
	return RunWith(Options{}, cmd, args...)
}

// RunInDir executes the given command in the given directory.
func RunInDir(dir string, cmd string, args ...string) (*Result, error) {
	return RunWith(Options{Dir: dir}, cmd, args...)
}

// RunWith runs the command with the given RunOptions.
func RunWith(opts Options, cmd string, args ...string) (*Result, error) {
	logRun(cmd, args...)
	subProcess := exec.Command(cmd, args...) // #nosec
	if opts.Dir != "" {
		subProcess.Dir = opts.Dir
	}
<<<<<<< HEAD
	if opts.Env != nil {
		subProcess.Env = opts.Env
	}
=======
	subProcess.Env = env
	output, err := subProcess.CombinedOutput()
>>>>>>> ed20691b
	result := Result{
		command: cmd,
		args:    args,
	}
<<<<<<< HEAD

	if len(opts.Input) == 0 {
		// no input --> simple execution
		output, err := subProcess.CombinedOutput()
		result.output = string(output)
		return &result, err
	}

	// here we have to run with opts.Input set
	var input io.WriteCloser
	input, err := subProcess.StdinPipe()
	if err != nil {
		return &result, err
	}
	output, err := subProcess.StdoutPipe()
	if err != nil {
		return &result, err
	}
	scanner := NewByteStreamScanner(output)
	err = subProcess.Start()
	if err != nil {
		return &result, err
	}
	for i := range opts.Input {
		<-scanner.WaitForText(opts.Input[i].Prompt)
		input.Write([]byte(opts.Input[i].Answer))
	}
	err = subProcess.Wait()
	result.output = scanner.ReceivedText()
=======
>>>>>>> ed20691b
	return &result, err
}<|MERGE_RESOLUTION|>--- conflicted
+++ resolved
@@ -2,7 +2,6 @@
 
 import (
 	"fmt"
-	"io"
 	"os"
 	"os/exec"
 	"strings"
@@ -75,49 +74,14 @@
 	if opts.Dir != "" {
 		subProcess.Dir = opts.Dir
 	}
-<<<<<<< HEAD
 	if opts.Env != nil {
 		subProcess.Env = opts.Env
 	}
-=======
-	subProcess.Env = env
 	output, err := subProcess.CombinedOutput()
->>>>>>> ed20691b
 	result := Result{
 		command: cmd,
 		args:    args,
+		output:  string(output),
 	}
-<<<<<<< HEAD
-
-	if len(opts.Input) == 0 {
-		// no input --> simple execution
-		output, err := subProcess.CombinedOutput()
-		result.output = string(output)
-		return &result, err
-	}
-
-	// here we have to run with opts.Input set
-	var input io.WriteCloser
-	input, err := subProcess.StdinPipe()
-	if err != nil {
-		return &result, err
-	}
-	output, err := subProcess.StdoutPipe()
-	if err != nil {
-		return &result, err
-	}
-	scanner := NewByteStreamScanner(output)
-	err = subProcess.Start()
-	if err != nil {
-		return &result, err
-	}
-	for i := range opts.Input {
-		<-scanner.WaitForText(opts.Input[i].Prompt)
-		input.Write([]byte(opts.Input[i].Answer))
-	}
-	err = subProcess.Wait()
-	result.output = scanner.ReceivedText()
-=======
->>>>>>> ed20691b
 	return &result, err
 }