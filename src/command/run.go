package command

import (
	"bytes"
	"fmt"
	"os"
	"os/exec"
	"strings"
	"time"

	"github.com/pkg/errors"
)

// Options defines optional arguments for ShellRunner.RunWith().
type Options struct {
<<<<<<< HEAD
	Dir   string   // the directory in which to execute the command
	Env   []string // environment variables to use, in the format provided by os.Environ()
	Input []string // input into the subprocess
=======

	// Dir contains the directory in which to execute the command.
	// Runs in the current directory if this option is not provided.
	Dir string

	// Env allows to override the environment variables to use in the subshell, in the format provided by os.Environ()
	// Uses the environment variables of this process if this option is not provided.
	Env []string

	// Essential indicates whether this is an essential command.
	// Essential commands are critically important for Git Town to function., if they fail Git Town ends right there.
	Essential bool
>>>>>>> f3176341
}

// MustRun executes an essential subshell command given in argv notation.
// Essential subshell commands are essential for the functioning of Git Town.
// If they fail, Git Town ends right there.
func MustRun(cmd string, args ...string) *Result {
	result, _ := RunWith(Options{Essential: true}, cmd, args...)
	return result
}

// MustRunInDir executes an essential subshell command given in argv notation.
// Essential subshell commands are essential for the functioning of Git Town.
// If they fail, Git Town ends right there.
func MustRunInDir(dir string, cmd string, args ...string) *Result {
	result, _ := RunWith(Options{Dir: dir, Essential: true}, cmd, args...)
	return result
}

// Run executes the command given in argv notation.
func Run(cmd string, args ...string) (*Result, error) {
	return RunWith(Options{}, cmd, args...)
}

// RunInDir executes the given command in the given directory.
func RunInDir(dir string, cmd string, args ...string) (*Result, error) {
	return RunWith(Options{Dir: dir}, cmd, args...)
}

// RunWith runs the command with the given RunOptions.
func RunWith(opts Options, cmd string, args ...string) (*Result, error) {
	logRun(cmd, args...)
	subProcess := exec.Command(cmd, args...) // #nosec
	if opts.Dir != "" {
		subProcess.Dir = opts.Dir
	}
	if opts.Env != nil {
		subProcess.Env = opts.Env
	}
<<<<<<< HEAD
	var output bytes.Buffer
	subProcess.Stdout = &output
	subProcess.Stderr = &output
	result := Result{command: cmd, args: args}
	input, err := subProcess.StdinPipe()
	if err != nil {
		return &result, err
	}
	err = subProcess.Start()
	if err != nil {
		return &result, fmt.Errorf("can't start subprocess '%s %s': %w", cmd, strings.Join(args, " "), err)
	}
	for _, userInput := range opts.Input {
		// Here we simply wait for some time until the subProcess needs the input.
		// Capturing the output and scanning for the actual content needed
		// would introduce substantial amounts of multi-threaded complexity
		// for not enough gains.
		time.Sleep(50 * time.Millisecond)
		_, err := input.Write([]byte(userInput))
		if err != nil {
			result.output = output.String()
			return &result, errors.Wrapf(err, "can't write %q to subprocess '%s %s'", userInput, cmd, strings.Join(args, " "))
		}
=======
	output, err := subProcess.CombinedOutput()
	if opts.Essential && err != nil {
		fmt.Printf("\n\nError running '%s %s' in %q: %s", cmd, strings.Join(args, " "), subProcess.Dir, err)
		os.Exit(1)
	}
	result := Result{
		command: cmd,
		args:    args,
		output:  string(output),
>>>>>>> f3176341
	}
	err = subProcess.Wait()
	result.output = output.String()
	return &result, err
}<|MERGE_RESOLUTION|>--- conflicted
+++ resolved
@@ -13,11 +13,6 @@
 
 // Options defines optional arguments for ShellRunner.RunWith().
 type Options struct {
-<<<<<<< HEAD
-	Dir   string   // the directory in which to execute the command
-	Env   []string // environment variables to use, in the format provided by os.Environ()
-	Input []string // input into the subprocess
-=======
 
 	// Dir contains the directory in which to execute the command.
 	// Runs in the current directory if this option is not provided.
@@ -30,7 +25,8 @@
 	// Essential indicates whether this is an essential command.
 	// Essential commands are critically important for Git Town to function., if they fail Git Town ends right there.
 	Essential bool
->>>>>>> f3176341
+
+	Input []string // input into the subprocess
 }
 
 // MustRun executes an essential subshell command given in argv notation.
@@ -69,7 +65,6 @@
 	if opts.Env != nil {
 		subProcess.Env = opts.Env
 	}
-<<<<<<< HEAD
 	var output bytes.Buffer
 	subProcess.Stdout = &output
 	subProcess.Stderr = &output
@@ -93,19 +88,12 @@
 			result.output = output.String()
 			return &result, errors.Wrapf(err, "can't write %q to subprocess '%s %s'", userInput, cmd, strings.Join(args, " "))
 		}
-=======
-	output, err := subProcess.CombinedOutput()
+	}
+	err = subProcess.Wait()
 	if opts.Essential && err != nil {
 		fmt.Printf("\n\nError running '%s %s' in %q: %s", cmd, strings.Join(args, " "), subProcess.Dir, err)
 		os.Exit(1)
 	}
-	result := Result{
-		command: cmd,
-		args:    args,
-		output:  string(output),
->>>>>>> f3176341
-	}
-	err = subProcess.Wait()
 	result.output = output.String()
 	return &result, err
 }