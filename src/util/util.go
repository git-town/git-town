package util

import (
	"bufio"
	"fmt"
	"os"
	"strings"

	"github.com/Originate/git-town/src/cfmt"
	"github.com/fatih/color"
)

// DoesStringArrayContain returns whether the given string slice
// contains the given string.
func DoesStringArrayContain(list []string, value string) bool {
	for _, element := range list {
		if element == value {
			return true
		}
	}
	return false
}

// ExitWithErrorMessage prints the given error message and terminates the application.
func ExitWithErrorMessage(messages ...string) {
	PrintError(messages...)
	os.Exit(1)
}

var inputReader = bufio.NewReader(os.Stdin)

// GetUserInput reads input from the user and returns it.
func GetUserInput() string {
	text, err := inputReader.ReadString('\n')
	if err != nil {
		fmt.Printf("Error getting user input: %v", err)
		os.Exit(1)
	}
	return strings.TrimSpace(text)
}

// Indent outputs the given string with the given level of indentation
// on each line. Each level of indentation is two spaces.
func Indent(message string, level int) string {
	prefix := strings.Repeat("  ", level)
	return prefix + strings.Replace(message, "\n", "\n"+prefix, -1)
}

// Pluralize outputs the count and the word. The word is made plural
// if the count isn't one
func Pluralize(count, word string) string {
	result := count + " " + word
	if count != "1" {
		result += "s"
	}
	return result
}

// PrintlnColor prints using the given color function.
// If that doesn't work, it falls back to printing without color.
func PrintlnColor(color *color.Color, messages ...interface{}) {
	_, err := color.Println(messages...)
	if err != nil {
		fmt.Println(messages...)
	}
}

// PrintError prints the given error message to the console.
func PrintError(messages ...string) {
	errHeaderFmt := color.New(color.Bold).Add(color.FgRed)
	errMessageFmt := color.New(color.FgRed)
	fmt.Println()
<<<<<<< HEAD
	// NOTE: no point checking the error here,
	//       we are printing an error already.
	_, _ = errHeaderFmt.Println("  Error")
	for _, message := range messages {
		_, _ = errMessageFmt.Println("  " + message)
=======
	PrintlnColor(errHeaderFmt, "  Error")
	for _, message := range messages {
		PrintlnColor(errMessageFmt, "  "+message)
>>>>>>> bf0dfee6
	}
	fmt.Println()
}

// PrintLabelAndValue prints the label bolded and underlined
// the value indented on the next line
// followed by an empty line
func PrintLabelAndValue(label, value string) {
	labelFmt := color.New(color.Bold).Add(color.Underline)
<<<<<<< HEAD
	_, err := labelFmt.Println(label + ":")
	if err != nil {
		fmt.Printf("cannot print: %v\n", err)
		os.Exit(1)
	}
=======
	PrintlnColor(labelFmt, label+":")
>>>>>>> bf0dfee6
	cfmt.Println(Indent(value, 1))
	fmt.Println()
}

// RemoveStringFromSlice returns a new string slice which is the given string slice
// with the given string removed
func RemoveStringFromSlice(list []string, value string) (result []string) {
	for _, element := range list {
		if element != value {
			result = append(result, element)
		}
	}
	return
}<|MERGE_RESOLUTION|>--- conflicted
+++ resolved
@@ -70,17 +70,9 @@
 	errHeaderFmt := color.New(color.Bold).Add(color.FgRed)
 	errMessageFmt := color.New(color.FgRed)
 	fmt.Println()
-<<<<<<< HEAD
-	// NOTE: no point checking the error here,
-	//       we are printing an error already.
-	_, _ = errHeaderFmt.Println("  Error")
-	for _, message := range messages {
-		_, _ = errMessageFmt.Println("  " + message)
-=======
 	PrintlnColor(errHeaderFmt, "  Error")
 	for _, message := range messages {
 		PrintlnColor(errMessageFmt, "  "+message)
->>>>>>> bf0dfee6
 	}
 	fmt.Println()
 }
@@ -90,15 +82,7 @@
 // followed by an empty line
 func PrintLabelAndValue(label, value string) {
 	labelFmt := color.New(color.Bold).Add(color.Underline)
-<<<<<<< HEAD
-	_, err := labelFmt.Println(label + ":")
-	if err != nil {
-		fmt.Printf("cannot print: %v\n", err)
-		os.Exit(1)
-	}
-=======
 	PrintlnColor(labelFmt, label+":")
->>>>>>> bf0dfee6
 	cfmt.Println(Indent(value, 1))
 	fmt.Println()
 }
