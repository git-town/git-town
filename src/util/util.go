--- conflicted
+++ resolved
@@ -138,14 +138,9 @@
 // followed by an empty line
 func PrintLabelAndValue(label, value string) {
 	labelFmt := color.New(color.Bold).Add(color.Underline)
-<<<<<<< HEAD
 	_, err := labelFmt.Println(label + ":")
 	exit.On(err)
-	fmt.Println(Indent(value, 1))
-=======
-	labelFmt.Println(label + ":")
 	cfmt.Println(Indent(value, 1))
->>>>>>> fb6a8aad
 	fmt.Println()
 }
 
