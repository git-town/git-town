package util

import (
	"bufio"
	"fmt"
	"os"
	"strings"

	"github.com/Originate/exit"
	"github.com/Originate/git-town/src/cfmt"
	"github.com/fatih/color"
)

// DoesStringArrayContain returns whether the given string slice
// contains the given string.
func DoesStringArrayContain(list []string, value string) bool {
	for _, element := range list {
		if element == value {
			return true
		}
	}
	return false
}

// ExitWithErrorMessage prints the given error message and terminates the application.
func ExitWithErrorMessage(messages ...string) {
	PrintError(messages...)
	os.Exit(1)
}

<<<<<<< HEAD
=======
// GetCommandOutput runs the given command and returns its output.
func GetCommandOutput(cmd ...string) string {
	output, err := GetFullCommandOutput(cmd...)
	exit.IfWrapf(err, "Command: %s\nOutput: %s", strings.Join(cmd, " "), output)
	return strings.TrimSpace(output)
}

// GetFullCommandOutput runs the given command and returns its output and error
func GetFullCommandOutput(cmd ...string) (string, error) {
	subProcess := exec.Command(cmd[0], cmd[1:]...)
	output, err := subProcess.CombinedOutput()
	return strings.TrimSpace(string(output)), err
}

var openBrowserCommands = []string{
	"xdg-open",
	"open",
	"cygstart",
	"x-www-browser",
	"firefox",
	"opera",
	"mozilla",
	"netscape",
}
var missingOpenBrowserCommandMessages = []string{
	"Cannot open a browser.",
	"If you think this is a bug,",
	"please open an issue at https://github.com/Originate/git-town/issues",
	"and mention your OS and browser.",
}

// GetOpenBrowserCommand returns the command to run on the console
// to open the default browser.
func GetOpenBrowserCommand() string {
	if runtime.GOOS == "windows" {
		// NOTE: the "explorer" command cannot handle special characters
		//       like "?" and "=", so we are using "start" here.
		//       "?" can be escaped via "\", but "=" cannot.
		return "start"
	}
	for _, command := range openBrowserCommands {
		output, err := GetFullCommandOutput("which", command)
		if err == nil && output != "" {
			return command
		}
	}
	ExitWithErrorMessage(missingOpenBrowserCommandMessages...)
	return ""
}

>>>>>>> 4f9ed73b
var inputReader = bufio.NewReader(os.Stdin)

// GetUserInput reads input from the user and returns it.
func GetUserInput() string {
	text, err := inputReader.ReadString('\n')
	exit.IfWrap(err, "Error getting user input")
	return strings.TrimSpace(text)
}

// Indent outputs the given string with the given level of indentation
// on each line. Each level of indentation is two spaces.
func Indent(message string, level int) string {
	prefix := strings.Repeat("  ", level)
	return prefix + strings.Replace(message, "\n", "\n"+prefix, -1)
}

// Pluralize outputs the count and the word. The word is made plural
// if the count isn't one
func Pluralize(count, word string) string {
	result := count + " " + word
	if count != "1" {
		result = result + "s"
	}
	return result
}

// PrintError prints the given error message to the console.
func PrintError(messages ...string) {
	errHeaderFmt := color.New(color.Bold).Add(color.FgRed)
	errMessageFmt := color.New(color.FgRed)
	fmt.Println()
	_, err := errHeaderFmt.Println("  Error")
	exit.If(err)
	for _, message := range messages {
		_, err = errMessageFmt.Println("  " + message)
		exit.If(err)
	}
	fmt.Println()
}

// PrintLabelAndValue prints the label bolded and underlined
// the value indented on the next line
// followed by an empty line
func PrintLabelAndValue(label, value string) {
	labelFmt := color.New(color.Bold).Add(color.Underline)
	_, err := labelFmt.Println(label + ":")
	exit.If(err)
	cfmt.Println(Indent(value, 1))
	fmt.Println()
}

// RemoveStringFromSlice returns a new string slice which is the given string slice
// with the given string removed
func RemoveStringFromSlice(list []string, value string) (result []string) {
	for _, element := range list {
		if element != value {
			result = append(result, element)
		}
	}
	return
}<|MERGE_RESOLUTION|>--- conflicted
+++ resolved
@@ -28,59 +28,6 @@
 	os.Exit(1)
 }
 
-<<<<<<< HEAD
-=======
-// GetCommandOutput runs the given command and returns its output.
-func GetCommandOutput(cmd ...string) string {
-	output, err := GetFullCommandOutput(cmd...)
-	exit.IfWrapf(err, "Command: %s\nOutput: %s", strings.Join(cmd, " "), output)
-	return strings.TrimSpace(output)
-}
-
-// GetFullCommandOutput runs the given command and returns its output and error
-func GetFullCommandOutput(cmd ...string) (string, error) {
-	subProcess := exec.Command(cmd[0], cmd[1:]...)
-	output, err := subProcess.CombinedOutput()
-	return strings.TrimSpace(string(output)), err
-}
-
-var openBrowserCommands = []string{
-	"xdg-open",
-	"open",
-	"cygstart",
-	"x-www-browser",
-	"firefox",
-	"opera",
-	"mozilla",
-	"netscape",
-}
-var missingOpenBrowserCommandMessages = []string{
-	"Cannot open a browser.",
-	"If you think this is a bug,",
-	"please open an issue at https://github.com/Originate/git-town/issues",
-	"and mention your OS and browser.",
-}
-
-// GetOpenBrowserCommand returns the command to run on the console
-// to open the default browser.
-func GetOpenBrowserCommand() string {
-	if runtime.GOOS == "windows" {
-		// NOTE: the "explorer" command cannot handle special characters
-		//       like "?" and "=", so we are using "start" here.
-		//       "?" can be escaped via "\", but "=" cannot.
-		return "start"
-	}
-	for _, command := range openBrowserCommands {
-		output, err := GetFullCommandOutput("which", command)
-		if err == nil && output != "" {
-			return command
-		}
-	}
-	ExitWithErrorMessage(missingOpenBrowserCommandMessages...)
-	return ""
-}
-
->>>>>>> 4f9ed73b
 var inputReader = bufio.NewReader(os.Stdin)
 
 // GetUserInput reads input from the user and returns it.
