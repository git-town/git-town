--- conflicted
+++ resolved
@@ -78,8 +78,6 @@
 	if err != nil {
 		return err
 	}
-<<<<<<< HEAD
-=======
 	interrupt := make(chan os.Signal, 1)
 	signal.Notify(interrupt, syscall.SIGINT) // Listen for Ctrl-C
 	go func() {
@@ -93,7 +91,6 @@
 			fmt.Println("Error killing subprocess:", err)
 		}
 	}()
->>>>>>> e9931a80
 	return subProcess.Wait()
 }
 
