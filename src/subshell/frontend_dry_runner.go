--- conflicted
+++ resolved
@@ -11,12 +11,8 @@
 type FrontendDryRunner struct {
 	GetCurrentBranch GetCurrentBranchFunc
 	OmitBranchNames  bool
-<<<<<<< HEAD
-	Stats            CommandsStats
+	Stats            Counter
 	Messages         MessagesCollector
-=======
-	Stats            Counter
->>>>>>> d29ad68b
 }
 
 // Run runs the given command in this ShellRunner's directory.
