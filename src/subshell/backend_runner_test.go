--- conflicted
+++ resolved
@@ -19,11 +19,7 @@
 		t.Parallel()
 		t.Run("happy path", func(t *testing.T) {
 			tmpDir := t.TempDir()
-<<<<<<< HEAD
-			runner := subshell.BackendRunner{Dir: &tmpDir, Verbose: false, CommandsStats: &statistics.Commands{}}
-=======
 			runner := subshell.BackendRunner{Dir: &tmpDir, Verbose: false, CommandsCounter: &gohacks.Counter{}}
->>>>>>> d29ad68b
 			output, err := runner.Query("echo", "hello", "world  ")
 			must.NoError(t, err)
 			must.EqOp(t, "hello world  \n", output)
@@ -32,11 +28,7 @@
 		t.Run("unknown executable", func(t *testing.T) {
 			t.Parallel()
 			tmpDir := t.TempDir()
-<<<<<<< HEAD
-			runner := subshell.BackendRunner{Dir: &tmpDir, Verbose: false, CommandsStats: &statistics.Commands{}}
-=======
 			runner := subshell.BackendRunner{Dir: &tmpDir, Verbose: false, CommandsCounter: &gohacks.Counter{}}
->>>>>>> d29ad68b
 			err := runner.Run("zonk")
 			must.Error(t, err)
 			var execError *exec.Error
@@ -46,11 +38,7 @@
 		t.Run("non-zero exit code", func(t *testing.T) {
 			t.Parallel()
 			tmpDir := t.TempDir()
-<<<<<<< HEAD
-			runner := subshell.BackendRunner{Dir: &tmpDir, Verbose: false, CommandsStats: &statistics.Commands{}}
-=======
 			runner := subshell.BackendRunner{Dir: &tmpDir, Verbose: false, CommandsCounter: &gohacks.Counter{}}
->>>>>>> d29ad68b
 			err := runner.Run("bash", "-c", "echo hi && exit 2")
 			expectedError := `
 ----------------------------------------
@@ -71,11 +59,7 @@
 		t.Parallel()
 		t.Run("trims whitespace", func(t *testing.T) {
 			tmpDir := t.TempDir()
-<<<<<<< HEAD
-			runner := subshell.BackendRunner{Dir: &tmpDir, Verbose: false, CommandsStats: &statistics.Commands{}}
-=======
 			runner := subshell.BackendRunner{Dir: &tmpDir, Verbose: false, CommandsCounter: &gohacks.Counter{}}
->>>>>>> d29ad68b
 			output, err := runner.QueryTrim("echo", "hello", "world  ")
 			must.NoError(t, err)
 			must.EqOp(t, "hello world", output)
@@ -85,11 +69,7 @@
 	t.Run("RunMany", func(t *testing.T) {
 		t.Parallel()
 		tmpDir := t.TempDir()
-<<<<<<< HEAD
-		runner := subshell.BackendRunner{Dir: &tmpDir, Verbose: false, CommandsStats: &statistics.Commands{}}
-=======
 		runner := subshell.BackendRunner{Dir: &tmpDir, Verbose: false, CommandsCounter: &gohacks.Counter{}}
->>>>>>> d29ad68b
 		err := runner.RunMany([][]string{
 			{"mkdir", "tmp"},
 			{"touch", "tmp/first"},
