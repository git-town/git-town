package subshell_test

import (
	"errors"
	"os"
	"os/exec"
	"path/filepath"
	"testing"

	"github.com/git-town/git-town/v9/src/statistics"
	"github.com/git-town/git-town/v9/src/subshell"
	"github.com/stretchr/testify/assert"
)

func TestBackendRunner(t *testing.T) {
	t.Parallel()
	t.Run("Query", func(t *testing.T) {
		t.Parallel()
		t.Run("happy path", func(t *testing.T) {
			tmpDir := t.TempDir()
<<<<<<< HEAD
			runner := subshell.BackendRunner{Dir: &tmpDir, Verbose: false, Stats: &statistics.NoStatistics{}}
			output, err := runner.Query("echo", "hello", "world  ")
=======
			runner := subshell.BackendRunner{Dir: &tmpDir, Verbose: false, Stats: &statistics.None{}}
			output, err := runner.Query("echo", "hello", "world")
>>>>>>> a0857357
			assert.NoError(t, err)
			assert.Equal(t, "hello world  \n", output)
		})

		t.Run("unknown executable", func(t *testing.T) {
			t.Parallel()
			tmpDir := t.TempDir()
<<<<<<< HEAD
			runner := subshell.BackendRunner{Dir: &tmpDir, Verbose: false, Stats: &statistics.NoStatistics{}}
=======
			runner := subshell.BackendRunner{Dir: &tmpDir, Verbose: false, Stats: &statistics.None{}}
>>>>>>> a0857357
			err := runner.Run("zonk")
			assert.Error(t, err)
			var execError *exec.Error
			assert.True(t, errors.As(err, &execError))
		})

		t.Run("non-zero exit code", func(t *testing.T) {
			t.Parallel()
			tmpDir := t.TempDir()
<<<<<<< HEAD
			runner := subshell.BackendRunner{Dir: &tmpDir, Verbose: false, Stats: &statistics.NoStatistics{}}
=======
			runner := subshell.BackendRunner{Dir: &tmpDir, Verbose: false, Stats: &statistics.None{}}
>>>>>>> a0857357
			err := runner.Run("bash", "-c", "echo hi && exit 2")
			expectedError := `
----------------------------------------
Diagnostic information of failed command

COMMAND: bash -c echo hi && exit 2
ERROR: exit status 2
OUTPUT START
hi

OUTPUT END
----------------------------------------`
			assert.Equal(t, expectedError, err.Error())
		})
	})
	t.Run("QueryTrim", func(t *testing.T) {
		t.Parallel()
		t.Run("trims whitespace", func(t *testing.T) {
			tmpDir := t.TempDir()
			runner := subshell.BackendRunner{Dir: &tmpDir, Verbose: false, Stats: &statistics.NoStatistics{}}
			output, err := runner.QueryTrim("echo", "hello", "world  ")
			assert.NoError(t, err)
			assert.Equal(t, "hello world", output)
		})
	})

	t.Run(".RunMany()", func(t *testing.T) {
		t.Parallel()
		tmpDir := t.TempDir()
<<<<<<< HEAD
		runner := subshell.BackendRunner{Dir: &tmpDir, Verbose: false, Stats: &statistics.NoStatistics{}}
=======
		runner := subshell.BackendRunner{Dir: &tmpDir, Verbose: false, Stats: &statistics.None{}}
>>>>>>> a0857357
		err := runner.RunMany([][]string{
			{"mkdir", "tmp"},
			{"touch", "tmp/first"},
			{"touch", "tmp/second"},
		})
		assert.NoError(t, err)
		entries, err := os.ReadDir(filepath.Join(tmpDir, "tmp"))
		assert.NoError(t, err)
		assert.Equal(t, "first", entries[0].Name())
		assert.Equal(t, "second", entries[1].Name())
	})
}<|MERGE_RESOLUTION|>--- conflicted
+++ resolved
@@ -18,13 +18,8 @@
 		t.Parallel()
 		t.Run("happy path", func(t *testing.T) {
 			tmpDir := t.TempDir()
-<<<<<<< HEAD
-			runner := subshell.BackendRunner{Dir: &tmpDir, Verbose: false, Stats: &statistics.NoStatistics{}}
-			output, err := runner.Query("echo", "hello", "world  ")
-=======
 			runner := subshell.BackendRunner{Dir: &tmpDir, Verbose: false, Stats: &statistics.None{}}
 			output, err := runner.Query("echo", "hello", "world")
->>>>>>> a0857357
 			assert.NoError(t, err)
 			assert.Equal(t, "hello world  \n", output)
 		})
@@ -32,11 +27,7 @@
 		t.Run("unknown executable", func(t *testing.T) {
 			t.Parallel()
 			tmpDir := t.TempDir()
-<<<<<<< HEAD
-			runner := subshell.BackendRunner{Dir: &tmpDir, Verbose: false, Stats: &statistics.NoStatistics{}}
-=======
 			runner := subshell.BackendRunner{Dir: &tmpDir, Verbose: false, Stats: &statistics.None{}}
->>>>>>> a0857357
 			err := runner.Run("zonk")
 			assert.Error(t, err)
 			var execError *exec.Error
@@ -46,11 +37,7 @@
 		t.Run("non-zero exit code", func(t *testing.T) {
 			t.Parallel()
 			tmpDir := t.TempDir()
-<<<<<<< HEAD
-			runner := subshell.BackendRunner{Dir: &tmpDir, Verbose: false, Stats: &statistics.NoStatistics{}}
-=======
 			runner := subshell.BackendRunner{Dir: &tmpDir, Verbose: false, Stats: &statistics.None{}}
->>>>>>> a0857357
 			err := runner.Run("bash", "-c", "echo hi && exit 2")
 			expectedError := `
 ----------------------------------------
@@ -80,11 +67,7 @@
 	t.Run(".RunMany()", func(t *testing.T) {
 		t.Parallel()
 		tmpDir := t.TempDir()
-<<<<<<< HEAD
-		runner := subshell.BackendRunner{Dir: &tmpDir, Verbose: false, Stats: &statistics.NoStatistics{}}
-=======
 		runner := subshell.BackendRunner{Dir: &tmpDir, Verbose: false, Stats: &statistics.None{}}
->>>>>>> a0857357
 		err := runner.RunMany([][]string{
 			{"mkdir", "tmp"},
 			{"touch", "tmp/first"},
