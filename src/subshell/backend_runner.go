package subshell

import (
	"fmt"
	"os"
	"os/exec"
	"strings"

	"github.com/acarl005/stripansi"
	"github.com/fatih/color"
	"github.com/git-town/git-town/v9/src/messages"
)

// BackendRunner executes backend shell commands without output to the CLI.
type BackendRunner struct {
	// If set, runs the commands in the given directory.
	// If not set, runs the commands in the current working directory.
<<<<<<< HEAD
	Dir           *string
	CommandsStats CommandsStats
	Messages      MessagesCollector
=======
	Dir             *string
	CommandsCounter Counter
>>>>>>> d29ad68b
	// whether to print the executed commands to the CLI
	Verbose bool
}

func (br BackendRunner) Query(executable string, args ...string) (string, error) {
	output, err := br.execute(executable, args...)
	return string(output), err
}

func (br BackendRunner) QueryTrim(executable string, args ...string) (string, error) {
	output, err := br.execute(executable, args...)
	return strings.TrimSpace(stripansi.Strip(string(output))), err
}

func (br BackendRunner) Run(executable string, args ...string) error {
	_, err := br.execute(executable, args...)
	return err
}

func (br BackendRunner) execute(executable string, args ...string) ([]byte, error) {
<<<<<<< HEAD
	br.CommandsStats.RegisterRun()
=======
	br.CommandsCounter.RegisterRun()
>>>>>>> d29ad68b
	if br.Verbose {
		printHeader(executable, args...)
	}
	subProcess := exec.Command(executable, args...) // #nosec
	if br.Dir != nil {
		subProcess.Dir = *br.Dir
	}
	subProcess.Env = append(subProcess.Environ(), "LC_ALL=C")
	outputBytes, err := subProcess.CombinedOutput()
	if err != nil {
		err = ErrorDetails(executable, args, err, outputBytes)
	}
	if br.Verbose && len(outputBytes) > 0 {
		os.Stdout.Write(outputBytes)
	}
	return outputBytes, err
}

// RunMany runs all given commands in current directory.
// Commands are provided as a list of argv-style strings.
// Failed commands abort immediately with the encountered error.
func (br BackendRunner) RunMany(commands [][]string) error {
	for _, argv := range commands {
		err := br.Run(argv[0], argv[1:]...)
		if err != nil {
			return fmt.Errorf(messages.RunCommandProblem, argv, err)
		}
	}
	return nil
}

func ErrorDetails(executable string, args []string, err error, output []byte) error {
	return fmt.Errorf(`
----------------------------------------
Diagnostic information of failed command

COMMAND: %s %v
ERROR: %w
OUTPUT START
%s
OUTPUT END
----------------------------------------`, executable, strings.Join(args, " "), err, string(output))
}

func printHeader(cmd string, args ...string) {
	text := "\n(debug) " + cmd + " " + strings.Join(args, " ")
	_, err := color.New(color.Bold).Println(text)
	if err != nil {
		fmt.Println(text)
	}
}<|MERGE_RESOLUTION|>--- conflicted
+++ resolved
@@ -15,14 +15,9 @@
 type BackendRunner struct {
 	// If set, runs the commands in the given directory.
 	// If not set, runs the commands in the current working directory.
-<<<<<<< HEAD
-	Dir           *string
-	CommandsStats CommandsStats
-	Messages      MessagesCollector
-=======
 	Dir             *string
 	CommandsCounter Counter
->>>>>>> d29ad68b
+	Messages        MessagesCollector
 	// whether to print the executed commands to the CLI
 	Verbose bool
 }
@@ -43,11 +38,7 @@
 }
 
 func (br BackendRunner) execute(executable string, args ...string) ([]byte, error) {
-<<<<<<< HEAD
-	br.CommandsStats.RegisterRun()
-=======
 	br.CommandsCounter.RegisterRun()
->>>>>>> d29ad68b
 	if br.Verbose {
 		printHeader(executable, args...)
 	}
