--- conflicted
+++ resolved
@@ -1,12 +1,2 @@
 // Package subshell provides facilities to execute CLI commands in subshells.
-<<<<<<< HEAD
-package subshell
-
-type Counter interface {
-	RegisterRun()
-}
-
-type MessagesCollector interface{}
-=======
-package subshell
->>>>>>> 55ce3116
+package subshell