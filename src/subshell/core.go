--- conflicted
+++ resolved
@@ -1,11 +1,7 @@
 // Package subshell provides facilities to execute CLI commands in subshells.
 package subshell
 
-<<<<<<< HEAD
-type CommandsStats interface {
-=======
 type Counter interface {
->>>>>>> d29ad68b
 	RegisterRun()
 }
 
