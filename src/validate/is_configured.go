--- conflicted
+++ resolved
@@ -27,11 +27,7 @@
 			}
 			config.MainBranch = newMainBranch
 		}
-<<<<<<< HEAD
 		newPerennialBranches, aborted, err := dialog.EnterPerennialBranches(allBranches.Names())
-=======
-		return dialog.EnterPerennialBranches(backend, config, localBranches)
->>>>>>> 84abb189
 	}
 	return backend.RemoveOutdatedConfiguration(localBranches)
 }