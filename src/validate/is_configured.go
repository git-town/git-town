--- conflicted
+++ resolved
@@ -15,20 +15,12 @@
 )
 
 // IsConfigured verifies that the given Git repo contains necessary Git Town configuration.
-<<<<<<< HEAD
 func IsConfigured(unvalidatedConfig configdomain.UnvalidatedConfig, backend *git.BackendCommands, config *config.Config, localBranches gitdomain.LocalBranchNames, dialogInputs *components.TestInputs) (*configdomain.ValidatedConfig, error) {
 	var mainBranch gitdomain.LocalBranchName
 	var perennialBranches gitdomain.LocalBranchNames
 	if unvalidatedConfig.MainBranch.IsEmpty() {
-		if config.ConfigFile != nil {
+		if config.ConfigFile.IsSome() {
 			return nil, errors.New(messages.ConfigMainbranchInConfigFile)
-=======
-func IsConfigured(backend *git.BackendCommands, config *config.Config, localBranches gitdomain.LocalBranchNames, dialogInputs *components.TestInputs) error {
-	mainBranch := config.FullConfig.MainBranch
-	if mainBranch.IsEmpty() {
-		if config.ConfigFile.IsSome() {
-			return errors.New(messages.ConfigMainbranchInConfigFile)
->>>>>>> 5aa0f657
 		}
 		fmt.Print(messages.ConfigNeeded)
 		var err error
