--- conflicted
+++ resolved
@@ -7,14 +7,8 @@
 
 // KnowsBranchesAncestors asserts that the entire lineage for all given branches
 // is known to Git Town.
-<<<<<<< HEAD
-// Missing ancestry information is queried from the user.
-func KnowsBranchesAncestry(branches []string, mainBranch string, backend *git.BackendCommands) error {
-=======
 // Prompts missing lineage information from the user.
-func KnowsBranchesAncestors(branches []string, backend *git.BackendCommands) error {
-	mainBranch := backend.Config.MainBranch()
->>>>>>> bf62c64b
+func KnowsBranchesAncestors(branches []string, mainBranch string, backend *git.BackendCommands) error {
 	for _, branch := range branches {
 		err := KnowsBranchAncestors(branch, mainBranch, backend)
 		if err != nil {
