--- conflicted
+++ resolved
@@ -48,19 +48,6 @@
 	case dialog.ResponseUndo:
 		return abortRunstate(runState, args)
 	case dialog.ResponseSkip:
-<<<<<<< HEAD
-		err = skip.Execute(skip.ExecuteArgs{
-			CurrentBranch:    args.InitialBranchesSnapshot.Active,
-			HasOpenChanges:   args.HasOpenChanges,
-			InitialStashSize: 0,
-			RootDir:          "",
-			RunState:         runState,
-			Runner:           &git.ProdRunner{},
-			TestInputs:       []components.TestInput{},
-			Verbose:          false,
-		})
-		return false, err
-=======
 		return true, skip.Execute(skip.ExecuteArgs{
 			CurrentBranch:  args.CurrentBranch,
 			HasOpenChanges: args.HasOpenChanges,
@@ -70,7 +57,6 @@
 			TestInputs:     args.DialogTestInputs,
 			Verbose:        args.Verbose,
 		})
->>>>>>> c04b56e0
 	case dialog.ResponseQuit:
 		return true, nil
 	}
