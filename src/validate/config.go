package validate

import (
	"errors"

	"github.com/git-town/git-town/v14/src/cli/dialog"
	"github.com/git-town/git-town/v14/src/cli/dialog/components"
	"github.com/git-town/git-town/v14/src/config"
	"github.com/git-town/git-town/v14/src/git"
	"github.com/git-town/git-town/v14/src/git/gitdomain"
	"github.com/git-town/git-town/v14/src/gohacks"
	"github.com/git-town/git-town/v14/src/gohacks/stringslice"
	"github.com/git-town/git-town/v14/src/messages"
	"github.com/git-town/git-town/v14/src/undo/undoconfig"
)

func Config(args ConfigArgs) (config.ValidatedConfig, bool, error) {
	// check Git user data
	gitUserEmail, hasGitUserEmail := args.Unvalidated.Config.GitUserEmail.Get()
	if !hasGitUserEmail {
		return config.EmptyValidatedConfig(), false, errors.New(messages.GitUserEmailMissing)
	}
	gitUserName, hasGitUserName := args.Unvalidated.Config.GitUserName.Get()
	if !hasGitUserName {
		return config.EmptyValidatedConfig(), false, errors.New(messages.GitUserNameMissing)
	}

	// enter and save main and perennials
	mainBranch, hasMain := args.Unvalidated.Config.MainBranch.Get()
	if !hasMain {
		validatedMain, additionalPerennials, aborted, err := dialog.MainAndPerennials(dialog.MainAndPerennialsArgs{
			DialogInputs:          args.TestInputs,
			GetDefaultBranch:      args.Backend.DefaultBranch,
			HasConfigFile:         args.Unvalidated.ConfigFile.IsSome(),
			LocalBranches:         args.LocalBranches,
			UnvalidatedMain:       args.Unvalidated.Config.MainBranch,
			UnvalidatedPerennials: args.Unvalidated.Config.PerennialBranches,
		})
		if err != nil || aborted {
			return config.EmptyValidatedConfig(), aborted, err
		}
		mainBranch = validatedMain
		if err = args.Unvalidated.SetMainBranch(validatedMain); err != nil {
			return config.EmptyValidatedConfig(), false, err
		}
		if len(additionalPerennials) > 0 {
			newPerennials := append(args.Unvalidated.Config.PerennialBranches, additionalPerennials...)
			if err = args.Unvalidated.SetPerennialBranches(newPerennials); err != nil {
				return config.EmptyValidatedConfig(), false, err
			}
		}
	}

	// enter and save missing parent branches
	additionalLineage, additionalPerennials, exit, err := dialog.Lineage(dialog.LineageArgs{
		BranchesToVerify: args.BranchesToValidate,
		Config:           *args.Unvalidated.Config,
		DefaultChoice:    mainBranch,
		DialogTestInputs: args.TestInputs,
		LocalBranches:    args.LocalBranches,
		MainBranch:       mainBranch,
	})
	if err != nil || exit {
		return config.EmptyValidatedConfig(), exit, err
	}
	for branch, parent := range additionalLineage {
		if err = args.Unvalidated.SetParent(branch, parent); err != nil {
			return config.EmptyValidatedConfig(), false, err
		}
	}
	if len(additionalPerennials) > 0 {
		newPerennials := append(args.Unvalidated.Config.PerennialBranches, additionalPerennials...)
		if err = args.Unvalidated.SetPerennialBranches(newPerennials); err != nil {
			return config.EmptyValidatedConfig(), false, err
		}
	}

<<<<<<< HEAD
	// remove outdated lineage
	err = args.Unvalidated.RemoveOutdatedConfiguration(args.LocalBranches)
	if err != nil {
		return config.EmptyValidatedConfig(), false, err
	}
	err = cleanupPerennialParentEntries(args.Unvalidated.Config.Lineage, args.Unvalidated.Config.PerennialBranches, args.Unvalidated.GitConfig, args.FinalMessages)
	if err != nil {
		return config.EmptyValidatedConfig(), false, err
	}

	// create validated configuration
	validatedConfig := config.ValidatedConfig{
		Config: configdomain.ValidatedConfig{
			UnvalidatedConfig: args.Unvalidated.Config,
			GitUserEmail:      gitUserEmail,
			GitUserName:       gitUserName,
			MainBranch:        mainBranch,
		},
		UnvalidatedConfig: &args.Unvalidated,
	}

	// handle unfinished state
	if args.HandleUnfinishedState {
		exit, err = HandleUnfinishedState(UnfinishedStateArgs{
			Backend:                 args.Backend,
			CommandsCounter:         args.CommandsCounter,
			Config:                  validatedConfig,
			Connector:               nil,
			CurrentBranch:           args.BranchesSnapshot.Active,
			DialogTestInputs:        args.DialogTestInputs,
			FinalMessages:           args.FinalMessages,
			Frontend:                args.Frontend,
			HasOpenChanges:          args.RepoStatus.OpenChanges,
			InitialBranchesSnapshot: args.BranchesSnapshot,
			InitialConfigSnapshot:   args.ConfigSnapshot,
			InitialStashSize:        args.StashSize,
			Lineage:                 validatedConfig.Config.Lineage,
			PushHook:                validatedConfig.Config.PushHook,
			RootDir:                 args.RootDir,
			Verbose:                 args.Verbose,
		})
		if err != nil || exit {
			return config.EmptyValidatedConfig(), exit, err
		}
	}

	return validatedConfig, false, err
}

type ConfigArgs struct {
	Backend               git.BackendCommands
	BranchesSnapshot      gitdomain.BranchesSnapshot
	BranchesToValidate    gitdomain.LocalBranchNames
	CommandsCounter       gohacks.Counter
	ConfigSnapshot        undoconfig.ConfigSnapshot
	DialogTestInputs      components.TestInputs
	FinalMessages         stringslice.Collector
	Frontend              git.FrontendCommands
	HandleUnfinishedState bool
	LocalBranches         gitdomain.LocalBranchNames
	RepoStatus            gitdomain.RepoStatus
	RootDir               gitdomain.RepoRootDir
	StashSize             gitdomain.StashSize
	TestInputs            components.TestInputs
	Unvalidated           config.UnvalidatedConfig
	Verbose               bool
}

// cleanupPerennialParentEntries removes outdated entries from the configuration.
func cleanupPerennialParentEntries(lineage configdomain.Lineage, perennialBranches gitdomain.LocalBranchNames, access gitconfig.Access, finalMessages stringslice.Collector) error {
	for _, perennialBranch := range perennialBranches {
		if lineage.Parent(perennialBranch).IsSome() {
			if err := access.RemoveLocalConfigValue(gitconfig.NewParentKey(perennialBranch)); err != nil {
				return err
			}
			lineage.RemoveBranch(perennialBranch)
			finalMessages.Add(fmt.Sprintf(messages.PerennialBranchRemovedParentEntry, perennialBranch))
		}
	}
	return nil
=======
	return args.Unvalidated, false, err
}

type ConfigArgs struct {
	Backend            git.BackendCommands
	BranchesToValidate gitdomain.LocalBranchNames
	FinalMessages      stringslice.Collector
	LocalBranches      gitdomain.LocalBranchNames
	TestInputs         components.TestInputs
	Unvalidated        config.Config
>>>>>>> a90144c3
}<|MERGE_RESOLUTION|>--- conflicted
+++ resolved
@@ -75,17 +75,6 @@
 		}
 	}
 
-<<<<<<< HEAD
-	// remove outdated lineage
-	err = args.Unvalidated.RemoveOutdatedConfiguration(args.LocalBranches)
-	if err != nil {
-		return config.EmptyValidatedConfig(), false, err
-	}
-	err = cleanupPerennialParentEntries(args.Unvalidated.Config.Lineage, args.Unvalidated.Config.PerennialBranches, args.Unvalidated.GitConfig, args.FinalMessages)
-	if err != nil {
-		return config.EmptyValidatedConfig(), false, err
-	}
-
 	// create validated configuration
 	validatedConfig := config.ValidatedConfig{
 		Config: configdomain.ValidatedConfig{
@@ -142,30 +131,4 @@
 	TestInputs            components.TestInputs
 	Unvalidated           config.UnvalidatedConfig
 	Verbose               bool
-}
-
-// cleanupPerennialParentEntries removes outdated entries from the configuration.
-func cleanupPerennialParentEntries(lineage configdomain.Lineage, perennialBranches gitdomain.LocalBranchNames, access gitconfig.Access, finalMessages stringslice.Collector) error {
-	for _, perennialBranch := range perennialBranches {
-		if lineage.Parent(perennialBranch).IsSome() {
-			if err := access.RemoveLocalConfigValue(gitconfig.NewParentKey(perennialBranch)); err != nil {
-				return err
-			}
-			lineage.RemoveBranch(perennialBranch)
-			finalMessages.Add(fmt.Sprintf(messages.PerennialBranchRemovedParentEntry, perennialBranch))
-		}
-	}
-	return nil
-=======
-	return args.Unvalidated, false, err
-}
-
-type ConfigArgs struct {
-	Backend            git.BackendCommands
-	BranchesToValidate gitdomain.LocalBranchNames
-	FinalMessages      stringslice.Collector
-	LocalBranches      gitdomain.LocalBranchNames
-	TestInputs         components.TestInputs
-	Unvalidated        config.Config
->>>>>>> a90144c3
 }