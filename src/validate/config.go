package validate

import (
	"errors"
	"fmt"

	"github.com/git-town/git-town/v14/src/cli/dialog"
	"github.com/git-town/git-town/v14/src/cli/dialog/components"
	"github.com/git-town/git-town/v14/src/config"
	"github.com/git-town/git-town/v14/src/config/configdomain"
	"github.com/git-town/git-town/v14/src/config/gitconfig"
	"github.com/git-town/git-town/v14/src/git"
	"github.com/git-town/git-town/v14/src/git/gitdomain"
	"github.com/git-town/git-town/v14/src/gohacks"
	"github.com/git-town/git-town/v14/src/gohacks/stringslice"
	"github.com/git-town/git-town/v14/src/messages"
	"github.com/git-town/git-town/v14/src/undo/undoconfig"
)

func Config(args ConfigArgs) (config.ValidatedConfig, bool, error) {
	// check Git user data
	gitUserEmail, hasGitUserEmail := args.Unvalidated.Config.GitUserEmail.Get()
	if !hasGitUserEmail {
		return nil, false, errors.New(messages.GitUserEmailMissing)
	}
	gitUserName, hasGitUserName := args.Unvalidated.Config.GitUserName.Get()
	if !hasGitUserName {
		return nil, false, errors.New(messages.GitUserNameMissing)
	}

	// enter and save main and perennials
	validatedMain, additionalPerennials, aborted, err := dialog.MainAndPerennials(dialog.MainAndPerennialsArgs{
		DialogInputs:          args.TestInputs,
		GetDefaultBranch:      args.Backend.DefaultBranch,
		HasConfigFile:         args.Unvalidated.ConfigFile.IsSome(),
		LocalBranches:         args.LocalBranches,
		UnvalidatedMain:       args.Unvalidated.Config.MainBranch,
		UnvalidatedPerennials: args.Unvalidated.Config.PerennialBranches,
	})
	if err != nil || aborted {
		return nil, aborted, err
	}
	if err = args.Unvalidated.SetMainBranch(validatedMain); err != nil {
		return nil, false, err
	}
	if len(additionalPerennials) > 0 {
		newPerennials := append(args.Unvalidated.Config.PerennialBranches, additionalPerennials...)
		if err = args.Unvalidated.SetPerennialBranches(newPerennials); err != nil {
			return nil, false, err
		}
	}

	// enter and save missing parent branches
	additionalLineage, additionalPerennials, exit, err := dialog.Lineage(dialog.LineageArgs{
		BranchesToVerify: args.BranchesToValidate,
		Config:           args.Unvalidated.Config,
		DefaultChoice:    validatedMain,
		DialogTestInputs: args.TestInputs,
		LocalBranches:    args.LocalBranches,
		MainBranch:       validatedMain,
	})
	if err != nil || exit {
		return nil, exit, err
	}
	for branch, parent := range additionalLineage {
		if err = args.Unvalidated.SetParent(branch, parent); err != nil {
			return nil, false, err
		}
	}
	if len(additionalPerennials) > 0 {
		newPerennials := append(args.Unvalidated.Config.PerennialBranches, additionalPerennials...)
		if err = args.Unvalidated.SetPerennialBranches(newPerennials); err != nil {
			return nil, false, err
		}
	}

	// remove outdated lineage
	err = args.Unvalidated.RemoveOutdatedConfiguration(args.LocalBranches)
	if err != nil {
		return nil, false, err
	}
	err = cleanupPerennialParentEntries(args.Unvalidated.Config.Lineage, args.Unvalidated.Config.PerennialBranches, args.Unvalidated.GitConfig, args.FinalMessages)
	if err != nil {
		return nil, false, err
	}

	// create validated configuration
	validatedConfig := config.ValidatedConfig{
		Config: configdomain.ValidatedConfig{
			UnvalidatedConfig: args.Unvalidated.Config,
			GitUserEmail:      gitUserEmail,
			GitUserName:       gitUserName,
			MainBranch:        validatedMain,
		},
		UnvalidatedConfig: args.Unvalidated,
	}

	// handle unfinished state
	exit, err = HandleUnfinishedState(UnfinishedStateArgs{
		Backend:                 *args.Backend,
		CommandsCounter:         args.CommandsCounter,
		Config:                  validatedConfig,
		Connector:               nil,
		CurrentBranch:           args.BranchesSnapshot.Active,
		DialogTestInputs:        args.DialogTestInputs,
		FinalMessages:           args.FinalMessages,
		Frontend:                args.Frontend,
		HasOpenChanges:          args.RepoStatus.OpenChanges,
		InitialBranchesSnapshot: args.BranchesSnapshot,
		InitialConfigSnapshot:   args.ConfigSnapshot,
		InitialStashSize:        args.StashSize,
		Lineage:                 validatedConfig.Config.Lineage,
		PushHook:                validatedConfig.Config.PushHook,
		RootDir:                 args.RootDir,
		Verbose:                 args.Verbose,
	})
	if err != nil || exit {
		return nil, false, err
	}

	return &validatedConfig, false, err
}

type ConfigArgs struct {
	Backend            *git.BackendCommands
	BranchesSnapshot   gitdomain.BranchesSnapshot
	BranchesToValidate gitdomain.LocalBranchNames
	CommandsCounter    *gohacks.Counter
	ConfigSnapshot     undoconfig.ConfigSnapshot
	DialogTestInputs   components.TestInputs
	FinalMessages      stringslice.Collector
	Frontend           git.FrontendCommands
	LocalBranches      gitdomain.LocalBranchNames
<<<<<<< HEAD
	RepoStatus         gitdomain.RepoStatus
	RootDir            gitdomain.RepoRootDir
	StashSize          gitdomain.StashSize
	TestInputs         *components.TestInputs
	Unvalidated        config.UnvalidatedConfig
	Verbose            bool
=======
	TestInputs         components.TestInputs
	Unvalidated        config.Config
>>>>>>> 55b6d7b3
}

// cleanupPerennialParentEntries removes outdated entries from the configuration.
func cleanupPerennialParentEntries(lineage configdomain.Lineage, perennialBranches gitdomain.LocalBranchNames, access gitconfig.Access, finalMessages stringslice.Collector) error {
	for _, perennialBranch := range perennialBranches {
		if lineage.Parent(perennialBranch).IsSome() {
			if err := access.RemoveLocalConfigValue(gitconfig.NewParentKey(perennialBranch)); err != nil {
				return err
			}
			lineage.RemoveBranch(perennialBranch)
			finalMessages.Add(fmt.Sprintf(messages.PerennialBranchRemovedParentEntry, perennialBranch))
		}
	}
	return nil
}<|MERGE_RESOLUTION|>--- conflicted
+++ resolved
@@ -118,7 +118,7 @@
 		return nil, false, err
 	}
 
-	return &validatedConfig, false, err
+	return validatedConfig, false, err
 }
 
 type ConfigArgs struct {
@@ -131,17 +131,12 @@
 	FinalMessages      stringslice.Collector
 	Frontend           git.FrontendCommands
 	LocalBranches      gitdomain.LocalBranchNames
-<<<<<<< HEAD
 	RepoStatus         gitdomain.RepoStatus
 	RootDir            gitdomain.RepoRootDir
 	StashSize          gitdomain.StashSize
-	TestInputs         *components.TestInputs
+	TestInputs         components.TestInputs
 	Unvalidated        config.UnvalidatedConfig
 	Verbose            bool
-=======
-	TestInputs         components.TestInputs
-	Unvalidated        config.Config
->>>>>>> 55b6d7b3
 }
 
 // cleanupPerennialParentEntries removes outdated entries from the configuration.
