package validate

import (
	"errors"
	"fmt"

	"github.com/git-town/git-town/v14/src/cli/dialog"
	"github.com/git-town/git-town/v14/src/cli/dialog/components"
	"github.com/git-town/git-town/v14/src/config"
	"github.com/git-town/git-town/v14/src/config/configdomain"
	"github.com/git-town/git-town/v14/src/config/gitconfig"
	"github.com/git-town/git-town/v14/src/git"
	"github.com/git-town/git-town/v14/src/git/gitdomain"
	"github.com/git-town/git-town/v14/src/gohacks"
	"github.com/git-town/git-town/v14/src/gohacks/stringslice"
	"github.com/git-town/git-town/v14/src/messages"
	"github.com/git-town/git-town/v14/src/undo/undoconfig"
)

func Config(args ConfigArgs) (config.ValidatedConfig, bool, error) {
	// check Git user data
	gitUserEmail, hasGitUserEmail := args.Unvalidated.Config.GitUserEmail.Get()
	if !hasGitUserEmail {
		return config.EmptyValidatedConfig(), false, errors.New(messages.GitUserEmailMissing)
	}
	gitUserName, hasGitUserName := args.Unvalidated.Config.GitUserName.Get()
	if !hasGitUserName {
		return config.EmptyValidatedConfig(), false, errors.New(messages.GitUserNameMissing)
	}

	// enter and save main and perennials
	validatedMain, additionalPerennials, aborted, err := dialog.MainAndPerennials(dialog.MainAndPerennialsArgs{
		DialogInputs:          args.TestInputs,
		GetDefaultBranch:      args.Backend.DefaultBranch,
		HasConfigFile:         args.Unvalidated.ConfigFile.IsSome(),
		LocalBranches:         args.LocalBranches,
		UnvalidatedMain:       args.Unvalidated.Config.MainBranch,
		UnvalidatedPerennials: args.Unvalidated.Config.PerennialBranches,
	})
	if err != nil || aborted {
		return config.EmptyValidatedConfig(), aborted, err
	}
	if err = args.Unvalidated.SetMainBranch(validatedMain); err != nil {
		return config.EmptyValidatedConfig(), false, err
	}
	if len(additionalPerennials) > 0 {
		newPerennials := append(args.Unvalidated.Config.PerennialBranches, additionalPerennials...)
		if err = args.Unvalidated.SetPerennialBranches(newPerennials); err != nil {
			return config.EmptyValidatedConfig(), false, err
		}
	}

	// enter and save missing parent branches
	additionalLineage, additionalPerennials, exit, err := dialog.Lineage(dialog.LineageArgs{
		BranchesToVerify: args.BranchesToValidate,
		Config:           args.Unvalidated.Config,
		DefaultChoice:    validatedMain,
		DialogTestInputs: args.TestInputs,
		LocalBranches:    args.LocalBranches,
		MainBranch:       validatedMain,
	})
	if err != nil || exit {
		return config.EmptyValidatedConfig(), exit, err
	}
	for branch, parent := range additionalLineage {
		if err = args.Unvalidated.SetParent(branch, parent); err != nil {
			return config.EmptyValidatedConfig(), false, err
		}
	}
	if len(additionalPerennials) > 0 {
		newPerennials := append(args.Unvalidated.Config.PerennialBranches, additionalPerennials...)
		if err = args.Unvalidated.SetPerennialBranches(newPerennials); err != nil {
			return config.EmptyValidatedConfig(), false, err
		}
	}

	// remove outdated lineage
	err = args.Unvalidated.RemoveOutdatedConfiguration(args.LocalBranches)
	if err != nil {
		return config.EmptyValidatedConfig(), false, err
	}
	err = cleanupPerennialParentEntries(args.Unvalidated.Config.Lineage, args.Unvalidated.Config.PerennialBranches, args.Unvalidated.GitConfig, args.FinalMessages)
	if err != nil {
		return config.EmptyValidatedConfig(), false, err
	}

	// create validated configuration
	validatedConfig := config.ValidatedConfig{
		Config: configdomain.ValidatedConfig{
			UnvalidatedConfig: args.Unvalidated.Config,
			GitUserEmail:      gitUserEmail,
			GitUserName:       gitUserName,
			MainBranch:        validatedMain,
		},
		UnvalidatedConfig: args.Unvalidated,
	}

	// handle unfinished state
	exit, err = HandleUnfinishedState(UnfinishedStateArgs{
		Backend:                 *args.Backend,
		CommandsCounter:         args.CommandsCounter,
		Config:                  validatedConfig,
		Connector:               nil,
		CurrentBranch:           args.BranchesSnapshot.Active,
		DialogTestInputs:        args.DialogTestInputs,
		FinalMessages:           args.FinalMessages,
		Frontend:                args.Frontend,
		HasOpenChanges:          args.RepoStatus.OpenChanges,
		InitialBranchesSnapshot: args.BranchesSnapshot,
		InitialConfigSnapshot:   args.ConfigSnapshot,
		InitialStashSize:        args.StashSize,
		Lineage:                 validatedConfig.Config.Lineage,
		PushHook:                validatedConfig.Config.PushHook,
		RootDir:                 args.RootDir,
		Verbose:                 args.Verbose,
	})
	if err != nil || exit {
		return config.EmptyValidatedConfig(), false, err
	}

	return validatedConfig, false, err
}

type ConfigArgs struct {
<<<<<<< HEAD
	Backend            *git.BackendCommands
	BranchesSnapshot   gitdomain.BranchesSnapshot
=======
	Backend            git.BackendCommands
>>>>>>> d41d91f6
	BranchesToValidate gitdomain.LocalBranchNames
	CommandsCounter    gohacks.Counter
	ConfigSnapshot     undoconfig.ConfigSnapshot
	DialogTestInputs   components.TestInputs
	FinalMessages      stringslice.Collector
	Frontend           git.FrontendCommands
	LocalBranches      gitdomain.LocalBranchNames
	RepoStatus         gitdomain.RepoStatus
	RootDir            gitdomain.RepoRootDir
	StashSize          gitdomain.StashSize
	TestInputs         components.TestInputs
	Unvalidated        config.UnvalidatedConfig
	Verbose            bool
}

// cleanupPerennialParentEntries removes outdated entries from the configuration.
func cleanupPerennialParentEntries(lineage configdomain.Lineage, perennialBranches gitdomain.LocalBranchNames, access gitconfig.Access, finalMessages stringslice.Collector) error {
	for _, perennialBranch := range perennialBranches {
		if lineage.Parent(perennialBranch).IsSome() {
			if err := access.RemoveLocalConfigValue(gitconfig.NewParentKey(perennialBranch)); err != nil {
				return err
			}
			lineage.RemoveBranch(perennialBranch)
			finalMessages.Add(fmt.Sprintf(messages.PerennialBranchRemovedParentEntry, perennialBranch))
		}
	}
	return nil
}<|MERGE_RESOLUTION|>--- conflicted
+++ resolved
@@ -97,7 +97,7 @@
 
 	// handle unfinished state
 	exit, err = HandleUnfinishedState(UnfinishedStateArgs{
-		Backend:                 *args.Backend,
+		Backend:                 args.Backend,
 		CommandsCounter:         args.CommandsCounter,
 		Config:                  validatedConfig,
 		Connector:               nil,
@@ -122,12 +122,8 @@
 }
 
 type ConfigArgs struct {
-<<<<<<< HEAD
-	Backend            *git.BackendCommands
+	Backend            git.BackendCommands
 	BranchesSnapshot   gitdomain.BranchesSnapshot
-=======
-	Backend            git.BackendCommands
->>>>>>> d41d91f6
 	BranchesToValidate gitdomain.LocalBranchNames
 	CommandsCounter    gohacks.Counter
 	ConfigSnapshot     undoconfig.ConfigSnapshot
