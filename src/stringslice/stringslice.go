--- conflicted
+++ resolved
@@ -12,7 +12,6 @@
 	return false
 }
 
-<<<<<<< HEAD
 // Last provides a pointer to the last element in the slice.
 func Last(list []string) *string {
 	idx := len(list)
@@ -22,14 +21,9 @@
 	return &list[idx-1]
 }
 
-// MainFirst provides the given list of strings, with an element "main" moved to its first position.
-func MainFirst(inputs []string) []string {
-	result := make([]string, 0, len(inputs))
-=======
 // Hoist provides the given list of strings, with the given element moved to the first position.
 func Hoist(list []string, element string) []string {
 	result := make([]string, 0, len(list))
->>>>>>> 6a7c0d66
 	hasMain := false
 	for _, input := range list {
 		if input == element {
