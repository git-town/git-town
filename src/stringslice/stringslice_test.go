package stringslice_test

import (
	"testing"

	"github.com/git-town/git-town/v7/src/stringslice"
	"github.com/stretchr/testify/assert"
)

func TestContains(t *testing.T) {
	t.Parallel()
	give := []string{"one", "two"}
	assert.True(t, stringslice.Contains(give, "one"))
	assert.True(t, stringslice.Contains(give, "two"))
	assert.False(t, stringslice.Contains(give, "three"))
}

<<<<<<< HEAD
func TestLast(t *testing.T) {
	t.Parallel()

	t.Run("empty list", func(t *testing.T) {
		give := []string{}
		have := stringslice.Last(give)
		want := (*string)(nil)
		assert.Equal(t, want, have)
	})

	t.Run("one element", func(t *testing.T) {
		one := "one"
		give := []string{one}
		have := stringslice.Last(give)
		assert.Equal(t, &one, have)
	})

	t.Run("many elements", func(t *testing.T) {
		one := "one"
		two := "two"
		give := []string{one, two}
		have := stringslice.Last(give)
		assert.Equal(t, &two, have)
	})
}

func TestMainFirst(t *testing.T) {
=======
func TestHoist(t *testing.T) {
>>>>>>> 6a7c0d66
	t.Parallel()

	t.Run("already hoisted", func(t *testing.T) {
		t.Parallel()
		give := []string{"main", "one", "two"}
		want := []string{"main", "one", "two"}
		have := stringslice.Hoist(give, "main")
		assert.Equal(t, want, have)
	})

	t.Run("contains the element to hoist", func(t *testing.T) {
		t.Parallel()
		give := []string{"alpha", "main", "omega"}
		want := []string{"main", "alpha", "omega"}
		have := stringslice.Hoist(give, "main")
		assert.Equal(t, want, have)
	})

	t.Run("empty list", func(t *testing.T) {
		t.Parallel()
		give := []string{}
		want := []string{}
		have := stringslice.Hoist(give, "main")
		assert.Equal(t, want, have)
	})
}

func TestRemove(t *testing.T) {
	t.Parallel()
	give := []string{"one", "two", "three"}
	have := stringslice.Remove(give, "two")
	want := []string{"one", "three"}
	assert.Equal(t, have, want)
}

func TestRemoveAll(t *testing.T) {
	t.Run("remove no existing elements", func(t *testing.T) {
		t.Parallel()
		give := []string{"one", "two"}
		have := stringslice.RemoveMany(give, []string{"zonk"})
		assert.Equal(t, give, have)
	})

	t.Run("remove some existing elements", func(t *testing.T) {
		t.Parallel()
		give := []string{"one", "two", "three"}
		have := stringslice.RemoveMany(give, []string{"one", "three"})
		assert.Equal(t, []string{"two"}, have)
	})

	t.Run("remove all existing elements", func(t *testing.T) {
		t.Parallel()
		give := []string{"one", "two"}
		have := stringslice.RemoveMany(give, []string{"two", "one"})
		assert.Equal(t, []string{}, have)
	})

	t.Run("empty list", func(t *testing.T) {
		t.Parallel()
		give := []string{}
		have := stringslice.RemoveMany(give, []string{"zonk"})
		assert.Equal(t, []string{}, have)
	})

	t.Run("empty remove set", func(t *testing.T) {
		t.Parallel()
		give := []string{"one", "two"}
		have := stringslice.RemoveMany(give, []string{})
		assert.Equal(t, give, have)
	})
}<|MERGE_RESOLUTION|>--- conflicted
+++ resolved
@@ -15,7 +15,6 @@
 	assert.False(t, stringslice.Contains(give, "three"))
 }
 
-<<<<<<< HEAD
 func TestLast(t *testing.T) {
 	t.Parallel()
 
@@ -42,10 +41,7 @@
 	})
 }
 
-func TestMainFirst(t *testing.T) {
-=======
 func TestHoist(t *testing.T) {
->>>>>>> 6a7c0d66
 	t.Parallel()
 
 	t.Run("already hoisted", func(t *testing.T) {
