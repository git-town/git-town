--- conflicted
+++ resolved
@@ -73,13 +73,6 @@
   if [ "$HAS_REMOTE" = true ] && [ "$should_push_tags" = true ]; then
     echo "push_tags"
   fi
-
-<<<<<<< HEAD
-  echo "checkout $INITIAL_BRANCH_NAME"
-=======
-  echo_if_true "restore_open_changes" "$INITIAL_OPEN_CHANGES"
-  echo_if_true "change_directory $INITIAL_DIRECTORY" "$IN_SUB_FOLDER"
->>>>>>> 2f46e4f9
 }
 
 
