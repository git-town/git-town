--- conflicted
+++ resolved
@@ -13,10 +13,6 @@
 		BeginBranch:              beginBranchesSnapshot.Active,
 		Config:                   fullConfig,
 		EndBranch:                endBranchesSnapshot.Active,
-<<<<<<< HEAD
-		BeginBranch:              beginBranchesSnapshot.Active,
-=======
->>>>>>> 4410ab86
 		UndoablePerennialCommits: undoablePerennialCommits,
 	})
 }