--- conflicted
+++ resolved
@@ -7,11 +7,7 @@
 	"github.com/git-town/git-town/v9/src/domain"
 	"github.com/git-town/git-town/v9/src/undo"
 	"github.com/git-town/git-town/v9/src/vm/opcode"
-<<<<<<< HEAD
-	"github.com/git-town/git-town/v9/src/vm/shared"
-=======
 	"github.com/git-town/git-town/v9/src/vm/program"
->>>>>>> 1ef41c0f
 	"github.com/shoenig/test/must"
 )
 
@@ -84,22 +80,11 @@
 			NoPushHook:               true,
 			UndoablePerennialCommits: []domain.SHA{},
 		})
-<<<<<<< HEAD
-		wantProgram := opcode.Program{
-			Opcodes: []shared.Opcode{
-				&opcode.Checkout{Branch: domain.NewLocalBranchName("main")},
-				&opcode.DeleteLocalBranch{
-					Branch: domain.NewLocalBranchName("branch-1"),
-					Force:  true,
-				},
-				&opcode.CheckoutIfExists{Branch: domain.NewLocalBranchName("main")},
-=======
 		wantProgram := program.Program{
 			&opcode.Checkout{Branch: domain.NewLocalBranchName("main")},
 			&opcode.DeleteLocalBranch{
 				Branch: domain.NewLocalBranchName("branch-1"),
 				Force:  true,
->>>>>>> 1ef41c0f
 			},
 			&opcode.CheckoutIfExists{Branch: domain.NewLocalBranchName("main")},
 		}
@@ -153,20 +138,10 @@
 			NoPushHook:               true,
 			UndoablePerennialCommits: []domain.SHA{},
 		})
-<<<<<<< HEAD
-		wantProgram := opcode.Program{
-			Opcodes: []shared.Opcode{
-				&opcode.CreateBranch{
-					Branch:        domain.NewLocalBranchName("branch-1"),
-					StartingPoint: domain.NewSHA("111111").Location(),
-				},
-				&opcode.CheckoutIfExists{Branch: domain.NewLocalBranchName("branch-1")},
-=======
 		wantProgram := program.Program{
 			&opcode.CreateBranch{
 				Branch:        domain.NewLocalBranchName("branch-1"),
 				StartingPoint: domain.NewSHA("111111").Location(),
->>>>>>> 1ef41c0f
 			},
 			&opcode.CheckoutIfExists{Branch: domain.NewLocalBranchName("branch-1")},
 		}
@@ -252,23 +227,6 @@
 			NoPushHook:               true,
 			UndoablePerennialCommits: []domain.SHA{},
 		})
-<<<<<<< HEAD
-		wantProgram := opcode.Program{
-			Opcodes: []shared.Opcode{
-				&opcode.Checkout{Branch: domain.NewLocalBranchName("feature-branch")},
-				&opcode.ResetCurrentBranchToSHA{
-					MustHaveSHA: domain.NewSHA("444444"),
-					SetToSHA:    domain.NewSHA("222222"),
-					Hard:        true,
-				},
-				&opcode.Checkout{Branch: domain.NewLocalBranchName("perennial-branch")},
-				&opcode.ResetCurrentBranchToSHA{
-					MustHaveSHA: domain.NewSHA("333333"),
-					SetToSHA:    domain.NewSHA("111111"),
-					Hard:        true,
-				},
-				&opcode.CheckoutIfExists{Branch: domain.NewLocalBranchName("feature-branch")},
-=======
 		wantProgram := program.Program{
 			&opcode.Checkout{Branch: domain.NewLocalBranchName("feature-branch")},
 			&opcode.ResetCurrentBranchToSHA{
@@ -281,7 +239,6 @@
 				MustHaveSHA: domain.NewSHA("333333"),
 				SetToSHA:    domain.NewSHA("111111"),
 				Hard:        true,
->>>>>>> 1ef41c0f
 			},
 			&opcode.CheckoutIfExists{Branch: domain.NewLocalBranchName("feature-branch")},
 		}
@@ -360,21 +317,9 @@
 			NoPushHook:               true,
 			UndoablePerennialCommits: []domain.SHA{},
 		})
-<<<<<<< HEAD
-		wantProgram := opcode.Program{
-			Opcodes: []shared.Opcode{
-				&opcode.DeleteTrackingBranch{
-					Branch: domain.NewRemoteBranchName("origin/perennial-branch"),
-				},
-				&opcode.DeleteTrackingBranch{
-					Branch: domain.NewRemoteBranchName("origin/feature-branch"),
-				},
-				&opcode.CheckoutIfExists{Branch: domain.NewLocalBranchName("feature-branch")},
-=======
 		wantProgram := program.Program{
 			&opcode.DeleteTrackingBranch{
 				Branch: domain.NewRemoteBranchName("origin/perennial-branch"),
->>>>>>> 1ef41c0f
 			},
 			&opcode.DeleteTrackingBranch{
 				Branch: domain.NewRemoteBranchName("origin/feature-branch"),
@@ -456,19 +401,6 @@
 			NoPushHook:               true,
 			UndoablePerennialCommits: []domain.SHA{},
 		})
-<<<<<<< HEAD
-		wantProgram := opcode.Program{
-			Opcodes: []shared.Opcode{
-				&opcode.DeleteLocalBranch{
-					Branch: domain.NewLocalBranchName("perennial-branch"),
-					Force:  true,
-				},
-				&opcode.DeleteLocalBranch{
-					Branch: domain.NewLocalBranchName("feature-branch"),
-					Force:  true,
-				},
-				&opcode.CheckoutIfExists{Branch: domain.NewLocalBranchName("main")},
-=======
 		wantProgram := program.Program{
 			&opcode.DeleteLocalBranch{
 				Branch: domain.NewLocalBranchName("perennial-branch"),
@@ -477,7 +409,6 @@
 			&opcode.DeleteLocalBranch{
 				Branch: domain.NewLocalBranchName("feature-branch"),
 				Force:  true,
->>>>>>> 1ef41c0f
 			},
 			&opcode.CheckoutIfExists{Branch: domain.NewLocalBranchName("main")},
 		}
@@ -544,26 +475,6 @@
 			NoPushHook:               true,
 			UndoablePerennialCommits: []domain.SHA{},
 		})
-<<<<<<< HEAD
-		wantProgram := opcode.Program{
-			Opcodes: []shared.Opcode{
-				&opcode.DeleteTrackingBranch{
-					Branch: domain.NewRemoteBranchName("origin/perennial-branch"),
-				},
-				&opcode.DeleteTrackingBranch{
-					Branch: domain.NewRemoteBranchName("origin/feature-branch"),
-				},
-				&opcode.DeleteLocalBranch{
-					Branch: domain.NewLocalBranchName("perennial-branch"),
-					Force:  true,
-				},
-				&opcode.Checkout{Branch: domain.NewLocalBranchName("main")},
-				&opcode.DeleteLocalBranch{
-					Branch: domain.NewLocalBranchName("feature-branch"),
-					Force:  true,
-				},
-				&opcode.CheckoutIfExists{Branch: domain.NewLocalBranchName("main")},
-=======
 		wantProgram := program.Program{
 			&opcode.DeleteTrackingBranch{
 				Branch: domain.NewRemoteBranchName("origin/perennial-branch"),
@@ -579,7 +490,6 @@
 			&opcode.DeleteLocalBranch{
 				Branch: domain.NewLocalBranchName("feature-branch"),
 				Force:  true,
->>>>>>> 1ef41c0f
 			},
 			&opcode.CheckoutIfExists{Branch: domain.NewLocalBranchName("main")},
 		}
@@ -664,23 +574,6 @@
 			NoPushHook:               false,
 			UndoablePerennialCommits: []domain.SHA{},
 		})
-<<<<<<< HEAD
-		wantProgram := opcode.Program{
-			Opcodes: []shared.Opcode{
-				&opcode.Checkout{Branch: domain.NewLocalBranchName("feature-branch")},
-				&opcode.ResetCurrentBranchToSHA{
-					MustHaveSHA: domain.NewSHA("444444"),
-					SetToSHA:    domain.NewSHA("222222"),
-					Hard:        true,
-				},
-				&opcode.Checkout{Branch: domain.NewLocalBranchName("perennial-branch")},
-				&opcode.ResetCurrentBranchToSHA{
-					MustHaveSHA: domain.NewSHA("333333"),
-					SetToSHA:    domain.NewSHA("111111"),
-					Hard:        true,
-				},
-				&opcode.CheckoutIfExists{Branch: domain.NewLocalBranchName("feature-branch")},
-=======
 		wantProgram := program.Program{
 			&opcode.Checkout{Branch: domain.NewLocalBranchName("feature-branch")},
 			&opcode.ResetCurrentBranchToSHA{
@@ -693,7 +586,6 @@
 				MustHaveSHA: domain.NewSHA("333333"),
 				SetToSHA:    domain.NewSHA("111111"),
 				Hard:        true,
->>>>>>> 1ef41c0f
 			},
 			&opcode.CheckoutIfExists{Branch: domain.NewLocalBranchName("feature-branch")},
 		}
@@ -778,18 +670,6 @@
 			NoPushHook:               false,
 			UndoablePerennialCommits: []domain.SHA{},
 		})
-<<<<<<< HEAD
-		wantProgram := opcode.Program{
-			Opcodes: []shared.Opcode{
-				// It doesn't reset the remote perennial branch since those are assumed to be protected against force-pushes
-				// and we can't revert the commit on it since we cannot change the local perennial branch here.
-				&opcode.ResetRemoteBranchToSHA{
-					Branch:      domain.NewRemoteBranchName("origin/feature-branch"),
-					SetToSHA:    domain.NewSHA("333333"),
-					MustHaveSHA: domain.NewSHA("444444"),
-				},
-				&opcode.CheckoutIfExists{Branch: domain.NewLocalBranchName("feature-branch")},
-=======
 		wantProgram := program.Program{
 			// It doesn't reset the remote perennial branch since those are assumed to be protected against force-pushes
 			// and we can't revert the commit on it since we cannot change the local perennial branch here.
@@ -797,7 +677,6 @@
 				Branch:      domain.NewRemoteBranchName("origin/feature-branch"),
 				SetToSHA:    domain.NewSHA("333333"),
 				MustHaveSHA: domain.NewSHA("444444"),
->>>>>>> 1ef41c0f
 			},
 			&opcode.CheckoutIfExists{Branch: domain.NewLocalBranchName("feature-branch")},
 		}
@@ -902,21 +781,6 @@
 				domain.NewSHA("444444"),
 			},
 		})
-<<<<<<< HEAD
-		wantProgram := opcode.Program{
-			Opcodes: []shared.Opcode{
-				// revert the commit on the perennial branch
-				&opcode.Checkout{Branch: domain.NewLocalBranchName("main")},
-				&opcode.RevertCommit{SHA: domain.NewSHA("444444")},
-				&opcode.PushCurrentBranch{CurrentBranch: domain.NewLocalBranchName("main"), NoPushHook: true},
-				// reset the feature branch to the previous SHA
-				&opcode.Checkout{Branch: domain.NewLocalBranchName("feature-branch")},
-				&opcode.ResetCurrentBranchToSHA{MustHaveSHA: domain.NewSHA("666666"), SetToSHA: domain.NewSHA("333333"), Hard: true},
-				&opcode.ForcePushCurrentBranch{NoPushHook: true},
-				// check out the initial branch
-				&opcode.CheckoutIfExists{Branch: domain.NewLocalBranchName("feature-branch")},
-			},
-=======
 		wantProgram := program.Program{
 			// revert the commit on the perennial branch
 			&opcode.Checkout{Branch: domain.NewLocalBranchName("main")},
@@ -928,7 +792,6 @@
 			&opcode.ForcePushCurrentBranch{NoPushHook: true},
 			// check out the initial branch
 			&opcode.CheckoutIfExists{Branch: domain.NewLocalBranchName("feature-branch")},
->>>>>>> 1ef41c0f
 		}
 		must.Eq(t, wantProgram, haveProgram)
 	})
@@ -1018,20 +881,6 @@
 				domain.NewSHA("444444"),
 			},
 		})
-<<<<<<< HEAD
-		wantProgram := opcode.Program{
-			Opcodes: []shared.Opcode{
-				// revert the undoable commit on the main branch
-				&opcode.Checkout{Branch: domain.NewLocalBranchName("main")},
-				&opcode.RevertCommit{SHA: domain.NewSHA("444444")},
-				&opcode.PushCurrentBranch{CurrentBranch: domain.NewLocalBranchName("main"), NoPushHook: true},
-				// re-create the feature branch
-				&opcode.CreateBranch{Branch: domain.NewLocalBranchName("feature-branch"), StartingPoint: domain.NewSHA("222222").Location()},
-				&opcode.CreateTrackingBranch{Branch: domain.NewLocalBranchName("feature-branch"), NoPushHook: true},
-				// check out the initial branch
-				&opcode.CheckoutIfExists{Branch: domain.NewLocalBranchName("feature-branch")},
-			},
-=======
 		wantProgram := program.Program{
 			// revert the undoable commit on the main branch
 			&opcode.Checkout{Branch: domain.NewLocalBranchName("main")},
@@ -1042,7 +891,6 @@
 			&opcode.CreateTrackingBranch{Branch: domain.NewLocalBranchName("feature-branch"), NoPushHook: true},
 			// check out the initial branch
 			&opcode.CheckoutIfExists{Branch: domain.NewLocalBranchName("feature-branch")},
->>>>>>> 1ef41c0f
 		}
 		must.Eq(t, wantProgram, haveProgram)
 	})
@@ -1149,23 +997,6 @@
 			NoPushHook:               true,
 			UndoablePerennialCommits: []domain.SHA{},
 		})
-<<<<<<< HEAD
-		wantProgram := opcode.Program{
-			Opcodes: []shared.Opcode{
-				// It doesn't revert the perennial branch because it cannot force-push the changes to the remote branch.
-				&opcode.Checkout{Branch: domain.NewLocalBranchName("feature-branch")},
-				&opcode.ResetCurrentBranchToSHA{
-					MustHaveSHA: domain.NewSHA("555555"),
-					SetToSHA:    domain.NewSHA("222222"),
-					Hard:        true,
-				},
-				&opcode.ResetRemoteBranchToSHA{
-					Branch:      domain.NewRemoteBranchName("origin/feature-branch"),
-					MustHaveSHA: domain.NewSHA("666666"),
-					SetToSHA:    domain.NewSHA("222222"),
-				},
-				&opcode.CheckoutIfExists{Branch: domain.NewLocalBranchName("feature-branch")},
-=======
 		wantProgram := program.Program{
 			// It doesn't revert the perennial branch because it cannot force-push the changes to the remote branch.
 			&opcode.Checkout{Branch: domain.NewLocalBranchName("feature-branch")},
@@ -1178,7 +1009,6 @@
 				Branch:      domain.NewRemoteBranchName("origin/feature-branch"),
 				MustHaveSHA: domain.NewSHA("666666"),
 				SetToSHA:    domain.NewSHA("222222"),
->>>>>>> 1ef41c0f
 			},
 			&opcode.CheckoutIfExists{Branch: domain.NewLocalBranchName("feature-branch")},
 		}
@@ -1263,23 +1093,6 @@
 			NoPushHook:               true,
 			UndoablePerennialCommits: []domain.SHA{},
 		})
-<<<<<<< HEAD
-		wantProgram := opcode.Program{
-			Opcodes: []shared.Opcode{
-				&opcode.Checkout{Branch: domain.NewLocalBranchName("feature-branch")},
-				&opcode.ResetCurrentBranchToSHA{
-					MustHaveSHA: domain.NewSHA("444444"),
-					SetToSHA:    domain.NewSHA("333333"),
-					Hard:        true,
-				},
-				&opcode.Checkout{Branch: domain.NewLocalBranchName("perennial-branch")},
-				&opcode.ResetCurrentBranchToSHA{
-					MustHaveSHA: domain.NewSHA("222222"),
-					SetToSHA:    domain.NewSHA("111111"),
-					Hard:        true,
-				},
-				&opcode.CheckoutIfExists{Branch: domain.NewLocalBranchName("feature-branch")},
-=======
 		wantProgram := program.Program{
 			&opcode.Checkout{Branch: domain.NewLocalBranchName("feature-branch")},
 			&opcode.ResetCurrentBranchToSHA{
@@ -1292,7 +1105,6 @@
 				MustHaveSHA: domain.NewSHA("222222"),
 				SetToSHA:    domain.NewSHA("111111"),
 				Hard:        true,
->>>>>>> 1ef41c0f
 			},
 			&opcode.CheckoutIfExists{Branch: domain.NewLocalBranchName("feature-branch")},
 		}
@@ -1377,24 +1189,12 @@
 			NoPushHook:               true,
 			UndoablePerennialCommits: []domain.SHA{},
 		})
-<<<<<<< HEAD
-		wantProgram := opcode.Program{
-			Opcodes: []shared.Opcode{
-				// It doesn't revert the remote perennial branch because it cannot force-push the changes to it.
-				&opcode.ResetRemoteBranchToSHA{
-					Branch:      domain.NewRemoteBranchName("origin/feature-branch"),
-					MustHaveSHA: domain.NewSHA("444444"),
-					SetToSHA:    domain.NewSHA("333333"),
-				},
-				&opcode.CheckoutIfExists{Branch: domain.NewLocalBranchName("feature-branch")},
-=======
 		wantProgram := program.Program{
 			// It doesn't revert the remote perennial branch because it cannot force-push the changes to it.
 			&opcode.ResetRemoteBranchToSHA{
 				Branch:      domain.NewRemoteBranchName("origin/feature-branch"),
 				MustHaveSHA: domain.NewSHA("444444"),
 				SetToSHA:    domain.NewSHA("333333"),
->>>>>>> 1ef41c0f
 			},
 			&opcode.CheckoutIfExists{Branch: domain.NewLocalBranchName("feature-branch")},
 		}
@@ -1473,19 +1273,6 @@
 			NoPushHook:               true,
 			UndoablePerennialCommits: []domain.SHA{},
 		})
-<<<<<<< HEAD
-		wantProgram := opcode.Program{
-			Opcodes: []shared.Opcode{
-				&opcode.CreateBranch{
-					Branch:        domain.NewLocalBranchName("feature-branch"),
-					StartingPoint: domain.NewSHA("222222").Location(),
-				},
-				&opcode.CreateBranch{
-					Branch:        domain.NewLocalBranchName("perennial-branch"),
-					StartingPoint: domain.NewSHA("111111").Location(),
-				},
-				&opcode.CheckoutIfExists{Branch: domain.NewLocalBranchName("feature-branch")},
-=======
 		wantProgram := program.Program{
 			&opcode.CreateBranch{
 				Branch:        domain.NewLocalBranchName("feature-branch"),
@@ -1494,7 +1281,6 @@
 			&opcode.CreateBranch{
 				Branch:        domain.NewLocalBranchName("perennial-branch"),
 				StartingPoint: domain.NewSHA("111111").Location(),
->>>>>>> 1ef41c0f
 			},
 			&opcode.CheckoutIfExists{Branch: domain.NewLocalBranchName("feature-branch")},
 		}
@@ -1573,18 +1359,6 @@
 			NoPushHook:               true,
 			UndoablePerennialCommits: []domain.SHA{},
 		})
-<<<<<<< HEAD
-		wantProgram := opcode.Program{
-			Opcodes: []shared.Opcode{
-				// don't re-create the tracking branch for the perennial branch
-				// because those are protected
-				&opcode.CreateRemoteBranch{
-					Branch:     domain.NewLocalBranchName("feature-branch"),
-					SHA:        domain.NewSHA("222222"),
-					NoPushHook: true,
-				},
-				&opcode.CheckoutIfExists{Branch: domain.NewLocalBranchName("feature-branch")},
-=======
 		wantProgram := program.Program{
 			// don't re-create the tracking branch for the perennial branch
 			// because those are protected
@@ -1592,7 +1366,6 @@
 				Branch:     domain.NewLocalBranchName("feature-branch"),
 				SHA:        domain.NewSHA("222222"),
 				NoPushHook: true,
->>>>>>> 1ef41c0f
 			},
 			&opcode.CheckoutIfExists{Branch: domain.NewLocalBranchName("feature-branch")},
 		}
