package undo

import (
	"github.com/git-town/git-town/v12/src/cmd/cmdhelpers"
	"github.com/git-town/git-town/v12/src/git/gitdomain"
	"github.com/git-town/git-town/v12/src/undo/undobranches"
	"github.com/git-town/git-town/v12/src/undo/undoconfig"
	"github.com/git-town/git-town/v12/src/undo/undostash"
	"github.com/git-town/git-town/v12/src/vm/opcodes"
	"github.com/git-town/git-town/v12/src/vm/program"
)

// provides the program to undo the given runstate
func createProgram(args ExecuteArgs) program.Program {
	undoProgram := program.Program{}
	undoProgram.AddProgram(args.RunState.AbortProgram)
	if !args.RunState.IsFinished() && args.HasOpenChanges {
		// Open changes in the middle of an unfinished command will be undone as well.
		// To achieve this, we commit them here so that they are gone when the branch is reset to the original SHA.
		undoProgram.Add(&opcodes.CommitOpenChanges{})
	}

	// undo branch changes
<<<<<<< HEAD
	branchSpans := undobranches.NewBranchSpans(args.RunState.EndBranchesSnapshot, args.RunState.EndBranchesSnapshot)
=======
	branchSpans := undobranches.NewBranchSpans(args.RunState.BeginBranchesSnapshot, args.RunState.EndBranchesSnapshot)
>>>>>>> 7a385a6a
	branchChanges := branchSpans.Changes()
	undoBranchesProgram := branchChanges.UndoProgram(undobranches.BranchChangesUndoProgramArgs{
		Config:                   args.FullConfig,
		FinalBranch:              args.RunState.EndBranchesSnapshot.Active,
<<<<<<< HEAD
		InitialBranch:            args.RunState.EndBranchesSnapshot.Active,
=======
		InitialBranch:            args.RunState.BeginBranchesSnapshot.Active,
>>>>>>> 7a385a6a
		UndoablePerennialCommits: args.RunState.UndoablePerennialCommits,
	})
	undoProgram.AddProgram(undoBranchesProgram)

	// undo config changes
	configSpans := undoconfig.NewConfigDiffs(args.RunState.BeginConfigSnapshot, args.RunState.EndConfigSnapshot)
	configUndoProgram := configSpans.UndoProgram()
	undoProgram.AddProgram(configUndoProgram)

	// undo stash changes
	stashDiff := undostash.NewStashDiff(args.RunState.BeginStashSize, args.InitialStashSize)
	undoStashProgram := stashDiff.Program()
	undoProgram.AddProgram(undoStashProgram)

	undoProgram.AddProgram(args.RunState.FinalUndoProgram)
<<<<<<< HEAD
	undoProgram.Add(&opcodes.Checkout{Branch: args.RunState.EndBranchesSnapshot.Active})
=======
	undoProgram.Add(&opcodes.Checkout{Branch: args.RunState.BeginBranchesSnapshot.Active})
>>>>>>> 7a385a6a
	undoProgram.RemoveDuplicateCheckout()

	cmdhelpers.Wrap(&undoProgram, cmdhelpers.WrapOptions{
		DryRun:                   args.RunState.DryRun,
		RunInGitRoot:             true,
		StashOpenChanges:         args.RunState.IsFinished() && args.HasOpenChanges,
<<<<<<< HEAD
		PreviousBranchCandidates: gitdomain.LocalBranchNames{args.RunState.EndBranchesSnapshot.Active},
=======
		PreviousBranchCandidates: gitdomain.LocalBranchNames{args.RunState.BeginBranchesSnapshot.Active},
>>>>>>> 7a385a6a
	})
	return undoProgram
}<|MERGE_RESOLUTION|>--- conflicted
+++ resolved
@@ -21,20 +21,12 @@
 	}
 
 	// undo branch changes
-<<<<<<< HEAD
-	branchSpans := undobranches.NewBranchSpans(args.RunState.EndBranchesSnapshot, args.RunState.EndBranchesSnapshot)
-=======
 	branchSpans := undobranches.NewBranchSpans(args.RunState.BeginBranchesSnapshot, args.RunState.EndBranchesSnapshot)
->>>>>>> 7a385a6a
 	branchChanges := branchSpans.Changes()
 	undoBranchesProgram := branchChanges.UndoProgram(undobranches.BranchChangesUndoProgramArgs{
 		Config:                   args.FullConfig,
 		FinalBranch:              args.RunState.EndBranchesSnapshot.Active,
-<<<<<<< HEAD
-		InitialBranch:            args.RunState.EndBranchesSnapshot.Active,
-=======
 		InitialBranch:            args.RunState.BeginBranchesSnapshot.Active,
->>>>>>> 7a385a6a
 		UndoablePerennialCommits: args.RunState.UndoablePerennialCommits,
 	})
 	undoProgram.AddProgram(undoBranchesProgram)
@@ -50,22 +42,14 @@
 	undoProgram.AddProgram(undoStashProgram)
 
 	undoProgram.AddProgram(args.RunState.FinalUndoProgram)
-<<<<<<< HEAD
-	undoProgram.Add(&opcodes.Checkout{Branch: args.RunState.EndBranchesSnapshot.Active})
-=======
 	undoProgram.Add(&opcodes.Checkout{Branch: args.RunState.BeginBranchesSnapshot.Active})
->>>>>>> 7a385a6a
 	undoProgram.RemoveDuplicateCheckout()
 
 	cmdhelpers.Wrap(&undoProgram, cmdhelpers.WrapOptions{
 		DryRun:                   args.RunState.DryRun,
 		RunInGitRoot:             true,
 		StashOpenChanges:         args.RunState.IsFinished() && args.HasOpenChanges,
-<<<<<<< HEAD
-		PreviousBranchCandidates: gitdomain.LocalBranchNames{args.RunState.EndBranchesSnapshot.Active},
-=======
 		PreviousBranchCandidates: gitdomain.LocalBranchNames{args.RunState.BeginBranchesSnapshot.Active},
->>>>>>> 7a385a6a
 	})
 	return undoProgram
 }