package undo_test

import (
	"testing"

	"github.com/git-town/git-town/v9/src/config"
	"github.com/git-town/git-town/v9/src/domain"
	"github.com/git-town/git-town/v9/src/undo"
	"github.com/git-town/git-town/v9/src/vm/opcode"
<<<<<<< HEAD
	"github.com/git-town/git-town/v9/src/vm/shared"
=======
	"github.com/git-town/git-town/v9/src/vm/program"
>>>>>>> 1ef41c0f
	"github.com/shoenig/test/must"
)

func TestConfigUndo(t *testing.T) {
	t.Parallel()

	t.Run("global config added", func(t *testing.T) {
		t.Parallel()
		before := undo.ConfigSnapshot{
			Cwd: "/foo",
			GitConfig: config.GitConfig{
				Global: config.GitConfigCache{
					config.KeyOffline: "0",
				},
				Local: config.GitConfigCache{},
			},
		}
		after := undo.ConfigSnapshot{
			Cwd: "/foo",
			GitConfig: config.GitConfig{
				Global: config.GitConfigCache{
					config.KeyOffline:            "0",
					config.KeyPullBranchStrategy: "1",
				},
				Local: config.GitConfigCache{},
			},
		}
		haveDiff := undo.NewConfigDiffs(before, after)
		wantDiff := undo.ConfigDiffs{
			Global: undo.ConfigDiff{
				Added: []config.Key{
					config.KeyPullBranchStrategy,
				},
				Removed: map[config.Key]string{},
				Changed: map[config.Key]domain.Change[string]{},
			},
			Local: undo.EmptyConfigDiff(),
		}
		must.Eq(t, wantDiff, haveDiff)
		haveProgram := haveDiff.UndoProgram()
<<<<<<< HEAD
		wantProgram := opcode.Program{
			Opcodes: []shared.Opcode{
				&opcode.RemoveGlobalConfig{
					Key: config.KeyPullBranchStrategy,
				},
=======
		wantProgram := program.Program{
			&opcode.RemoveGlobalConfig{
				Key: config.KeyPullBranchStrategy,
>>>>>>> 1ef41c0f
			},
		}
		must.Eq(t, wantProgram, haveProgram)
	})

	t.Run("global config removed", func(t *testing.T) {
		t.Parallel()
		before := undo.ConfigSnapshot{
			Cwd: "/foo",
			GitConfig: config.GitConfig{
				Global: config.GitConfigCache{
					config.KeyOffline:            "0",
					config.KeyPullBranchStrategy: "1",
				},
				Local: config.GitConfigCache{},
			},
		}
		after := undo.ConfigSnapshot{
			Cwd: "/foo",
			GitConfig: config.GitConfig{
				Global: config.GitConfigCache{
					config.KeyOffline: "0",
				},
				Local: config.GitConfigCache{},
			},
		}
		haveDiff := undo.NewConfigDiffs(before, after)
		wantDiff := undo.ConfigDiffs{
			Global: undo.ConfigDiff{
				Added: []config.Key{},
				Removed: map[config.Key]string{
					config.KeyPullBranchStrategy: "1",
				},
				Changed: map[config.Key]domain.Change[string]{},
			},
			Local: undo.ConfigDiff{
				Added:   []config.Key{},
				Removed: map[config.Key]string{},
				Changed: map[config.Key]domain.Change[string]{},
			},
		}
		must.Eq(t, wantDiff, haveDiff)
		haveProgram := haveDiff.UndoProgram()
<<<<<<< HEAD
		wantProgram := opcode.Program{
			Opcodes: []shared.Opcode{
				&opcode.SetGlobalConfig{
					Key:   config.KeyPullBranchStrategy,
					Value: "1",
				},
=======
		wantProgram := program.Program{
			&opcode.SetGlobalConfig{
				Key:   config.KeyPullBranchStrategy,
				Value: "1",
>>>>>>> 1ef41c0f
			},
		}
		must.Eq(t, wantProgram, haveProgram)
	})

	t.Run("global config changed", func(t *testing.T) {
		t.Parallel()
		before := undo.ConfigSnapshot{
			Cwd: "/foo",
			GitConfig: config.GitConfig{
				Global: config.GitConfigCache{
					config.KeyOffline: "0",
				},
				Local: config.GitConfigCache{},
			},
		}
		after := undo.ConfigSnapshot{
			Cwd: "/foo",
			GitConfig: config.GitConfig{
				Global: config.GitConfigCache{
					config.KeyOffline: "1",
				},
				Local: config.GitConfigCache{},
			},
		}
		haveDiff := undo.NewConfigDiffs(before, after)
		wantDiff := undo.ConfigDiffs{
			Global: undo.ConfigDiff{
				Added:   []config.Key{},
				Removed: map[config.Key]string{},
				Changed: map[config.Key]domain.Change[string]{
					config.KeyOffline: {
						Before: "0",
						After:  "1",
					},
				},
			},
			Local: undo.ConfigDiff{
				Added:   []config.Key{},
				Removed: map[config.Key]string{},
				Changed: map[config.Key]domain.Change[string]{},
			},
		}
		must.Eq(t, wantDiff, haveDiff)
		haveProgram := haveDiff.UndoProgram()
<<<<<<< HEAD
		wantProgram := opcode.Program{
			Opcodes: []shared.Opcode{
				&opcode.SetGlobalConfig{
					Key:   config.KeyOffline,
					Value: "0",
				},
=======
		wantProgram := program.Program{
			&opcode.SetGlobalConfig{
				Key:   config.KeyOffline,
				Value: "0",
>>>>>>> 1ef41c0f
			},
		}
		must.Eq(t, wantProgram, haveProgram)
	})

	t.Run("local config added", func(t *testing.T) {
		t.Parallel()
		before := undo.ConfigSnapshot{
			Cwd: "/foo",
			GitConfig: config.GitConfig{
				Global: config.GitConfigCache{},
				Local: config.GitConfigCache{
					config.KeyOffline: "0",
				},
			},
		}
		after := undo.ConfigSnapshot{
			Cwd: "/foo",
			GitConfig: config.GitConfig{
				Global: config.GitConfigCache{},
				Local: config.GitConfigCache{
					config.KeyOffline:            "0",
					config.KeyPullBranchStrategy: "1",
				},
			},
		}
		haveDiff := undo.NewConfigDiffs(before, after)
		wantDiff := undo.ConfigDiffs{
			Global: undo.EmptyConfigDiff(),
			Local: undo.ConfigDiff{
				Added: []config.Key{
					config.KeyPullBranchStrategy,
				},
				Removed: map[config.Key]string{},
				Changed: map[config.Key]domain.Change[string]{},
			},
		}
		must.Eq(t, wantDiff, haveDiff)
		haveProgram := haveDiff.UndoProgram()
<<<<<<< HEAD
		wantProgram := opcode.Program{
			Opcodes: []shared.Opcode{
				&opcode.RemoveLocalConfig{
					Key: config.KeyPullBranchStrategy,
				},
=======
		wantProgram := program.Program{
			&opcode.RemoveLocalConfig{
				Key: config.KeyPullBranchStrategy,
>>>>>>> 1ef41c0f
			},
		}
		must.Eq(t, wantProgram, haveProgram)
	})

	t.Run("local config removed", func(t *testing.T) {
		t.Parallel()
		before := undo.ConfigSnapshot{
			Cwd: "/foo",
			GitConfig: config.GitConfig{
				Global: config.GitConfigCache{},
				Local: config.GitConfigCache{
					config.KeyOffline:            "0",
					config.KeyPullBranchStrategy: "1",
				},
			},
		}
		after := undo.ConfigSnapshot{
			Cwd: "/foo",
			GitConfig: config.GitConfig{
				Global: config.GitConfigCache{},
				Local: config.GitConfigCache{
					config.KeyOffline: "0",
				},
			},
		}
		haveDiff := undo.NewConfigDiffs(before, after)
		wantDiff := undo.ConfigDiffs{
			Global: undo.ConfigDiff{
				Added:   []config.Key{},
				Removed: map[config.Key]string{},
				Changed: map[config.Key]domain.Change[string]{},
			},
			Local: undo.ConfigDiff{
				Added: []config.Key{},
				Removed: map[config.Key]string{
					config.KeyPullBranchStrategy: "1",
				},
				Changed: map[config.Key]domain.Change[string]{},
			},
		}
		must.Eq(t, wantDiff, haveDiff)
		haveProgram := haveDiff.UndoProgram()
<<<<<<< HEAD
		wantProgram := opcode.Program{
			Opcodes: []shared.Opcode{
				&opcode.SetLocalConfig{
					Key:   config.KeyPullBranchStrategy,
					Value: "1",
				},
=======
		wantProgram := program.Program{
			&opcode.SetLocalConfig{
				Key:   config.KeyPullBranchStrategy,
				Value: "1",
>>>>>>> 1ef41c0f
			},
		}
		must.Eq(t, wantProgram, haveProgram)
	})

	t.Run("local config changed", func(t *testing.T) {
		t.Parallel()
		before := undo.ConfigSnapshot{
			Cwd: "/foo",
			GitConfig: config.GitConfig{
				Global: config.GitConfigCache{},
				Local: config.GitConfigCache{
					config.KeyOffline: "0",
				},
			},
		}
		after := undo.ConfigSnapshot{
			Cwd: "/foo",
			GitConfig: config.GitConfig{
				Global: config.GitConfigCache{},
				Local: config.GitConfigCache{
					config.KeyOffline: "1",
				},
			},
		}
		haveDiff := undo.NewConfigDiffs(before, after)
		wantDiff := undo.ConfigDiffs{
			Global: undo.ConfigDiff{
				Added:   []config.Key{},
				Removed: map[config.Key]string{},
				Changed: map[config.Key]domain.Change[string]{},
			},
			Local: undo.ConfigDiff{
				Added:   []config.Key{},
				Removed: map[config.Key]string{},
				Changed: map[config.Key]domain.Change[string]{
					config.KeyOffline: {
						Before: "0",
						After:  "1",
					},
				},
			},
		}
		must.Eq(t, wantDiff, haveDiff)
		haveProgram := haveDiff.UndoProgram()
<<<<<<< HEAD
		wantProgram := opcode.Program{
			Opcodes: []shared.Opcode{
				&opcode.SetLocalConfig{
					Key:   config.KeyOffline,
					Value: "0",
				},
=======
		wantProgram := program.Program{
			&opcode.SetLocalConfig{
				Key:   config.KeyOffline,
				Value: "0",
>>>>>>> 1ef41c0f
			},
		}
		must.Eq(t, wantProgram, haveProgram)
	})

	t.Run("complex example", func(t *testing.T) {
		t.Parallel()
		before := undo.ConfigSnapshot{
			Cwd: "/foo",
			GitConfig: config.GitConfig{
				Global: config.GitConfigCache{
					config.KeyOffline:  "0",
					config.KeyPushHook: "0",
				},
				Local: config.GitConfigCache{
					config.KeyPerennialBranches: "prod",
					config.KeyGithubToken:       "token",
				},
			},
		}
		after := undo.ConfigSnapshot{
			Cwd: "/foo",
			GitConfig: config.GitConfig{
				Global: config.GitConfigCache{
					config.KeyOffline:            "1",
					config.KeyPullBranchStrategy: "1",
				},
				Local: config.GitConfigCache{
					config.KeyPerennialBranches: "prod qa",
					config.KeyPushHook:          "1",
				},
			},
		}
		haveDiff := undo.NewConfigDiffs(before, after)
		wantDiff := undo.ConfigDiffs{
			Global: undo.ConfigDiff{
				Added: []config.Key{
					config.KeyPullBranchStrategy,
				},
				Removed: map[config.Key]string{
					config.KeyPushHook: "0",
				},
				Changed: map[config.Key]domain.Change[string]{
					config.KeyOffline: {
						Before: "0",
						After:  "1",
					},
				},
			},
			Local: undo.ConfigDiff{
				Added: []config.Key{
					config.KeyPushHook,
				},
				Removed: map[config.Key]string{
					config.KeyGithubToken: "token",
				},
				Changed: map[config.Key]domain.Change[string]{
					config.KeyPerennialBranches: {
						Before: "prod",
						After:  "prod qa",
					},
				},
			},
		}
		must.Eq(t, wantDiff, haveDiff)
		haveProgram := haveDiff.UndoProgram()
<<<<<<< HEAD
		wantProgram := opcode.Program{
			Opcodes: []shared.Opcode{
				&opcode.RemoveGlobalConfig{
					Key: config.KeyPullBranchStrategy,
				},
				&opcode.SetGlobalConfig{
					Key:   config.KeyPushHook,
					Value: "0",
				},
				&opcode.SetGlobalConfig{
					Key:   config.KeyOffline,
					Value: "0",
				},
				&opcode.RemoveLocalConfig{
					Key: config.KeyPushHook,
				},
				&opcode.SetLocalConfig{
					Key:   config.KeyGithubToken,
					Value: "token",
				},
				&opcode.SetLocalConfig{
					Key:   config.KeyPerennialBranches,
					Value: "prod",
				},
=======
		wantProgram := program.Program{
			&opcode.RemoveGlobalConfig{
				Key: config.KeyPullBranchStrategy,
			},
			&opcode.SetGlobalConfig{
				Key:   config.KeyPushHook,
				Value: "0",
			},
			&opcode.SetGlobalConfig{
				Key:   config.KeyOffline,
				Value: "0",
			},
			&opcode.RemoveLocalConfig{
				Key: config.KeyPushHook,
			},
			&opcode.SetLocalConfig{
				Key:   config.KeyGithubToken,
				Value: "token",
			},
			&opcode.SetLocalConfig{
				Key:   config.KeyPerennialBranches,
				Value: "prod",
>>>>>>> 1ef41c0f
			},
		}
		must.Eq(t, wantProgram, haveProgram)
	})
}<|MERGE_RESOLUTION|>--- conflicted
+++ resolved
@@ -7,11 +7,7 @@
 	"github.com/git-town/git-town/v9/src/domain"
 	"github.com/git-town/git-town/v9/src/undo"
 	"github.com/git-town/git-town/v9/src/vm/opcode"
-<<<<<<< HEAD
-	"github.com/git-town/git-town/v9/src/vm/shared"
-=======
 	"github.com/git-town/git-town/v9/src/vm/program"
->>>>>>> 1ef41c0f
 	"github.com/shoenig/test/must"
 )
 
@@ -52,17 +48,9 @@
 		}
 		must.Eq(t, wantDiff, haveDiff)
 		haveProgram := haveDiff.UndoProgram()
-<<<<<<< HEAD
-		wantProgram := opcode.Program{
-			Opcodes: []shared.Opcode{
-				&opcode.RemoveGlobalConfig{
-					Key: config.KeyPullBranchStrategy,
-				},
-=======
 		wantProgram := program.Program{
 			&opcode.RemoveGlobalConfig{
 				Key: config.KeyPullBranchStrategy,
->>>>>>> 1ef41c0f
 			},
 		}
 		must.Eq(t, wantProgram, haveProgram)
@@ -106,19 +94,10 @@
 		}
 		must.Eq(t, wantDiff, haveDiff)
 		haveProgram := haveDiff.UndoProgram()
-<<<<<<< HEAD
-		wantProgram := opcode.Program{
-			Opcodes: []shared.Opcode{
-				&opcode.SetGlobalConfig{
-					Key:   config.KeyPullBranchStrategy,
-					Value: "1",
-				},
-=======
 		wantProgram := program.Program{
 			&opcode.SetGlobalConfig{
 				Key:   config.KeyPullBranchStrategy,
 				Value: "1",
->>>>>>> 1ef41c0f
 			},
 		}
 		must.Eq(t, wantProgram, haveProgram)
@@ -164,19 +143,10 @@
 		}
 		must.Eq(t, wantDiff, haveDiff)
 		haveProgram := haveDiff.UndoProgram()
-<<<<<<< HEAD
-		wantProgram := opcode.Program{
-			Opcodes: []shared.Opcode{
-				&opcode.SetGlobalConfig{
-					Key:   config.KeyOffline,
-					Value: "0",
-				},
-=======
 		wantProgram := program.Program{
 			&opcode.SetGlobalConfig{
 				Key:   config.KeyOffline,
 				Value: "0",
->>>>>>> 1ef41c0f
 			},
 		}
 		must.Eq(t, wantProgram, haveProgram)
@@ -216,17 +186,9 @@
 		}
 		must.Eq(t, wantDiff, haveDiff)
 		haveProgram := haveDiff.UndoProgram()
-<<<<<<< HEAD
-		wantProgram := opcode.Program{
-			Opcodes: []shared.Opcode{
-				&opcode.RemoveLocalConfig{
-					Key: config.KeyPullBranchStrategy,
-				},
-=======
 		wantProgram := program.Program{
 			&opcode.RemoveLocalConfig{
 				Key: config.KeyPullBranchStrategy,
->>>>>>> 1ef41c0f
 			},
 		}
 		must.Eq(t, wantProgram, haveProgram)
@@ -270,19 +232,10 @@
 		}
 		must.Eq(t, wantDiff, haveDiff)
 		haveProgram := haveDiff.UndoProgram()
-<<<<<<< HEAD
-		wantProgram := opcode.Program{
-			Opcodes: []shared.Opcode{
-				&opcode.SetLocalConfig{
-					Key:   config.KeyPullBranchStrategy,
-					Value: "1",
-				},
-=======
 		wantProgram := program.Program{
 			&opcode.SetLocalConfig{
 				Key:   config.KeyPullBranchStrategy,
 				Value: "1",
->>>>>>> 1ef41c0f
 			},
 		}
 		must.Eq(t, wantProgram, haveProgram)
@@ -328,19 +281,10 @@
 		}
 		must.Eq(t, wantDiff, haveDiff)
 		haveProgram := haveDiff.UndoProgram()
-<<<<<<< HEAD
-		wantProgram := opcode.Program{
-			Opcodes: []shared.Opcode{
-				&opcode.SetLocalConfig{
-					Key:   config.KeyOffline,
-					Value: "0",
-				},
-=======
 		wantProgram := program.Program{
 			&opcode.SetLocalConfig{
 				Key:   config.KeyOffline,
 				Value: "0",
->>>>>>> 1ef41c0f
 			},
 		}
 		must.Eq(t, wantProgram, haveProgram)
@@ -407,32 +351,6 @@
 		}
 		must.Eq(t, wantDiff, haveDiff)
 		haveProgram := haveDiff.UndoProgram()
-<<<<<<< HEAD
-		wantProgram := opcode.Program{
-			Opcodes: []shared.Opcode{
-				&opcode.RemoveGlobalConfig{
-					Key: config.KeyPullBranchStrategy,
-				},
-				&opcode.SetGlobalConfig{
-					Key:   config.KeyPushHook,
-					Value: "0",
-				},
-				&opcode.SetGlobalConfig{
-					Key:   config.KeyOffline,
-					Value: "0",
-				},
-				&opcode.RemoveLocalConfig{
-					Key: config.KeyPushHook,
-				},
-				&opcode.SetLocalConfig{
-					Key:   config.KeyGithubToken,
-					Value: "token",
-				},
-				&opcode.SetLocalConfig{
-					Key:   config.KeyPerennialBranches,
-					Value: "prod",
-				},
-=======
 		wantProgram := program.Program{
 			&opcode.RemoveGlobalConfig{
 				Key: config.KeyPullBranchStrategy,
@@ -455,7 +373,6 @@
 			&opcode.SetLocalConfig{
 				Key:   config.KeyPerennialBranches,
 				Value: "prod",
->>>>>>> 1ef41c0f
 			},
 		}
 		must.Eq(t, wantProgram, haveProgram)
