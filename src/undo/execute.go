--- conflicted
+++ resolved
@@ -48,13 +48,8 @@
 type ExecuteArgs struct {
 	Backend          git.BackendCommands
 	CommandsCounter  *gohacks.Counter
-<<<<<<< HEAD
 	Config           config.ValidatedConfig
-	FinalMessages    *stringslice.Collector
-=======
-	Config           config.Config
 	FinalMessages    stringslice.Collector
->>>>>>> 87f840df
 	Frontend         git.FrontendCommands
 	HasOpenChanges   bool
 	InitialStashSize gitdomain.StashSize
