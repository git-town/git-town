--- conflicted
+++ resolved
@@ -15,11 +15,7 @@
 	if err != nil {
 		return program.Program{}, err
 	}
-<<<<<<< HEAD
-	undoBranchesProgram, err := undobranches.DetermineUndoBranchesProgram(args.InitialBranchesSnapshot, args.FinalBranchesSnapshot, args.UndoablePerennialCommits, args.Run)
-=======
 	undoBranchesProgram, err := undobranches.DetermineUndoBranchesProgram(args.InitialBranchesSnapshot, args.FinalBranchesSnapshot, args.UndoablePerennialCommits, &args.Run.FullConfig)
->>>>>>> 67a852d7
 	if err != nil {
 		return program.Program{}, err
 	}
@@ -35,10 +31,7 @@
 type CreateUndoProgramArgs struct {
 	DryRun                   bool
 	FinalBranchesSnapshot    gitdomain.BranchesSnapshot
-<<<<<<< HEAD
-=======
 	FinalConfigSnapshot      undoconfig.ConfigSnapshot
->>>>>>> 67a852d7
 	InitialBranchesSnapshot  gitdomain.BranchesSnapshot
 	InitialConfigSnapshot    undoconfig.ConfigSnapshot
 	InitialStashSize         gitdomain.StashSize
