--- conflicted
+++ resolved
@@ -32,11 +32,7 @@
 
 // OpenBrowser opens the default browser with the given URL.
 func OpenBrowser(url string) error {
-<<<<<<< HEAD
-	fmt.Println(1111111111111111)
-=======
 	fmt.Printf("Opening URL: %s\n", url)
->>>>>>> 76a6d4ee
 	command := browsers.GetOpenBrowserCommand()
 	fmt.Println(command)
 	err := RunCommand(command, url)
