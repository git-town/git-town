--- conflicted
+++ resolved
@@ -40,10 +40,6 @@
 	entries := SwitchBranchEntries(localBranches, lineage, allBranches)
 	cursor := SwitchBranchCursorPos(entries, initialBranch)
 	dialogProgram := tea.NewProgram(SwitchModel{
-<<<<<<< HEAD
-		List:             list.NewList(NewSwitchBranchBubbleListEntries(entries), cursor),
-=======
->>>>>>> 0a2a9e92
 		InitialBranchPos: cursor,
 		List:             list.NewList(entries, cursor),
 	})
@@ -53,13 +49,8 @@
 		return "", false, err
 	}
 	result := dialogResult.(SwitchModel) //nolint:forcetypeassert
-<<<<<<< HEAD
 	selectedData := result.List.SelectedData()
 	return selectedData.Branch, result.Aborted(), nil
-=======
-	selectedEntry := result.List.SelectedEntry()
-	return selectedEntry.Branch, result.Aborted(), nil
->>>>>>> 0a2a9e92
 }
 
 type SwitchModel struct {
