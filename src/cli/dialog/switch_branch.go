package dialog

import (
	"slices"
	"strings"

	tea "github.com/charmbracelet/bubbletea"
	"github.com/git-town/git-town/v14/src/cli/colors"
	"github.com/git-town/git-town/v14/src/cli/dialog/components"
	"github.com/git-town/git-town/v14/src/cli/dialog/components/list"
	"github.com/git-town/git-town/v14/src/config/configdomain"
	"github.com/git-town/git-town/v14/src/git/gitdomain"
	"github.com/git-town/git-town/v14/src/gohacks/slice"
	"github.com/muesli/termenv"
	"golang.org/x/exp/maps"
)

type SwitchBranchEntry struct {
	Branch        gitdomain.LocalBranchName
	Indentation   string
	OtherWorktree bool
}

func (sbe SwitchBranchEntry) String() string {
	return sbe.Indentation + sbe.Branch.String()
}

func NewSwitchBranchBubbleListEntries(entries []SwitchBranchEntry) []list.Entry[SwitchBranchEntry] {
	result := make([]list.Entry[SwitchBranchEntry], len(entries))
	for e, entry := range entries {
		result[e] = list.Entry[SwitchBranchEntry]{
			Data: entry,
			Text: entry.String(),
		}
	}
	return result
}

func SwitchBranch(localBranches gitdomain.LocalBranchNames, initialBranch gitdomain.LocalBranchName, lineage configdomain.Lineage, allBranches gitdomain.BranchInfos, inputs components.TestInput) (gitdomain.LocalBranchName, bool, error) {
	entries := SwitchBranchEntries(localBranches, lineage, allBranches)
	cursor := SwitchBranchCursorPos(entries, initialBranch)
	dialogProgram := tea.NewProgram(SwitchModel{
		InitialBranchPos: cursor,
<<<<<<< HEAD
		List:             list.NewList(entries, cursor),
=======
		List:             list.NewList[SwitchBranchEntry](list.NewEntries(entries...), cursor),
>>>>>>> ae012c02
	})
	components.SendInputs(inputs, dialogProgram)
	dialogResult, err := dialogProgram.Run()
	if err != nil {
		return "", false, err
	}
	result := dialogResult.(SwitchModel) //nolint:forcetypeassert
<<<<<<< HEAD
	selectedData := result.List.SelectedData()
	return selectedData.Branch, result.Aborted(), nil
=======
	selectedEntry := result.List.SelectedEntry()
	return selectedEntry.Branch, result.Aborted(), nil
>>>>>>> ae012c02
}

type SwitchModel struct {
	list.List[SwitchBranchEntry]
	InitialBranchPos int // position of the currently checked out branch in the list
}

func (self SwitchModel) Init() tea.Cmd {
	return nil
}

func (self SwitchModel) Update(msg tea.Msg) (tea.Model, tea.Cmd) { //nolint:ireturn
	keyMsg, isKeyMsg := msg.(tea.KeyMsg)
	if !isKeyMsg {
		return self, nil
	}
	if handled, code := self.List.HandleKey(keyMsg); handled {
		return self, code
	}
	if keyMsg.Type == tea.KeyEnter {
		self.Status = list.StatusDone
		return self, tea.Quit
	}
	if keyMsg.String() == "o" {
		self.Status = list.StatusDone
		return self, tea.Quit
	}
	return self, nil
}

func (self SwitchModel) View() string {
	if self.Status != list.StatusActive {
		return ""
	}
	s := strings.Builder{}
	window := slice.Window(slice.WindowArgs{
		CursorPos:    self.Cursor,
		ElementCount: len(self.Entries),
		WindowSize:   components.WindowSize,
	})
	for i := window.StartRow; i < window.EndRow; i++ {
		branch := self.Entries[i].Data
		isSelected := i == self.Cursor
		isInitial := i == self.InitialBranchPos
		switch {
		case isSelected:
			color := self.Colors.Selection
			if branch.Data.OtherWorktree {
				color = color.Faint()
			}
			s.WriteString(color.Styled("> " + branch.Text))
		case isInitial:
			color := self.Colors.Initial
			if branch.Data.OtherWorktree {
				color = color.Faint()
			}
			s.WriteString(color.Styled("* " + branch.Text))
		case branch.Data.OtherWorktree:
			s.WriteString(colors.Faint().Styled("+ " + branch.Text))
		default:
			color := termenv.String()
			if branch.Data.OtherWorktree {
				color = color.Faint()
			}
			s.WriteString(color.Styled("  " + branch.Text))
		}
		s.WriteRune('\n')
	}
	s.WriteString("\n\n  ")
	// up
	s.WriteString(self.Colors.HelpKey.Styled("↑"))
	s.WriteString(self.Colors.Help.Styled("/"))
	s.WriteString(self.Colors.HelpKey.Styled("k"))
	s.WriteString(self.Colors.Help.Styled(" up   "))
	// down
	s.WriteString(self.Colors.HelpKey.Styled("↓"))
	s.WriteString(self.Colors.Help.Styled("/"))
	s.WriteString(self.Colors.HelpKey.Styled("j"))
	s.WriteString(self.Colors.Help.Styled(" down   "))
	// left
	s.WriteString(self.Colors.HelpKey.Styled("←"))
	s.WriteString(self.Colors.Help.Styled("/"))
	s.WriteString(self.Colors.HelpKey.Styled("u"))
	s.WriteString(self.Colors.Help.Styled(" 10 up   "))
	// right
	s.WriteString(self.Colors.HelpKey.Styled("→"))
	s.WriteString(self.Colors.Help.Styled("/"))
	s.WriteString(self.Colors.HelpKey.Styled("d"))
	s.WriteString(self.Colors.Help.Styled(" 10 down   "))
	// accept
	s.WriteString(self.Colors.HelpKey.Styled("enter"))
	s.WriteString(self.Colors.Help.Styled("/"))
	s.WriteString(self.Colors.HelpKey.Styled("o"))
	s.WriteString(self.Colors.Help.Styled(" accept   "))
	// abort
	s.WriteString(self.Colors.HelpKey.Styled("q"))
	s.WriteString(self.Colors.Help.Styled("/"))
	s.WriteString(self.Colors.HelpKey.Styled("esc"))
	s.WriteString(self.Colors.Help.Styled("/"))
	s.WriteString(self.Colors.HelpKey.Styled("ctrl-c"))
	s.WriteString(self.Colors.Help.Styled(" abort"))
	return s.String()
}

// SwitchBranchCursorPos provides the initial cursor position for the "switch branch" components.
func SwitchBranchCursorPos(entries []SwitchBranchEntry, initialBranch gitdomain.LocalBranchName) int {
	for e, entry := range entries {
		if entry.Branch == initialBranch {
			return e
		}
	}
	return 0
}

// SwitchBranchEntries provides the entries for the "switch branch" components.
func SwitchBranchEntries(localBranches gitdomain.LocalBranchNames, lineage configdomain.Lineage, allBranches gitdomain.BranchInfos) []SwitchBranchEntry {
	entries := make([]SwitchBranchEntry, 0, len(lineage))
	roots := lineage.Roots()
	// add all entries from the lineage
	for _, root := range roots {
		layoutBranches(&entries, root, "", lineage, allBranches)
	}
	// add missing local branches
	branchesInLineage := maps.Keys(lineage)
	for _, localBranch := range localBranches {
		if slices.Contains(roots, localBranch) {
			continue
		}
		if slices.Contains(branchesInLineage, localBranch) {
			continue
		}
		branchInfo := allBranches.FindByLocalName(localBranch)
		var otherWorktree bool
		if branchInfo == nil {
			otherWorktree = false
		} else {
			otherWorktree = branchInfo.SyncStatus == gitdomain.SyncStatusOtherWorktree
		}
		entries = append(entries, SwitchBranchEntry{Branch: localBranch, Indentation: "", OtherWorktree: otherWorktree})
	}
	return entries
}

// layoutBranches adds entries for the given branch and its children to the given entry list.
// The entries are indented according to their position in the given lineage.
func layoutBranches(result *[]SwitchBranchEntry, branch gitdomain.LocalBranchName, indentation string, lineage configdomain.Lineage, allBranches gitdomain.BranchInfos) {
	if allBranches.HasLocalBranch(branch) || allBranches.HasMatchingTrackingBranchFor(branch) {
		branchInfo := allBranches.FindByLocalName(branch)
		var otherWorktree bool
		if branchInfo == nil {
			otherWorktree = false
		} else {
			otherWorktree = branchInfo.SyncStatus == gitdomain.SyncStatusOtherWorktree
		}
		*result = append(*result, SwitchBranchEntry{Branch: branch, Indentation: indentation, OtherWorktree: otherWorktree})
	}
	for _, child := range lineage.Children(branch) {
		layoutBranches(result, child, indentation+"  ", lineage, allBranches)
	}
}<|MERGE_RESOLUTION|>--- conflicted
+++ resolved
@@ -41,11 +41,7 @@
 	cursor := SwitchBranchCursorPos(entries, initialBranch)
 	dialogProgram := tea.NewProgram(SwitchModel{
 		InitialBranchPos: cursor,
-<<<<<<< HEAD
 		List:             list.NewList(entries, cursor),
-=======
-		List:             list.NewList[SwitchBranchEntry](list.NewEntries(entries...), cursor),
->>>>>>> ae012c02
 	})
 	components.SendInputs(inputs, dialogProgram)
 	dialogResult, err := dialogProgram.Run()
@@ -53,13 +49,8 @@
 		return "", false, err
 	}
 	result := dialogResult.(SwitchModel) //nolint:forcetypeassert
-<<<<<<< HEAD
 	selectedData := result.List.SelectedData()
 	return selectedData.Branch, result.Aborted(), nil
-=======
-	selectedEntry := result.List.SelectedEntry()
-	return selectedEntry.Branch, result.Aborted(), nil
->>>>>>> ae012c02
 }
 
 type SwitchModel struct {
