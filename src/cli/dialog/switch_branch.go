package dialog

import (
	"slices"
	"strings"

	tea "github.com/charmbracelet/bubbletea"
	"github.com/git-town/git-town/v14/src/cli/colors"
	"github.com/git-town/git-town/v14/src/cli/dialog/components"
	"github.com/git-town/git-town/v14/src/config/configdomain"
	"github.com/git-town/git-town/v14/src/git/gitdomain"
	"github.com/git-town/git-town/v14/src/gohacks/slice"
	"github.com/muesli/termenv"
	"golang.org/x/exp/maps"
)

func SwitchBranch(localBranches gitdomain.LocalBranchNames, initialBranch gitdomain.LocalBranchName, lineage configdomain.Lineage, allBranches gitdomain.BranchInfos, inputs components.TestInput) (gitdomain.LocalBranchName, bool, error) {
	entries := SwitchBranchEntries(localBranches, lineage, allBranches)
	cursor := SwitchBranchCursorPos(entries, initialBranch)
	dialogProgram := tea.NewProgram(SwitchModel{
		BubbleList:       components.NewBubbleList(entries, cursor),
		InitialBranchPos: cursor,
	})
	components.SendInputs(inputs, dialogProgram)
	dialogResult, err := dialogProgram.Run()
	if err != nil {
		return "", false, err
	}
	result := dialogResult.(SwitchModel) //nolint:forcetypeassert
	selectedEntry := result.BubbleList.SelectedEntry()
	return selectedEntry.Branch, result.Aborted(), nil
}

type SwitchModel struct {
	components.BubbleList[SwitchBranchEntry]
	InitialBranchPos int // position of the currently checked out branch in the list
}

func (self SwitchModel) Init() tea.Cmd {
	return nil
}

func (self SwitchModel) Update(msg tea.Msg) (tea.Model, tea.Cmd) { //nolint:ireturn
	keyMsg, isKeyMsg := msg.(tea.KeyMsg)
	if !isKeyMsg {
		return self, nil
	}
	if handled, code := self.BubbleList.HandleKey(keyMsg); handled {
		return self, code
	}
	if keyMsg.Type == tea.KeyEnter {
		self.Status = components.StatusDone
		return self, tea.Quit
	}
	if keyMsg.String() == "o" {
		self.Status = components.StatusDone
		return self, tea.Quit
	}
	return self, nil
}

func (self SwitchModel) View() string {
	if self.Status != components.StatusActive {
		return ""
	}
	s := strings.Builder{}
	window := slice.Window(slice.WindowArgs{
		CursorPos:    self.Cursor,
		ElementCount: len(self.Entries),
		WindowSize:   components.WindowSize,
	})
	for i := window.StartRow; i < window.EndRow; i++ {
		branch := self.Entries[i]
		isSelected := i == self.Cursor
		isInitial := i == self.InitialBranchPos
		switch {
		case isSelected:
			color := self.Colors.Selection
			if !branch.ThisWorktree {
				color = color.Faint()
			}
			s.WriteString(color.Styled("> " + branch.String()))
		case isInitial:
<<<<<<< HEAD
			color := self.Colors.Initial
			if !branch.ThisWorktree {
				color = color.Faint()
			}
			s.WriteString(color.Styled("* " + branch.String()))
		case !branch.ThisWorktree:
			s.WriteString(colors.Faint().Styled("+ " + branch.String()))
=======
			s.WriteString(self.Colors.Initial.Styled("* " + branch.String()))
		case branch.OtherWorktree:
			s.WriteString("+ " + branch.String())
>>>>>>> b6d5427d
		default:
			color := termenv.String()
			if !branch.ThisWorktree {
				color = color.Faint()
			}
			s.WriteString(color.Styled("  " + branch.String()))
		}
		s.WriteRune('\n')
	}
	s.WriteString("\n\n  ")
	// up
	s.WriteString(self.Colors.HelpKey.Styled("↑"))
	s.WriteString(self.Colors.Help.Styled("/"))
	s.WriteString(self.Colors.HelpKey.Styled("k"))
	s.WriteString(self.Colors.Help.Styled(" up   "))
	// down
	s.WriteString(self.Colors.HelpKey.Styled("↓"))
	s.WriteString(self.Colors.Help.Styled("/"))
	s.WriteString(self.Colors.HelpKey.Styled("j"))
	s.WriteString(self.Colors.Help.Styled(" down   "))
	// left
	s.WriteString(self.Colors.HelpKey.Styled("←"))
	s.WriteString(self.Colors.Help.Styled("/"))
	s.WriteString(self.Colors.HelpKey.Styled("u"))
	s.WriteString(self.Colors.Help.Styled(" 10 up   "))
	// right
	s.WriteString(self.Colors.HelpKey.Styled("→"))
	s.WriteString(self.Colors.Help.Styled("/"))
	s.WriteString(self.Colors.HelpKey.Styled("d"))
	s.WriteString(self.Colors.Help.Styled(" 10 down   "))
	// accept
	s.WriteString(self.Colors.HelpKey.Styled("enter"))
	s.WriteString(self.Colors.Help.Styled("/"))
	s.WriteString(self.Colors.HelpKey.Styled("o"))
	s.WriteString(self.Colors.Help.Styled(" accept   "))
	// abort
	s.WriteString(self.Colors.HelpKey.Styled("q"))
	s.WriteString(self.Colors.Help.Styled("/"))
	s.WriteString(self.Colors.HelpKey.Styled("esc"))
	s.WriteString(self.Colors.Help.Styled("/"))
	s.WriteString(self.Colors.HelpKey.Styled("ctrl-c"))
	s.WriteString(self.Colors.Help.Styled(" abort"))
	return s.String()
}

// SwitchBranchCursorPos provides the initial cursor position for the "switch branch" components.
func SwitchBranchCursorPos(entries []SwitchBranchEntry, initialBranch gitdomain.LocalBranchName) int {
	for e, entry := range entries {
		if entry.Branch == initialBranch {
			return e
		}
	}
	return 0
}

// SwitchBranchEntries provides the entries for the "switch branch" components.
func SwitchBranchEntries(localBranches gitdomain.LocalBranchNames, lineage configdomain.Lineage, allBranches gitdomain.BranchInfos) []SwitchBranchEntry {
	entries := make([]SwitchBranchEntry, 0, len(lineage))
	roots := lineage.Roots()
	// add all entries from the lineage
	for _, root := range roots {
		layoutBranches(&entries, root, "", lineage, allBranches)
	}
	// add missing local branches
	branchesInLineage := maps.Keys(lineage)
	for _, localBranch := range localBranches {
		if slices.Contains(roots, localBranch) {
			continue
		}
		if slices.Contains(branchesInLineage, localBranch) {
			continue
		}
		branchInfo := allBranches.FindByLocalName(localBranch)
		var otherWorktree bool
		if branchInfo == nil {
			otherWorktree = false
		} else {
			otherWorktree = branchInfo.SyncStatus == gitdomain.SyncStatusOtherWorktree
		}
		entries = append(entries, SwitchBranchEntry{Branch: localBranch, Indentation: "", OtherWorktree: otherWorktree})
	}
	return entries
}

// layoutBranches adds entries for the given branch and its children to the given entry list.
// The entries are indented according to their position in the given lineage.
func layoutBranches(result *[]SwitchBranchEntry, branch gitdomain.LocalBranchName, indentation string, lineage configdomain.Lineage, allBranches gitdomain.BranchInfos) {
	if allBranches.HasLocalBranch(branch) || allBranches.HasMatchingTrackingBranchFor(branch) {
		branchInfo := allBranches.FindByLocalName(branch)
<<<<<<< HEAD
		inThisWorktree := branchInfo.SyncStatus != gitdomain.SyncStatusOtherWorktree
		*result = append(*result, SwitchBranchEntry{Branch: branch, Indentation: indentation, ThisWorktree: inThisWorktree})
=======
		var otherWorktree bool
		if branchInfo == nil {
			otherWorktree = false
		} else {
			otherWorktree = branchInfo.SyncStatus == gitdomain.SyncStatusOtherWorktree
		}
		*result = append(*result, SwitchBranchEntry{Branch: branch, Indentation: indentation, OtherWorktree: otherWorktree})
>>>>>>> b6d5427d
	}
	for _, child := range lineage.Children(branch) {
		layoutBranches(result, child, indentation+"  ", lineage, allBranches)
	}
}

type SwitchBranchEntry struct {
<<<<<<< HEAD
	Branch       gitdomain.LocalBranchName
	Indentation  string
	ThisWorktree bool
=======
	Branch        gitdomain.LocalBranchName
	Indentation   string
	OtherWorktree bool
>>>>>>> b6d5427d
}

func (sbe SwitchBranchEntry) String() string {
	return sbe.Indentation + sbe.Branch.String()
}

func (sbe SwitchBranchEntry) IsEnabled() bool {
	return sbe.ThisWorktree
}<|MERGE_RESOLUTION|>--- conflicted
+++ resolved
@@ -81,7 +81,6 @@
 			}
 			s.WriteString(color.Styled("> " + branch.String()))
 		case isInitial:
-<<<<<<< HEAD
 			color := self.Colors.Initial
 			if !branch.ThisWorktree {
 				color = color.Faint()
@@ -89,11 +88,6 @@
 			s.WriteString(color.Styled("* " + branch.String()))
 		case !branch.ThisWorktree:
 			s.WriteString(colors.Faint().Styled("+ " + branch.String()))
-=======
-			s.WriteString(self.Colors.Initial.Styled("* " + branch.String()))
-		case branch.OtherWorktree:
-			s.WriteString("+ " + branch.String())
->>>>>>> b6d5427d
 		default:
 			color := termenv.String()
 			if !branch.ThisWorktree {
@@ -183,10 +177,6 @@
 func layoutBranches(result *[]SwitchBranchEntry, branch gitdomain.LocalBranchName, indentation string, lineage configdomain.Lineage, allBranches gitdomain.BranchInfos) {
 	if allBranches.HasLocalBranch(branch) || allBranches.HasMatchingTrackingBranchFor(branch) {
 		branchInfo := allBranches.FindByLocalName(branch)
-<<<<<<< HEAD
-		inThisWorktree := branchInfo.SyncStatus != gitdomain.SyncStatusOtherWorktree
-		*result = append(*result, SwitchBranchEntry{Branch: branch, Indentation: indentation, ThisWorktree: inThisWorktree})
-=======
 		var otherWorktree bool
 		if branchInfo == nil {
 			otherWorktree = false
@@ -194,7 +184,6 @@
 			otherWorktree = branchInfo.SyncStatus == gitdomain.SyncStatusOtherWorktree
 		}
 		*result = append(*result, SwitchBranchEntry{Branch: branch, Indentation: indentation, OtherWorktree: otherWorktree})
->>>>>>> b6d5427d
 	}
 	for _, child := range lineage.Children(branch) {
 		layoutBranches(result, child, indentation+"  ", lineage, allBranches)
@@ -202,15 +191,9 @@
 }
 
 type SwitchBranchEntry struct {
-<<<<<<< HEAD
-	Branch       gitdomain.LocalBranchName
-	Indentation  string
-	ThisWorktree bool
-=======
 	Branch        gitdomain.LocalBranchName
 	Indentation   string
 	OtherWorktree bool
->>>>>>> b6d5427d
 }
 
 func (sbe SwitchBranchEntry) String() string {
@@ -218,5 +201,5 @@
 }
 
 func (sbe SwitchBranchEntry) IsEnabled() bool {
-	return sbe.ThisWorktree
+	return !sbe.OtherWorktree
 }