--- conflicted
+++ resolved
@@ -68,13 +68,8 @@
 type hostingPlatformEntries []hostingPlatformEntry
 
 func (entries hostingPlatformEntries) IndexOfHostingPlatformOrStart(needle configdomain.HostingPlatform) int {
-<<<<<<< HEAD
-	for h, hostingPlatformEntry := range entries {
-		if value, has := hostingPlatformEntry.HostingPlatform().Get(); has && value == needle {
-=======
 	for h, entry := range entries {
-		if entry.HostingPlatform() == needle {
->>>>>>> 858dec0b
+		if value, has := entry.HostingPlatform().Get(); has && value == needle {
 			return h
 		}
 	}
