package dialog

import (
	"fmt"
	"strings"

	"atomicgo.dev/cursor"
	"github.com/eiannone/keyboard"
	"github.com/fatih/color"
	"github.com/git-town/git-town/v9/src/messages"
)

// ModalSelect allows the user to select a value from the given entries.
// Entries can be arbitrarily formatted.
// The given initial value is preselected.
func ModalSelect(entries ModalSelectEntries, initialValue string) (*string, error) {
	initialPos := entries.IndexOfValue(initialValue)
	if initialPos == nil {
		return nil, fmt.Errorf(messages.DialogOptionNotFound, initialValue, entries)
	}
	input := modalSelect{
		entries:       entries,
		activeCursor:  "> ",
		activeColor:   color.New(color.FgCyan, color.Bold),
		activePos:     *initialPos,
		initialCursor: "* ",
		initialColor:  color.New(color.FgGreen),
		initialPos:    *initialPos,
		status:        modalSelectStatusNew,
	}
	return input.Display()
}

// modalSelect allows selecting a value from a list using VIM keybindings.
type modalSelect struct {
	activeColor   *color.Color       // color with which to print the currently selected line
	activeCursor  string             // text that gets prepended to the currently selected row
	activePos     int                // index of the currently selected row
	entries       ModalSelectEntries // the entries to display
	initialColor  *color.Color       // color with which to print the initially selected value
	initialCursor string             // cursor at the initial entry
	initialPos    int                // index of the initially selected value
	status        modalSelectStatus  // the current status of this ModalInput instance
}

// Display shows the dialog and lets the user select an entry.
// Returns the selected value or nil if the user aborted the dialog.
func (self *modalSelect) Display() (*string, error) {
	cursor.Hide()
	defer cursor.Show()
	err := keyboard.Open()
	if err != nil {
		return nil, err
	}
	defer keyboard.Close()
	self.print()
	for self.status == modalSelectStatusSelecting {
		err := self.handleInput()
		if err != nil {
			return nil, err
		}
		self.print()
	}
	if self.status == modalSelectStatusAborted {
		return nil, nil //nolint:nilnil
	}
	selectedValue := self.selectedValue()
	return &selectedValue, nil
}

func (self modalSelectStatus) String() string { return self.name }

// handleInput waits for keyboard input and updates the dialog state.
func (self *modalSelect) handleInput() error {
	char, key, err := keyboard.GetSingleKey()
	if err != nil {
		return err
	}
	switch {
	case char == 'j', key == keyboard.KeyArrowDown, key == keyboard.KeyTab:
		if self.activePos < len(self.entries)-1 {
			self.activePos++
		} else {
			self.activePos = 0
		}
	case char == 'k', key == keyboard.KeyArrowUp:
		if self.activePos > 0 {
			self.activePos--
		} else {
			self.activePos = len(self.entries) - 1
		}
	case key == keyboard.KeyEnter, char == 's':
		self.status = modalSelectStatusSelected
	case key == keyboard.KeyEsc:
		self.status = modalSelectStatusAborted
	}
	return nil
}

// print renders the dialog in its current status to the CLI.
func (self *modalSelect) print() {
	if self.status == modalSelectStatusNew {
		self.status = modalSelectStatusSelecting
	} else {
		cursor.Up(len(self.entries))
	}
	for e, entry := range self.entries {
		if e == self.initialPos && e == self.activePos { //nolint:gocritic
			self.activeColor.Println(self.initialCursor + entry.Text)
		} else if e == self.initialPos {
			self.initialColor.Println(self.initialCursor + entry.Text)
		} else if e == self.activePos {
			self.activeColor.Println(self.activeCursor + entry.Text)
		} else {
			fmt.Println(strings.Repeat(" ", len(self.activeCursor)) + entry.Text)
		}
	}
}

// selectedValue provides the value selected by the user.
func (self *modalSelect) selectedValue() string {
	return self.entries[self.activePos].Value
<<<<<<< HEAD
}

// ModalEntry contains one of the many entries that the user can choose from.
type ModalEntry struct {
	Text  string // the text to display
	Value string // the return value
}

// ModalEntries is a collection of ModalEntry.
type ModalEntries []ModalEntry

// IndexOfValue provides the index of the entry with the given value,
// or nil if the given value is not in the list.
func (modalEntries ModalEntries) IndexOfValue(value string) *int {
	for e, entry := range modalEntries {
		if entry.Value == value {
			return &e
		}
	}
	return nil
}

func (modalEntries ModalEntries) Strings() []string {
	result := make([]string, len(modalEntries))
	for e, entry := range modalEntries {
		result[e] = entry.Text
	}
	return result
}

// modalSelectStatus represents the different states that a modalSelect instance can be in.
// This is a type-safe enum, see https://npf.io/2022/05/safer-enums.
type modalSelectStatus struct {
	name string
}

var (
	modalSelectStatusNew       = modalSelectStatus{"new"}       //nolint:gochecknoglobals
	modalSelectStatusSelecting = modalSelectStatus{"selecting"} //nolint:gochecknoglobals
	modalSelectStatusSelected  = modalSelectStatus{"selected"}  //nolint:gochecknoglobals
	modalSelectStatusAborted   = modalSelectStatus{"aborted"}   //nolint:gochecknoglobals
)
=======
}
>>>>>>> c0345191
<|MERGE_RESOLUTION|>--- conflicted
+++ resolved
@@ -120,49 +120,4 @@
 // selectedValue provides the value selected by the user.
 func (self *modalSelect) selectedValue() string {
 	return self.entries[self.activePos].Value
-<<<<<<< HEAD
-}
-
-// ModalEntry contains one of the many entries that the user can choose from.
-type ModalEntry struct {
-	Text  string // the text to display
-	Value string // the return value
-}
-
-// ModalEntries is a collection of ModalEntry.
-type ModalEntries []ModalEntry
-
-// IndexOfValue provides the index of the entry with the given value,
-// or nil if the given value is not in the list.
-func (modalEntries ModalEntries) IndexOfValue(value string) *int {
-	for e, entry := range modalEntries {
-		if entry.Value == value {
-			return &e
-		}
-	}
-	return nil
-}
-
-func (modalEntries ModalEntries) Strings() []string {
-	result := make([]string, len(modalEntries))
-	for e, entry := range modalEntries {
-		result[e] = entry.Text
-	}
-	return result
-}
-
-// modalSelectStatus represents the different states that a modalSelect instance can be in.
-// This is a type-safe enum, see https://npf.io/2022/05/safer-enums.
-type modalSelectStatus struct {
-	name string
-}
-
-var (
-	modalSelectStatusNew       = modalSelectStatus{"new"}       //nolint:gochecknoglobals
-	modalSelectStatusSelecting = modalSelectStatus{"selecting"} //nolint:gochecknoglobals
-	modalSelectStatusSelected  = modalSelectStatus{"selected"}  //nolint:gochecknoglobals
-	modalSelectStatusAborted   = modalSelectStatus{"aborted"}   //nolint:gochecknoglobals
-)
-=======
-}
->>>>>>> c0345191
+}