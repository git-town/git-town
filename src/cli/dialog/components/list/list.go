--- conflicted
+++ resolved
@@ -14,11 +14,7 @@
 type List[S fmt.Stringer] struct {
 	Colors       colors.DialogColors // colors to use for help text
 	Cursor       int                 // index of the currently selected row
-<<<<<<< HEAD
 	Dim          termenv.Style       // style for dim output TODO: merge this into Colors
-=======
-	Dim          termenv.Style       // style for dim output
->>>>>>> a1bec1ce
 	Entries      Entries[S]          // the entries to select from
 	EntryNumber  string              // the manually entered entry number
 	MaxDigits    int                 // how many digits make up an entry number
@@ -99,13 +95,8 @@
 	return false, nil
 }
 
-<<<<<<< HEAD
 func (self List[S]) SelectedEntry() Entry[S] { //nolint:ireturn
-	return self.Entries[self.Cursor]
-=======
-func (self List[S]) SelectedEntry() S { //nolint:ireturn
 	return self.Entries[self.Cursor].Data
->>>>>>> a1bec1ce
 }
 
 func (self List[S]) SelectedData() S { //nolint:ireturn
