package list

import (
	"fmt"
	"strconv"

	tea "github.com/charmbracelet/bubbletea"
	"github.com/git-town/git-town/v14/src/cli/colors"
	"github.com/git-town/git-town/v14/src/gohacks"
)

// List contains elements and operations common to all BubbleTea-based list implementations.
type List[S fmt.Stringer] struct {
	Colors       colors.DialogColors // colors to use for help text
	Cursor       int                 // index of the currently selected row
<<<<<<< HEAD
	Dim          termenv.Style       // style for dim output TODO: merge this into Colors
=======
>>>>>>> f53fe60d
	Entries      Entries[S]          // the entries to select from
	EntryNumber  string              // the manually entered entry number
	MaxDigits    int                 // how many digits make up an entry number
	NumberFormat string              // template for formatting the entry number
	Status       Status
}

func NewList[S fmt.Stringer](entries Entries[S], cursor int) List[S] {
	numberLen := gohacks.NumberLength(len(entries))
	return List[S]{
		Status:       StatusActive,
		Colors:       colors.NewDialogColors(),
		Cursor:       cursor,
		Entries:      entries,
		EntryNumber:  "",
		MaxDigits:    numberLen,
		NumberFormat: fmt.Sprintf("%%0%dd ", numberLen),
	}
}

// Aborted indicates whether the user has Aborted this components.
func (self *List[S]) Aborted() bool {
	return self.Status == StatusAborted
}

// EntryNumberStr provides a colorized string to print the given entry number.
func (self *List[S]) EntryNumberStr(number int) string {
	return self.Colors.EntryNumber.Styled(fmt.Sprintf(self.NumberFormat, number))
}

// HandleKey handles keypresses that are common for all bubbleLists.
func (self *List[S]) HandleKey(key tea.KeyMsg) (bool, tea.Cmd) {
	switch key.Type { //nolint:exhaustive
	case tea.KeyUp, tea.KeyShiftTab:
		self.MoveCursorUp()
		return true, nil
	case tea.KeyDown, tea.KeyTab:
		self.MoveCursorDown()
		return true, nil
	case tea.KeyLeft:
		self.MovePageUp()
		return true, nil
	case tea.KeyRight:
		self.MovePageDown()
		return true, nil
	case tea.KeyCtrlC, tea.KeyEsc:
		self.Status = StatusAborted
		return true, tea.Quit
	}
	switch keyStr := key.String(); keyStr {
	case "0", "1", "2", "3", "4", "5", "6", "7", "8", "9":
		self.EntryNumber += keyStr
		if len(self.EntryNumber) > self.MaxDigits {
			self.EntryNumber = self.EntryNumber[1:]
		}
		number64, _ := strconv.ParseInt(self.EntryNumber, 10, 0)
		number := int(number64)
		if number < len(self.Entries) {
			self.Cursor = number
		}
	case "k":
		self.MoveCursorUp()
		return true, nil
	case "j":
		self.MoveCursorDown()
		return true, nil
	case "u":
		self.MovePageUp()
		return true, nil
	case "d":
		self.MovePageDown()
		return true, nil
	case "q":
		self.Status = StatusAborted
		return true, tea.Quit
	}
	return false, nil
}

func (self *List[S]) MoveCursorDown() {
	if self.Cursor < len(self.Entries)-1 {
		self.Cursor++
	} else {
		self.Cursor = 0
	}
}

func (self *List[S]) MoveCursorUp() {
	if self.Cursor > 0 {
		self.Cursor--
	} else {
		self.Cursor = len(self.Entries) - 1
	}
}

func (self *List[S]) MovePageDown() {
	self.Cursor += 10
	if self.Cursor >= len(self.Entries) {
		self.Cursor = len(self.Entries) - 1
	}
}

func (self *List[S]) MovePageUp() {
	self.Cursor -= 10
	if self.Cursor < 0 {
		self.Cursor = 0
	}
}

func (self List[S]) SelectedData() S { //nolint:ireturn
	return self.SelectedEntry().Data
}

func (self List[S]) SelectedEntry() Entry[S] {
	return self.Entries[self.Cursor]
}<|MERGE_RESOLUTION|>--- conflicted
+++ resolved
@@ -13,10 +13,6 @@
 type List[S fmt.Stringer] struct {
 	Colors       colors.DialogColors // colors to use for help text
 	Cursor       int                 // index of the currently selected row
-<<<<<<< HEAD
-	Dim          termenv.Style       // style for dim output TODO: merge this into Colors
-=======
->>>>>>> f53fe60d
 	Entries      Entries[S]          // the entries to select from
 	EntryNumber  string              // the manually entered entry number
 	MaxDigits    int                 // how many digits make up an entry number
