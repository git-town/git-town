package components

import (
	"fmt"
	"strings"

	tea "github.com/charmbracelet/bubbletea"
	"github.com/git-town/git-town/v14/src/cli/dialog/components/list"
	"github.com/git-town/git-town/v14/src/gohacks/slice"
)

// how many elements to display in the dialog
const WindowSize = 9

// RadioList lets the user select a new main branch for this repo.
<<<<<<< HEAD
func RadioList[S fmt.Stringer](entries []list.Entry[S], cursor int, title, help string, inputs TestInput) (selected S, aborted bool, err error) { //nolint:ireturn
=======
func RadioList[S fmt.Stringer](entries list.Entries[S], cursor int, title, help string, inputs TestInput) (selected S, aborted bool, err error) { //nolint:ireturn
>>>>>>> a1bec1ce
	program := tea.NewProgram(radioListModel[S]{
		List:  list.NewList(entries, cursor),
		help:  help,
		title: title,
	})
	SendInputs(inputs, program)
	dialogResult, err := program.Run()
	if err != nil {
		return entries[0].Data, false, err
	}
	result := dialogResult.(radioListModel[S]) //nolint:forcetypeassert
	return result.SelectedData(), result.Aborted(), nil
}

type radioListModel[S fmt.Stringer] struct {
	list.List[S]
	help  string // help text to display before the radio list
	title string // title to display before the help text
}

func (self radioListModel[S]) Init() tea.Cmd {
	return nil
}

func (self radioListModel[S]) Update(msg tea.Msg) (tea.Model, tea.Cmd) { //nolint:ireturn
	keyMsg, isKeyMsg := msg.(tea.KeyMsg)
	if !isKeyMsg {
		return self, nil
	}
	if handled, cmd := self.List.HandleKey(keyMsg); handled {
		return self, cmd
	}
	if keyMsg.Type == tea.KeyEnter {
		self.Status = list.StatusDone
		return self, tea.Quit
	}
	if keyMsg.String() == "o" {
		self.Status = list.StatusDone
		return self, tea.Quit
	}
	return self, nil
}

func (self radioListModel[S]) View() string {
	if self.Status != list.StatusActive {
		return ""
	}
	s := strings.Builder{}
	s.WriteRune('\n')
	s.WriteString(self.Colors.Title.Styled(self.title))
	s.WriteRune('\n')
	s.WriteString(self.help)
	window := slice.Window(slice.WindowArgs{
		CursorPos:    self.Cursor,
		ElementCount: len(self.Entries),
		WindowSize:   WindowSize,
	})
	for i := window.StartRow; i < window.EndRow; i++ {
		branch := self.Entries[i]
		s.WriteString(self.EntryNumberStr(i))
		if i == self.Cursor {
			s.WriteString(self.Colors.Selection.Styled("> " + branch.Text))
		} else {
			s.WriteString("  " + branch.Text)
		}
		s.WriteRune('\n')
	}
	s.WriteString("\n\n  ")
	// up
	s.WriteString(self.Colors.HelpKey.Styled("↑"))
	s.WriteString(self.Colors.Help.Styled("/"))
	s.WriteString(self.Colors.HelpKey.Styled("k"))
	s.WriteString(self.Colors.Help.Styled(" up   "))
	// down
	s.WriteString(self.Colors.HelpKey.Styled("↓"))
	s.WriteString(self.Colors.Help.Styled("/"))
	s.WriteString(self.Colors.HelpKey.Styled("j"))
	s.WriteString(self.Colors.Help.Styled(" down   "))
	// left
	s.WriteString(self.Colors.HelpKey.Styled("←"))
	s.WriteString(self.Colors.Help.Styled("/"))
	s.WriteString(self.Colors.HelpKey.Styled("u"))
	s.WriteString(self.Colors.Help.Styled(" page up   "))
	// right
	s.WriteString(self.Colors.HelpKey.Styled("→"))
	s.WriteString(self.Colors.Help.Styled("/"))
	s.WriteString(self.Colors.HelpKey.Styled("d"))
	s.WriteString(self.Colors.Help.Styled(" page down   "))
	// numbers
	s.WriteString(self.Colors.HelpKey.Styled("0"))
	s.WriteString(self.Colors.Help.Styled("-"))
	s.WriteString(self.Colors.HelpKey.Styled("9"))
	s.WriteString(self.Colors.Help.Styled(" jump   "))
	// accept
	s.WriteString(self.Colors.HelpKey.Styled("enter"))
	s.WriteString(self.Colors.Help.Styled("/"))
	s.WriteString(self.Colors.HelpKey.Styled("o"))
	s.WriteString(self.Colors.Help.Styled(" accept   "))
	// abort
	s.WriteString(self.Colors.HelpKey.Styled("q"))
	s.WriteString(self.Colors.Help.Styled("/"))
	s.WriteString(self.Colors.HelpKey.Styled("esc"))
	s.WriteString(self.Colors.Help.Styled("/"))
	s.WriteString(self.Colors.HelpKey.Styled("ctrl-c"))
	s.WriteString(self.Colors.Help.Styled(" abort"))
	return s.String()
}<|MERGE_RESOLUTION|>--- conflicted
+++ resolved
@@ -13,11 +13,7 @@
 const WindowSize = 9
 
 // RadioList lets the user select a new main branch for this repo.
-<<<<<<< HEAD
-func RadioList[S fmt.Stringer](entries []list.Entry[S], cursor int, title, help string, inputs TestInput) (selected S, aborted bool, err error) { //nolint:ireturn
-=======
 func RadioList[S fmt.Stringer](entries list.Entries[S], cursor int, title, help string, inputs TestInput) (selected S, aborted bool, err error) { //nolint:ireturn
->>>>>>> a1bec1ce
 	program := tea.NewProgram(radioListModel[S]{
 		List:  list.NewList(entries, cursor),
 		help:  help,
