--- conflicted
+++ resolved
@@ -10,7 +10,14 @@
 	"github.com/muesli/termenv"
 )
 
-<<<<<<< HEAD
+func DetermineCursorPos(entries []string, initialEntry string) int {
+	cursor := slices.Index(entries, initialEntry)
+	if cursor < 0 {
+		cursor = 0
+	}
+	return cursor
+}
+
 // BubbleList contains common elements of BubbleTea list implementations.
 type BubbleList struct {
 	Aborted      bool          // whether the user has aborted this dialog
@@ -28,29 +35,6 @@
 	if cursor < 0 {
 		cursor = 0
 	}
-=======
-func DetermineCursorPos(entries []string, initialEntry string) int {
-	cursor := slices.Index(entries, initialEntry)
-	if cursor < 0 {
-		cursor = 0
-	}
-	return cursor
-}
-
-// bubbleList contains common elements of BubbleTea list implementations.
-type bubbleList struct {
-	aborted      bool          // whether the user has aborted this dialog
-	colors       dialogColors  // colors to use for help text
-	cursor       int           // index of the currently selected row
-	dim          termenv.Style // style for dim output
-	entries      []string      // the entries to select from
-	entryNumber  string        // the manually entered entry number
-	maxDigits    int           // how many digits make up an entry number
-	numberFormat string        // template for formatting the entry number
-}
-
-func newBubbleList(entries []string, cursor int) bubbleList {
->>>>>>> cbbce8eb
 	numberLen := gohacks.NumberLength(len(entries))
 	return BubbleList{
 		Aborted:      false,
