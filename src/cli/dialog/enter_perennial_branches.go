--- conflicted
+++ resolved
@@ -18,11 +18,7 @@
 		return gitdomain.LocalBranchNames{}, false, nil
 	}
 	dialogData := perennialBranchesModel{
-<<<<<<< HEAD
-		BubbleList:    newBubbleList(perennialCandidates.Strings(), ""),
-=======
 		bubbleList:    newBubbleList(perennialCandidates.Strings(), 0),
->>>>>>> cbbce8eb
 		selections:    slice.FindMany(perennialCandidates, oldPerennialBranches),
 		selectedColor: termenv.String().Foreground(termenv.ANSIGreen),
 	}
