package dialog

import (
	"strings"

	tea "github.com/charmbracelet/bubbletea"
)

// EnterMainBranch lets the user select a new main branch for this repo.
func radioList(args radioListArgs) (selected string, aborted bool, err error) {
	model := radioListModel{
<<<<<<< HEAD
		BubbleList: newBubbleList(args.entries, args.defaultEntry),
=======
		bubbleList: newBubbleList(args.entries, DetermineCursorPos(args.entries, args.defaultEntry)),
>>>>>>> cbbce8eb
		help:       args.help,
	}
	program := tea.NewProgram(model)
	if len(args.testInput) > 0 {
		go func() {
			for _, input := range args.testInput {
				program.Send(input)
			}
		}()
	}
	dialogResult, err := program.Run()
	if err != nil {
		return "", false, err
	}
	result := dialogResult.(radioListModel) //nolint:forcetypeassert
	return result.selectedEntry(), result.Aborted, nil
}

type radioListArgs struct {
	entries      []string
	defaultEntry string
	help         string
	testInput    TestInput
}

type radioListModel struct {
	BubbleList
	help string // help text to display before the radio list
}

func (self radioListModel) Init() tea.Cmd {
	return nil
}

func (self radioListModel) Update(msg tea.Msg) (tea.Model, tea.Cmd) { //nolint:ireturn
	keyMsg, isKeyMsg := msg.(tea.KeyMsg)
	if !isKeyMsg {
		return self, nil
	}
	if handled, cmd := self.BubbleList.handleKey(keyMsg); handled {
		return self, cmd
	}
	if keyMsg.Type == tea.KeyEnter {
		return self, tea.Quit
	}
	if keyMsg.String() == "o" {
		return self, tea.Quit
	}
	return self, nil
}

func (self radioListModel) View() string {
	s := strings.Builder{}
	s.WriteString(self.help)
	for i, branch := range self.Entries {
		s.WriteString(self.entryNumberStr(i))
		if i == self.Cursor {
			s.WriteString(self.Colors.selection.Styled("> " + branch))
		} else {
			s.WriteString("  " + branch)
		}
		s.WriteRune('\n')
	}
	s.WriteString("\n\n  ")
	// up
	s.WriteString(self.Colors.helpKey.Styled("↑"))
	s.WriteString(self.Colors.help.Styled("/"))
	s.WriteString(self.Colors.helpKey.Styled("k"))
	s.WriteString(self.Colors.help.Styled(" up   "))
	// down
	s.WriteString(self.Colors.helpKey.Styled("↓"))
	s.WriteString(self.Colors.help.Styled("/"))
	s.WriteString(self.Colors.helpKey.Styled("j"))
	s.WriteString(self.Colors.help.Styled(" down   "))
	// numbers
	s.WriteString(self.Colors.helpKey.Styled("0"))
	s.WriteString(self.Colors.help.Styled("-"))
	s.WriteString(self.Colors.helpKey.Styled("9"))
	s.WriteString(self.Colors.help.Styled(" jump   "))
	// accept
	s.WriteString(self.Colors.helpKey.Styled("enter"))
	s.WriteString(self.Colors.help.Styled("/"))
	s.WriteString(self.Colors.helpKey.Styled("o"))
	s.WriteString(self.Colors.help.Styled(" accept   "))
	// abort
	s.WriteString(self.Colors.helpKey.Styled("esc"))
	s.WriteString(self.Colors.help.Styled("/"))
	s.WriteString(self.Colors.helpKey.Styled("q"))
	s.WriteString(self.Colors.help.Styled(" abort"))
	return s.String()
}<|MERGE_RESOLUTION|>--- conflicted
+++ resolved
@@ -9,11 +9,7 @@
 // EnterMainBranch lets the user select a new main branch for this repo.
 func radioList(args radioListArgs) (selected string, aborted bool, err error) {
 	model := radioListModel{
-<<<<<<< HEAD
-		BubbleList: newBubbleList(args.entries, args.defaultEntry),
-=======
 		bubbleList: newBubbleList(args.entries, DetermineCursorPos(args.entries, args.defaultEntry)),
->>>>>>> cbbce8eb
 		help:       args.help,
 	}
 	program := tea.NewProgram(model)
