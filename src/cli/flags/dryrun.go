--- conflicted
+++ resolved
@@ -10,11 +10,7 @@
 
 const dryRunLong = "dry-run"
 
-<<<<<<< HEAD
-// type-safe access to the CLI arguments of type gitdomain.ProposalTitle
-=======
 // type-safe access to the CLI arguments of type gitdomain.DryRun
->>>>>>> b9f40e00
 func DryRun() (AddFunc, ReadDryRunFlagFunc) {
 	addFlag := func(cmd *cobra.Command) {
 		cmd.PersistentFlags().BoolP(dryRunLong, "", false, "Print but do not run the Git commands")
