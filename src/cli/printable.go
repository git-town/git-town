package cli

import (
	"strings"

	"github.com/git-town/git-town/v9/src/domain"
)

// Lineage defines the configuration values needed by the `cli` package.
type Lineage interface {
	Roots() domain.LocalBranchNames
	Children(domain.LocalBranchName) domain.LocalBranchNames
}

// PrintableBranchLineage provides the branch lineage in CLI printable format.
func PrintableBranchLineage(lineage Lineage) string {
	roots := lineage.Roots()
	trees := make([]string, len(roots))
	for r, root := range roots {
		trees[r] = PrintableBranchTree(root, lineage)
	}
	return strings.Join(trees, "\n\n")
}

// PrintableBranchTree returns a user printable branch tree.
func PrintableBranchTree(branch domain.LocalBranchName, lineage Lineage) string {
	result := branch.String()
	childBranches := lineage.Children(branch)
<<<<<<< HEAD
	childBranches.Sort()
=======
>>>>>>> 862232f0
	for _, childBranch := range childBranches {
		result += "\n" + Indent(PrintableBranchTree(childBranch, lineage))
	}
	return result
}<|MERGE_RESOLUTION|>--- conflicted
+++ resolved
@@ -26,10 +26,6 @@
 func PrintableBranchTree(branch domain.LocalBranchName, lineage Lineage) string {
 	result := branch.String()
 	childBranches := lineage.Children(branch)
-<<<<<<< HEAD
-	childBranches.Sort()
-=======
->>>>>>> 862232f0
 	for _, childBranch := range childBranches {
 		result += "\n" + Indent(PrintableBranchTree(childBranch, lineage))
 	}
