--- conflicted
+++ resolved
@@ -39,44 +39,20 @@
 	}
 }
 
-<<<<<<< HEAD
-func (c *BitbucketConnector) ChangeRequestDetails(number int) (*ChangeRequestInfo, error) {
+func (c *BitbucketConnector) ProposalDetails(number int) (*Proposal, error) {
 	return nil, fmt.Errorf("TODO: implement")
 }
 
-func (c *BitbucketConnector) ChangeRequestForBranch(branch string) (*ChangeRequestInfo, error) {
+func (c *BitbucketConnector) ProposalForBranch(branch string) (*Proposal, error) {
 	return nil, fmt.Errorf("BitBucket API functionality isn't implemented yet")
 }
 
-func (c *BitbucketConnector) ChangeRequests() ([]ChangeRequestInfo, error) {
-	return nil, fmt.Errorf("BitBucket API functionality isn't implemented yet")
-}
-
-//nolint:nonamedreturns
-func (c *BitbucketConnector) SquashMergeChangeRequest(number int, message string) (mergeSHA string, err error) {
-	return "", errors.New("shipping pull requests via the Bitbucket API is currently not supported. If you need this functionality, please vote for it by opening a ticket at https://github.com/git-town/git-town/issues")
-}
-
-func (c *BitbucketConnector) UpdateChangeRequestTarget(number int, target string) error {
-	return errors.New("shipping pull requests via the Bitbucket API is currently not supported. If you need this functionality, please vote for it by opening a ticket at https://github.com/git-town/git-town/issues")
-}
-
-// *************************************
-//   CONFIG
-// *************************************
-
-type bitBucketConfig struct {
-	Config
-	organization string
-	git          gitRunner
-=======
-func (c *BitbucketConnector) ProposalForBranch(branch string) (*Proposal, error) {
+func (c *BitbucketConnector) Proposals() ([]Proposal, error) {
 	return nil, fmt.Errorf("BitBucket API functionality isn't implemented yet")
 }
 
 func (c *BitbucketConnector) DefaultProposalMessage(proposal Proposal) string {
 	return fmt.Sprintf("%s (#%d)", proposal.Title, proposal.Number)
->>>>>>> e8dbf191
 }
 
 func (c *BitbucketConnector) HostingServiceName() string {
