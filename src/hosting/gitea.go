--- conflicted
+++ resolved
@@ -46,7 +46,6 @@
 	}, nil
 }
 
-<<<<<<< HEAD
 func (c *GiteaConnector) ChangeRequests() ([]ChangeRequestInfo, error) {
 	pullRequests, err := c.client.ListRepoPullRequests(c.owner, c.repository, gitea.ListPullRequestsOptions{
 		ListOptions: gitea.ListOptions{
@@ -62,7 +61,8 @@
 		result[p] = parseGiteaPullRequest(pullRequests[p])
 	}
 	return result, nil
-=======
+}
+
 func (c *GiteaConnector) DefaultCommitMessage(crInfo ChangeRequestInfo) string {
 	return fmt.Sprintf("%s (#%d)", crInfo.Title, crInfo.Number)
 }
@@ -78,7 +78,6 @@
 
 func (c *GiteaConnector) RepositoryURL() string {
 	return fmt.Sprintf("https://%s/%s/%s", c.hostname, c.owner, c.repository)
->>>>>>> de83783e
 }
 
 //nolint:nonamedreturns  // return value isn't obvious from function name
