--- conflicted
+++ resolved
@@ -66,11 +66,7 @@
 	if number <= 0 {
 		return errors.New(messages.ProposalNoNumberGiven)
 	}
-<<<<<<< HEAD
-	commitMessageParts := message.Split()
-=======
 	commitMessageParts := message.Parts()
->>>>>>> 279a1450
 	_, _, err := self.client.MergePullRequest(self.Organization, self.Repository, int64(number), gitea.MergePullRequestOption{
 		Style:   gitea.MergeStyleSquash,
 		Title:   commitMessageParts.Subject,
