--- conflicted
+++ resolved
@@ -80,7 +80,6 @@
 		must.EqOp(t, want, have)
 	})
 
-<<<<<<< HEAD
 	t.Run("NewProposalURL", func(t *testing.T) {
 		connector, err := gitea.NewConnector(gitea.NewConnectorArgs{
 			HostingService: configdomain.HostingGitea,
@@ -93,24 +92,6 @@
 		must.NoError(t, err)
 		must.EqOp(t, "https://gitea.com/git-town/docs/compare/parent...feature", have)
 	})
-=======
-	// THIS TEST CONNECTS TO AN EXTERNAL INTERNET HOST,
-	// WHICH MAKES IT SLOW AND FLAKY.
-	// DISABLE AS NEEDED TO DEBUG THE GITEA CONNECTOR.
-	//
-	// t.Run("NewProposalURL", func(t *testing.T) {
-	// 	connector, err := gitea.NewConnector(gitea.NewConnectorArgs{
-	// 		HostingService: configdomain.HostingGitea,
-	// 		OriginURL:      giturl.Parse("git@gitea.com:git-town/docs.git"),
-	// 		APIToken:       "",
-	// 		Log:            log.Silent{},
-	// 	})
-	// 	must.NoError(t, err)
-	// 	have, err := connector.NewProposalURL(domain.NewLocalBranchName("feature"), domain.NewLocalBranchName("parent"))
-	// 	must.NoError(t, err)
-	// 	must.EqOp(t, "https://gitea.com/git-town/docs/compare/parent...feature", have)
-	// })
->>>>>>> e1205e33
 
 	// THIS TEST CONNECTS TO AN EXTERNAL INTERNET HOST,
 	// WHICH MAKES IT SLOW AND FLAKY.
@@ -132,7 +113,6 @@
 func TestNewGiteaConnector(t *testing.T) {
 	t.Parallel()
 
-<<<<<<< HEAD
 	t.Run("hosted service type provided manually", func(t *testing.T) {
 		t.Parallel()
 		have, err := gitea.NewConnector(gitea.NewConnectorArgs{
@@ -149,28 +129,6 @@
 		}
 		must.EqOp(t, wantConfig, have.Config)
 	})
-=======
-	// THIS TEST CONNECTS TO AN EXTERNAL INTERNET HOST,
-	// WHICH MAKES IT SLOW AND FLAKY.
-	// DISABLE AS NEEDED TO DEBUG THE GITEA CONNECTOR.
-	//
-	// t.Run("hosted service type provided manually", func(t *testing.T) {
-	// 	t.Parallel()
-	// 	have, err := gitea.NewConnector(gitea.NewConnectorArgs{
-	// 		HostingService: configdomain.HostingGitea,
-	// 		OriginURL:      giturl.Parse("git@custom-url.com:git-town/docs.git"),
-	// 		APIToken:       "apiToken",
-	// 		Log:            log.Silent{},
-	// 	})
-	// 	must.NoError(t, err)
-	// 	wantConfig := common.Config{
-	// 		Hostname:     "custom-url.com",
-	// 		Organization: "git-town",
-	// 		Repository:   "docs",
-	// 	}
-	// 	must.EqOp(t, wantConfig, have.Config)
-	// })
->>>>>>> e1205e33
 
 	t.Run("repo is hosted by another hosting service --> no connector", func(t *testing.T) {
 		t.Parallel()
