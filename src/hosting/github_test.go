--- conflicted
+++ resolved
@@ -150,16 +150,7 @@
 			connector, teardown := setupGithubDriver(t, "TOKEN")
 			defer teardown()
 			httpmock.RegisterResponder("GET", githubChildOpen, httpmock.NewStringResponder(404, ""))
-<<<<<<< HEAD
-			_, err := driver.MergePullRequest(hosting.MergePullRequestOptions{
-				PullRequestNumber: 1,
-				Branch:            "feature",
-				CommitMessage:     "title\nextra detail1\nextra detail2",
-				ParentBranch:      "main",
-			})
-=======
-			_, err := connector.SquashMergeChangeRequest(1, "title\nextra detail1\nextra detail2")
->>>>>>> 525f3b6b
+			_, err := connector.SquashMergeChangeRequest(1, "title\nextra detail1\nextra detail2")
 			assert.Error(t, err)
 		})
 
@@ -168,16 +159,7 @@
 			defer teardown()
 			httpmock.RegisterResponder("GET", githubChildOpen, httpmock.NewStringResponder(200, "[]"))
 			httpmock.RegisterResponder("GET", githubCurrOpen, httpmock.NewStringResponder(404, ""))
-<<<<<<< HEAD
-			_, err := driver.MergePullRequest(hosting.MergePullRequestOptions{
-				PullRequestNumber: 1,
-				Branch:            "feature",
-				CommitMessage:     "title\nextra detail1\nextra detail2",
-				ParentBranch:      "main",
-			})
-=======
-			_, err := connector.SquashMergeChangeRequest(1, "title\nextra detail1\nextra detail2")
->>>>>>> 525f3b6b
+			_, err := connector.SquashMergeChangeRequest(1, "title\nextra detail1\nextra detail2")
 			assert.Error(t, err)
 		})
 
@@ -186,16 +168,7 @@
 			defer teardown()
 			httpmock.RegisterResponder("GET", githubChildOpen, httpmock.NewStringResponder(200, "[]"))
 			httpmock.RegisterResponder("GET", githubCurrOpen, httpmock.NewStringResponder(200, "[]"))
-<<<<<<< HEAD
-			_, err := driver.MergePullRequest(hosting.MergePullRequestOptions{
-				PullRequestNumber: 1,
-				Branch:            "feature",
-				CommitMessage:     "title\nextra detail1\nextra detail2",
-				ParentBranch:      "main",
-			})
-=======
-			_, err := connector.SquashMergeChangeRequest(1, "title\nextra detail1\nextra detail2")
->>>>>>> 525f3b6b
+			_, err := connector.SquashMergeChangeRequest(1, "title\nextra detail1\nextra detail2")
 			assert.Error(t, err)
 			assert.Equal(t, "cannot merge via Github since there is no pull request", err.Error())
 		})
