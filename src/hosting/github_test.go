--- conflicted
+++ resolved
@@ -58,13 +58,8 @@
 			CanMergeWithAPI: true,
 		}
 		want := "my title (#1)"
-<<<<<<< HEAD
 		connector := hosting.GitHubConnector{} //nolint:exhaustruct
-		have := connector.DefaultCommitMessage(give)
-=======
-		connector := hosting.GitHubConnector{}
 		have := connector.DefaultProposalMessage(give)
->>>>>>> 4de1399e
 		assert.Equal(t, want, have)
 	})
 }