--- conflicted
+++ resolved
@@ -144,16 +144,10 @@
 			defer teardown()
 			httpmock.RegisterResponder("GET", giteaCurrOpen, httpmock.NewStringResponder(404, ""))
 			_, err := driver.MergePullRequest(hosting.MergePullRequestOptions{
-<<<<<<< HEAD
-				PullRequestNumber: 1,
-				Branch:            "feature",
-				CommitMessage:     "title\nextra detail1\nextra detail2",
-				ParentBranch:      "main",
-=======
-				Branch:        "feature",
-				CommitMessage: "title\nextra detail1\nextra detail2",
-				ParentBranch:  "main",
->>>>>>> 1d75b16b
+				PullRequestNumber: 1,
+				Branch:            "feature",
+				CommitMessage:     "title\nextra detail1\nextra detail2",
+				ParentBranch:      "main",
 			})
 			assert.Error(t, err)
 		})
@@ -195,16 +189,10 @@
 			httpmock.RegisterResponder("GET", giteaVersion, httpmock.NewStringResponder(200, `{"version": "1.11.5"}`))
 			httpmock.RegisterResponder("POST", giteaPR1Merge, httpmock.NewStringResponder(404, ""))
 			_, err := driver.MergePullRequest(hosting.MergePullRequestOptions{
-<<<<<<< HEAD
-				PullRequestNumber: 1,
-				Branch:            "feature",
-				CommitMessage:     "title\nextra detail1\nextra detail2",
-				ParentBranch:      "main",
-=======
-				Branch:        "feature",
-				CommitMessage: "title\nextra detail1\nextra detail2",
-				ParentBranch:  "main",
->>>>>>> 1d75b16b
+				PullRequestNumber: 1,
+				Branch:            "feature",
+				CommitMessage:     "title\nextra detail1\nextra detail2",
+				ParentBranch:      "main",
 			})
 			assert.Error(t, err)
 		})
