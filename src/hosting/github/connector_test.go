package github_test

import (
	"testing"

	"github.com/git-town/git-town/v9/src/cli/log"
	"github.com/git-town/git-town/v9/src/config"
	"github.com/git-town/git-town/v9/src/domain"
	"github.com/git-town/git-town/v9/src/giturl"
	"github.com/git-town/git-town/v9/src/hosting/common"
	"github.com/git-town/git-town/v9/src/hosting/github"
	"github.com/shoenig/test/must"
)

<<<<<<< HEAD
=======
func TestNewConnector(t *testing.T) {
	t.Parallel()

	t.Run("GitHub SaaS", func(t *testing.T) {
		t.Parallel()
		have, err := github.NewConnector(github.NewConnectorArgs{
			HostingService: config.HostingNone,
			OriginURL:      giturl.Parse("git@github.com:git-town/docs.git"),
			APIToken:       "apiToken",
			MainBranch:     domain.NewLocalBranchName("mainBranch"),
			Log:            log.Silent{},
		})
		must.NoError(t, err)
		wantConfig := common.Config{
			APIToken:     "apiToken",
			Hostname:     "github.com",
			Organization: "git-town",
			Repository:   "docs",
		}
		must.EqOp(t, wantConfig, have.Config)
	})

	t.Run("hosted service type provided manually", func(t *testing.T) {
		t.Parallel()
		have, err := github.NewConnector(github.NewConnectorArgs{
			HostingService: config.HostingGitHub,
			OriginURL:      giturl.Parse("git@custom-url.com:git-town/docs.git"),
			APIToken:       "apiToken",
			MainBranch:     domain.NewLocalBranchName("mainBranch"),
			Log:            log.Silent{},
		})
		must.NoError(t, err)
		wantConfig := common.Config{
			APIToken:     "apiToken",
			Hostname:     "custom-url.com",
			Organization: "git-town",
			Repository:   "docs",
		}
		must.EqOp(t, wantConfig, have.Config)
	})

	t.Run("repo is hosted by another hosting service --> no connector", func(t *testing.T) {
		t.Parallel()
		have, err := github.NewConnector(github.NewConnectorArgs{
			HostingService: config.HostingNone,
			OriginURL:      giturl.Parse("git@gitlab.com:git-town/git-town.git"),
			APIToken:       "",
			MainBranch:     domain.NewLocalBranchName("mainBranch"),
			Log:            log.Silent{},
		})
		must.Nil(t, have)
		must.NoError(t, err)
	})

	t.Run("no origin remote --> no connector", func(t *testing.T) {
		t.Parallel()
		var originURL *giturl.Parts
		have, err := github.NewConnector(github.NewConnectorArgs{
			HostingService: config.HostingNone,
			OriginURL:      originURL,
			APIToken:       "",
			MainBranch:     domain.NewLocalBranchName("mainBranch"),
			Log:            log.Silent{},
		})
		must.Nil(t, have)
		must.NoError(t, err)
	})
}

>>>>>>> 9280cf7c
func TestConnector(t *testing.T) {
	t.Parallel()

	t.Run("DefaultProposalMessage", func(t *testing.T) {
		t.Parallel()
		connector := github.Connector{} //nolint:exhaustruct
		give := domain.Proposal{        //nolint:exhaustruct
			Number: 1,
			Title:  "my title",
		}
		have := connector.DefaultProposalMessage(give)
		want := "my title (#1)"
		must.EqOp(t, want, have)
	})

	t.Run("NewProposalURL", func(t *testing.T) {
		t.Parallel()
		tests := map[string]struct {
			branch domain.LocalBranchName
			parent domain.LocalBranchName
			want   string
		}{
			"top-level branch": {
				branch: domain.NewLocalBranchName("feature"),
				parent: domain.NewLocalBranchName("main"),
				want:   "https://github.com/organization/repo/compare/feature?expand=1",
			},
			"nested branch": {
				branch: domain.NewLocalBranchName("feature-3"),
				parent: domain.NewLocalBranchName("feature-2"),
				want:   "https://github.com/organization/repo/compare/feature-2...feature-3?expand=1",
			},
			"special characters in branch name": {
				branch: domain.NewLocalBranchName("feature-#"),
				parent: domain.NewLocalBranchName("main"),
				want:   "https://github.com/organization/repo/compare/feature-%23?expand=1",
			},
		}
		for name, tt := range tests {
			t.Run(name, func(t *testing.T) {
				connector := github.Connector{
					Config: common.Config{ //nolint:exhaustruct
						Hostname:     "github.com",
						Organization: "organization",
						Repository:   "repo",
					},
					MainBranch: domain.NewLocalBranchName("main"),
				}
				have, err := connector.NewProposalURL(tt.branch, tt.parent)
				must.NoError(t, err)
				must.EqOp(t, tt.want, have)
			})
		}
	})

	t.Run("RepositoryURL", func(t *testing.T) {
		t.Parallel()
		connector := github.Connector{ //nolint:exhaustruct
			Config: common.Config{ //nolint:exhaustruct
				Hostname:     "github.com",
				Organization: "organization",
				Repository:   "repo",
			},
		}
		have := connector.RepositoryURL()
		want := "https://github.com/organization/repo"
		must.EqOp(t, want, have)
	})
}

func TestNewConnector(t *testing.T) {
	t.Parallel()

	t.Run("GitHub SaaS", func(t *testing.T) {
		t.Parallel()
		have, err := github.NewConnector(github.NewConnectorArgs{
			HostingService: config.HostingNone,
			OriginURL:      giturl.Parse("git@github.com:git-town/docs.git"),
			APIToken:       "apiToken",
			MainBranch:     domain.NewLocalBranchName("mainBranch"),
			Log:            cli.SilentLog{},
		})
		must.NoError(t, err)
		wantConfig := common.Config{
			APIToken:     "apiToken",
			Hostname:     "github.com",
			Organization: "git-town",
			Repository:   "docs",
		}
		must.EqOp(t, wantConfig, have.Config)
	})

	t.Run("hosted service type provided manually", func(t *testing.T) {
		t.Parallel()
		have, err := github.NewConnector(github.NewConnectorArgs{
			HostingService: config.HostingGitHub,
			OriginURL:      giturl.Parse("git@custom-url.com:git-town/docs.git"),
			APIToken:       "apiToken",
			MainBranch:     domain.NewLocalBranchName("mainBranch"),
			Log:            cli.SilentLog{},
		})
		must.NoError(t, err)
		wantConfig := common.Config{
			APIToken:     "apiToken",
			Hostname:     "custom-url.com",
			Organization: "git-town",
			Repository:   "docs",
		}
		must.EqOp(t, wantConfig, have.Config)
	})

	t.Run("repo is hosted by another hosting service --> no connector", func(t *testing.T) {
		t.Parallel()
		have, err := github.NewConnector(github.NewConnectorArgs{
			HostingService: config.HostingNone,
			OriginURL:      giturl.Parse("git@gitlab.com:git-town/git-town.git"),
			APIToken:       "",
			MainBranch:     domain.NewLocalBranchName("mainBranch"),
			Log:            cli.SilentLog{},
		})
		must.Nil(t, have)
		must.NoError(t, err)
	})

	t.Run("no origin remote --> no connector", func(t *testing.T) {
		t.Parallel()
		var originURL *giturl.Parts
		have, err := github.NewConnector(github.NewConnectorArgs{
			HostingService: config.HostingNone,
			OriginURL:      originURL,
			APIToken:       "",
			MainBranch:     domain.NewLocalBranchName("mainBranch"),
			Log:            cli.SilentLog{},
		})
		must.Nil(t, have)
		must.NoError(t, err)
	})
}<|MERGE_RESOLUTION|>--- conflicted
+++ resolved
@@ -3,7 +3,6 @@
 import (
 	"testing"
 
-	"github.com/git-town/git-town/v9/src/cli/log"
 	"github.com/git-town/git-town/v9/src/config"
 	"github.com/git-town/git-town/v9/src/domain"
 	"github.com/git-town/git-town/v9/src/giturl"
@@ -12,78 +11,6 @@
 	"github.com/shoenig/test/must"
 )
 
-<<<<<<< HEAD
-=======
-func TestNewConnector(t *testing.T) {
-	t.Parallel()
-
-	t.Run("GitHub SaaS", func(t *testing.T) {
-		t.Parallel()
-		have, err := github.NewConnector(github.NewConnectorArgs{
-			HostingService: config.HostingNone,
-			OriginURL:      giturl.Parse("git@github.com:git-town/docs.git"),
-			APIToken:       "apiToken",
-			MainBranch:     domain.NewLocalBranchName("mainBranch"),
-			Log:            log.Silent{},
-		})
-		must.NoError(t, err)
-		wantConfig := common.Config{
-			APIToken:     "apiToken",
-			Hostname:     "github.com",
-			Organization: "git-town",
-			Repository:   "docs",
-		}
-		must.EqOp(t, wantConfig, have.Config)
-	})
-
-	t.Run("hosted service type provided manually", func(t *testing.T) {
-		t.Parallel()
-		have, err := github.NewConnector(github.NewConnectorArgs{
-			HostingService: config.HostingGitHub,
-			OriginURL:      giturl.Parse("git@custom-url.com:git-town/docs.git"),
-			APIToken:       "apiToken",
-			MainBranch:     domain.NewLocalBranchName("mainBranch"),
-			Log:            log.Silent{},
-		})
-		must.NoError(t, err)
-		wantConfig := common.Config{
-			APIToken:     "apiToken",
-			Hostname:     "custom-url.com",
-			Organization: "git-town",
-			Repository:   "docs",
-		}
-		must.EqOp(t, wantConfig, have.Config)
-	})
-
-	t.Run("repo is hosted by another hosting service --> no connector", func(t *testing.T) {
-		t.Parallel()
-		have, err := github.NewConnector(github.NewConnectorArgs{
-			HostingService: config.HostingNone,
-			OriginURL:      giturl.Parse("git@gitlab.com:git-town/git-town.git"),
-			APIToken:       "",
-			MainBranch:     domain.NewLocalBranchName("mainBranch"),
-			Log:            log.Silent{},
-		})
-		must.Nil(t, have)
-		must.NoError(t, err)
-	})
-
-	t.Run("no origin remote --> no connector", func(t *testing.T) {
-		t.Parallel()
-		var originURL *giturl.Parts
-		have, err := github.NewConnector(github.NewConnectorArgs{
-			HostingService: config.HostingNone,
-			OriginURL:      originURL,
-			APIToken:       "",
-			MainBranch:     domain.NewLocalBranchName("mainBranch"),
-			Log:            log.Silent{},
-		})
-		must.Nil(t, have)
-		must.NoError(t, err)
-	})
-}
-
->>>>>>> 9280cf7c
 func TestConnector(t *testing.T) {
 	t.Parallel()
 
