--- conflicted
+++ resolved
@@ -137,13 +137,8 @@
 }
 
 type NewConnectorArgs struct {
-<<<<<<< HEAD
-	APIToken        gohacks.Option[configdomain.GitHubToken]
-	HostingPlatform gohacks.Option[configdomain.HostingPlatform]
-=======
 	APIToken        Option[configdomain.GitHubToken]
-	HostingPlatform configdomain.HostingPlatform
->>>>>>> 73eec63a
+	HostingPlatform Option[configdomain.HostingPlatform]
 	Log             print.Logger
 	MainBranch      gitdomain.LocalBranchName
 	OriginURL       *giturl.Parts
