package hosting

import (
	"fmt"
	"net/http"
	"net/url"

	"github.com/git-town/git-town/v7/src/giturl"
	"github.com/xanzy/go-gitlab"
)

// GitLabConnector provides standardized connectivity for the given repository (gitlab.com/owner/repo)
// via the GitLab API.
type GitLabConnector struct {
	client *gitlab.Client
	GitLabConfig
	log logFn
}

<<<<<<< HEAD
func (c *GitLabConnector) ChangeRequestDetails(number int) (*ChangeRequestInfo, error) {
	return nil, fmt.Errorf("TODO: implement")
}

func (c *GitLabConnector) ChangeRequestForBranch(branch string) (*ChangeRequestInfo, error) {
=======
func (c *GitLabConnector) ProposalForBranch(branch string) (*Proposal, error) {
>>>>>>> e8dbf191
	opts := &gitlab.ListProjectMergeRequestsOptions{
		State:        gitlab.String("opened"),
		SourceBranch: gitlab.String(branch),
	}
	mergeRequests, _, err := c.client.MergeRequests.ListProjectMergeRequests(c.projectPath(), opts)
	if err != nil {
		return nil, err
	}
	if len(mergeRequests) == 0 {
		return nil, nil //nolint:nilnil
	}
	if len(mergeRequests) > 1 {
		return nil, fmt.Errorf("found %d merge requests for branch %q", len(mergeRequests), branch)
	}
	changeRequest := parseMergeRequest(mergeRequests[0])
	return &changeRequest, nil
}

func (c *GitLabConnector) ChangeRequests() ([]ChangeRequestInfo, error) {
	opts := &gitlab.ListProjectMergeRequestsOptions{
		State: gitlab.String("opened"),
	}
	mergeRequests, _, err := c.client.MergeRequests.ListProjectMergeRequests(c.projectPath(), opts)
	result := make([]ChangeRequestInfo, len(mergeRequests))
	if err != nil {
		return result, err
	}
	for m := range mergeRequests {
		result[m] = parseMergeRequest(mergeRequests[m])
	}
	return result, nil
}

//nolint:nonamedreturns  // return value isn't obvious from function name
func (c *GitLabConnector) SquashMergeProposal(number int, message string) (mergeSHA string, err error) {
	// TODO: update PR target? Probably better to check the target here,
	// warn if it is different on GitLab than it is locally,
	// and update and merge only if a "--force" option is given.
	if number <= 0 {
		return "", fmt.Errorf("cannot merge via GitLab since there is no merge request")
	}
	if c.log != nil {
		c.log("GitLab API: Merging MR !%d\n", number)
	}
	// the GitLab API wants the full commit message in the body
	result, _, err := c.client.MergeRequests.AcceptMergeRequest(c.projectPath(), number, &gitlab.AcceptMergeRequestOptions{
		SquashCommitMessage: gitlab.String(message),
		Squash:              gitlab.Bool(true),
		// the branch will be deleted by Git Town
		ShouldRemoveSourceBranch: gitlab.Bool(false),
	})
	if err != nil {
		return "", err
	}
	return result.SHA, nil
}

func (c *GitLabConnector) UpdateProposalTarget(number int, target string) error {
	if c.log != nil {
		c.log("GitLab API: Updating target branch for MR !%d to %q\n", number, target)
	}
	_, _, err := c.client.MergeRequests.UpdateMergeRequest(c.projectPath(), number, &gitlab.UpdateMergeRequestOptions{
		TargetBranch: gitlab.String(target),
	})
	return err
}

// NewGitlabConfig provides GitLab configuration data if the current repo is hosted on GitLab,
// otherwise nil.
func NewGitlabConnector(url giturl.Parts, config gitConfig, log logFn) (*GitLabConnector, error) {
	manualHostName := config.OriginOverride()
	if manualHostName != "" {
		url.Host = manualHostName
	}
	if config.HostingService() != "gitlab" && url.Host != "gitlab.com" {
		return nil, nil //nolint:nilnil
	}
	gitlabConfig := GitLabConfig{Config{
		apiToken:   config.GitLabToken(),
		originURL:  config.OriginURL(),
		hostname:   url.Host,
		owner:      url.Org,
		repository: url.Repo,
	}}
	clientOptFunc := gitlab.WithBaseURL(gitlabConfig.baseURL())
	httpClient := gitlab.WithHTTPClient(&http.Client{})
	client, err := gitlab.NewOAuthClient(gitlabConfig.apiToken, httpClient, clientOptFunc)
	if err != nil {
		return nil, err
	}
	connector := GitLabConnector{
		client:       client,
		GitLabConfig: gitlabConfig,
		log:          log,
	}
	return &connector, nil
}

// *************************************
// GitLabConfig
// *************************************

type GitLabConfig struct {
	Config
}

func (c *GitLabConfig) DefaultProposalMessage(changeRequest Proposal) string {
	return fmt.Sprintf("%s (!%d)", changeRequest.Title, changeRequest.Number)
}

func (c *GitLabConfig) projectPath() string {
	return fmt.Sprintf("%s/%s", c.owner, c.repository)
}

func (c *GitLabConfig) baseURL() string {
	return fmt.Sprintf("https://%s", c.hostname)
}

func (c *GitLabConfig) HostingServiceName() string {
	return "GitLab"
}

func (c *GitLabConfig) NewProposalURL(branch, parentBranch string) (string, error) {
	query := url.Values{}
	query.Add("merge_request[source_branch]", branch)
	query.Add("merge_request[target_branch]", parentBranch)
	return fmt.Sprintf("%s/merge_requests/new?%s", c.RepositoryURL(), query.Encode()), nil
}

func (c *GitLabConfig) RepositoryURL() string {
	return fmt.Sprintf("%s/%s", c.baseURL(), c.projectPath())
}

// *************************************
// Helper functions
// *************************************

func parseMergeRequest(mergeRequest *gitlab.MergeRequest) Proposal {
	return Proposal{
		Number:          mergeRequest.IID,
		Title:           mergeRequest.Title,
		CanMergeWithAPI: true,
	}
}<|MERGE_RESOLUTION|>--- conflicted
+++ resolved
@@ -17,15 +17,11 @@
 	log logFn
 }
 
-<<<<<<< HEAD
-func (c *GitLabConnector) ChangeRequestDetails(number int) (*ChangeRequestInfo, error) {
+func (c *GitLabConnector) ProposalDetails(number int) (*ChangeRequestInfo, error) {
 	return nil, fmt.Errorf("TODO: implement")
 }
 
-func (c *GitLabConnector) ChangeRequestForBranch(branch string) (*ChangeRequestInfo, error) {
-=======
 func (c *GitLabConnector) ProposalForBranch(branch string) (*Proposal, error) {
->>>>>>> e8dbf191
 	opts := &gitlab.ListProjectMergeRequestsOptions{
 		State:        gitlab.String("opened"),
 		SourceBranch: gitlab.String(branch),
