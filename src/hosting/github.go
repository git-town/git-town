--- conflicted
+++ resolved
@@ -147,33 +147,6 @@
 	}
 }
 
-<<<<<<< HEAD
-func (d *GithubDriver) updatePullRequestsAgainst(options MergePullRequestOptions) error {
-	pullRequests, _, err := d.client.PullRequests.List(context.Background(), d.owner, d.repository, &github.PullRequestListOptions{
-		Base:  options.Branch,
-		State: "open",
-	})
-	if err != nil {
-		return err
-	}
-	if len(pullRequests) == 0 {
-		return fmt.Errorf("no pull request for branch %q found", options.Branch)
-	}
-	for _, pullRequest := range pullRequests {
-		if options.LogRequests {
-			d.log("GitHub API: Updating base branch for PR #%d\n", *pullRequest.Number)
-		}
-		_, _, err = d.client.PullRequests.Edit(context.Background(), d.owner, d.repository, *pullRequest.Number, &github.PullRequest{
-			Base: &github.PullRequestBranch{
-				Ref: &options.ParentBranch,
-			},
-		})
-		if err != nil {
-			return err
-		}
-	}
-	return nil
-=======
 //nolint:nonamedreturns
 func parseCommitMessage(message string) (title, body string) {
 	parts := strings.SplitN(message, "\n", 2)
@@ -184,5 +157,4 @@
 		body = ""
 	}
 	return
->>>>>>> 525f3b6b
 }