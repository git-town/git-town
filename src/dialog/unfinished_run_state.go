--- conflicted
+++ resolved
@@ -9,57 +9,33 @@
 	survey "gopkg.in/AlecAivazis/survey.v1"
 )
 
-<<<<<<< HEAD
-type ResponseType struct {
+type Response struct {
 	name string
 }
 
-func (r ResponseType) String() string { return r.name }
+func (r Response) String() string { return r.name }
 
 var (
-	// ResponseTypeAbort stands for the user choosing to abort the unfinished run state.
-	ResponseTypeAbort = ResponseType{"abort"} //nolint:gochecknoglobals
-	// ResponseTypeContinue stands for the user choosing to continue the unfinished run state.
-	ResponseTypeContinue = ResponseType{"continue"} //nolint:gochecknoglobals
-	// ResponseTypeDiscard stands for the user choosing to discard the unfinished run state.
-	ResponseTypeDiscard = ResponseType{"discard"} //nolint:gochecknoglobals
-	// ResponseTypeQuit stands for the user choosing to quit the program.
-	ResponseTypeQuit = ResponseType{"quit"} //nolint:gochecknoglobals
-	// ResponseTypeSkip stands for the user choosing to continue the unfinished run state by skipping the current branch.
-	ResponseTypeSkip = ResponseType{"skip"} //nolint:gochecknoglobals
+	// ResponseAbort stands for the user choosing to abort the unfinished run state.
+	ResponseAbort = Response{"abort"} //nolint:gochecknoglobals
+	// ResponseContinue stands for the user choosing to continue the unfinished run state.
+	ResponseContinue = Response{"continue"} //nolint:gochecknoglobals
+	// ResponseDiscard stands for the user choosing to discard the unfinished run state.
+	ResponseDiscard = Response{"discard"} //nolint:gochecknoglobals
+	// ResponseQuit stands for the user choosing to quit the program.
+	ResponseQuit = Response{"quit"} //nolint:gochecknoglobals
+	// ResponseSkip stands for the user choosing to continue the unfinished run state by skipping the current branch.
+	ResponseSkip = Response{"skip"} //nolint:gochecknoglobals
 )
 
 // AskHowToHandleUnfinishedRunState prompts the user for how to handle the unfinished run state.
-func AskHowToHandleUnfinishedRunState(command, endBranch string, endTime time.Time, canSkip bool) (ResponseType, error) {
-	formattedOptions := map[ResponseType]string{
-		ResponseTypeAbort:    fmt.Sprintf("Abort the `%s` command", command),
-		ResponseTypeContinue: fmt.Sprintf("Restart the `%s` command after having resolved conflicts", command),
-		ResponseTypeDiscard:  "Discard the unfinished state and run the new command",
-		ResponseTypeQuit:     "Quit without running anything",
-		ResponseTypeSkip:     fmt.Sprintf("Restart the `%s` command by skipping the current branch", command),
-=======
-const (
-	// ResponseAbort stands for the user choosing to abort the unfinished run state.
-	ResponseAbort = "abort"
-	// ResponseContinue stands for the user choosing to continue the unfinished run state.
-	ResponseContinue = "continue"
-	// ResponseDiscard stands for the user choosing to discard the unfinished run state.
-	ResponseDiscard = "discard"
-	// ResponseQuit stands for the user choosing to quit the program.
-	ResponseQuit = "quit"
-	// ResponseSkip stands for the user choosing to continue the unfinished run state by skipping the current branch.
-	ResponseSkip = "skip"
-)
-
-// AskHowToHandleUnfinishedRunState prompts the user for how to handle the unfinished run state.
-func AskHowToHandleUnfinishedRunState(command, endBranch string, endTime time.Time, canSkip bool) (string, error) {
-	formattedOptions := map[string]string{
+func AskHowToHandleUnfinishedRunState(command, endBranch string, endTime time.Time, canSkip bool) (Response, error) {
+	formattedOptions := map[Response]string{
 		ResponseAbort:    fmt.Sprintf("Abort the `%s` command", command),
 		ResponseContinue: fmt.Sprintf("Restart the `%s` command after having resolved conflicts", command),
 		ResponseDiscard:  "Discard the unfinished state and run the new command",
 		ResponseQuit:     "Quit without running anything",
 		ResponseSkip:     fmt.Sprintf("Restart the `%s` command by skipping the current branch", command),
->>>>>>> 9a577e19
 	}
 	options := []string{
 		formattedOptions[ResponseQuit],
@@ -77,12 +53,12 @@
 	result := ""
 	err := survey.AskOne(prompt, &result, nil)
 	if err != nil {
-		return ResponseTypeAbort, fmt.Errorf(messages.DialogCannotReadAnswer, err)
+		return ResponseAbort, fmt.Errorf(messages.DialogCannotReadAnswer, err)
 	}
 	for responseType, formattedResponseType := range formattedOptions {
 		if formattedResponseType == result {
 			return responseType, nil
 		}
 	}
-	return ResponseTypeAbort, fmt.Errorf(messages.DialogUnexpectedResponse, result)
+	return ResponseAbort, fmt.Errorf(messages.DialogUnexpectedResponse, result)
 }