--- conflicted
+++ resolved
@@ -9,23 +9,11 @@
 
 // BranchProgram syncs the given branch.
 func BranchProgram(branch gitdomain.BranchInfo, args BranchProgramArgs) {
-<<<<<<< HEAD
-	var parentOtherWorktree bool
-	parentPtr := args.Config.Lineage.Parent(branch.LocalName)
-	if parentPtr != nil {
-		parent := *parentPtr
-		parentBranchInfoPtr := args.BranchInfos.FindByLocalName(parent)
-		if parentBranchInfoPtr != nil {
-			parentBranchInfo := *parentBranchInfoPtr
-			parentOtherWorktree = parentBranchInfo.SyncStatus == gitdomain.SyncStatusOtherWorktree
-		}
-=======
 	parent, hasParent := args.Config.Lineage.Parent(branch.LocalName).Get()
 	var parentOtherWorktree bool
 	if hasParent {
 		parentBranchInfo := args.BranchInfos.FindByLocalName(parent)
 		parentOtherWorktree = parentBranchInfo != nil && parentBranchInfo.SyncStatus == gitdomain.SyncStatusOtherWorktree
->>>>>>> f55752f2
 	}
 	switch {
 	case branch.SyncStatus == gitdomain.SyncStatusDeletedAtRemote:
