--- conflicted
+++ resolved
@@ -19,19 +19,14 @@
 
 Git Town avoids network operations in offline mode.`,
 		RunE: func(cmd *cobra.Command, args []string) error {
-<<<<<<< HEAD
-			return runConfigureOffline(debug, args)
-=======
-			return runConfigOffline(args, repo)
->>>>>>> 09d7c9f2
+			return runConfigureOffline(args, debug)
 		},
 	}
 	debugFlag(cmd, &debug)
 	return cmd
 }
 
-<<<<<<< HEAD
-func runConfigureOffline(debug bool, args []string) error {
+func runConfigureOffline(args []string, debug bool) error {
 	repo, exit, err := LoadPublicRepo(RepoArgs{
 		omitBranchNames:       true,
 		debug:                 debug,
@@ -49,16 +44,6 @@
 }
 
 func displayOfflineStatus(repo *git.PublicRepo) error {
-=======
-func runConfigOffline(args []string, repo *git.ProdRepo) error {
-	if len(args) > 0 {
-		return setOfflineStatus(args[0], repo)
-	}
-	return displayOfflineStatus(repo)
-}
-
-func displayOfflineStatus(repo *git.ProdRepo) error {
->>>>>>> 09d7c9f2
 	isOffline, err := repo.Config.IsOffline()
 	if err != nil {
 		return err
