package cmd

import (
	"errors"
	"fmt"
	"os"

	"github.com/git-town/git-town/v14/src/cli/dialog/components"
	"github.com/git-town/git-town/v14/src/cli/flags"
	"github.com/git-town/git-town/v14/src/cmd/cmdhelpers"
	"github.com/git-town/git-town/v14/src/config/configdomain"
	"github.com/git-town/git-town/v14/src/execute"
	"github.com/git-town/git-town/v14/src/git/gitdomain"
	"github.com/git-town/git-town/v14/src/messages"
	"github.com/git-town/git-town/v14/src/undo/undoconfig"
	"github.com/git-town/git-town/v14/src/validate"
	fullInterpreter "github.com/git-town/git-town/v14/src/vm/interpreter/full"
	"github.com/git-town/git-town/v14/src/vm/opcodes"
	"github.com/git-town/git-town/v14/src/vm/program"
	"github.com/git-town/git-town/v14/src/vm/runstate"
	"github.com/spf13/cobra"
)

const renameBranchDesc = "Rename a branch both locally and remotely"

const renameBranchHelp = `
Renames the given branch in the local and origin repository. Aborts if the new branch name already exists or the tracking branch is out of sync.

- creates a branch with the new name
- deletes the old branch

When there is an origin repository:
- syncs the repository

When there is a tracking branch:
- pushes the new branch to the origin repository
- deletes the old branch from the origin repository

When run on a perennial branch:
- confirm with the "--force"/"-f" option
- registers the new perennial branch name in the local Git Town configuration`

func renameBranchCommand() *cobra.Command {
	addVerboseFlag, readVerboseFlag := flags.Verbose()
	addForceFlag, readForceFlag := flags.Bool("force", "f", "Force rename of perennial branch", flags.FlagTypeNonPersistent)
	addDryRunFlag, readDryRunFlag := flags.DryRun()
	cmd := cobra.Command{
		Use:   "rename-branch [<old_branch_name>] <new_branch_name>",
		Args:  cobra.RangeArgs(1, 2),
		Short: renameBranchDesc,
		Long:  cmdhelpers.Long(renameBranchDesc, renameBranchHelp),
		RunE: func(cmd *cobra.Command, args []string) error {
			return executeRenameBranch(args, readDryRunFlag(cmd), readForceFlag(cmd), readVerboseFlag(cmd))
		},
	}
	addDryRunFlag(&cmd)
	addVerboseFlag(&cmd)
	addForceFlag(&cmd)
	return &cmd
}

func executeRenameBranch(args []string, dryRun, force, verbose bool) error {
	repo, err := execute.OpenRepo(execute.OpenRepoArgs{
		DryRun:           dryRun,
		OmitBranchNames:  false,
		PrintCommands:    true,
		ValidateGitRepo:  true,
		ValidateIsOnline: false,
		Verbose:          verbose,
	})
	if err != nil {
		return err
	}
	data, initialBranchesSnapshot, initialStashSize, exit, err := determineRenameBranchData(args, force, repo, dryRun, verbose)
	if err != nil || exit {
		return err
	}
	runState := runstate.RunState{
		BeginBranchesSnapshot: initialBranchesSnapshot,
		BeginConfigSnapshot:   repo.ConfigSnapshot,
		BeginStashSize:        initialStashSize,
		Command:               "rename-branch",
		DryRun:                dryRun,
		EndBranchesSnapshot:   gitdomain.EmptyBranchesSnapshot(),
		EndConfigSnapshot:     undoconfig.EmptyConfigSnapshot(),
		EndStashSize:          0,
		RunProgram:            renameBranchProgram(data),
	}
	return fullInterpreter.Execute(fullInterpreter.ExecuteArgs{
		Backend:                 repo.Backend,
		CommandsCounter:         repo.CommandsCounter,
		Config:                  data.config,
		Connector:               nil,
		DialogTestInputs:        &data.dialogTestInputs,
		FinalMessages:           repo.FinalMessages,
		Frontend:                repo.Frontend,
		HasOpenChanges:          data.hasOpenChanges,
		InitialBranchesSnapshot: initialBranchesSnapshot,
		InitialConfigSnapshot:   repo.ConfigSnapshot,
		InitialStashSize:        initialStashSize,
		RootDir:                 repo.RootDir,
		RunState:                runState,
		Verbose:                 verbose,
	})
}

type renameBranchData struct {
	config           configdomain.ValidatedConfig
	dialogTestInputs components.TestInputs
	dryRun           bool
	hasOpenChanges   bool
	initialBranch    gitdomain.LocalBranchName
	newBranch        gitdomain.LocalBranchName
	oldBranch        gitdomain.BranchInfo
	previousBranch   gitdomain.LocalBranchName
}

func determineRenameBranchData(args []string, forceFlag bool, repo *execute.OpenRepoResult, dryRun, verbose bool) (*renameBranchData, gitdomain.BranchesSnapshot, gitdomain.StashSize, bool, error) {
	previousBranch := repo.Backend.PreviouslyCheckedOutBranch()
	dialogTestInputs := components.LoadTestInputs(os.Environ())
	repoStatus, err := repo.Backend.RepoStatus()
	if err != nil {
		return nil, gitdomain.EmptyBranchesSnapshot(), 0, false, err
	}
	branchesSnapshot, stashSize, exit, err := execute.LoadRepoSnapshot(execute.LoadRepoSnapshotArgs{
		Backend:               &repo.Backend,
		Config:                repo.UnvalidatedConfig.Config,
		DialogTestInputs:      dialogTestInputs,
		Fetch:                 true,
		Frontend:              &repo.Frontend,
		HandleUnfinishedState: true,
		Repo:                  repo,
		RepoStatus:            repoStatus,
		ValidateNoOpenChanges: false,
		Verbose:               verbose,
	})
	if err != nil || exit {
		return nil, branchesSnapshot, stashSize, exit, err
	}
	var oldBranchName gitdomain.LocalBranchName
	var newBranchName gitdomain.LocalBranchName
	if len(args) == 1 {
		oldBranchName = branchesSnapshot.Active
		newBranchName = gitdomain.NewLocalBranchName(args[0])
	} else {
		oldBranchName = gitdomain.NewLocalBranchName(args[0])
		newBranchName = gitdomain.NewLocalBranchName(args[1])
	}
	localBranches := branchesSnapshot.Branches.LocalBranches().Names()
	validatedConfig, runner, abort, err := validate.Config(validate.ConfigArgs{
		Backend:            &repo.Backend,
		BranchesSnapshot:   branchesSnapshot,
		BranchesToValidate: gitdomain.LocalBranchNames{oldBranchName},
		CommandsCounter:    repo.CommandsCounter,
		ConfigSnapshot:     repo.ConfigSnapshot,
		DialogTestInputs:   dialogTestInputs,
		FinalMessages:      &repo.FinalMessages,
		Frontend:           repo.Frontend,
		LocalBranches:      localBranches,
		RepoStatus:         repoStatus,
		RootDir:            repo.RootDir,
		StashSize:          stashSize,
		TestInputs:         &dialogTestInputs,
		Unvalidated:        repo.UnvalidatedConfig,
		Verbose:            verbose,
	})
	if err != nil || abort {
		return nil, branchesSnapshot, stashSize, abort, err
	}
	if validatedConfig.Config.IsMainBranch(oldBranchName) {
		return nil, branchesSnapshot, stashSize, false, errors.New(messages.RenameMainBranch)
	}
	if !forceFlag {
		if validatedConfig.Config.IsPerennialBranch(oldBranchName) {
			return nil, branchesSnapshot, stashSize, false, fmt.Errorf(messages.RenamePerennialBranchWarning, oldBranchName)
		}
	}
	if oldBranchName == newBranchName {
		return nil, branchesSnapshot, stashSize, false, errors.New(messages.RenameToSameName)
	}
	oldBranch, hasOldBranch := branchesSnapshot.Branches.FindByLocalName(oldBranchName).Get()
	if !hasOldBranch {
		return nil, branchesSnapshot, stashSize, false, fmt.Errorf(messages.BranchDoesntExist, oldBranchName)
	}
	if oldBranch.SyncStatus != gitdomain.SyncStatusUpToDate && oldBranch.SyncStatus != gitdomain.SyncStatusLocalOnly {
		return nil, branchesSnapshot, stashSize, false, fmt.Errorf(messages.RenameBranchNotInSync, oldBranchName)
	}
	if branchesSnapshot.Branches.HasLocalBranch(newBranchName) {
		return nil, branchesSnapshot, stashSize, false, fmt.Errorf(messages.BranchAlreadyExistsLocally, newBranchName)
	}
	if branchesSnapshot.Branches.HasMatchingTrackingBranchFor(newBranchName) {
		return nil, branchesSnapshot, stashSize, false, fmt.Errorf(messages.BranchAlreadyExistsRemotely, newBranchName)
	}
	return &renameBranchData{
		config:           validatedConfig.Config,
		dialogTestInputs: dialogTestInputs,
		dryRun:           dryRun,
		hasOpenChanges:   repoStatus.OpenChanges,
		initialBranch:    branchesSnapshot.Active,
		newBranch:        newBranchName,
		oldBranch:        oldBranch,
		previousBranch:   previousBranch,
<<<<<<< HEAD
		runner:           runner,
=======
>>>>>>> 09a7b1ab
	}, branchesSnapshot, stashSize, false, err
}

func renameBranchProgram(data *renameBranchData) program.Program {
	result := program.Program{}
	result.Add(&opcodes.CreateBranch{Branch: data.newBranch, StartingPoint: data.oldBranch.LocalName.Location()})
	if data.initialBranch == data.oldBranch.LocalName {
		result.Add(&opcodes.Checkout{Branch: data.newBranch})
	}
	if !data.dryRun {
		if data.config.Config.IsPerennialBranch(data.initialBranch) {
			result.Add(&opcodes.RemoveFromPerennialBranches{Branch: data.oldBranch.LocalName})
			result.Add(&opcodes.AddToPerennialBranches{Branch: data.newBranch})
		} else {
			result.Add(&opcodes.DeleteParentBranch{Branch: data.oldBranch.LocalName})
			parentBranch, hasParent := data.config.Config.Lineage.Parent(data.oldBranch.LocalName).Get()
			if hasParent {
				result.Add(&opcodes.SetParent{Branch: data.newBranch, Parent: parentBranch})
			}
		}
	}
	for _, child := range data.config.Config.Lineage.Children(data.oldBranch.LocalName) {
		result.Add(&opcodes.SetParent{Branch: child, Parent: data.newBranch})
	}
	if data.oldBranch.HasTrackingBranch() && data.config.Config.IsOnline() {
		result.Add(&opcodes.CreateTrackingBranch{Branch: data.newBranch})
		result.Add(&opcodes.DeleteTrackingBranch{Branch: data.oldBranch.RemoteName})
	}
	result.Add(&opcodes.DeleteLocalBranch{Branch: data.oldBranch.LocalName})
	cmdhelpers.Wrap(&result, cmdhelpers.WrapOptions{
		DryRun:                   data.dryRun,
		RunInGitRoot:             false,
		StashOpenChanges:         false,
		PreviousBranchCandidates: gitdomain.LocalBranchNames{data.previousBranch, data.newBranch},
	})
	return result
}<|MERGE_RESOLUTION|>--- conflicted
+++ resolved
@@ -200,10 +200,6 @@
 		newBranch:        newBranchName,
 		oldBranch:        oldBranch,
 		previousBranch:   previousBranch,
-<<<<<<< HEAD
-		runner:           runner,
-=======
->>>>>>> 09a7b1ab
 	}, branchesSnapshot, stashSize, false, err
 }
 
