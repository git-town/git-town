--- conflicted
+++ resolved
@@ -91,13 +91,8 @@
 		CommandsCounter:         repo.CommandsCounter,
 		Config:                  data.config,
 		Connector:               nil,
-<<<<<<< HEAD
-		DialogTestInputs:        &data.dialogTestInputs,
-		FinalMessages:           &repo.FinalMessages,
-=======
 		DialogTestInputs:        data.dialogTestInputs,
 		FinalMessages:           repo.FinalMessages,
->>>>>>> 55b6d7b3
 		Frontend:                repo.Frontend,
 		HasOpenChanges:          data.hasOpenChanges,
 		InitialBranchesSnapshot: initialBranchesSnapshot,
@@ -139,21 +134,6 @@
 		Repo:                  repo,
 		RepoStatus:            repoStatus,
 		ValidateNoOpenChanges: false,
-<<<<<<< HEAD
-=======
-		Verbose:               verbose,
-	})
-	if err != nil || exit {
-		return emptyRenameBranchData(), branchesSnapshot, stashSize, exit, err
-	}
-	repo.Config, exit, err = validate.Config(validate.ConfigArgs{
-		Backend:            &repo.Backend,
-		BranchesToValidate: gitdomain.LocalBranchNames{branchesSnapshot.Active},
-		FinalMessages:      repo.FinalMessages,
-		LocalBranches:      branchesSnapshot.Branches.LocalBranches().Names(),
-		TestInputs:         dialogTestInputs,
-		Unvalidated:        repo.Config,
->>>>>>> 55b6d7b3
 	})
 	if err != nil || exit {
 		return emptyRenameBranchData(), branchesSnapshot, stashSize, exit, err
