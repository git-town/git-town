package cmd

import (
	"errors"
	"fmt"
	"os"

	"github.com/git-town/git-town/v14/src/cli/dialog/components"
	"github.com/git-town/git-town/v14/src/cli/flags"
	"github.com/git-town/git-town/v14/src/cmd/cmdhelpers"
	"github.com/git-town/git-town/v14/src/config/configdomain"
	"github.com/git-town/git-town/v14/src/execute"
	"github.com/git-town/git-town/v14/src/git"
	"github.com/git-town/git-town/v14/src/git/gitdomain"
	"github.com/git-town/git-town/v14/src/messages"
	"github.com/git-town/git-town/v14/src/undo/undoconfig"
	"github.com/git-town/git-town/v14/src/validate"
	fullInterpreter "github.com/git-town/git-town/v14/src/vm/interpreter/full"
	"github.com/git-town/git-town/v14/src/vm/opcodes"
	"github.com/git-town/git-town/v14/src/vm/program"
	"github.com/git-town/git-town/v14/src/vm/runstate"
	"github.com/spf13/cobra"
)

const renameBranchDesc = "Rename a branch both locally and remotely"

const renameBranchHelp = `
Renames the given branch in the local and origin repository. Aborts if the new branch name already exists or the tracking branch is out of sync.

- creates a branch with the new name
- deletes the old branch

When there is an origin repository:
- syncs the repository

When there is a tracking branch:
- pushes the new branch to the origin repository
- deletes the old branch from the origin repository

When run on a perennial branch:
- confirm with the "--force"/"-f" option
- registers the new perennial branch name in the local Git Town configuration`

func renameBranchCommand() *cobra.Command {
	addVerboseFlag, readVerboseFlag := flags.Verbose()
	addForceFlag, readForceFlag := flags.Bool("force", "f", "Force rename of perennial branch", flags.FlagTypeNonPersistent)
	addDryRunFlag, readDryRunFlag := flags.DryRun()
	cmd := cobra.Command{
		Use:   "rename-branch [<old_branch_name>] <new_branch_name>",
		Args:  cobra.RangeArgs(1, 2),
		Short: renameBranchDesc,
		Long:  cmdhelpers.Long(renameBranchDesc, renameBranchHelp),
		RunE: func(cmd *cobra.Command, args []string) error {
			return executeRenameBranch(args, readDryRunFlag(cmd), readForceFlag(cmd), readVerboseFlag(cmd))
		},
	}
	addDryRunFlag(&cmd)
	addVerboseFlag(&cmd)
	addForceFlag(&cmd)
	return &cmd
}

func executeRenameBranch(args []string, dryRun, force, verbose bool) error {
	repo, err := execute.OpenRepo(execute.OpenRepoArgs{
		DryRun:           dryRun,
		OmitBranchNames:  false,
		PrintCommands:    true,
		ValidateGitRepo:  true,
		ValidateIsOnline: false,
		Verbose:          verbose,
	})
	if err != nil {
		return err
	}
	data, initialBranchesSnapshot, initialStashSize, exit, err := determineRenameBranchData(args, force, repo, dryRun, verbose)
	if err != nil || exit {
		return err
	}
	runState := runstate.RunState{
		BeginBranchesSnapshot: initialBranchesSnapshot,
		BeginConfigSnapshot:   repo.ConfigSnapshot,
		BeginStashSize:        initialStashSize,
		Command:               "rename-branch",
		DryRun:                dryRun,
		EndBranchesSnapshot:   gitdomain.EmptyBranchesSnapshot(),
		EndConfigSnapshot:     undoconfig.EmptyConfigSnapshot(),
		EndStashSize:          0,
		RunProgram:            renameBranchProgram(data),
	}
	return fullInterpreter.Execute(fullInterpreter.ExecuteArgs{
		Config:                  data.config,
		Connector:               nil,
		DialogTestInputs:        &data.dialogTestInputs,
		HasOpenChanges:          data.hasOpenChanges,
		InitialBranchesSnapshot: initialBranchesSnapshot,
		InitialConfigSnapshot:   repo.ConfigSnapshot,
		InitialStashSize:        initialStashSize,
		RootDir:                 repo.RootDir,
		Run:                     data.runner,
		RunState:                runState,
		Verbose:                 verbose,
	})
}

type renameBranchData struct {
	config           configdomain.ValidatedConfig
	dialogTestInputs components.TestInputs
	dryRun           bool
	hasOpenChanges   bool
	initialBranch    gitdomain.LocalBranchName
	newBranch        gitdomain.LocalBranchName
	oldBranch        gitdomain.BranchInfo
	previousBranch   gitdomain.LocalBranchName
	runner           *git.ProdRunner
}

func determineRenameBranchData(args []string, forceFlag bool, repo *execute.OpenRepoResult, dryRun, verbose bool) (*renameBranchData, gitdomain.BranchesSnapshot, gitdomain.StashSize, bool, error) {
	dialogTestInputs := components.LoadTestInputs(os.Environ())
	repoStatus, err := repo.Backend.RepoStatus()
	if err != nil {
		return nil, gitdomain.EmptyBranchesSnapshot(), 0, false, err
	}
	runner := git.ProdRunner{
		Backend:         repo.Backend,
		CommandsCounter: repo.CommandsCounter,
		Config:          repo.Config,
		FinalMessages:   repo.FinalMessages,
		Frontend:        repo.Frontend,
	}
	branchesSnapshot, stashSize, exit, err := execute.LoadRepoSnapshot(execute.LoadRepoSnapshotArgs{
<<<<<<< HEAD
		Config:                &repo.UnvalidatedConfig.Config,
=======
		Config:                repo.Config,
>>>>>>> 72b0acf5
		DialogTestInputs:      dialogTestInputs,
		Fetch:                 true,
		HandleUnfinishedState: true,
		Repo:                  repo,
		RepoStatus:            repoStatus,
<<<<<<< HEAD
=======
		Runner:                &runner,
		ValidateIsConfigured:  true,
>>>>>>> 72b0acf5
		ValidateNoOpenChanges: false,
		Verbose:               verbose,
	})
	if err != nil || exit {
		return nil, branchesSnapshot, stashSize, exit, err
	}
	previousBranch := repo.Backend.PreviouslyCheckedOutBranch()
	var oldBranchName gitdomain.LocalBranchName
	var newBranchName gitdomain.LocalBranchName
	if len(args) == 1 {
		oldBranchName = branchesSnapshot.Active
		newBranchName = gitdomain.NewLocalBranchName(args[0])
	} else {
		oldBranchName = gitdomain.NewLocalBranchName(args[0])
		newBranchName = gitdomain.NewLocalBranchName(args[1])
	}
<<<<<<< HEAD
	localBranches := branchesSnapshot.Branches.LocalBranches()
	validatedConfig, err := validate.Config(repo.UnvalidatedConfig, gitdomain.LocalBranchNames{oldBranchName, newBranchName}, localBranches, &repo.Backend, &dialogTestInputs)
	if err != nil {
		return nil, branchesSnapshot, stashSize, false, err
	}
	if validatedConfig.Config.IsMainBranch(oldBranchName) {
		return nil, branchesSnapshot, stashSize, false, errors.New(messages.RenameMainBranch)
	}
	if !forceFlag {
		if validatedConfig.Config.IsPerennialBranch(oldBranchName) {
=======
	if repo.Config.Config.IsMainBranch(oldBranchName) {
		return nil, branchesSnapshot, stashSize, false, errors.New(messages.RenameMainBranch)
	}
	if !forceFlag {
		if repo.Config.Config.IsPerennialBranch(oldBranchName) {
>>>>>>> 72b0acf5
			return nil, branchesSnapshot, stashSize, false, fmt.Errorf(messages.RenamePerennialBranchWarning, oldBranchName)
		}
	}
	if oldBranchName == newBranchName {
		return nil, branchesSnapshot, stashSize, false, errors.New(messages.RenameToSameName)
	}
	oldBranch, hasOldBranch := branchesSnapshot.Branches.FindByLocalName(oldBranchName).Get()
	if !hasOldBranch {
		return nil, branchesSnapshot, stashSize, false, fmt.Errorf(messages.BranchDoesntExist, oldBranchName)
	}
	if oldBranch.SyncStatus != gitdomain.SyncStatusUpToDate && oldBranch.SyncStatus != gitdomain.SyncStatusLocalOnly {
		return nil, branchesSnapshot, stashSize, false, fmt.Errorf(messages.RenameBranchNotInSync, oldBranchName)
	}
	if branchesSnapshot.Branches.HasLocalBranch(newBranchName) {
		return nil, branchesSnapshot, stashSize, false, fmt.Errorf(messages.BranchAlreadyExistsLocally, newBranchName)
	}
	if branchesSnapshot.Branches.HasMatchingTrackingBranchFor(newBranchName) {
		return nil, branchesSnapshot, stashSize, false, fmt.Errorf(messages.BranchAlreadyExistsRemotely, newBranchName)
	}
	return &renameBranchData{
<<<<<<< HEAD
		config:           validatedConfig.Config,
=======
		config:           repo.Config.Config,
>>>>>>> 72b0acf5
		dialogTestInputs: dialogTestInputs,
		dryRun:           dryRun,
		hasOpenChanges:   repoStatus.OpenChanges,
		initialBranch:    branchesSnapshot.Active,
		newBranch:        newBranchName,
		oldBranch:        oldBranch,
		previousBranch:   previousBranch,
		runner:           &runner,
	}, branchesSnapshot, stashSize, false, err
}

func renameBranchProgram(config *renameBranchData) program.Program {
	result := program.Program{}
	result.Add(&opcodes.CreateBranch{Branch: config.newBranch, StartingPoint: config.oldBranch.LocalName.Location()})
	if config.initialBranch == config.oldBranch.LocalName {
		result.Add(&opcodes.Checkout{Branch: config.newBranch})
	}
	if !config.dryRun {
		if config.config.IsPerennialBranch(config.initialBranch) {
			result.Add(&opcodes.RemoveFromPerennialBranches{Branch: config.oldBranch.LocalName})
			result.Add(&opcodes.AddToPerennialBranches{Branch: config.newBranch})
		} else {
			result.Add(&opcodes.DeleteParentBranch{Branch: config.oldBranch.LocalName})
			parentBranch, hasParent := config.config.Lineage.Parent(config.oldBranch.LocalName).Get()
			if hasParent {
				result.Add(&opcodes.SetParent{Branch: config.newBranch, Parent: parentBranch})
			}
		}
	}
	for _, child := range config.config.Lineage.Children(config.oldBranch.LocalName) {
		result.Add(&opcodes.SetParent{Branch: child, Parent: config.newBranch})
	}
	if config.oldBranch.HasTrackingBranch() && config.config.IsOnline() {
		result.Add(&opcodes.CreateTrackingBranch{Branch: config.newBranch})
		result.Add(&opcodes.DeleteTrackingBranch{Branch: config.oldBranch.RemoteName})
	}
	result.Add(&opcodes.DeleteLocalBranch{Branch: config.oldBranch.LocalName})
	cmdhelpers.Wrap(&result, cmdhelpers.WrapOptions{
		DryRun:                   config.dryRun,
		RunInGitRoot:             false,
		StashOpenChanges:         false,
		PreviousBranchCandidates: gitdomain.LocalBranchNames{config.previousBranch, config.newBranch},
	})
	return result
}<|MERGE_RESOLUTION|>--- conflicted
+++ resolved
@@ -128,21 +128,12 @@
 		Frontend:        repo.Frontend,
 	}
 	branchesSnapshot, stashSize, exit, err := execute.LoadRepoSnapshot(execute.LoadRepoSnapshotArgs{
-<<<<<<< HEAD
 		Config:                &repo.UnvalidatedConfig.Config,
-=======
-		Config:                repo.Config,
->>>>>>> 72b0acf5
 		DialogTestInputs:      dialogTestInputs,
 		Fetch:                 true,
 		HandleUnfinishedState: true,
 		Repo:                  repo,
 		RepoStatus:            repoStatus,
-<<<<<<< HEAD
-=======
-		Runner:                &runner,
-		ValidateIsConfigured:  true,
->>>>>>> 72b0acf5
 		ValidateNoOpenChanges: false,
 		Verbose:               verbose,
 	})
@@ -159,7 +150,6 @@
 		oldBranchName = gitdomain.NewLocalBranchName(args[0])
 		newBranchName = gitdomain.NewLocalBranchName(args[1])
 	}
-<<<<<<< HEAD
 	localBranches := branchesSnapshot.Branches.LocalBranches()
 	validatedConfig, err := validate.Config(repo.UnvalidatedConfig, gitdomain.LocalBranchNames{oldBranchName, newBranchName}, localBranches, &repo.Backend, &dialogTestInputs)
 	if err != nil {
@@ -170,13 +160,6 @@
 	}
 	if !forceFlag {
 		if validatedConfig.Config.IsPerennialBranch(oldBranchName) {
-=======
-	if repo.Config.Config.IsMainBranch(oldBranchName) {
-		return nil, branchesSnapshot, stashSize, false, errors.New(messages.RenameMainBranch)
-	}
-	if !forceFlag {
-		if repo.Config.Config.IsPerennialBranch(oldBranchName) {
->>>>>>> 72b0acf5
 			return nil, branchesSnapshot, stashSize, false, fmt.Errorf(messages.RenamePerennialBranchWarning, oldBranchName)
 		}
 	}
@@ -197,11 +180,7 @@
 		return nil, branchesSnapshot, stashSize, false, fmt.Errorf(messages.BranchAlreadyExistsRemotely, newBranchName)
 	}
 	return &renameBranchData{
-<<<<<<< HEAD
 		config:           validatedConfig.Config,
-=======
-		config:           repo.Config.Config,
->>>>>>> 72b0acf5
 		dialogTestInputs: dialogTestInputs,
 		dryRun:           dryRun,
 		hasOpenChanges:   repoStatus.OpenChanges,
