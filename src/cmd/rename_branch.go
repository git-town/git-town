--- conflicted
+++ resolved
@@ -101,11 +101,7 @@
 }
 
 type renameBranchConfig struct {
-<<<<<<< HEAD
-	*configdomain.UnvalidatedConfig
-=======
-	configdomain.FullConfig
->>>>>>> 4526237e
+	configdomain.UnvalidatedConfig
 	dialogTestInputs components.TestInputs
 	dryRun           bool
 	hasOpenChanges   bool
