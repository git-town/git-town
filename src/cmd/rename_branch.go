package cmd

import (
	"errors"
	"fmt"
	"os"

	"github.com/git-town/git-town/v14/src/cli/dialog/components"
	"github.com/git-town/git-town/v14/src/cli/flags"
	"github.com/git-town/git-town/v14/src/cmd/cmdhelpers"
	"github.com/git-town/git-town/v14/src/config/configdomain"
	"github.com/git-town/git-town/v14/src/execute"
	"github.com/git-town/git-town/v14/src/git/gitdomain"
	"github.com/git-town/git-town/v14/src/messages"
	"github.com/git-town/git-town/v14/src/undo/undoconfig"
	fullInterpreter "github.com/git-town/git-town/v14/src/vm/interpreter/full"
	"github.com/git-town/git-town/v14/src/vm/opcodes"
	"github.com/git-town/git-town/v14/src/vm/program"
	"github.com/git-town/git-town/v14/src/vm/runstate"
	"github.com/spf13/cobra"
)

const renameBranchDesc = "Rename a branch both locally and remotely"

const renameBranchHelp = `
Renames the given branch in the local and origin repository. Aborts if the new branch name already exists or the tracking branch is out of sync.

- creates a branch with the new name
- deletes the old branch

When there is an origin repository:
- syncs the repository

When there is a tracking branch:
- pushes the new branch to the origin repository
- deletes the old branch from the origin repository

When run on a perennial branch:
- confirm with the "--force"/"-f" option
- registers the new perennial branch name in the local Git Town configuration`

func renameBranchCommand() *cobra.Command {
	addVerboseFlag, readVerboseFlag := flags.Verbose()
	addForceFlag, readForceFlag := flags.Bool("force", "f", "Force rename of perennial branch", flags.FlagTypeNonPersistent)
	addDryRunFlag, readDryRunFlag := flags.DryRun()
	cmd := cobra.Command{
		Use:   "rename-branch [<old_branch_name>] <new_branch_name>",
		Args:  cobra.RangeArgs(1, 2),
		Short: renameBranchDesc,
		Long:  cmdhelpers.Long(renameBranchDesc, renameBranchHelp),
		RunE: func(cmd *cobra.Command, args []string) error {
			return executeRenameBranch(args, readDryRunFlag(cmd), readForceFlag(cmd), readVerboseFlag(cmd))
		},
	}
	addDryRunFlag(&cmd)
	addVerboseFlag(&cmd)
	addForceFlag(&cmd)
	return &cmd
}

func executeRenameBranch(args []string, dryRun, force, verbose bool) error {
	repo, err := execute.OpenRepo(execute.OpenRepoArgs{
		DryRun:           dryRun,
		OmitBranchNames:  false,
		PrintCommands:    true,
		ValidateGitRepo:  true,
		ValidateIsOnline: false,
		Verbose:          verbose,
	})
	if err != nil {
		return err
	}
	config, initialBranchesSnapshot, initialStashSize, exit, err := determineRenameBranchConfig(args, force, repo, dryRun, verbose)
	if err != nil || exit {
		return err
	}
	runState := runstate.RunState{
		BeginBranchesSnapshot: initialBranchesSnapshot,
		BeginConfigSnapshot:   repo.ConfigSnapshot,
		BeginStashSize:        initialStashSize,
		Command:               "rename-branch",
		DryRun:                dryRun,
		EndBranchesSnapshot:   gitdomain.EmptyBranchesSnapshot(),
		EndConfigSnapshot:     undoconfig.EmptyConfigSnapshot(),
		EndStashSize:          0,
		RunProgram:            renameBranchProgram(config),
	}
	return fullInterpreter.Execute(fullInterpreter.ExecuteArgs{
		Connector:               nil,
		DialogTestInputs:        &config.dialogTestInputs,
		FullConfig:              config.UnvalidatedConfig,
		HasOpenChanges:          config.hasOpenChanges,
		InitialBranchesSnapshot: initialBranchesSnapshot,
		InitialConfigSnapshot:   repo.ConfigSnapshot,
		InitialStashSize:        initialStashSize,
		RootDir:                 repo.RootDir,
		Run:                     repo.Runner,
		RunState:                runState,
		Verbose:                 verbose,
	})
}

type renameBranchConfig struct {
	*configdomain.UnvalidatedConfig
	dialogTestInputs components.TestInputs
	dryRun           bool
	hasOpenChanges   bool
	initialBranch    gitdomain.LocalBranchName
	newBranch        gitdomain.LocalBranchName
	oldBranch        gitdomain.BranchInfo
	previousBranch   gitdomain.LocalBranchName
}

func determineRenameBranchConfig(args []string, forceFlag bool, repo *execute.OpenRepoResult, dryRun, verbose bool) (*renameBranchConfig, gitdomain.BranchesSnapshot, gitdomain.StashSize, bool, error) {
	dialogTestInputs := components.LoadTestInputs(os.Environ())
	repoStatus, err := repo.Runner.Backend.RepoStatus()
	if err != nil {
		return nil, gitdomain.EmptyBranchesSnapshot(), 0, false, err
	}
	branchesSnapshot, stashSize, exit, err := execute.LoadRepoSnapshot(execute.LoadRepoSnapshotArgs{
		Config:                repo.Runner.Config,
		DialogTestInputs:      dialogTestInputs,
		Fetch:                 true,
		HandleUnfinishedState: true,
		Repo:                  repo,
		RepoStatus:            repoStatus,
		ValidateIsConfigured:  true,
		ValidateNoOpenChanges: false,
		Verbose:               verbose,
	})
	if err != nil || exit {
		return nil, branchesSnapshot, stashSize, exit, err
	}
	previousBranch := repo.Runner.Backend.PreviouslyCheckedOutBranch()
	var oldBranchName gitdomain.LocalBranchName
	var newBranchName gitdomain.LocalBranchName
	if len(args) == 1 {
		oldBranchName = branchesSnapshot.Active
		newBranchName = gitdomain.NewLocalBranchName(args[0])
	} else {
		oldBranchName = gitdomain.NewLocalBranchName(args[0])
		newBranchName = gitdomain.NewLocalBranchName(args[1])
	}
	if repo.Runner.Config.FullConfig.IsMainBranch(oldBranchName) {
		return nil, branchesSnapshot, stashSize, false, errors.New(messages.RenameMainBranch)
	}
	if !forceFlag {
		if repo.Runner.Config.FullConfig.IsPerennialBranch(oldBranchName) {
			return nil, branchesSnapshot, stashSize, false, fmt.Errorf(messages.RenamePerennialBranchWarning, oldBranchName)
		}
	}
	if oldBranchName == newBranchName {
		return nil, branchesSnapshot, stashSize, false, errors.New(messages.RenameToSameName)
	}
	oldBranch, hasOldBranch := branchesSnapshot.Branches.FindByLocalName(oldBranchName).Get()
	if !hasOldBranch {
		return nil, branchesSnapshot, stashSize, false, fmt.Errorf(messages.BranchDoesntExist, oldBranchName)
	}
	if oldBranch.SyncStatus != gitdomain.SyncStatusUpToDate && oldBranch.SyncStatus != gitdomain.SyncStatusLocalOnly {
		return nil, branchesSnapshot, stashSize, false, fmt.Errorf(messages.RenameBranchNotInSync, oldBranchName)
	}
	if branchesSnapshot.Branches.HasLocalBranch(newBranchName) {
		return nil, branchesSnapshot, stashSize, false, fmt.Errorf(messages.BranchAlreadyExistsLocally, newBranchName)
	}
	if branchesSnapshot.Branches.HasMatchingTrackingBranchFor(newBranchName) {
		return nil, branchesSnapshot, stashSize, false, fmt.Errorf(messages.BranchAlreadyExistsRemotely, newBranchName)
	}
	return &renameBranchConfig{
<<<<<<< HEAD
		UnvalidatedConfig: &repo.Runner.Config.FullConfig,
		dialogTestInputs:  dialogTestInputs,
		dryRun:            dryRun,
		hasOpenChanges:    repoStatus.OpenChanges,
		initialBranch:     branchesSnapshot.Active,
		newBranch:         newBranchName,
		oldBranch:         *oldBranch,
		previousBranch:    previousBranch,
=======
		FullConfig:       &repo.Runner.Config.FullConfig,
		dialogTestInputs: dialogTestInputs,
		dryRun:           dryRun,
		hasOpenChanges:   repoStatus.OpenChanges,
		initialBranch:    branchesSnapshot.Active,
		newBranch:        newBranchName,
		oldBranch:        oldBranch,
		previousBranch:   previousBranch,
>>>>>>> 5aa0f657
	}, branchesSnapshot, stashSize, false, err
}

func renameBranchProgram(config *renameBranchConfig) program.Program {
	result := program.Program{}
	result.Add(&opcodes.CreateBranch{Branch: config.newBranch, StartingPoint: config.oldBranch.LocalName.Location()})
	if config.initialBranch == config.oldBranch.LocalName {
		result.Add(&opcodes.Checkout{Branch: config.newBranch})
	}
	if !config.dryRun {
		if config.IsPerennialBranch(config.initialBranch) {
			result.Add(&opcodes.RemoveFromPerennialBranches{Branch: config.oldBranch.LocalName})
			result.Add(&opcodes.AddToPerennialBranches{Branch: config.newBranch})
		} else {
			result.Add(&opcodes.DeleteParentBranch{Branch: config.oldBranch.LocalName})
			parentBranch, hasParent := config.Lineage.Parent(config.oldBranch.LocalName).Get()
			if hasParent {
				result.Add(&opcodes.SetParent{Branch: config.newBranch, Parent: parentBranch})
			}
		}
	}
	for _, child := range config.Lineage.Children(config.oldBranch.LocalName) {
		result.Add(&opcodes.SetParent{Branch: child, Parent: config.newBranch})
	}
	if config.oldBranch.HasTrackingBranch() && config.IsOnline() {
		result.Add(&opcodes.CreateTrackingBranch{Branch: config.newBranch})
		result.Add(&opcodes.DeleteTrackingBranch{Branch: config.oldBranch.RemoteName})
	}
	result.Add(&opcodes.DeleteLocalBranch{Branch: config.oldBranch.LocalName})
	cmdhelpers.Wrap(&result, cmdhelpers.WrapOptions{
		DryRun:                   config.dryRun,
		RunInGitRoot:             false,
		StashOpenChanges:         false,
		PreviousBranchCandidates: gitdomain.LocalBranchNames{config.previousBranch, config.newBranch},
	})
	return result
}<|MERGE_RESOLUTION|>--- conflicted
+++ resolved
@@ -166,16 +166,6 @@
 		return nil, branchesSnapshot, stashSize, false, fmt.Errorf(messages.BranchAlreadyExistsRemotely, newBranchName)
 	}
 	return &renameBranchConfig{
-<<<<<<< HEAD
-		UnvalidatedConfig: &repo.Runner.Config.FullConfig,
-		dialogTestInputs:  dialogTestInputs,
-		dryRun:            dryRun,
-		hasOpenChanges:    repoStatus.OpenChanges,
-		initialBranch:     branchesSnapshot.Active,
-		newBranch:         newBranchName,
-		oldBranch:         *oldBranch,
-		previousBranch:    previousBranch,
-=======
 		FullConfig:       &repo.Runner.Config.FullConfig,
 		dialogTestInputs: dialogTestInputs,
 		dryRun:           dryRun,
@@ -184,7 +174,6 @@
 		newBranch:        newBranchName,
 		oldBranch:        oldBranch,
 		previousBranch:   previousBranch,
->>>>>>> 5aa0f657
 	}, branchesSnapshot, stashSize, false, err
 }
 
