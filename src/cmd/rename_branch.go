package cmd

import (
	"fmt"

	"github.com/git-town/git-town/v9/src/config"
	"github.com/git-town/git-town/v9/src/domain"
	"github.com/git-town/git-town/v9/src/execute"
	"github.com/git-town/git-town/v9/src/flags"
	"github.com/git-town/git-town/v9/src/messages"
	"github.com/git-town/git-town/v9/src/runstate"
	"github.com/git-town/git-town/v9/src/steps"
	"github.com/spf13/cobra"
)

const renameBranchDesc = "Renames a branch both locally and remotely"

const renameBranchHelp = `
Renames the given branch in the local and origin repository.
Aborts if the new branch name already exists or the tracking branch is out of sync.

- creates a branch with the new name
- deletes the old branch

When there is an origin repository
- syncs the repository

When there is a tracking branch
- pushes the new branch to the origin repository
- deletes the old branch from the origin repository

When run on a perennial branch
- confirm with the "-f" option
- registers the new perennial branch name in the local Git Town configuration`

func renameBranchCommand() *cobra.Command {
	addDebugFlag, readDebugFlag := flags.Debug()
	addForceFlag, readForceFlag := flags.Bool("force", "f", "Force rename of perennial branch")
	cmd := cobra.Command{
		Use:   "rename-branch [<old_branch_name>] <new_branch_name>",
		Args:  cobra.RangeArgs(1, 2),
		Short: renameBranchDesc,
		Long:  long(renameBranchDesc, renameBranchHelp),
		RunE: func(cmd *cobra.Command, args []string) error {
			return renameBranch(args, readForceFlag(cmd), readDebugFlag(cmd))
		},
	}
	addDebugFlag(&cmd)
	addForceFlag(&cmd)
	return &cmd
}

func renameBranch(args []string, force, debug bool) error {
	repo, err := execute.OpenRepo(execute.OpenRepoArgs{
		Debug:            debug,
		DryRun:           false,
		OmitBranchNames:  false,
		ValidateIsOnline: false,
		ValidateGitRepo:  true,
	})
	if err != nil {
		return err
	}
	config, exit, err := determineRenameBranchConfig(args, force, &repo)
	if err != nil || exit {
		return err
	}
	stepList, err := renameBranchStepList(config)
	if err != nil {
		return err
	}
	runState := runstate.RunState{
		Command:     "rename-branch",
		RunStepList: stepList,
	}
	return runstate.Execute(runstate.ExecuteArgs{
		RunState:  &runState,
		Run:       &repo.Runner,
		Connector: nil,
		Lineage:   config.lineage,
		RootDir:   repo.RootDir,
	})
}

type renameBranchConfig struct {
	branches       domain.Branches
	isOffline      bool
	lineage        config.Lineage
	mainBranch     domain.LocalBranchName
	newBranch      domain.LocalBranchName
	noPushHook     bool
	oldBranch      domain.BranchInfo
	previousBranch domain.LocalBranchName
}

func determineRenameBranchConfig(args []string, forceFlag bool, repo *execute.OpenRepoResult) (*renameBranchConfig, bool, error) {
<<<<<<< HEAD
	branches, _, exit, err := execute.LoadBranches(execute.LoadBranchesArgs{
=======
	lineage := repo.Runner.Config.Lineage()
	branches, exit, err := execute.LoadBranches(execute.LoadBranchesArgs{
>>>>>>> 92c4f072
		Repo:                  repo,
		Fetch:                 true,
		HandleUnfinishedState: true,
		Lineage:               lineage,
		ValidateIsConfigured:  true,
		ValidateNoOpenChanges: false,
	})
	if err != nil || exit {
		return nil, exit, err
	}
	previousBranch := repo.Runner.Backend.PreviouslyCheckedOutBranch()
	pushHook, err := repo.Runner.Config.PushHook()
	if err != nil {
		return nil, false, err
	}
	mainBranch := repo.Runner.Config.MainBranch()
	var oldBranchName domain.LocalBranchName
	var newBranchName domain.LocalBranchName
	if len(args) == 1 {
		oldBranchName = branches.Initial
		newBranchName = domain.NewLocalBranchName(args[0])
	} else {
		oldBranchName = domain.NewLocalBranchName(args[0])
		newBranchName = domain.NewLocalBranchName(args[1])
	}
	if repo.Runner.Config.IsMainBranch(oldBranchName) {
		return nil, false, fmt.Errorf(messages.RenameMainBranch)
	}
	if !forceFlag {
		if branches.Types.IsPerennialBranch(oldBranchName) {
			return nil, false, fmt.Errorf(messages.RenamePerennialBranchWarning, oldBranchName)
		}
	}
	if oldBranchName == newBranchName {
		return nil, false, fmt.Errorf(messages.RenameToSameName)
	}
	oldBranch := branches.All.FindLocalBranch(oldBranchName)
	if oldBranch == nil {
		return nil, false, fmt.Errorf(messages.BranchDoesntExist, oldBranchName)
	}
	if oldBranch.SyncStatus != domain.SyncStatusUpToDate {
		return nil, false, fmt.Errorf(messages.RenameBranchNotInSync, oldBranchName)
	}
	if branches.All.HasLocalBranch(newBranchName) {
		return nil, false, fmt.Errorf(messages.BranchAlreadyExistsLocally, newBranchName)
	}
	if branches.All.HasMatchingRemoteBranchFor(newBranchName) {
		return nil, false, fmt.Errorf(messages.BranchAlreadyExistsRemotely, newBranchName)
	}
	return &renameBranchConfig{
		branches:       branches,
		isOffline:      repo.IsOffline,
		lineage:        lineage,
		mainBranch:     mainBranch,
		newBranch:      newBranchName,
		noPushHook:     !pushHook,
		oldBranch:      *oldBranch,
		previousBranch: previousBranch,
	}, false, err
}

func renameBranchStepList(config *renameBranchConfig) (runstate.StepList, error) {
	result := runstate.StepList{}
	result.Append(&steps.CreateBranchStep{Branch: config.newBranch, StartingPoint: config.oldBranch.LocalName.Location()})
	if config.branches.Initial == config.oldBranch.LocalName {
		result.Append(&steps.CheckoutStep{Branch: config.newBranch})
	}
	if config.branches.Types.IsPerennialBranch(config.branches.Initial) {
		result.Append(&steps.RemoveFromPerennialBranchesStep{Branch: config.oldBranch.LocalName})
		result.Append(&steps.AddToPerennialBranchesStep{Branch: config.newBranch})
	} else {
		lineage := config.lineage
		result.Append(&steps.DeleteParentBranchStep{Branch: config.oldBranch.LocalName, Parent: lineage.Parent(config.oldBranch.LocalName)})
		result.Append(&steps.SetParentStep{Branch: config.newBranch, ParentBranch: lineage.Parent(config.oldBranch.LocalName)})
	}
	for _, child := range config.lineage.Children(config.oldBranch.LocalName) {
		result.Append(&steps.SetParentStep{Branch: child, ParentBranch: config.newBranch})
	}
	if config.oldBranch.HasTrackingBranch() && !config.isOffline {
		result.Append(&steps.CreateTrackingBranchStep{Branch: config.newBranch, NoPushHook: config.noPushHook})
		result.Append(&steps.DeleteTrackingBranchStep{Branch: config.oldBranch.LocalName, NoPushHook: false})
	}
	result.Append(&steps.DeleteLocalBranchStep{Branch: config.oldBranch.LocalName, Parent: config.mainBranch.Location(), Force: false})
	err := result.Wrap(runstate.WrapOptions{
		RunInGitRoot:     false,
		StashOpenChanges: false,
		MainBranch:       config.mainBranch,
		InitialBranch:    config.branches.Initial,
		PreviousBranch:   config.previousBranch,
	})
	return result, err
}<|MERGE_RESOLUTION|>--- conflicted
+++ resolved
@@ -94,12 +94,8 @@
 }
 
 func determineRenameBranchConfig(args []string, forceFlag bool, repo *execute.OpenRepoResult) (*renameBranchConfig, bool, error) {
-<<<<<<< HEAD
+	lineage := repo.Runner.Config.Lineage()
 	branches, _, exit, err := execute.LoadBranches(execute.LoadBranchesArgs{
-=======
-	lineage := repo.Runner.Config.Lineage()
-	branches, exit, err := execute.LoadBranches(execute.LoadBranchesArgs{
->>>>>>> 92c4f072
 		Repo:                  repo,
 		Fetch:                 true,
 		HandleUnfinishedState: true,
