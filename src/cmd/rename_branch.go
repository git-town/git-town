package cmd

import (
	"errors"
	"fmt"
	"os"

	"github.com/git-town/git-town/v14/src/cli/dialog/components"
	"github.com/git-town/git-town/v14/src/cli/flags"
	"github.com/git-town/git-town/v14/src/cmd/cmdhelpers"
	"github.com/git-town/git-town/v14/src/config"
	"github.com/git-town/git-town/v14/src/execute"
	"github.com/git-town/git-town/v14/src/git"
	"github.com/git-town/git-town/v14/src/git/gitdomain"
	"github.com/git-town/git-town/v14/src/messages"
	"github.com/git-town/git-town/v14/src/undo/undoconfig"
	"github.com/git-town/git-town/v14/src/validate"
	fullInterpreter "github.com/git-town/git-town/v14/src/vm/interpreter/full"
	"github.com/git-town/git-town/v14/src/vm/opcodes"
	"github.com/git-town/git-town/v14/src/vm/program"
	"github.com/git-town/git-town/v14/src/vm/runstate"
	"github.com/spf13/cobra"
)

const renameBranchDesc = "Rename a branch both locally and remotely"

const renameBranchHelp = `
Renames the given branch in the local and origin repository. Aborts if the new branch name already exists or the tracking branch is out of sync.

- creates a branch with the new name
- deletes the old branch

When there is an origin repository:
- syncs the repository

When there is a tracking branch:
- pushes the new branch to the origin repository
- deletes the old branch from the origin repository

When run on a perennial branch:
- confirm with the "--force"/"-f" option
- registers the new perennial branch name in the local Git Town configuration`

func renameBranchCommand() *cobra.Command {
	addVerboseFlag, readVerboseFlag := flags.Verbose()
	addForceFlag, readForceFlag := flags.Bool("force", "f", "Force rename of perennial branch", flags.FlagTypeNonPersistent)
	addDryRunFlag, readDryRunFlag := flags.DryRun()
	cmd := cobra.Command{
		Use:   "rename-branch [<old_branch_name>] <new_branch_name>",
		Args:  cobra.RangeArgs(1, 2),
		Short: renameBranchDesc,
		Long:  cmdhelpers.Long(renameBranchDesc, renameBranchHelp),
		RunE: func(cmd *cobra.Command, args []string) error {
			return executeRenameBranch(args, readDryRunFlag(cmd), readForceFlag(cmd), readVerboseFlag(cmd))
		},
	}
	addDryRunFlag(&cmd)
	addVerboseFlag(&cmd)
	addForceFlag(&cmd)
	return &cmd
}

func executeRenameBranch(args []string, dryRun, force, verbose bool) error {
	repo, err := execute.OpenRepo(execute.OpenRepoArgs{
		DryRun:           dryRun,
		OmitBranchNames:  false,
		PrintCommands:    true,
		ValidateGitRepo:  true,
		ValidateIsOnline: false,
		Verbose:          verbose,
	})
	if err != nil {
		return err
	}
	data, initialBranchesSnapshot, initialStashSize, exit, err := determineRenameBranchData(args, force, repo, dryRun, verbose)
	if err != nil || exit {
		return err
	}
	runState := runstate.RunState{
		BeginBranchesSnapshot: initialBranchesSnapshot,
		BeginConfigSnapshot:   repo.ConfigSnapshot,
		BeginStashSize:        initialStashSize,
		Command:               "rename-branch",
		DryRun:                dryRun,
		EndBranchesSnapshot:   gitdomain.EmptyBranchesSnapshot(),
		EndConfigSnapshot:     undoconfig.EmptyConfigSnapshot(),
		EndStashSize:          0,
		RunProgram:            renameBranchProgram(data),
	}
	return fullInterpreter.Execute(fullInterpreter.ExecuteArgs{
		Backend:                 repo.Backend,
		CommandsCounter:         repo.CommandsCounter,
		Config:                  data.config,
		Connector:               nil,
		DialogTestInputs:        &data.dialogTestInputs,
		FinalMessages:           repo.FinalMessages,
		Frontend:                repo.Frontend,
		HasOpenChanges:          data.hasOpenChanges,
		InitialBranchesSnapshot: initialBranchesSnapshot,
		InitialConfigSnapshot:   repo.ConfigSnapshot,
		InitialStashSize:        initialStashSize,
		RootDir:                 repo.RootDir,
		RunState:                runState,
		Verbose:                 verbose,
	})
}

type renameBranchData struct {
<<<<<<< HEAD
	config           configdomain.ValidatedConfig
=======
	config           config.Config
>>>>>>> 8bfd12bc
	dialogTestInputs components.TestInputs
	dryRun           bool
	hasOpenChanges   bool
	initialBranch    gitdomain.LocalBranchName
	newBranch        gitdomain.LocalBranchName
	oldBranch        gitdomain.BranchInfo
	previousBranch   gitdomain.LocalBranchName
	runner           *git.ProdRunner
}

func determineRenameBranchData(args []string, forceFlag bool, repo *execute.OpenRepoResult, dryRun, verbose bool) (*renameBranchData, gitdomain.BranchesSnapshot, gitdomain.StashSize, bool, error) {
	previousBranch := repo.Backend.PreviouslyCheckedOutBranch()
	dialogTestInputs := components.LoadTestInputs(os.Environ())
	repoStatus, err := repo.Backend.RepoStatus()
	if err != nil {
		return nil, gitdomain.EmptyBranchesSnapshot(), 0, false, err
	}
	branchesSnapshot, stashSize, exit, err := execute.LoadRepoSnapshot(execute.LoadRepoSnapshotArgs{
		Backend:               &repo.Backend,
		Config:                repo.UnvalidatedConfig.Config,
		DialogTestInputs:      dialogTestInputs,
		Fetch:                 true,
		Frontend:              &repo.Frontend,
		HandleUnfinishedState: true,
		Repo:                  repo,
		RepoStatus:            repoStatus,
		ValidateNoOpenChanges: false,
		Verbose:               verbose,
	})
	if err != nil || exit {
		return nil, branchesSnapshot, stashSize, exit, err
	}
	var oldBranchName gitdomain.LocalBranchName
	var newBranchName gitdomain.LocalBranchName
	if len(args) == 1 {
		oldBranchName = branchesSnapshot.Active
		newBranchName = gitdomain.NewLocalBranchName(args[0])
	} else {
		oldBranchName = gitdomain.NewLocalBranchName(args[0])
		newBranchName = gitdomain.NewLocalBranchName(args[1])
	}
	localBranches := branchesSnapshot.Branches.LocalBranches().Names()
	validatedConfig, runner, abort, err := validate.Config(validate.ConfigArgs{
		Backend:            &repo.Backend,
		BranchesSnapshot:   branchesSnapshot,
		BranchesToValidate: gitdomain.LocalBranchNames{oldBranchName},
		CommandsCounter:    repo.CommandsCounter,
		ConfigSnapshot:     repo.ConfigSnapshot,
		DialogTestInputs:   dialogTestInputs,
		FinalMessages:      &repo.FinalMessages,
		Frontend:           repo.Frontend,
		LocalBranches:      localBranches,
		RepoStatus:         repoStatus,
		RootDir:            repo.RootDir,
		StashSize:          stashSize,
		TestInputs:         &dialogTestInputs,
		Unvalidated:        repo.UnvalidatedConfig,
		Verbose:            verbose,
	})
	if err != nil || abort {
		return nil, branchesSnapshot, stashSize, abort, err
	}
	if validatedConfig.Config.IsMainBranch(oldBranchName) {
		return nil, branchesSnapshot, stashSize, false, errors.New(messages.RenameMainBranch)
	}
	if !forceFlag {
		if validatedConfig.Config.IsPerennialBranch(oldBranchName) {
			return nil, branchesSnapshot, stashSize, false, fmt.Errorf(messages.RenamePerennialBranchWarning, oldBranchName)
		}
	}
	if oldBranchName == newBranchName {
		return nil, branchesSnapshot, stashSize, false, errors.New(messages.RenameToSameName)
	}
	oldBranch, hasOldBranch := branchesSnapshot.Branches.FindByLocalName(oldBranchName).Get()
	if !hasOldBranch {
		return nil, branchesSnapshot, stashSize, false, fmt.Errorf(messages.BranchDoesntExist, oldBranchName)
	}
	if oldBranch.SyncStatus != gitdomain.SyncStatusUpToDate && oldBranch.SyncStatus != gitdomain.SyncStatusLocalOnly {
		return nil, branchesSnapshot, stashSize, false, fmt.Errorf(messages.RenameBranchNotInSync, oldBranchName)
	}
	if branchesSnapshot.Branches.HasLocalBranch(newBranchName) {
		return nil, branchesSnapshot, stashSize, false, fmt.Errorf(messages.BranchAlreadyExistsLocally, newBranchName)
	}
	if branchesSnapshot.Branches.HasMatchingTrackingBranchFor(newBranchName) {
		return nil, branchesSnapshot, stashSize, false, fmt.Errorf(messages.BranchAlreadyExistsRemotely, newBranchName)
	}
	return &renameBranchData{
<<<<<<< HEAD
		config:           validatedConfig.Config,
=======
		config:           *repo.Config,
>>>>>>> 8bfd12bc
		dialogTestInputs: dialogTestInputs,
		dryRun:           dryRun,
		hasOpenChanges:   repoStatus.OpenChanges,
		initialBranch:    branchesSnapshot.Active,
		newBranch:        newBranchName,
		oldBranch:        oldBranch,
		previousBranch:   previousBranch,
		runner:           runner,
	}, branchesSnapshot, stashSize, false, err
}

func renameBranchProgram(data *renameBranchData) program.Program {
	result := program.Program{}
	result.Add(&opcodes.CreateBranch{Branch: data.newBranch, StartingPoint: data.oldBranch.LocalName.Location()})
	if data.initialBranch == data.oldBranch.LocalName {
		result.Add(&opcodes.Checkout{Branch: data.newBranch})
	}
	if !data.dryRun {
		if data.config.Config.IsPerennialBranch(data.initialBranch) {
			result.Add(&opcodes.RemoveFromPerennialBranches{Branch: data.oldBranch.LocalName})
			result.Add(&opcodes.AddToPerennialBranches{Branch: data.newBranch})
		} else {
			result.Add(&opcodes.DeleteParentBranch{Branch: data.oldBranch.LocalName})
			parentBranch, hasParent := data.config.Config.Lineage.Parent(data.oldBranch.LocalName).Get()
			if hasParent {
				result.Add(&opcodes.SetParent{Branch: data.newBranch, Parent: parentBranch})
			}
		}
	}
	for _, child := range data.config.Config.Lineage.Children(data.oldBranch.LocalName) {
		result.Add(&opcodes.SetParent{Branch: child, Parent: data.newBranch})
	}
	if data.oldBranch.HasTrackingBranch() && data.config.Config.IsOnline() {
		result.Add(&opcodes.CreateTrackingBranch{Branch: data.newBranch})
		result.Add(&opcodes.DeleteTrackingBranch{Branch: data.oldBranch.RemoteName})
	}
	result.Add(&opcodes.DeleteLocalBranch{Branch: data.oldBranch.LocalName})
	cmdhelpers.Wrap(&result, cmdhelpers.WrapOptions{
		DryRun:                   data.dryRun,
		RunInGitRoot:             false,
		StashOpenChanges:         false,
		PreviousBranchCandidates: gitdomain.LocalBranchNames{data.previousBranch, data.newBranch},
	})
	return result
}<|MERGE_RESOLUTION|>--- conflicted
+++ resolved
@@ -8,7 +8,7 @@
 	"github.com/git-town/git-town/v14/src/cli/dialog/components"
 	"github.com/git-town/git-town/v14/src/cli/flags"
 	"github.com/git-town/git-town/v14/src/cmd/cmdhelpers"
-	"github.com/git-town/git-town/v14/src/config"
+	"github.com/git-town/git-town/v14/src/config/configdomain"
 	"github.com/git-town/git-town/v14/src/execute"
 	"github.com/git-town/git-town/v14/src/git"
 	"github.com/git-town/git-town/v14/src/git/gitdomain"
@@ -106,11 +106,7 @@
 }
 
 type renameBranchData struct {
-<<<<<<< HEAD
 	config           configdomain.ValidatedConfig
-=======
-	config           config.Config
->>>>>>> 8bfd12bc
 	dialogTestInputs components.TestInputs
 	dryRun           bool
 	hasOpenChanges   bool
@@ -198,11 +194,7 @@
 		return nil, branchesSnapshot, stashSize, false, fmt.Errorf(messages.BranchAlreadyExistsRemotely, newBranchName)
 	}
 	return &renameBranchData{
-<<<<<<< HEAD
 		config:           validatedConfig.Config,
-=======
-		config:           *repo.Config,
->>>>>>> 8bfd12bc
 		dialogTestInputs: dialogTestInputs,
 		dryRun:           dryRun,
 		hasOpenChanges:   repoStatus.OpenChanges,
