--- conflicted
+++ resolved
@@ -99,13 +99,8 @@
 	previousBranch gitdomain.LocalBranchName
 }
 
-<<<<<<< HEAD
 func determineRenameBranchConfig(args []string, forceFlag bool, repo *execute.OpenRepoResult, verbose bool) (*renameBranchConfig, domain.BranchesSnapshot, domain.StashSnapshot, bool, error) {
 	lineage := repo.Runner.GitTown.Lineage
-=======
-func determineRenameBranchConfig(args []string, forceFlag bool, repo *execute.OpenRepoResult, verbose bool) (*renameBranchConfig, gitdomain.BranchesStatus, gitdomain.StashSize, bool, error) {
-	lineage := repo.Runner.GitTown.Lineage(repo.Runner.Backend.GitTown.RemoveLocalConfigValue)
->>>>>>> f0ea0cec
 	pushHook := repo.Runner.GitTown.PushHook
 	branches, branchesSnapshot, stashSnapshot, exit, err := execute.LoadBranches(execute.LoadBranchesArgs{
 		Repo:                  repo,
