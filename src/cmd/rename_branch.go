--- conflicted
+++ resolved
@@ -35,11 +35,7 @@
 - confirm with the "-f" option
 - registers the new perennial branch name in the local Git Town configuration`,
 		RunE: func(cmd *cobra.Command, args []string) error {
-<<<<<<< HEAD
-			return runRenameBranch(debug, forceFlag, args)
-=======
-			return runRenameBranch(args, forceFlag, repo)
->>>>>>> 09d7c9f2
+			return runRenameBranch(args, forceFlag, debug)
 		},
 	}
 	cmd.Flags().BoolVar(&forceFlag, "force", false, "Force rename of perennial branch")
@@ -47,7 +43,7 @@
 	return &cmd
 }
 
-func runRenameBranch(debug, force bool, args []string) error {
+func runRenameBranch(args []string, force, debug bool) error {
 	repo, exit, err := LoadPublicRepo(RepoArgs{
 		debug:                 debug,
 		dryRun:                false,
@@ -69,19 +65,6 @@
 	}
 	runState := runstate.New("rename-branch", stepList)
 	return runstate.Execute(runState, &repo, nil)
-}
-
-func runRenameBranch(args []string, forceFlag bool, repo *git.ProdRepo) error {
-	config, err := determineRenameBranchConfig(args, forceFlag, repo)
-	if err != nil {
-		return err
-	}
-	stepList, err := renameBranchStepList(config, repo)
-	if err != nil {
-		return err
-	}
-	runState := runstate.New("rename-branch", stepList)
-	return runstate.Execute(runState, repo, nil)
 }
 
 type renameBranchConfig struct {
