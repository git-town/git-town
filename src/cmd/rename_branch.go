--- conflicted
+++ resolved
@@ -115,16 +115,12 @@
 	previousBranch   gitdomain.LocalBranchName
 }
 
-<<<<<<< HEAD
+func emptyRenameBranchData() renameBranchData {
+	return renameBranchData{} //exhaustruct:ignore
+}
+
 func determineRenameBranchData(args []string, forceFlag bool, repo execute.OpenRepoResult, dryRun, verbose bool) (renameBranchData, gitdomain.BranchesSnapshot, gitdomain.StashSize, bool, error) {
 	previousBranch := repo.Backend.PreviouslyCheckedOutBranch()
-=======
-func emptyRenameBranchData() renameBranchData {
-	return renameBranchData{} //exhaustruct:ignore
-}
-
-func determineRenameBranchData(args []string, forceFlag bool, repo execute.OpenRepoResult, dryRun, verbose bool) (renameBranchData, gitdomain.BranchesSnapshot, gitdomain.StashSize, bool, error) {
->>>>>>> dd54b2ee
 	dialogTestInputs := components.LoadTestInputs(os.Environ())
 	repoStatus, err := repo.Backend.RepoStatus()
 	if err != nil {
@@ -138,21 +134,6 @@
 		Repo:                  repo,
 		RepoStatus:            repoStatus,
 		ValidateNoOpenChanges: false,
-<<<<<<< HEAD
-=======
-		Verbose:               verbose,
-	})
-	if err != nil || exit {
-		return emptyRenameBranchData(), branchesSnapshot, stashSize, exit, err
-	}
-	repo.Config, exit, err = validate.Config(validate.ConfigArgs{
-		Backend:            &repo.Backend,
-		BranchesToValidate: gitdomain.LocalBranchNames{branchesSnapshot.Active},
-		FinalMessages:      repo.FinalMessages,
-		LocalBranches:      branchesSnapshot.Branches.LocalBranches().Names(),
-		TestInputs:         &dialogTestInputs,
-		Unvalidated:        repo.Config,
->>>>>>> dd54b2ee
 	})
 	if err != nil || exit {
 		return emptyRenameBranchData(), branchesSnapshot, stashSize, exit, err
@@ -166,7 +147,6 @@
 		oldBranchName = gitdomain.NewLocalBranchName(args[0])
 		newBranchName = gitdomain.NewLocalBranchName(args[1])
 	}
-<<<<<<< HEAD
 	localBranches := branchesSnapshot.Branches.LocalBranches().Names()
 	validatedConfig, exit, err := validate.Config(validate.ConfigArgs{
 		Backend:            &repo.Backend,
@@ -194,14 +174,6 @@
 	if !forceFlag {
 		if validatedConfig.Config.IsPerennialBranch(oldBranchName) {
 			return nil, branchesSnapshot, stashSize, false, fmt.Errorf(messages.RenamePerennialBranchWarning, oldBranchName)
-=======
-	if repo.Config.Config.IsMainBranch(oldBranchName) {
-		return emptyRenameBranchData(), branchesSnapshot, stashSize, false, errors.New(messages.RenameMainBranch)
-	}
-	if !forceFlag {
-		if repo.Config.Config.IsPerennialBranch(oldBranchName) {
-			return emptyRenameBranchData(), branchesSnapshot, stashSize, false, fmt.Errorf(messages.RenamePerennialBranchWarning, oldBranchName)
->>>>>>> dd54b2ee
 		}
 	}
 	if oldBranchName == newBranchName {
@@ -221,11 +193,7 @@
 		return emptyRenameBranchData(), branchesSnapshot, stashSize, false, fmt.Errorf(messages.BranchAlreadyExistsRemotely, newBranchName)
 	}
 	return renameBranchData{
-<<<<<<< HEAD
 		config:           validatedConfig,
-=======
-		config:           repo.Config,
->>>>>>> dd54b2ee
 		dialogTestInputs: dialogTestInputs,
 		dryRun:           dryRun,
 		hasOpenChanges:   repoStatus.OpenChanges,
