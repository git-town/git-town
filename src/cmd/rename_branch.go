--- conflicted
+++ resolved
@@ -115,12 +115,8 @@
 	previousBranch   gitdomain.LocalBranchName
 }
 
-<<<<<<< HEAD
-func determineRenameBranchData(args []string, forceFlag bool, repo *execute.OpenRepoResult, dryRun, verbose bool) (*renameBranchData, gitdomain.BranchesSnapshot, gitdomain.StashSize, bool, error) {
+func determineRenameBranchData(args []string, forceFlag bool, repo execute.OpenRepoResult, dryRun, verbose bool) (renameBranchData, gitdomain.BranchesSnapshot, gitdomain.StashSize, bool, error) {
 	previousBranch := repo.Backend.PreviouslyCheckedOutBranch()
-=======
-func determineRenameBranchData(args []string, forceFlag bool, repo execute.OpenRepoResult, dryRun, verbose bool) (*renameBranchData, gitdomain.BranchesSnapshot, gitdomain.StashSize, bool, error) {
->>>>>>> 1de846c4
 	dialogTestInputs := components.LoadTestInputs(os.Environ())
 	repoStatus, err := repo.Backend.RepoStatus()
 	if err != nil {
@@ -134,21 +130,6 @@
 		Repo:                  repo,
 		RepoStatus:            repoStatus,
 		ValidateNoOpenChanges: false,
-<<<<<<< HEAD
-=======
-		Verbose:               verbose,
-	})
-	if err != nil || exit {
-		return nil, branchesSnapshot, stashSize, exit, err
-	}
-	repo.Config, exit, err = validate.Config(validate.ConfigArgs{
-		Backend:            &repo.Backend,
-		BranchesToValidate: gitdomain.LocalBranchNames{branchesSnapshot.Active},
-		FinalMessages:      repo.FinalMessages,
-		LocalBranches:      branchesSnapshot.Branches.LocalBranches().Names(),
-		TestInputs:         &dialogTestInputs,
-		Unvalidated:        repo.Config,
->>>>>>> 1de846c4
 	})
 	if err != nil || exit {
 		return nil, branchesSnapshot, stashSize, exit, err
@@ -208,11 +189,7 @@
 		return nil, branchesSnapshot, stashSize, false, fmt.Errorf(messages.BranchAlreadyExistsRemotely, newBranchName)
 	}
 	return &renameBranchData{
-<<<<<<< HEAD
-		config:           *validatedConfig,
-=======
-		config:           repo.Config,
->>>>>>> 1de846c4
+		config:           validatedConfig,
 		dialogTestInputs: dialogTestInputs,
 		dryRun:           dryRun,
 		hasOpenChanges:   repoStatus.OpenChanges,
