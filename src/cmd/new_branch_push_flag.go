package cmd

import (
	"strconv"

	"github.com/Originate/git-town/src/cfmt"
	"github.com/Originate/git-town/src/git"
	"github.com/Originate/git-town/src/util"
	"github.com/spf13/cobra"
)

var newBranchPushFlagCommand = &cobra.Command{
	Use:   "new-branch-push-flag [(true | false)]",
	Short: "Displays or sets your new branch push flag",
	Long: `Displays or sets your new branch push flag

Branches created with hack / append / prepend will be pushed upon creation
if and only if "new-branch-push-flag" is true. The default value is false.`,
	Run: func(cmd *cobra.Command, args []string) {
		if len(args) == 0 {
			printNewBranchPushFlag()
		} else {
			setNewBranchPushFlag(util.StringToBool(args[0]))
		}
	},
	Args: func(cmd *cobra.Command, args []string) error {
		if len(args) == 1 {
			return validateBooleanArgument(args[0])
		}
		return cobra.MaximumNArgs(1)(cmd, args)
	},
	PreRunE: func(cmd *cobra.Command, args []string) error {
		return git.ValidateIsRepository()
	},
}

func printNewBranchPushFlag() {
	if globalFlag {
<<<<<<< HEAD
		cfmt.Println(git.Config().GetGlobalNewBranchPushFlag())
=======
		cfmt.Println(strconv.FormatBool(git.Config().ShouldNewBranchPushGlobal()))
>>>>>>> 8a322978
	} else {
		cfmt.Println(git.GetPrintableNewBranchPushFlag())
	}
}

func setNewBranchPushFlag(value bool) {
<<<<<<< HEAD
	if globalFlag {
		git.Config().UpdateGlobalShouldNewBranchPush(value)
	} else {
		git.Config().UpdateShouldNewBranchPush(value)
	}
=======
	git.Config().SetNewBranchPush(value, globalFlag)
>>>>>>> 8a322978
}

func init() {
	newBranchPushFlagCommand.Flags().BoolVar(&globalFlag, "global", false, "Displays or sets your global new branch push flag")
	RootCmd.AddCommand(newBranchPushFlagCommand)
}<|MERGE_RESOLUTION|>--- conflicted
+++ resolved
@@ -36,26 +36,14 @@
 
 func printNewBranchPushFlag() {
 	if globalFlag {
-<<<<<<< HEAD
-		cfmt.Println(git.Config().GetGlobalNewBranchPushFlag())
-=======
 		cfmt.Println(strconv.FormatBool(git.Config().ShouldNewBranchPushGlobal()))
->>>>>>> 8a322978
 	} else {
 		cfmt.Println(git.GetPrintableNewBranchPushFlag())
 	}
 }
 
 func setNewBranchPushFlag(value bool) {
-<<<<<<< HEAD
-	if globalFlag {
-		git.Config().UpdateGlobalShouldNewBranchPush(value)
-	} else {
-		git.Config().UpdateShouldNewBranchPush(value)
-	}
-=======
 	git.Config().SetNewBranchPush(value, globalFlag)
->>>>>>> 8a322978
 }
 
 func init() {
