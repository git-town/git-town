package cmd

import (
	"fmt"

	"github.com/git-town/git-town/v9/src/config"
	"github.com/git-town/git-town/v9/src/domain"
	"github.com/git-town/git-town/v9/src/execute"
	"github.com/git-town/git-town/v9/src/flags"
	"github.com/git-town/git-town/v9/src/git"
	"github.com/git-town/git-town/v9/src/gohacks"
	"github.com/git-town/git-town/v9/src/messages"
	"github.com/git-town/git-town/v9/src/runstate"
	"github.com/git-town/git-town/v9/src/runvm"
	"github.com/git-town/git-town/v9/src/step"
	"github.com/git-town/git-town/v9/src/steps"
	"github.com/spf13/cobra"
)

const pruneBranchesDesc = "Deletes local branches whose tracking branch no longer exists"

const pruneBranchesHelp = `
Deletes branches whose tracking branch no longer exists from the local repository.
This usually means the branch was shipped or killed on another machine.`

func pruneBranchesCommand() *cobra.Command {
	addDebugFlag, readDebugFlag := flags.Debug()
	cmd := cobra.Command{
		Use:   "prune-branches",
		Args:  cobra.NoArgs,
		Short: pruneBranchesDesc,
		Long:  long(pruneBranchesDesc, pruneBranchesHelp),
		RunE: func(cmd *cobra.Command, args []string) error {
			return executePruneBranches(readDebugFlag(cmd))
		},
	}
	addDebugFlag(&cmd)
	return &cmd
}

func executePruneBranches(debug bool) error {
	repo, err := execute.OpenRepo(execute.OpenRepoArgs{
		Debug:            debug,
		DryRun:           false,
		OmitBranchNames:  false,
		ValidateIsOnline: true,
		ValidateGitRepo:  true,
	})
	if err != nil {
		return err
	}
	config, initialBranchesSnapshot, initialStashSnapshot, exit, err := determinePruneBranchesConfig(repo, debug)
	if err != nil || exit {
		return err
	}
	runState := runstate.RunState{
		Command:             "prune-branches",
		InitialActiveBranch: initialBranchesSnapshot.Active,
		RunSteps:            pruneBranchesSteps(config, &repo.Runner.Backend),
	}
	return runvm.Execute(runvm.ExecuteArgs{
		RunState:                &runState,
		Run:                     &repo.Runner,
		Connector:               nil,
		Debug:                   debug,
		Lineage:                 config.lineage,
		NoPushHook:              !config.pushHook,
		RootDir:                 repo.RootDir,
		InitialBranchesSnapshot: initialBranchesSnapshot,
		InitialConfigSnapshot:   repo.ConfigSnapshot,
		InitialStashSnapshot:    initialStashSnapshot,
	})
}

type pruneBranchesConfig struct {
	branches                  domain.Branches
	branchesWithDeletedRemote domain.LocalBranchNames
	hasOpenChanges            bool
	isOffline                 bool
	lineage                   config.Lineage
	mainBranch                domain.LocalBranchName
	previousBranch            domain.LocalBranchName
	pullBranchStrategy        config.PullBranchStrategy
	pushHook                  bool
	remotes                   domain.Remotes
	shouldSyncUpstream        bool
	syncStrategy              config.SyncStrategy
}

func determinePruneBranchesConfig(repo *execute.OpenRepoResult, debug bool) (*pruneBranchesConfig, domain.BranchesSnapshot, domain.StashSnapshot, bool, error) {
	lineage := repo.Runner.Config.Lineage()
	pushHook, err := repo.Runner.Config.PushHook()
	if err != nil {
		return nil, domain.EmptyBranchesSnapshot(), domain.EmptyStashSnapshot(), false, err
	}
	branches, branchesSnapshot, stashSnapshot, exit, err := execute.LoadBranches(execute.LoadBranchesArgs{
		Repo:                  repo,
		Debug:                 debug,
		Fetch:                 true,
		HandleUnfinishedState: true,
		Lineage:               lineage,
		PushHook:              pushHook,
		ValidateIsConfigured:  true,
		ValidateNoOpenChanges: false,
	})
	if err != nil {
		return nil, domain.EmptyBranchesSnapshot(), domain.EmptyStashSnapshot(), false, err
	}
	fc := gohacks.FailureCollector{}
	repoStatus := fc.RepoStatus(repo.Runner.Backend.RepoStatus())
	syncStrategy := fc.SyncStrategy(repo.Runner.Config.SyncStrategy())
	shouldSyncUpstream := fc.Bool(repo.Runner.Config.ShouldSyncUpstream())
	remotes := fc.Remotes(repo.Runner.Backend.Remotes())
	pullBranchStrategy := fc.PullBranchStrategy(repo.Runner.Config.PullBranchStrategy())
	isOffline := fc.Bool(repo.Runner.Config.IsOffline())
	return &pruneBranchesConfig{
		branches:                  branches,
		branchesWithDeletedRemote: branches.All.LocalBranchesWithDeletedTrackingBranches().Names(),
		hasOpenChanges:            repoStatus.OpenChanges,
		isOffline:                 isOffline,
		lineage:                   lineage,
		mainBranch:                repo.Runner.Config.MainBranch(),
		previousBranch:            repo.Runner.Backend.PreviouslyCheckedOutBranch(),
		pullBranchStrategy:        pullBranchStrategy,
		pushHook:                  pushHook,
		remotes:                   remotes,
		shouldSyncUpstream:        shouldSyncUpstream,
		syncStrategy:              syncStrategy,
	}, branchesSnapshot, stashSnapshot, exit, fc.Err
}

func pruneBranchesSteps(config *pruneBranchesConfig, backend *git.BackendCommands) steps.List {
	list := steps.List{}
	for _, branchWithDeletedRemote := range config.branchesWithDeletedRemote {
		parent := config.lineage.Parent(branchWithDeletedRemote)
		if !parent.IsEmpty() {
<<<<<<< HEAD
			syncBranchSteps(*config.branches.All.FindByLocalName(parent), syncBranchStepsArgs{
=======
			parentInfo := config.branches.All.FindByLocalName(parent)
			syncBranchSteps(*parentInfo, syncBranchStepsArgs{
>>>>>>> c8e17dde
				branchTypes:        config.branches.Types,
				remotes:            config.remotes,
				hasOpenChanges:     config.hasOpenChanges,
				hasUpstream:        config.remotes.HasUpstream(),
				isOffline:          config.isOffline,
				lineage:            config.lineage,
				list:               &list,
				mainBranch:         config.mainBranch,
				previousBranch:     config.previousBranch,
				pullBranchStrategy: config.pullBranchStrategy,
				pushBranch:         true,
				pushHook:           config.pushHook,
				shouldPushTags:     false,
				shouldSyncUpstream: config.shouldSyncUpstream,
				syncStrategy:       config.syncStrategy,
			})
		}
		if parent.IsEmpty() {
			parent = config.mainBranch
		}
		pullParentBranchOfCurrentFeatureBranchStep(&list, branchWithDeletedRemote, config.syncStrategy)
		list.Add(&step.IfElse{
			Condition: func() (bool, error) {
				return backend.BranchHasUnmergedChanges(branchWithDeletedRemote)
			},
			TrueSteps: []step.Step{
				&step.QueueMessage{
					Message: fmt.Sprintf(messages.BranchDeletedHasUnmergedChanges, branchWithDeletedRemote),
				},
			},
			FalseSteps: []step.Step{
				&step.Checkout{Branch: parent},
				&step.DeleteLocalBranch{
					Branch: branchWithDeletedRemote,
					Force:  false,
				},
				&step.RemoveBranchFromLineage{
					Branch: branchWithDeletedRemote,
				},
				&step.RemoveFromPerennialBranches{Branch: branchWithDeletedRemote},
			},
		})
	}
	list.Add(&step.CheckoutIfExists{Branch: config.branches.Initial})
	list.Wrap(steps.WrapOptions{
		RunInGitRoot:     false,
		StashOpenChanges: config.hasOpenChanges,
		MainBranch:       config.mainBranch,
		InitialBranch:    config.branches.Initial,
		PreviousBranch:   config.previousBranch,
	})
	return list
}<|MERGE_RESOLUTION|>--- conflicted
+++ resolved
@@ -134,12 +134,8 @@
 	for _, branchWithDeletedRemote := range config.branchesWithDeletedRemote {
 		parent := config.lineage.Parent(branchWithDeletedRemote)
 		if !parent.IsEmpty() {
-<<<<<<< HEAD
-			syncBranchSteps(*config.branches.All.FindByLocalName(parent), syncBranchStepsArgs{
-=======
 			parentInfo := config.branches.All.FindByLocalName(parent)
 			syncBranchSteps(*parentInfo, syncBranchStepsArgs{
->>>>>>> c8e17dde
 				branchTypes:        config.branches.Types,
 				remotes:            config.remotes,
 				hasOpenChanges:     config.hasOpenChanges,
