package cmd

import (
	"errors"
	"fmt"

	"github.com/git-town/git-town/v14/src/cli/flags"
	"github.com/git-town/git-town/v14/src/cmd/cmdhelpers"
	"github.com/git-town/git-town/v14/src/config"
	"github.com/git-town/git-town/v14/src/config/commandconfig"
	"github.com/git-town/git-town/v14/src/config/configdomain"
	"github.com/git-town/git-town/v14/src/execute"
	"github.com/git-town/git-town/v14/src/git/gitdomain"
	. "github.com/git-town/git-town/v14/src/gohacks/prelude"
	"github.com/git-town/git-town/v14/src/messages"
	configInterpreter "github.com/git-town/git-town/v14/src/vm/interpreter/config"
	"github.com/spf13/cobra"
)

const contributeDesc = "Stop syncing some feature branches with their parents"

const contributeHelp = `
Marks the given local branches as contribution.
If no branch is provided, marks the current branch.

Contribution branches are useful when you assist other developers
and make commits to their branch,
but want the other developers to manage the branch
including syncing it with its parent and shipping it.

On a contribution branch, "git sync"
- pulls down updates from the tracking branch (always via rebase)
- pushes your local commits to the tracking branch
- does not pull updates from the parent branch
`

func contributeCmd() *cobra.Command {
	addVerboseFlag, readVerboseFlag := flags.Verbose()
	cmd := cobra.Command{
		Use:     "contribute [branches]",
		Args:    cobra.ArbitraryArgs,
		GroupID: "types",
		Short:   contributeDesc,
		Long:    cmdhelpers.Long(contributeDesc, contributeHelp),
		RunE: func(cmd *cobra.Command, args []string) error {
			return executeContribute(args, readVerboseFlag(cmd))
		},
	}
	addVerboseFlag(&cmd)
	return &cmd
}

func executeContribute(args []string, verbose configdomain.Verbose) error {
	repo, err := execute.OpenRepo(execute.OpenRepoArgs{
		DryRun:           false,
		OmitBranchNames:  true,
		PrintCommands:    true,
		ValidateGitRepo:  true,
		ValidateIsOnline: false,
		Verbose:          verbose,
	})
	if err != nil {
		return err
	}
	data, err := determineContributeData(args, repo)
	if err != nil {
		return err
	}
	if err = validateContributeData(data); err != nil {
		return err
	}
	branchNames := data.branchesToMark.Keys()
	if err = repo.UnvalidatedConfig.AddToContributionBranches(branchNames...); err != nil {
		return err
	}
	if err = removeNonContributionBranchTypes(data.branchesToMark, repo.UnvalidatedConfig); err != nil {
		return err
	}
	printContributeBranches(branchNames)
	if branchToCheckout, hasBranchToCheckout := data.branchToCheckout.Get(); hasBranchToCheckout {
		if err = repo.Git.CheckoutBranch(repo.Frontend, branchToCheckout, false); err != nil {
			return err
		}
	}
	return configInterpreter.Finished(configInterpreter.FinishedArgs{
<<<<<<< HEAD
		Backend:             repo.Backend,
		BeginConfigSnapshot: repo.ConfigSnapshot,
		Command:             "contribute",
		CommandsCounter:     repo.CommandsCounter,
		FinalMessages:       repo.FinalMessages,
		Git:                 repo.Git,
		RootDir:             repo.RootDir,
		Verbose:             verbose,
=======
		Backend:               repo.Backend,
		BeginBranchesSnapshot: Some(data.beginBranchesSnapshot),
		BeginConfigSnapshot:   repo.ConfigSnapshot,
		Command:               "contribute",
		CommandsCounter:       repo.CommandsCounter,
		FinalMessages:         repo.FinalMessages,
		Git:                   repo.Git,
		RootDir:               repo.RootDir,
		Verbose:               verbose,
>>>>>>> 282acbc8
	})
}

type contributeData struct {
	allBranches           gitdomain.BranchInfos
	beginBranchesSnapshot gitdomain.BranchesSnapshot
	branchToCheckout      Option[gitdomain.LocalBranchName]
	branchesToMark        commandconfig.BranchesAndTypes
}

func printContributeBranches(branches gitdomain.LocalBranchNames) {
	for _, branch := range branches {
		fmt.Printf(messages.ContributeBranchIsNowContribution, branch)
	}
}

func removeNonContributionBranchTypes(branches commandconfig.BranchesAndTypes, config config.UnvalidatedConfig) error {
	for branchName, branchType := range branches {
		switch branchType {
		case configdomain.BranchTypeObservedBranch:
			if err := config.RemoveFromObservedBranches(branchName); err != nil {
				return err
			}
		case configdomain.BranchTypeParkedBranch:
			if err := config.RemoveFromParkedBranches(branchName); err != nil {
				return err
			}
		case configdomain.BranchTypePrototypeBranch:
			if err := config.RemoveFromPrototypeBranches(branchName); err != nil {
				return err
			}
		case configdomain.BranchTypeFeatureBranch, configdomain.BranchTypeContributionBranch, configdomain.BranchTypeMainBranch, configdomain.BranchTypePerennialBranch:
		}
	}
	return nil
}

func determineContributeData(args []string, repo execute.OpenRepoResult) (contributeData, error) {
	branchesSnapshot, err := repo.Git.BranchesSnapshot(repo.Backend)
	if err != nil {
		return contributeData{}, err
	}
	branchesToMark := commandconfig.BranchesAndTypes{}
	var branchToCheckout Option[gitdomain.LocalBranchName]
	switch len(args) {
	case 0:
		currentBranch, hasCurrentBranch := branchesSnapshot.Active.Get()
		if !hasCurrentBranch {
			return contributeData{}, errors.New(messages.CurrentBranchCannotDetermine)
		}
		branchesToMark.Add(currentBranch, repo.UnvalidatedConfig.Config.Get())
		branchToCheckout = None[gitdomain.LocalBranchName]()
	case 1:
		branch := gitdomain.NewLocalBranchName(args[0])
		branchesToMark.Add(branch, repo.UnvalidatedConfig.Config.Get())
		trackingBranchName := branch.TrackingBranch()
		branchInfo, hasBranchInfo := branchesSnapshot.Branches.FindByRemoteName(trackingBranchName).Get()
		if !hasBranchInfo {
			return contributeData{}, fmt.Errorf(messages.BranchDoesntExist, branch.String())
		}
		if branchInfo.SyncStatus == gitdomain.SyncStatusRemoteOnly {
			branchToCheckout = Some(branch)
		} else {
			branchToCheckout = None[gitdomain.LocalBranchName]()
		}
	default:
		branchesToMark.AddMany(gitdomain.NewLocalBranchNames(args...), repo.UnvalidatedConfig.Config.Get())
		branchToCheckout = None[gitdomain.LocalBranchName]()
	}
	return contributeData{
		allBranches:           branchesSnapshot.Branches,
		beginBranchesSnapshot: branchesSnapshot,
		branchToCheckout:      branchToCheckout,
		branchesToMark:        branchesToMark,
	}, nil
}

func validateContributeData(data contributeData) error {
	for branchName, branchType := range data.branchesToMark {
		if !data.allBranches.HasLocalBranch(branchName) && !data.allBranches.HasMatchingTrackingBranchFor(branchName) {
			return fmt.Errorf(messages.BranchDoesntExist, branchName)
		}
		switch branchType {
		case configdomain.BranchTypeMainBranch:
			return errors.New(messages.MainBranchCannotMakeContribution)
		case configdomain.BranchTypePerennialBranch:
			return errors.New(messages.PerennialBranchCannotMakeContribution)
		case configdomain.BranchTypeContributionBranch:
			return fmt.Errorf(messages.BranchIsAlreadyContribution, branchName)
		case configdomain.BranchTypeFeatureBranch, configdomain.BranchTypeObservedBranch, configdomain.BranchTypeParkedBranch, configdomain.BranchTypePrototypeBranch:
		}
	}
	return nil
}<|MERGE_RESOLUTION|>--- conflicted
+++ resolved
@@ -83,16 +83,6 @@
 		}
 	}
 	return configInterpreter.Finished(configInterpreter.FinishedArgs{
-<<<<<<< HEAD
-		Backend:             repo.Backend,
-		BeginConfigSnapshot: repo.ConfigSnapshot,
-		Command:             "contribute",
-		CommandsCounter:     repo.CommandsCounter,
-		FinalMessages:       repo.FinalMessages,
-		Git:                 repo.Git,
-		RootDir:             repo.RootDir,
-		Verbose:             verbose,
-=======
 		Backend:               repo.Backend,
 		BeginBranchesSnapshot: Some(data.beginBranchesSnapshot),
 		BeginConfigSnapshot:   repo.ConfigSnapshot,
@@ -102,7 +92,6 @@
 		Git:                   repo.Git,
 		RootDir:               repo.RootDir,
 		Verbose:               verbose,
->>>>>>> 282acbc8
 	})
 }
 
