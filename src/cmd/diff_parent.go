package cmd

import (
	"fmt"

	"github.com/git-town/git-town/v10/src/cli/flags"
	"github.com/git-town/git-town/v10/src/cli/print"
	"github.com/git-town/git-town/v10/src/domain"
	"github.com/git-town/git-town/v10/src/execute"
	"github.com/git-town/git-town/v10/src/gohacks/slice"
	"github.com/git-town/git-town/v10/src/messages"
	"github.com/spf13/cobra"
)

const diffParentDesc = "Shows the changes committed to a feature branch"

const diffParentHelp = `
Works on either the current branch or the branch name provided.

Exits with error code 1 if the given branch is a perennial branch or the main branch.`

func diffParentCommand() *cobra.Command {
	addVerboseFlag, readVerboseFlag := flags.Verbose()
	cmd := cobra.Command{
		Use:     "diff-parent [<branch>]",
		GroupID: "lineage",
		Args:    cobra.MaximumNArgs(1),
		Short:   diffParentDesc,
		Long:    long(diffParentDesc, diffParentHelp),
		RunE: func(cmd *cobra.Command, args []string) error {
			return executeDiffParent(args, readVerboseFlag(cmd))
		},
	}
	addVerboseFlag(&cmd)
	return &cmd
}

func executeDiffParent(args []string, verbose bool) error {
	repo, err := execute.OpenRepo(execute.OpenRepoArgs{
		Verbose:          verbose,
		DryRun:           false,
		OmitBranchNames:  false,
		PrintCommands:    true,
		ValidateIsOnline: false,
		ValidateGitRepo:  true,
	})
	if err != nil {
		return err
	}
	config, exit, err := determineDiffParentConfig(args, repo, verbose)
	if err != nil || exit {
		return err
	}
	err = repo.Runner.Frontend.DiffParent(config.branch, config.parentBranch)
	if err != nil {
		return err
	}
	print.Footer(verbose, repo.Runner.CommandsCounter.Count(), print.NoFinalMessages)
	return nil
}

type diffParentConfig struct {
	branch       domain.LocalBranchName
	parentBranch domain.LocalBranchName
}

// Does not return error because "Ensure" functions will call exit directly.
func determineDiffParentConfig(args []string, repo *execute.OpenRepoResult, verbose bool) (*diffParentConfig, bool, error) {
	lineage := repo.Runner.Config.Lineage(repo.Runner.Backend.Config.RemoveLocalConfigValue)
	pushHook, err := repo.Runner.Config.PushHook()
	if err != nil {
		return nil, false, err
	}
	branches, _, _, exit, err := execute.LoadBranches(execute.LoadBranchesArgs{
		Repo:                  repo,
		Verbose:               verbose,
		Fetch:                 false,
		HandleUnfinishedState: true,
		Lineage:               lineage,
		PushHook:              pushHook,
		ValidateIsConfigured:  true,
		ValidateNoOpenChanges: false,
	})
	if err != nil || exit {
		return nil, exit, err
	}
	branch := domain.NewLocalBranchName(slice.FirstElementOr(args, branches.Initial.String()))
	if branch != branches.Initial {
		if !branches.All.HasLocalBranch(branch) {
			return nil, false, fmt.Errorf(messages.BranchDoesntExist, branch)
		}
	}
	branchTypes := repo.Runner.Config.BranchTypes()
	if !branchTypes.IsFeatureBranch(branch) {
		return nil, false, fmt.Errorf(messages.DiffParentNoFeatureBranch)
	}
	mainBranch := repo.Runner.Config.MainBranch()
<<<<<<< HEAD
	branches.Types, lineage, err = execute.EnsureKnowsBranchAncestry(branch, execute.EnsureKnowsBranchAncestryArgs{
=======
	updated, err := validate.KnowsBranchAncestors(branch, validate.KnowsBranchAncestorsArgs{
>>>>>>> 1015c742
		AllBranches:   branches.All,
		Backend:       &repo.Runner.Backend,
		BranchTypes:   branchTypes,
		DefaultBranch: mainBranch,
<<<<<<< HEAD
		Lineage:       lineage,
=======
>>>>>>> 1015c742
		MainBranch:    mainBranch,
		Runner:        &repo.Runner,
	})
	if err != nil {
		return nil, false, err
	}
	return &diffParentConfig{
		branch:       branch,
		parentBranch: lineage.Parent(branch),
	}, false, nil
}<|MERGE_RESOLUTION|>--- conflicted
+++ resolved
@@ -95,19 +95,12 @@
 		return nil, false, fmt.Errorf(messages.DiffParentNoFeatureBranch)
 	}
 	mainBranch := repo.Runner.Config.MainBranch()
-<<<<<<< HEAD
 	branches.Types, lineage, err = execute.EnsureKnowsBranchAncestry(branch, execute.EnsureKnowsBranchAncestryArgs{
-=======
-	updated, err := validate.KnowsBranchAncestors(branch, validate.KnowsBranchAncestorsArgs{
->>>>>>> 1015c742
 		AllBranches:   branches.All,
 		Backend:       &repo.Runner.Backend,
 		BranchTypes:   branchTypes,
 		DefaultBranch: mainBranch,
-<<<<<<< HEAD
 		Lineage:       lineage,
-=======
->>>>>>> 1015c742
 		MainBranch:    mainBranch,
 		Runner:        &repo.Runner,
 	})
