--- conflicted
+++ resolved
@@ -101,14 +101,10 @@
 	err = execute.EnsureKnownBranchesAncestry(execute.EnsureKnownBranchesAncestryArgs{
 		BranchesToVerify: gitdomain.LocalBranchNames{branch},
 		Config:           repo.Runner.Config,
-<<<<<<< HEAD
+		DefaultChoice:    repo.Runner.Config.FullConfig.MainBranch,
 		DialogTestInputs: &dialogTestInputs,
 		LocalBranches:    branchesSnapshot.Branches.LocalBranches(),
-=======
-		DefaultChoice:    repo.Runner.Config.FullConfig.MainBranch,
-		DialogTestInputs: &dialogTestInputs,
 		MainBranch:       repo.Runner.Config.FullConfig.MainBranch,
->>>>>>> 707cc694
 		Runner:           repo.Runner,
 	})
 	if err != nil {
