--- conflicted
+++ resolved
@@ -54,13 +54,9 @@
 	if err != nil {
 		return err
 	}
-<<<<<<< HEAD
-	repo.Runner.CommandsRun.PrintAnalysis()
-=======
 	if debug {
 		fmt.Printf(messages.CommandsRun, repo.Runner.CommandsCounter.Count())
 	}
->>>>>>> d29ad68b
 	return nil
 }
 
