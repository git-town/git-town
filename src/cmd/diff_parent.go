package cmd

import (
	"errors"
	"fmt"
	"os"

	"github.com/git-town/git-town/v14/src/cli/dialog/components"
	"github.com/git-town/git-town/v14/src/cli/flags"
	"github.com/git-town/git-town/v14/src/cli/print"
	"github.com/git-town/git-town/v14/src/cmd/cmdhelpers"
	"github.com/git-town/git-town/v14/src/execute"
	"github.com/git-town/git-town/v14/src/git/gitdomain"
	"github.com/git-town/git-town/v14/src/gohacks/slice"
	"github.com/git-town/git-town/v14/src/messages"
	"github.com/git-town/git-town/v14/src/validate"
	"github.com/spf13/cobra"
)

const diffParentDesc = "Show the changes committed to a feature branch"

const diffParentHelp = `
Works on either the current branch or the branch name provided.

Exits with error code 1 if the given branch is a perennial branch or the main branch.`

func diffParentCommand() *cobra.Command {
	addVerboseFlag, readVerboseFlag := flags.Verbose()
	cmd := cobra.Command{
		Use:     "diff-parent [<branch>]",
		GroupID: "lineage",
		Args:    cobra.MaximumNArgs(1),
		Short:   diffParentDesc,
		Long:    cmdhelpers.Long(diffParentDesc, diffParentHelp),
		RunE: func(cmd *cobra.Command, args []string) error {
			return executeDiffParent(args, readVerboseFlag(cmd))
		},
	}
	addVerboseFlag(&cmd)
	return &cmd
}

func executeDiffParent(args []string, verbose bool) error {
	repo, err := execute.OpenRepo(execute.OpenRepoArgs{
		DryRun:           false,
		OmitBranchNames:  false,
		PrintCommands:    true,
		ValidateGitRepo:  true,
		ValidateIsOnline: false,
		Verbose:          verbose,
	})
	if err != nil {
		return err
	}
	data, exit, err := determineDiffParentData(args, repo, verbose)
	if err != nil || exit {
		return err
	}
<<<<<<< HEAD
	err = repo.Frontend.DiffParent(config.branch, config.parentBranch)
=======
	err = repo.Runner.Frontend.DiffParent(data.branch, data.parentBranch)
>>>>>>> 285a0c28
	if err != nil {
		return err
	}
	print.Footer(verbose, repo.CommandsCounter.Count(), repo.FinalMessages.Result())
	return nil
}

type diffParentData struct {
	branch       gitdomain.LocalBranchName
	parentBranch gitdomain.LocalBranchName
}

// Does not return error because "Ensure" functions will call exit directly.
func determineDiffParentData(args []string, repo *execute.OpenRepoResult, verbose bool) (*diffParentData, bool, error) {
	dialogTestInputs := components.LoadTestInputs(os.Environ())
	repoStatus, err := repo.Backend.RepoStatus()
	if err != nil {
		return nil, false, err
	}
	branchesSnapshot, _, exit, err := execute.LoadRepoSnapshot(execute.LoadRepoSnapshotArgs{
		Config:                &repo.UnvalidatedConfig.Config,
		DialogTestInputs:      dialogTestInputs,
		Fetch:                 false,
		HandleUnfinishedState: true,
		Repo:                  repo,
		RepoStatus:            repoStatus,
		ValidateNoOpenChanges: false,
		Verbose:               verbose,
	})
	if err != nil || exit {
		return nil, exit, err
	}
	branch := gitdomain.NewLocalBranchName(slice.FirstElementOr(args, branchesSnapshot.Active.String()))
	if branch != branchesSnapshot.Active {
		if !branchesSnapshot.Branches.HasLocalBranch(branch) {
			return nil, false, fmt.Errorf(messages.BranchDoesntExist, branch)
		}
	}
	branchesToDiff := gitdomain.LocalBranchNames{branch}
	localBranches := branchesSnapshot.Branches.LocalBranches()
	validatedConfig, err := validate.Config(repo.UnvalidatedConfig, branchesToDiff, localBranches, &repo.Backend, &dialogTestInputs)
	if err != nil {
		return nil, false, err
	}
	parentBranch, hasParent := validatedConfig.Config.Lineage.Parent(branch).Get()
	if !hasParent {
		return nil, false, errors.New(messages.DiffParentNoFeatureBranch)
	}
	return &diffParentData{
		branch:       branch,
		parentBranch: parentBranch,
	}, false, nil
}<|MERGE_RESOLUTION|>--- conflicted
+++ resolved
@@ -56,11 +56,7 @@
 	if err != nil || exit {
 		return err
 	}
-<<<<<<< HEAD
-	err = repo.Frontend.DiffParent(config.branch, config.parentBranch)
-=======
-	err = repo.Runner.Frontend.DiffParent(data.branch, data.parentBranch)
->>>>>>> 285a0c28
+	err = repo.Frontend.DiffParent(data.branch, data.parentBranch)
 	if err != nil {
 		return err
 	}
