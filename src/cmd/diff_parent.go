package cmd

import (
	"errors"
	"fmt"
	"os"

	"github.com/git-town/git-town/v14/src/cli/dialog/components"
	"github.com/git-town/git-town/v14/src/cli/flags"
	"github.com/git-town/git-town/v14/src/cli/print"
	"github.com/git-town/git-town/v14/src/cmd/cmdhelpers"
	"github.com/git-town/git-town/v14/src/execute"
	"github.com/git-town/git-town/v14/src/git/gitdomain"
	"github.com/git-town/git-town/v14/src/gohacks/slice"
	"github.com/git-town/git-town/v14/src/messages"
	"github.com/git-town/git-town/v14/src/validate"
	"github.com/spf13/cobra"
)

const diffParentDesc = "Show the changes committed to a feature branch"

const diffParentHelp = `
Works on either the current branch or the branch name provided.

Exits with error code 1 if the given branch is a perennial branch or the main branch.`

func diffParentCommand() *cobra.Command {
	addVerboseFlag, readVerboseFlag := flags.Verbose()
	cmd := cobra.Command{
		Use:     "diff-parent [<branch>]",
		GroupID: "lineage",
		Args:    cobra.MaximumNArgs(1),
		Short:   diffParentDesc,
		Long:    cmdhelpers.Long(diffParentDesc, diffParentHelp),
		RunE: func(cmd *cobra.Command, args []string) error {
			return executeDiffParent(args, readVerboseFlag(cmd))
		},
	}
	addVerboseFlag(&cmd)
	return &cmd
}

func executeDiffParent(args []string, verbose bool) error {
	repo, err := execute.OpenRepo(execute.OpenRepoArgs{
		DryRun:           false,
		OmitBranchNames:  false,
		PrintCommands:    true,
		ValidateGitRepo:  true,
		ValidateIsOnline: false,
		Verbose:          verbose,
	})
	if err != nil {
		return err
	}
	data, exit, err := determineDiffParentData(args, repo, verbose)
	if err != nil || exit {
		return err
	}
	err = repo.Frontend.DiffParent(data.branch, data.parentBranch)
	if err != nil {
		return err
	}
	print.Footer(verbose, repo.CommandsCounter.Count(), repo.FinalMessages.Result())
	return nil
}

type diffParentData struct {
	branch       gitdomain.LocalBranchName
	parentBranch gitdomain.LocalBranchName
}

// Does not return error because "Ensure" functions will call exit directly.
func determineDiffParentData(args []string, repo execute.OpenRepoResult, verbose bool) (*diffParentData, bool, error) {
	dialogTestInputs := components.LoadTestInputs(os.Environ())
	repoStatus, err := repo.Backend.RepoStatus()
	if err != nil {
		return nil, false, err
	}
	branchesSnapshot, stashSize, exit, err := execute.LoadRepoSnapshot(execute.LoadRepoSnapshotArgs{
		Backend:               &repo.Backend,
		DialogTestInputs:      dialogTestInputs,
		Fetch:                 false,
		Frontend:              &repo.Frontend,
		Repo:                  repo,
		RepoStatus:            repoStatus,
		ValidateNoOpenChanges: false,
	})
	if err != nil || exit {
		return nil, exit, err
	}
	branch := gitdomain.NewLocalBranchName(slice.FirstElementOr(args, branchesSnapshot.Active.String()))
	if branch != branchesSnapshot.Active {
		if !branchesSnapshot.Branches.HasLocalBranch(branch) {
			return nil, false, fmt.Errorf(messages.BranchDoesntExist, branch)
		}
	}
<<<<<<< HEAD
	branchesToDiff := gitdomain.LocalBranchNames{branch}
	localBranches := branchesSnapshot.Branches.LocalBranches().Names()
	validatedConfig, exit, err := validate.Config(validate.ConfigArgs{
		Backend:            &repo.Backend,
		BranchesSnapshot:   branchesSnapshot,
		BranchesToValidate: branchesToDiff,
		CommandsCounter:    repo.CommandsCounter,
		ConfigSnapshot:     repo.ConfigSnapshot,
		DialogTestInputs:   dialogTestInputs,
=======
	repo.Config, exit, err = validate.Config(validate.ConfigArgs{
		Backend:            repo.Backend,
		BranchesToValidate: gitdomain.LocalBranchNames{branch},
>>>>>>> d41d91f6
		FinalMessages:      repo.FinalMessages,
		Frontend:           repo.Frontend,
		LocalBranches:      localBranches,
		RepoStatus:         repoStatus,
		RootDir:            repo.RootDir,
		StashSize:          stashSize,
		TestInputs:         dialogTestInputs,
		Unvalidated:        repo.UnvalidatedConfig,
		Verbose:            verbose,
	})
	if err != nil || exit {
		return nil, exit, err
	}
	parentBranch, hasParent := validatedConfig.Config.Lineage.Parent(branch).Get()
	if !hasParent {
		return nil, false, errors.New(messages.DiffParentNoFeatureBranch)
	}
	return &diffParentData{
		branch:       branch,
		parentBranch: parentBranch,
	}, false, nil
}<|MERGE_RESOLUTION|>--- conflicted
+++ resolved
@@ -94,21 +94,15 @@
 			return nil, false, fmt.Errorf(messages.BranchDoesntExist, branch)
 		}
 	}
-<<<<<<< HEAD
 	branchesToDiff := gitdomain.LocalBranchNames{branch}
 	localBranches := branchesSnapshot.Branches.LocalBranches().Names()
 	validatedConfig, exit, err := validate.Config(validate.ConfigArgs{
-		Backend:            &repo.Backend,
+		Backend:            repo.Backend,
 		BranchesSnapshot:   branchesSnapshot,
 		BranchesToValidate: branchesToDiff,
 		CommandsCounter:    repo.CommandsCounter,
 		ConfigSnapshot:     repo.ConfigSnapshot,
 		DialogTestInputs:   dialogTestInputs,
-=======
-	repo.Config, exit, err = validate.Config(validate.ConfigArgs{
-		Backend:            repo.Backend,
-		BranchesToValidate: gitdomain.LocalBranchNames{branch},
->>>>>>> d41d91f6
 		FinalMessages:      repo.FinalMessages,
 		Frontend:           repo.Frontend,
 		LocalBranches:      localBranches,
