package cmd

import (
	"errors"
	"fmt"
	"os"

	"github.com/git-town/git-town/v14/src/cli/dialog/components"
	"github.com/git-town/git-town/v14/src/cli/flags"
	"github.com/git-town/git-town/v14/src/cli/print"
	"github.com/git-town/git-town/v14/src/cmd/cmdhelpers"
	"github.com/git-town/git-town/v14/src/execute"
	"github.com/git-town/git-town/v14/src/git/gitdomain"
	"github.com/git-town/git-town/v14/src/gohacks/slice"
	"github.com/git-town/git-town/v14/src/messages"
	"github.com/spf13/cobra"
)

const diffParentDesc = "Show the changes committed to a feature branch"

const diffParentHelp = `
Works on either the current branch or the branch name provided.

Exits with error code 1 if the given branch is a perennial branch or the main branch.`

func diffParentCommand() *cobra.Command {
	addVerboseFlag, readVerboseFlag := flags.Verbose()
	cmd := cobra.Command{
		Use:     "diff-parent [<branch>]",
		GroupID: "lineage",
		Args:    cobra.MaximumNArgs(1),
		Short:   diffParentDesc,
		Long:    cmdhelpers.Long(diffParentDesc, diffParentHelp),
		RunE: func(cmd *cobra.Command, args []string) error {
			return executeDiffParent(args, readVerboseFlag(cmd))
		},
	}
	addVerboseFlag(&cmd)
	return &cmd
}

func executeDiffParent(args []string, verbose bool) error {
	repo, err := execute.OpenRepo(execute.OpenRepoArgs{
		DryRun:           false,
		OmitBranchNames:  false,
		PrintCommands:    true,
		ValidateGitRepo:  true,
		ValidateIsOnline: false,
		Verbose:          verbose,
	})
	if err != nil {
		return err
	}
	config, exit, err := determineDiffParentConfig(args, repo, verbose)
	if err != nil || exit {
		return err
	}
	err = repo.Runner.Frontend.DiffParent(config.branch, config.parentBranch)
	if err != nil {
		return err
	}
	print.Footer(verbose, repo.Runner.CommandsCounter.Count(), repo.Runner.FinalMessages.Result())
	return nil
}

type diffParentConfig struct {
	branch       gitdomain.LocalBranchName
	parentBranch gitdomain.LocalBranchName
}

// Does not return error because "Ensure" functions will call exit directly.
func determineDiffParentConfig(args []string, repo *execute.OpenRepoResult, verbose bool) (*diffParentConfig, bool, error) {
	dialogTestInputs := components.LoadTestInputs(os.Environ())
	repoStatus, err := repo.Runner.Backend.RepoStatus()
	if err != nil {
		return nil, false, err
	}
	branchesSnapshot, _, exit, err := execute.LoadRepoSnapshot(execute.LoadRepoSnapshotArgs{
		Config:                repo.Runner.Config,
		DialogTestInputs:      dialogTestInputs,
		Fetch:                 false,
		HandleUnfinishedState: true,
		Repo:                  repo,
		RepoStatus:            repoStatus,
		ValidateIsConfigured:  true,
		ValidateNoOpenChanges: false,
		Verbose:               verbose,
	})
	if err != nil || exit {
		return nil, exit, err
	}
	branch := gitdomain.NewLocalBranchName(slice.FirstElementOr(args, branchesSnapshot.Active.String()))
	if branch != branchesSnapshot.Active {
		if !branchesSnapshot.Branches.HasLocalBranch(branch) {
			return nil, false, fmt.Errorf(messages.BranchDoesntExist, branch)
		}
	}
	err = execute.EnsureKnownBranchesAncestry(execute.EnsureKnownBranchesAncestryArgs{
		BranchesToVerify: gitdomain.LocalBranchNames{branch},
		Config:           repo.Runner.Config,
		DefaultChoice:    repo.Runner.Config.FullConfig.MainBranch,
		DialogTestInputs: &dialogTestInputs,
		LocalBranches:    branchesSnapshot.Branches.LocalBranches(),
		MainBranch:       repo.Runner.Config.FullConfig.MainBranch,
		Runner:           repo.Runner,
	})
	if err != nil {
		return nil, false, err
	}
<<<<<<< HEAD
	parentBranchPtr := repo.Runner.Config.FullConfig.Lineage.Parent(branch)
	if parentBranchPtr == nil {
		return nil, false, errors.New(messages.DiffParentNoFeatureBranch)
	}
	parentBranch := *parentBranchPtr
=======
	parentBranch, hasParent := repo.Runner.Config.FullConfig.Lineage.Parent(branch).Get()
	if !hasParent {
		return nil, false, errors.New(messages.DiffParentNoFeatureBranch)
	}
>>>>>>> f55752f2
	return &diffParentConfig{
		branch:       branch,
		parentBranch: parentBranch,
	}, false, nil
}<|MERGE_RESOLUTION|>--- conflicted
+++ resolved
@@ -107,18 +107,10 @@
 	if err != nil {
 		return nil, false, err
 	}
-<<<<<<< HEAD
-	parentBranchPtr := repo.Runner.Config.FullConfig.Lineage.Parent(branch)
-	if parentBranchPtr == nil {
-		return nil, false, errors.New(messages.DiffParentNoFeatureBranch)
-	}
-	parentBranch := *parentBranchPtr
-=======
 	parentBranch, hasParent := repo.Runner.Config.FullConfig.Lineage.Parent(branch).Get()
 	if !hasParent {
 		return nil, false, errors.New(messages.DiffParentNoFeatureBranch)
 	}
->>>>>>> f55752f2
 	return &diffParentConfig{
 		branch:       branch,
 		parentBranch: parentBranch,
