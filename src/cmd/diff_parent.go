--- conflicted
+++ resolved
@@ -110,12 +110,8 @@
 		RootDir:            repo.RootDir,
 		StashSize:          stashSize,
 		TestInputs:         &dialogTestInputs,
-<<<<<<< HEAD
 		Unvalidated:        repo.UnvalidatedConfig,
 		Verbose:            verbose,
-=======
-		Unvalidated:        repo.Config,
->>>>>>> 1de846c4
 	})
 	if err != nil || exit {
 		return nil, exit, err
