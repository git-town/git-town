package cmd

import (
	"errors"
	"fmt"
	"os"

	"github.com/git-town/git-town/v14/src/cli/dialog/components"
	"github.com/git-town/git-town/v14/src/cli/flags"
	"github.com/git-town/git-town/v14/src/cli/print"
	"github.com/git-town/git-town/v14/src/cmd/cmdhelpers"
	"github.com/git-town/git-town/v14/src/config"
	"github.com/git-town/git-town/v14/src/execute"
	"github.com/git-town/git-town/v14/src/git"
	"github.com/git-town/git-town/v14/src/git/gitdomain"
	"github.com/git-town/git-town/v14/src/hosting"
	"github.com/git-town/git-town/v14/src/hosting/hostingdomain"
	"github.com/git-town/git-town/v14/src/messages"
	"github.com/git-town/git-town/v14/src/validate"
	fullInterpreter "github.com/git-town/git-town/v14/src/vm/interpreter/full"
	"github.com/git-town/git-town/v14/src/vm/program"
	"github.com/git-town/git-town/v14/src/vm/runstate"
	"github.com/git-town/git-town/v14/src/vm/statefile"
	"github.com/spf13/cobra"
)

const continueDesc = "Restart the last run Git Town command after having resolved conflicts"

func continueCmd() *cobra.Command {
	addVerboseFlag, readVerboseFlag := flags.Verbose()
	cmd := cobra.Command{
		Use:     "continue",
		GroupID: "errors",
		Args:    cobra.NoArgs,
		Short:   continueDesc,
		Long:    cmdhelpers.Long(continueDesc),
		RunE: func(cmd *cobra.Command, _ []string) error {
			return executeContinue(readVerboseFlag(cmd))
		},
	}
	addVerboseFlag(&cmd)
	return &cmd
}

func executeContinue(verbose bool) error {
	repo, err := execute.OpenRepo(execute.OpenRepoArgs{
		DryRun:           false,
		OmitBranchNames:  false,
		PrintCommands:    true,
		ValidateGitRepo:  true,
		ValidateIsOnline: false,
		Verbose:          verbose,
	})
	if err != nil {
		return err
	}
	data, initialBranchesSnapshot, initialStashSize, exit, err := determineContinueData(repo, verbose)
	if err != nil || exit {
		return err
	}
	runState, exit, err := determineContinueRunstate(repo)
	if err != nil || exit {
		return err
	}
	return fullInterpreter.Execute(fullInterpreter.ExecuteArgs{
		Backend:                 repo.Backend,
		CommandsCounter:         repo.CommandsCounter,
		Config:                  data.config,
		Connector:               data.connector,
		DialogTestInputs:        &data.dialogTestInputs,
		FinalMessages:           repo.FinalMessages,
		Frontend:                repo.Frontend,
		HasOpenChanges:          data.hasOpenChanges,
		InitialBranchesSnapshot: initialBranchesSnapshot,
		InitialConfigSnapshot:   repo.ConfigSnapshot,
		InitialStashSize:        initialStashSize,
		RootDir:                 repo.RootDir,
		RunState:                runState,
		Verbose:                 verbose,
	})
}

func determineContinueData(repo *execute.OpenRepoResult, verbose bool) (*continueData, gitdomain.BranchesSnapshot, gitdomain.StashSize, bool, error) {
	dialogTestInputs := components.LoadTestInputs(os.Environ())
	repoStatus, err := repo.Backend.RepoStatus()
	if err != nil {
		return nil, gitdomain.EmptyBranchesSnapshot(), 0, false, err
	}
	initialBranchesSnapshot, initialStashSize, exit, err := execute.LoadRepoSnapshot(execute.LoadRepoSnapshotArgs{ // TODO: rename all instances to branchesSnapshot for consistency across commands
		Backend:               &repo.Backend,
		Config:                repo.UnvalidatedConfig.Config,
		DialogTestInputs:      dialogTestInputs,
		Fetch:                 false,
		Frontend:              &repo.Frontend,
		HandleUnfinishedState: false,
		Repo:                  repo,
		RepoStatus:            repoStatus,
		ValidateNoOpenChanges: false,
		Verbose:               verbose,
	})
	if err != nil || exit {
		return nil, initialBranchesSnapshot, initialStashSize, exit, err
	}
	localBranches := initialBranchesSnapshot.Branches.LocalBranches().Names()
	validatedConfig, runner, exit, err := validate.Config(validate.ConfigArgs{
		Backend:            &repo.Backend,
		BranchesSnapshot:   initialBranchesSnapshot,
		BranchesToValidate: localBranches,
		CommandsCounter:    repo.CommandsCounter,
		ConfigSnapshot:     repo.ConfigSnapshot,
		DialogTestInputs:   dialogTestInputs,
		FinalMessages:      &repo.FinalMessages,
		Frontend:           repo.Frontend,
		LocalBranches:      localBranches,
		RepoStatus:         repoStatus,
		RootDir:            repo.RootDir,
		StashSize:          initialStashSize,
		TestInputs:         &dialogTestInputs,
		Unvalidated:        repo.UnvalidatedConfig,
		Verbose:            verbose,
	})
	if err != nil || exit {
		return nil, initialBranchesSnapshot, initialStashSize, exit, err
	}
	if repoStatus.Conflicts {
		return nil, initialBranchesSnapshot, initialStashSize, false, errors.New(messages.ContinueUnresolvedConflicts)
	}
	if repoStatus.UntrackedChanges {
		return nil, initialBranchesSnapshot, initialStashSize, false, errors.New(messages.ContinueUntrackedChanges)
	}
	var connector hostingdomain.Connector
	if originURL, hasOriginURL := validatedConfig.OriginURL().Get(); hasOriginURL {
		connector, err = hosting.NewConnector(hosting.NewConnectorArgs{
			Config:          repo.UnvalidatedConfig.Config,
			HostingPlatform: validatedConfig.Config.HostingPlatform,
			Log:             print.Logger{},
			OriginURL:       originURL,
		})
	}
	return &continueData{
<<<<<<< HEAD
		config:           validatedConfig.Config,
=======
		config:           *repo.Config,
>>>>>>> 8bfd12bc
		connector:        connector,
		dialogTestInputs: dialogTestInputs,
		hasOpenChanges:   repoStatus.OpenChanges,
		runner:           runner,
	}, initialBranchesSnapshot, initialStashSize, false, err
}

type continueData struct {
<<<<<<< HEAD
	config           configdomain.ValidatedConfig
=======
	config           config.Config
>>>>>>> 8bfd12bc
	connector        hostingdomain.Connector
	dialogTestInputs components.TestInputs
	hasOpenChanges   bool
	runner           *git.ProdRunner
}

func determineContinueRunstate(repo *execute.OpenRepoResult) (runstate.RunState, bool, error) {
	runStateOpt, err := statefile.Load(repo.RootDir)
	if err != nil {
		return runstate.EmptyRunState(), true, fmt.Errorf(messages.RunstateLoadProblem, err)
	}
	runState, hasRunState := runStateOpt.Get()
	if !hasRunState || runState.IsFinished() {
		fmt.Println(messages.ContinueNothingToDo)
		return runstate.EmptyRunState(), true, nil
	}
	runState.AbortProgram = program.Program{}
	return runState, false, nil
}<|MERGE_RESOLUTION|>--- conflicted
+++ resolved
@@ -9,7 +9,7 @@
 	"github.com/git-town/git-town/v14/src/cli/flags"
 	"github.com/git-town/git-town/v14/src/cli/print"
 	"github.com/git-town/git-town/v14/src/cmd/cmdhelpers"
-	"github.com/git-town/git-town/v14/src/config"
+	"github.com/git-town/git-town/v14/src/config/configdomain"
 	"github.com/git-town/git-town/v14/src/execute"
 	"github.com/git-town/git-town/v14/src/git"
 	"github.com/git-town/git-town/v14/src/git/gitdomain"
@@ -138,11 +138,7 @@
 		})
 	}
 	return &continueData{
-<<<<<<< HEAD
 		config:           validatedConfig.Config,
-=======
-		config:           *repo.Config,
->>>>>>> 8bfd12bc
 		connector:        connector,
 		dialogTestInputs: dialogTestInputs,
 		hasOpenChanges:   repoStatus.OpenChanges,
@@ -151,11 +147,7 @@
 }
 
 type continueData struct {
-<<<<<<< HEAD
 	config           configdomain.ValidatedConfig
-=======
-	config           config.Config
->>>>>>> 8bfd12bc
 	connector        hostingdomain.Connector
 	dialogTestInputs components.TestInputs
 	hasOpenChanges   bool
