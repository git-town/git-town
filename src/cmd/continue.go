package cmd

import (
	"errors"
	"fmt"
	"os"

	"github.com/git-town/git-town/v14/src/cli/dialog/components"
	"github.com/git-town/git-town/v14/src/cli/flags"
	"github.com/git-town/git-town/v14/src/cli/print"
	"github.com/git-town/git-town/v14/src/cmd/cmdhelpers"
	"github.com/git-town/git-town/v14/src/config/configdomain"
	"github.com/git-town/git-town/v14/src/execute"
	"github.com/git-town/git-town/v14/src/git/gitdomain"
	"github.com/git-town/git-town/v14/src/hosting"
	"github.com/git-town/git-town/v14/src/hosting/hostingdomain"
	"github.com/git-town/git-town/v14/src/messages"
	fullInterpreter "github.com/git-town/git-town/v14/src/vm/interpreter/full"
	"github.com/git-town/git-town/v14/src/vm/program"
	"github.com/git-town/git-town/v14/src/vm/runstate"
	"github.com/git-town/git-town/v14/src/vm/statefile"
	"github.com/spf13/cobra"
)

const continueDesc = "Restart the last run Git Town command after having resolved conflicts"

func continueCmd() *cobra.Command {
	addVerboseFlag, readVerboseFlag := flags.Verbose()
	cmd := cobra.Command{
		Use:     "continue",
		GroupID: "errors",
		Args:    cobra.NoArgs,
		Short:   continueDesc,
		Long:    cmdhelpers.Long(continueDesc),
		RunE: func(cmd *cobra.Command, _ []string) error {
			return executeContinue(readVerboseFlag(cmd))
		},
	}
	addVerboseFlag(&cmd)
	return &cmd
}

func executeContinue(verbose bool) error {
	repo, err := execute.OpenRepo(execute.OpenRepoArgs{
		DryRun:           false,
		OmitBranchNames:  false,
		PrintCommands:    true,
		ValidateGitRepo:  true,
		ValidateIsOnline: false,
		Verbose:          verbose,
	})
	if err != nil {
		return err
	}
	config, initialBranchesSnapshot, initialStashSize, exit, err := determineContinueConfig(repo, verbose)
	if err != nil || exit {
		return err
	}
	runState, exit, err := determineContinueRunstate(repo)
	if err != nil || exit {
		return err
	}
	return fullInterpreter.Execute(fullInterpreter.ExecuteArgs{
		Config:                  config.config,
		Connector:               config.connector,
		DialogTestInputs:        &config.dialogTestInputs,
<<<<<<< HEAD
		Config:                  config.config,
=======
>>>>>>> 03ad1546
		HasOpenChanges:          config.hasOpenChanges,
		InitialBranchesSnapshot: initialBranchesSnapshot,
		InitialConfigSnapshot:   repo.ConfigSnapshot,
		InitialStashSize:        initialStashSize,
		RootDir:                 repo.RootDir,
		Run:                     repo.Runner,
		RunState:                runState,
		Verbose:                 verbose,
	})
}

func determineContinueConfig(repo *execute.OpenRepoResult, verbose bool) (*continueConfig, gitdomain.BranchesSnapshot, gitdomain.StashSize, bool, error) {
	dialogTestInputs := components.LoadTestInputs(os.Environ())
	repoStatus, err := repo.Runner.Backend.RepoStatus()
	if err != nil {
		return nil, gitdomain.EmptyBranchesSnapshot(), 0, false, err
	}
	initialBranchesSnapshot, initialStashSize, exit, err := execute.LoadRepoSnapshot(execute.LoadRepoSnapshotArgs{
		Config:                repo.Runner.Config,
		DialogTestInputs:      dialogTestInputs,
		Fetch:                 false,
		HandleUnfinishedState: false,
		Repo:                  repo,
		RepoStatus:            repoStatus,
		ValidateIsConfigured:  true,
		ValidateNoOpenChanges: false,
		Verbose:               verbose,
	})
	if err != nil || exit {
		return nil, initialBranchesSnapshot, initialStashSize, exit, err
	}
	if repoStatus.Conflicts {
		return nil, initialBranchesSnapshot, initialStashSize, false, errors.New(messages.ContinueUnresolvedConflicts)
	}
	if repoStatus.UntrackedChanges {
		return nil, initialBranchesSnapshot, initialStashSize, false, errors.New(messages.ContinueUntrackedChanges)
	}
	var connector hostingdomain.Connector
	if originURL, hasOriginURL := repo.Runner.Config.OriginURL().Get(); hasOriginURL {
		connector, err = hosting.NewConnector(hosting.NewConnectorArgs{
			Config:          &repo.Runner.Config.FullConfig,
			HostingPlatform: repo.Runner.Config.FullConfig.HostingPlatform,
			Log:             print.Logger{},
			OriginURL:       originURL,
		})
	}
	return &continueConfig{
		config:           repo.Runner.Config.FullConfig,
		connector:        connector,
		dialogTestInputs: dialogTestInputs,
		hasOpenChanges:   repoStatus.OpenChanges,
	}, initialBranchesSnapshot, initialStashSize, false, err
}

type continueConfig struct {
<<<<<<< HEAD
	connector        hostingdomain.Connector
	config           configdomain.ValidatedConfig
=======
	config           configdomain.FullConfig
	connector        hostingdomain.Connector
>>>>>>> 03ad1546
	dialogTestInputs components.TestInputs
	hasOpenChanges   bool
}

func determineContinueRunstate(repo *execute.OpenRepoResult) (runstate.RunState, bool, error) {
	runStateOpt, err := statefile.Load(repo.RootDir)
	if err != nil {
		return runstate.EmptyRunState(), true, fmt.Errorf(messages.RunstateLoadProblem, err)
	}
	runState, hasRunState := runStateOpt.Get()
	if !hasRunState || runState.IsFinished() {
		fmt.Println(messages.ContinueNothingToDo)
		return runstate.EmptyRunState(), true, nil
	}
	runState.AbortProgram = program.Program{}
	return runState, false, nil
}<|MERGE_RESOLUTION|>--- conflicted
+++ resolved
@@ -64,10 +64,6 @@
 		Config:                  config.config,
 		Connector:               config.connector,
 		DialogTestInputs:        &config.dialogTestInputs,
-<<<<<<< HEAD
-		Config:                  config.config,
-=======
->>>>>>> 03ad1546
 		HasOpenChanges:          config.hasOpenChanges,
 		InitialBranchesSnapshot: initialBranchesSnapshot,
 		InitialConfigSnapshot:   repo.ConfigSnapshot,
@@ -123,13 +119,8 @@
 }
 
 type continueConfig struct {
-<<<<<<< HEAD
+	config           configdomain.ValidatedConfig
 	connector        hostingdomain.Connector
-	config           configdomain.ValidatedConfig
-=======
-	config           configdomain.FullConfig
-	connector        hostingdomain.Connector
->>>>>>> 03ad1546
 	dialogTestInputs components.TestInputs
 	hasOpenChanges   bool
 }
