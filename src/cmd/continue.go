package cmd

import (
	"fmt"

	"github.com/git-town/git-town/v9/src/cli"
	"github.com/git-town/git-town/v9/src/config"
	"github.com/git-town/git-town/v9/src/execute"
	"github.com/git-town/git-town/v9/src/flags"
	"github.com/git-town/git-town/v9/src/hosting"
	"github.com/git-town/git-town/v9/src/messages"
	"github.com/git-town/git-town/v9/src/runstate"
	"github.com/spf13/cobra"
)

const continueDesc = "Restarts the last run git-town command after having resolved conflicts"

func continueCmd() *cobra.Command {
	addDebugFlag, readDebugFlag := flags.Debug()
	cmd := cobra.Command{
		Use:     "continue",
		GroupID: "errors",
		Args:    cobra.NoArgs,
		Short:   continueDesc,
		Long:    long(continueDesc),
		RunE: func(cmd *cobra.Command, args []string) error {
			return runContinue(readDebugFlag(cmd))
		},
	}
	addDebugFlag(&cmd)
	return &cmd
}

func runContinue(debug bool) error {
	repo, err := execute.OpenRepo(execute.OpenRepoArgs{
		Debug:            debug,
		DryRun:           false,
		OmitBranchNames:  false,
		ValidateIsOnline: false,
		ValidateGitRepo:  true,
	})
	if err != nil {
		return err
	}
	runState, err := runstate.Load(repo.RootDir)
	if err != nil {
		return fmt.Errorf(messages.RunstateLoadProblem, err)
	}
	if runState == nil || !runState.IsUnfinished() {
		return fmt.Errorf(messages.ContinueNothingToDo)
	}
	config, exit, err := determineContinueConfig(&repo)
	if err != nil || exit {
		return err
	}
	return runstate.Execute(runstate.ExecuteArgs{
		RunState:  runState,
		Run:       &repo.Runner,
		Connector: config.connector,
		Lineage:   config.lineage,
		RootDir:   repo.RootDir,
	})
}

func determineContinueConfig(repo *execute.OpenRepoResult) (*continueConfig, bool, error) {
<<<<<<< HEAD
	_, exit, err := execute.LoadSnapshot(execute.LoadBranchesArgs{
=======
	lineage := repo.Runner.Config.Lineage()
	_, exit, err := execute.LoadBranches(execute.LoadBranchesArgs{
>>>>>>> 92c4f072
		Repo:                  repo,
		Fetch:                 false,
		HandleUnfinishedState: false,
		Lineage:               lineage,
		ValidateIsConfigured:  true,
		ValidateNoOpenChanges: false,
	})
	if err != nil || exit {
		return nil, exit, err
	}
	hasConflicts, err := repo.Runner.Backend.HasConflicts()
	if err != nil {
		return nil, false, err
	}
	if hasConflicts {
		return nil, false, fmt.Errorf(messages.ContinueUnresolvedConflicts)
	}
	originURL := repo.Runner.Config.OriginURL()
	hostingService, err := repo.Runner.Config.HostingService()
	if err != nil {
		return nil, false, err
	}
	mainBranch := repo.Runner.Config.MainBranch()
	connector, err := hosting.NewConnector(hosting.NewConnectorArgs{
		HostingService:  hostingService,
		GetSHAForBranch: repo.Runner.Backend.SHAForBranch,
		OriginURL:       originURL,
		GiteaAPIToken:   repo.Runner.Config.GiteaToken(),
		GithubAPIToken:  repo.Runner.Config.GitHubToken(),
		GitlabAPIToken:  repo.Runner.Config.GitLabToken(),
		MainBranch:      mainBranch,
		Log:             cli.PrintingLog{},
	})
	return &continueConfig{
		connector: connector,
		lineage:   lineage,
	}, false, err
}

type continueConfig struct {
	connector hosting.Connector
	lineage   config.Lineage
}<|MERGE_RESOLUTION|>--- conflicted
+++ resolved
@@ -63,12 +63,8 @@
 }
 
 func determineContinueConfig(repo *execute.OpenRepoResult) (*continueConfig, bool, error) {
-<<<<<<< HEAD
+	lineage := repo.Runner.Config.Lineage()
 	_, exit, err := execute.LoadSnapshot(execute.LoadBranchesArgs{
-=======
-	lineage := repo.Runner.Config.Lineage()
-	_, exit, err := execute.LoadBranches(execute.LoadBranchesArgs{
->>>>>>> 92c4f072
 		Repo:                  repo,
 		Fetch:                 false,
 		HandleUnfinishedState: false,
