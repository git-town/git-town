--- conflicted
+++ resolved
@@ -53,104 +53,4 @@
 		return summary + ".\n" + desc[0]
 	}
 	return summary + "."
-<<<<<<< HEAD
-}
-
-func LoadProdRunner(args loadArgs) (prodRunner git.ProdRunner, exit bool, err error) { //nolint:nonamedreturns // so many return values require names
-	var stats *subshell.Statistics
-	if args.debug {
-		stats = &subshell.Statistics{}
-	}
-	backendRunner := NewBackendRunner(nil, args.debug, stats)
-	config := git.NewRepoConfig(backendRunner)
-	frontendRunner := NewFrontendRunner(args.omitBranchNames, args.dryRun, config.CurrentBranchCache, stats)
-	backendCommands := git.BackendCommands{
-		BackendRunner: backendRunner,
-		Config:        &config,
-	}
-	prodRunner = git.ProdRunner{
-		Config:  config,
-		Backend: backendCommands,
-		Frontend: git.FrontendCommands{
-			Frontend: frontendRunner,
-			Config:   &config,
-			Backend:  &backendCommands,
-		},
-		Stats: stats,
-	}
-	if args.validateIsRepository {
-		err := validate.IsRepository(&prodRunner)
-		if err != nil {
-			return prodRunner, false, err
-		}
-	}
-	if !args.omitBranchNames || args.dryRun {
-		currentBranch, err := prodRunner.Backend.CurrentBranch()
-		if err != nil {
-			return prodRunner, false, err
-		}
-		prodRunner.Config.CurrentBranchCache.Set(currentBranch)
-	}
-	if args.dryRun {
-		prodRunner.Config.DryRun = true
-	}
-	ec := runstate.ErrorChecker{}
-	if args.validateGitversion {
-		ec.Check(validate.HasGitVersion(&prodRunner.Backend))
-	}
-	if args.validateIsConfigured {
-		ec.Check(validate.IsConfigured(&prodRunner.Backend))
-	}
-	if args.validateIsOnline {
-		ec.Check(validate.IsOnline(&prodRunner.Config))
-	}
-	if args.handleUnfinishedState {
-		exit = ec.Bool(validate.HandleUnfinishedState(&prodRunner, nil))
-	}
-	return prodRunner, exit, ec.Err
-}
-
-type loadArgs struct {
-	debug                 bool
-	dryRun                bool
-	handleUnfinishedState bool
-	omitBranchNames       bool `exhaustruct:"optional"`
-	validateGitversion    bool `exhaustruct:"optional"`
-	validateIsRepository  bool `exhaustruct:"optional"`
-	validateIsConfigured  bool `exhaustruct:"optional"`
-	validateIsOnline      bool `exhaustruct:"optional"`
-}
-
-func NewBackendRunner(dir *string, debug bool, statistics *Statistics) git.BackendRunner {
-	backendRunner := subshell.BackendRunner{Dir: dir, Statistics: statistics}
-	if debug {
-		return subshell.BackendLoggingRunner{Runner: backendRunner, Statistics: statistics}
-	}
-	return backendRunner
-}
-
-// NewFrontendRunner provides a FrontendRunner instance that behaves according to the given configuration.
-func NewFrontendRunner(omitBranchNames, dryRun bool, currentBranchCache *cache.String, stats *Statistics) git.FrontendRunner {
-	if dryRun {
-		return &subshell.FrontendDryRunner{
-			CurrentBranch:   currentBranchCache,
-			OmitBranchNames: omitBranchNames,
-			Stats:           stats,
-		}
-	}
-	return &subshell.FrontendRunner{
-		CurrentBranch:   currentBranchCache,
-		OmitBranchNames: omitBranchNames,
-		Stats:           stats,
-	}
-}
-
-type Statistics struct {
-	CommandsCount int
-}
-
-func (s *Statistics) RegisterCommandExecution() {
-	s.CommandsCount += 1
-=======
->>>>>>> 0882504c
 }