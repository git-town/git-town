// Package cmd defines the Git Town commands.
//
// Each Git Town command begins by inspecting the current state of the Git
// repository (which branch you are on, whether you have open changes). If there
// are no errors, it generates a StepList instance containing the steps to run.
//
// Steps, located in src/steps, implement the individual steps that
// each Git Town command performs. Examples are steps to
// change to a different Git branch or to pull updates for the current branch.
//
// When executing a step, the runstate.Execute function goes through each step in the StepList.
// It executes the step. If it succeeded, it asks the current step to provide the undo step
// for what it just did and appends it to the undo StepList.
// If a Git command fails (for example due to a merge conflict), then the program
// asks the step to create it's corresponding abort and continue steps, adds them to the respective StepLists,
// saves the entire runstate to disk, informs the user, and exits.
//
// When running "git town continue", Git Town loads the runstate and executes the "continue" StepList in it.
// When running "git town abort", Git Town loads the runstate and executes the "abort" StepList in it.
// When running "git town undo", Git Town loads the runstate and executes the "undo" StepList in it.
package cmd

import (
	"fmt"

	"github.com/git-town/git-town/v7/src/cache"
	"github.com/git-town/git-town/v7/src/config"
	"github.com/git-town/git-town/v7/src/git"
	"github.com/git-town/git-town/v7/src/runstate"
	"github.com/git-town/git-town/v7/src/subshell"
	"github.com/git-town/git-town/v7/src/validate"
	"github.com/spf13/cobra"
)

<<<<<<< HEAD
func rootCmd() cobra.Command {
=======
const rootDesc = "Generic, high-level Git workflow support"

const rootHelp = `
Git Town makes software development teams who use Git even more productive and happy.

It adds Git commands that support GitHub Flow, Git Flow, the Nvie model, GitLab Flow, and other workflows more directly,
and it allows you to perform many common Git operations faster and easier.`

// Execute runs the Cobra stack.
func Execute() error {
	debugFlag := false
	repo := git.NewProdRepo(&debugFlag)
	rootCmd := RootCmd(&repo, &debugFlag)
	return rootCmd.Execute()
}

// RootCmd is the main Cobra object.
func RootCmd(repo *git.ProdRepo, debugFlag *bool) *cobra.Command {
>>>>>>> a8a77d8a
	rootCmd := cobra.Command{
		Use:           "git-town",
		SilenceErrors: true,
		SilenceUsage:  true,
		Short:         rootDesc,
		Long:          long(rootDesc, rootHelp),
	}
	rootCmd.AddGroup(&cobra.Group{
		ID:    "basic",
		Title: "Basic commands:",
	}, &cobra.Group{
		ID:    "errors",
		Title: "Commands to deal with errors:",
	}, &cobra.Group{
		ID:    "lineage",
		Title: "Commands for nested feature branches:",
	}, &cobra.Group{
		ID:    "setup",
		Title: "Commands to set up Git Town on your computer:",
	})
	rootCmd.CompletionOptions.DisableDefaultCmd = true
	return rootCmd
}

// Execute runs the Cobra stack.
func Execute() error {
	rootCmd := rootCmd()
	rootCmd.AddCommand(abortCmd())
	rootCmd.AddCommand(aliasesCommand())
	rootCmd.AddCommand(appendCmd())
	rootCmd.AddCommand(completionsCmd(&rootCmd))
	rootCmd.AddCommand(configCmd())
	rootCmd.AddCommand(continueCmd())
	rootCmd.AddCommand(diffParentCommand())
	rootCmd.AddCommand(hackCmd())
	rootCmd.AddCommand(killCommand())
	rootCmd.AddCommand(newPullRequestCommand())
	rootCmd.AddCommand(prependCommand())
	rootCmd.AddCommand(pruneBranchesCommand())
	rootCmd.AddCommand(renameBranchCommand())
	rootCmd.AddCommand(repoCommand())
	rootCmd.AddCommand(statusCommand())
	rootCmd.AddCommand(setParentCommand())
	rootCmd.AddCommand(shipCmd())
	rootCmd.AddCommand(skipCmd())
	rootCmd.AddCommand(switchCmd())
	rootCmd.AddCommand(syncCmd())
	rootCmd.AddCommand(undoCmd())
	rootCmd.AddCommand(versionCmd())
	return rootCmd.Execute()
}

func long(summary string, desc ...string) string {
	if len(desc) == 1 {
		return summary + ".\n" + desc[0]
	}
	return summary + "."
}

<<<<<<< HEAD
// boolFlag provides access to boolean Cobra command-line flags
// in a way where Go's usage checker (which produces compilation errors for unused variables)
// enforces that the flag is guaranteed to be defined and used.
// This reduces programmer errors while defining and using command-line flags..
func boolFlag(name, short string, desc string) (func(*cobra.Command), func(*cobra.Command) bool) {
	addFlag := func(cmd *cobra.Command) {
		cmd.PersistentFlags().BoolP(name, short, false, desc)
	}
	readFlag := func(cmd *cobra.Command) bool {
		value, err := cmd.Flags().GetBool(name)
		if err != nil {
			panic(fmt.Sprintf("command %q does not have a boolean %q flag", cmd.Name(), name))
		}
		return value
	}
	return addFlag, readFlag
}

// stringFlag provides access to boolean Cobra command-line flags
// in a way where Go's usage checker (which produces compilation errors for unused variables)
// enforces that the flag is guaranteed to be defined and used.
// This reduces programmer errors while defining and using command-line flags..
func stringFlag(name, short, defaultValue, desc string) (func(*cobra.Command), func(*cobra.Command) string) {
	addFlag := func(cmd *cobra.Command) {
		cmd.PersistentFlags().StringP(name, short, defaultValue, desc)
	}
	readFlag := func(cmd *cobra.Command) string {
		value, err := cmd.Flags().GetString(name)
		if err != nil {
			panic(fmt.Sprintf("command %q does not have a string %q flag", cmd.Name(), name))
		}
		return value
	}
	return addFlag, readFlag
}

func debugFlag() (func(*cobra.Command), func(*cobra.Command) bool) {
	return boolFlag("debug", "d", "Print all Git commands run under the hood")
}

func dryRunFlag() (func(*cobra.Command), func(*cobra.Command) bool) {
	return boolFlag("dry-run", "", "Print but do not run the Git commands")
}

func LoadPublicRepo(args RepoArgs) (repo git.PublicRepo, exit bool, err error) { //nolint:nonamedreturns // so many return values require names
	internalRepo := internalRepo(args.debug)
	repo = publicRepo(args.omitBranchNames, args.dryRun, &internalRepo)
	if args.validateIsRepository {
		err := validate.IsRepository(&repo)
		if err != nil {
			return repo, false, err
		}
	}
	if !args.omitBranchNames || args.dryRun {
		currentBranch, err := internalRepo.CurrentBranch()
		if err != nil {
			return repo, false, err
		}
		internalRepo.CurrentBranchCache.Set(currentBranch)
	}
	if args.dryRun {
		internalRepo.DryRun = true
	}
	ec := runstate.ErrorChecker{}
	if args.validateGitversion {
		ec.Check(validate.HasGitVersion(&internalRepo))
	}
	if args.validateIsConfigured {
		ec.Check(validate.IsConfigured(&repo))
	}
	if args.validateIsOnline {
		ec.Check(validate.IsOnline(&repo))
	}
	if args.handleUnfinishedState {
		exit = ec.Bool(validate.HandleUnfinishedState(&repo, nil))
	}
	return repo, exit, ec.Err
}

type RepoArgs struct {
	debug                 bool
	dryRun                bool
	handleUnfinishedState bool
	omitBranchNames       bool `exhaustruct:"optional"`
	validateGitversion    bool `exhaustruct:"optional"`
	validateIsRepository  bool `exhaustruct:"optional"`
	validateIsConfigured  bool `exhaustruct:"optional"`
	validateIsOnline      bool `exhaustruct:"optional"`
}

func internalRepo(debug bool) git.InternalRepo {
	shellRunner := subshell.InternalRunner{Dir: nil}
	var gitRunner git.InternalRunner
	if debug {
		gitRunner = subshell.InternalDebuggingRunner{InternalRunner: shellRunner}
	} else {
		gitRunner = shellRunner
	}
	return git.InternalRepo{
		InternalRunner:     gitRunner,
		Config:             config.NewGitTown(gitRunner),
		CurrentBranchCache: &cache.String{},
		DryRun:             false,
		IsRepoCache:        &cache.Bool{},
		RemoteBranchCache:  &cache.Strings{},
		RemotesCache:       &cache.Strings{},
		RootDirCache:       &cache.String{},
	}
}

func publicRepo(omitBranchNames, dryRun bool, internalRepo *git.InternalRepo) git.PublicRepo {
	var gitRunner git.PublicRunner
	if dryRun {
		gitRunner = subshell.PublicDryRunner{
			CurrentBranch:   internalRepo.CurrentBranchCache,
			OmitBranchNames: omitBranchNames,
		}
	} else {
		gitRunner = subshell.PublicRunner{
			CurrentBranch:   internalRepo.CurrentBranchCache,
			OmitBranchNames: omitBranchNames,
		}
	}
	return git.PublicRepo{
		Public:       gitRunner,
		InternalRepo: *internalRepo,
	}
}
=======
func long(summary string, desc ...string) string {
	if len(desc) == 1 {
		return summary + ".\n" + desc[0]
	}
	return summary + "."
}

var (
	ensure        = validate.CobraEnsure   //nolint:gochecknoglobals
	hasGitVersion = validate.HasGitVersion //nolint:gochecknoglobals
	isRepository  = validate.IsRepository  //nolint:gochecknoglobals
	isConfigured  = validate.IsConfigured  //nolint:gochecknoglobals
	isOnline      = validate.IsOnline      //nolint:gochecknoglobals
)
>>>>>>> a8a77d8a
<|MERGE_RESOLUTION|>--- conflicted
+++ resolved
@@ -32,28 +32,7 @@
 	"github.com/spf13/cobra"
 )
 
-<<<<<<< HEAD
 func rootCmd() cobra.Command {
-=======
-const rootDesc = "Generic, high-level Git workflow support"
-
-const rootHelp = `
-Git Town makes software development teams who use Git even more productive and happy.
-
-It adds Git commands that support GitHub Flow, Git Flow, the Nvie model, GitLab Flow, and other workflows more directly,
-and it allows you to perform many common Git operations faster and easier.`
-
-// Execute runs the Cobra stack.
-func Execute() error {
-	debugFlag := false
-	repo := git.NewProdRepo(&debugFlag)
-	rootCmd := RootCmd(&repo, &debugFlag)
-	return rootCmd.Execute()
-}
-
-// RootCmd is the main Cobra object.
-func RootCmd(repo *git.ProdRepo, debugFlag *bool) *cobra.Command {
->>>>>>> a8a77d8a
 	rootCmd := cobra.Command{
 		Use:           "git-town",
 		SilenceErrors: true,
@@ -113,7 +92,6 @@
 	return summary + "."
 }
 
-<<<<<<< HEAD
 // boolFlag provides access to boolean Cobra command-line flags
 // in a way where Go's usage checker (which produces compilation errors for unused variables)
 // enforces that the flag is guaranteed to be defined and used.
@@ -241,20 +219,4 @@
 		Public:       gitRunner,
 		InternalRepo: *internalRepo,
 	}
-}
-=======
-func long(summary string, desc ...string) string {
-	if len(desc) == 1 {
-		return summary + ".\n" + desc[0]
-	}
-	return summary + "."
-}
-
-var (
-	ensure        = validate.CobraEnsure   //nolint:gochecknoglobals
-	hasGitVersion = validate.HasGitVersion //nolint:gochecknoglobals
-	isRepository  = validate.IsRepository  //nolint:gochecknoglobals
-	isConfigured  = validate.IsConfigured  //nolint:gochecknoglobals
-	isOnline      = validate.IsOnline      //nolint:gochecknoglobals
-)
->>>>>>> a8a77d8a
+}