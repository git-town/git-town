// Package cmd defines the Git Town commands.
//
// Each Git Town command begins by inspecting the current state of the Git
// repository (which branch you are on, whether you have open changes). If there
// are no errors, it generates a StepList instance containing the steps to run.
//
// Steps, located in src/steps, implement the individual steps that
// each Git Town command performs. Examples are steps to
// change to a different Git branch or to pull updates for the current branch.
//
// When executing a step, the runstate.Execute function goes through each step in the StepList.
// It executes the step. If it succeeded, it asks the current step to provide the undo step
// for what it just did and appends it to the undo StepList.
// If a Git command fails (for example due to a merge conflict), then the program
// asks the step to create it's corresponding abort and continue steps, adds them to the respective StepLists,
// saves the entire runstate to disk, informs the user, and exits.
//
// When running "git town continue", Git Town loads the runstate and executes the "continue" StepList in it.
// When running "git town abort", Git Town loads the runstate and executes the "abort" StepList in it.
// When running "git town undo", Git Town loads the runstate and executes the "undo" StepList in it.
package cmd

import (
	"errors"
	"fmt"

	"github.com/git-town/git-town/v7/src/dialog"
	"github.com/git-town/git-town/v7/src/git"
	"github.com/git-town/git-town/v7/src/hosting"
	"github.com/git-town/git-town/v7/src/runstate"
)

func validateIsConfigured(repo *git.ProdRepo) error {
	err := dialog.EnsureIsConfigured(repo)
	if err != nil {
		return err
	}
	return repo.RemoveOutdatedConfiguration()
}

// ValidateIsRepository asserts that the current directory is in a Git repository.
// If so, it also navigates to the root directory.
func ValidateIsRepository(repo *git.ProdRepo) error {
	if !repo.Silent.IsRepository() {
		return errors.New("this is not a Git repository")
	}
	return repo.NavigateToRootIfNecessary()
}

<<<<<<< HEAD
func appendStepList(config *appendConfig, repo *git.ProdRepo) (runstate.StepList, error) {
	result := runstate.StepList{}
	for _, branch := range append(config.ancestorBranches, config.parentBranch) {
		steps, err := updateBranchSteps(branch, true, config.branchesDeletedOnRemote, repo)
		if err != nil {
			return runstate.StepList{}, err
		}
		result.AppendList(steps)
	}
	result.Append(&steps.CreateBranchStep{Branch: config.targetBranch, StartingPoint: config.parentBranch})
	result.Append(&steps.SetParentBranchStep{Branch: config.targetBranch, ParentBranch: config.parentBranch})
	result.Append(&steps.CheckoutBranchStep{Branch: config.targetBranch})
	if config.hasOrigin && config.shouldNewBranchPush && !config.isOffline {
		result.Append(&steps.CreateTrackingBranchStep{Branch: config.targetBranch, NoPushHook: config.noPushHook})
	}
	err := result.Wrap(runstate.WrapOptions{RunInGitRoot: true, StashOpenChanges: true}, repo)
	return result, err
}

=======
>>>>>>> 6939c756
// handleUnfinishedState checks for unfinished state on disk, handles it, and signals whether to continue execution of the originally intended steps.
//
//nolint:nonamedreturns  // return value isn't obvious from function name
func handleUnfinishedState(repo *git.ProdRepo, connector hosting.Connector) (quit bool, err error) {
	runState, err := runstate.Load(repo)
	if err != nil {
		return false, fmt.Errorf("cannot load previous run state: %w", err)
	}
	if runState == nil || !runState.IsUnfinished() {
		return false, nil
	}
	response, err := dialog.AskHowToHandleUnfinishedRunState(
		runState.Command,
		runState.UnfinishedDetails.EndBranch,
		runState.UnfinishedDetails.EndTime,
		runState.UnfinishedDetails.CanSkip,
	)
	if err != nil {
		return quit, err
	}
	switch response {
	case dialog.ResponseTypeDiscard:
		err = runstate.Delete(repo)
		return false, err
	case dialog.ResponseTypeContinue:
		hasConflicts, err := repo.Silent.HasConflicts()
		if err != nil {
			return false, err
		}
		if hasConflicts {
			return false, fmt.Errorf("you must resolve the conflicts before continuing")
		}
		return true, runstate.Execute(runState, repo, connector)
	case dialog.ResponseTypeAbort:
		abortRunState := runState.CreateAbortRunState()
		return true, runstate.Execute(&abortRunState, repo, connector)
	case dialog.ResponseTypeSkip:
		skipRunState := runState.CreateSkipRunState()
		return true, runstate.Execute(&skipRunState, repo, connector)
	default:
		return false, fmt.Errorf("unknown response: %s", response)
	}
}<|MERGE_RESOLUTION|>--- conflicted
+++ resolved
@@ -47,28 +47,6 @@
 	return repo.NavigateToRootIfNecessary()
 }
 
-<<<<<<< HEAD
-func appendStepList(config *appendConfig, repo *git.ProdRepo) (runstate.StepList, error) {
-	result := runstate.StepList{}
-	for _, branch := range append(config.ancestorBranches, config.parentBranch) {
-		steps, err := updateBranchSteps(branch, true, config.branchesDeletedOnRemote, repo)
-		if err != nil {
-			return runstate.StepList{}, err
-		}
-		result.AppendList(steps)
-	}
-	result.Append(&steps.CreateBranchStep{Branch: config.targetBranch, StartingPoint: config.parentBranch})
-	result.Append(&steps.SetParentBranchStep{Branch: config.targetBranch, ParentBranch: config.parentBranch})
-	result.Append(&steps.CheckoutBranchStep{Branch: config.targetBranch})
-	if config.hasOrigin && config.shouldNewBranchPush && !config.isOffline {
-		result.Append(&steps.CreateTrackingBranchStep{Branch: config.targetBranch, NoPushHook: config.noPushHook})
-	}
-	err := result.Wrap(runstate.WrapOptions{RunInGitRoot: true, StashOpenChanges: true}, repo)
-	return result, err
-}
-
-=======
->>>>>>> 6939c756
 // handleUnfinishedState checks for unfinished state on disk, handles it, and signals whether to continue execution of the originally intended steps.
 //
 //nolint:nonamedreturns  // return value isn't obvious from function name
