--- conflicted
+++ resolved
@@ -37,17 +37,6 @@
 	debugFlag := false
 	repo := git.NewProdRepo(&debugFlag)
 	rootCmd := RootCmd(&repo, &debugFlag)
-<<<<<<< HEAD
-	majorVersion, minorVersion, err := repo.Silent.Version()
-	if err != nil {
-		return err
-	}
-	if !IsAcceptableGitVersion(majorVersion, minorVersion) {
-		return errors.New("this app requires Git 2.7.0 or higher")
-	}
-	// TODO: remove this
-=======
->>>>>>> 179b171f
 	color.NoColor = false // Prevent color from auto disable
 	return rootCmd.Execute()
 }
