--- conflicted
+++ resolved
@@ -52,15 +52,9 @@
 	}
 	switch len(args) {
 	case 0:
-<<<<<<< HEAD
 		displayOfflineStatus(repo.UnvalidatedConfig.Config)
 	case 1:
 		err = setOfflineStatus(args[0], repo)
-=======
-		displayOfflineStatus(repo.Config.Config)
-	case 1:
-		err = setOfflineStatus(args[0], *repo.Config)
->>>>>>> 09a7b1ab
 		if err != nil {
 			return err
 		}
@@ -77,26 +71,14 @@
 	})
 }
 
-<<<<<<< HEAD
 func displayOfflineStatus(config *configdomain.UnvalidatedConfig) {
 	fmt.Println(format.Bool(config.Offline.Bool()))
 }
 
-func setOfflineStatus(text string, repo *execute.OpenRepoResult) error {
-=======
-func displayOfflineStatus(config configdomain.FullConfig) {
-	fmt.Println(format.Bool(config.Offline.Bool()))
-}
-
 func setOfflineStatus(text string, config config.Config) error {
->>>>>>> 09a7b1ab
 	value, err := gohacks.ParseBool(text)
 	if err != nil {
 		return fmt.Errorf(messages.ValueInvalid, gitconfig.KeyOffline, text)
 	}
-<<<<<<< HEAD
 	return repo.UnvalidatedConfig.SetOffline(configdomain.Offline(value))
-=======
-	return config.SetOffline(configdomain.Offline(value))
->>>>>>> 09a7b1ab
 }