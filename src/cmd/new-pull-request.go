package cmd

import (
	"fmt"
	"os"

	"github.com/Originate/git-town/src/git"
	"github.com/Originate/git-town/src/prompt"
	"github.com/Originate/git-town/src/script"
	"github.com/Originate/git-town/src/steps"
	"github.com/spf13/cobra"
)

type newPullRequestConfig struct {
	InitialBranch  string
	BranchesToSync []string
}

var newPullRequestCommand = &cobra.Command{
	Use:   "new-pull-request",
	Short: "Creates a new pull request",
	Long: `Creates a new pull request

Syncs the current branch
and opens a browser window to the new pull request page of your repository.

The form is pre-populated for the current branch
so that the pull request only shows the changes made
against the immediate parent branch.

Supported only for repositories hosted on GitHub, GitLab, and Bitbucket.
When using hosted versions of GitHub, GitLab, or Bitbucket,
make sure that your SSH identity contains the phrase "github", "gitlab" or
"bitbucket", so that Git Town can derive which hosting service you use.

Example: your SSH identity should be something like
         "git@github-as-account1:Originate/git town.git"`,
	Run: func(cmd *cobra.Command, args []string) {
		steps.Run(steps.RunOptions{
			CanSkip:              func() bool { return false },
			Command:              "new-pull-request",
			IsAbort:              abortFlag,
			IsContinue:           continueFlag,
			IsSkip:               false,
			IsUndo:               false,
			SkipMessageGenerator: func() string { return "" },
			StepListGenerator: func() steps.StepList {
				config := checkNewPullRequestPreconditions()
				return getNewPullRequestStepList(config)
			},
		})
	},
	PreRunE: func(cmd *cobra.Command, args []string) error {
<<<<<<< HEAD
		if git.IsOffline() {
			fmt.Println("Error: cannot create new pull requests in offline mode.")
			os.Exit(1)
		}
		return validateMaxArgs(args, 0)
=======
		err := validateMaxArgs(args, 0)
		if err != nil {
			return err
		}
		err = git.ValidateIsRepository()
		if err != nil {
			return err
		}
		prompt.EnsureIsConfigured()
		return nil
>>>>>>> 86c80036
	},
}

func checkNewPullRequestPreconditions() (result newPullRequestConfig) {
	if git.HasRemote("origin") {
		script.Fetch()
	}
	result.InitialBranch = git.GetCurrentBranchName()
	prompt.EnsureKnowsParentBranches([]string{result.InitialBranch})
	result.BranchesToSync = append(git.GetAncestorBranches(result.InitialBranch), result.InitialBranch)
	return
}

func getNewPullRequestStepList(config newPullRequestConfig) (result steps.StepList) {
	for _, branchName := range config.BranchesToSync {
		result.AppendList(steps.GetSyncBranchSteps(branchName))
	}
	result.Wrap(steps.WrapOptions{RunInGitRoot: true, StashOpenChanges: true})
	result.Append(&steps.CreatePullRequestStep{BranchName: config.InitialBranch})
	return
}

func init() {
	newPullRequestCommand.Flags().BoolVar(&abortFlag, "abort", false, abortFlagDescription)
	newPullRequestCommand.Flags().BoolVar(&continueFlag, "continue", false, continueFlagDescription)
	RootCmd.AddCommand(newPullRequestCommand)
}<|MERGE_RESOLUTION|>--- conflicted
+++ resolved
@@ -51,13 +51,10 @@
 		})
 	},
 	PreRunE: func(cmd *cobra.Command, args []string) error {
-<<<<<<< HEAD
 		if git.IsOffline() {
 			fmt.Println("Error: cannot create new pull requests in offline mode.")
 			os.Exit(1)
 		}
-		return validateMaxArgs(args, 0)
-=======
 		err := validateMaxArgs(args, 0)
 		if err != nil {
 			return err
@@ -68,7 +65,6 @@
 		}
 		prompt.EnsureIsConfigured()
 		return nil
->>>>>>> 86c80036
 	},
 }
 
