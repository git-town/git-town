--- conflicted
+++ resolved
@@ -57,12 +57,8 @@
 		if err != nil {
 			return err
 		}
-<<<<<<< HEAD
+		prompt.EnsureIsConfigured()
 		return drivers.ValidateHasCodeHostingDriver()
-=======
-		prompt.EnsureIsConfigured()
-		return nil
->>>>>>> a82f368f
 	},
 }
 
