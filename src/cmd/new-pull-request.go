--- conflicted
+++ resolved
@@ -68,15 +68,11 @@
 	},
 }
 
-<<<<<<< HEAD
 func getNewPullRequestConfig() (result newPullRequestConfig) {
 	if git.IsOffline() {
 		fmt.Println("Error: cannot ship in offline mode.")
 		os.Exit(1)
 	}
-=======
-func checkNewPullRequestPreconditions() (result newPullRequestConfig) {
->>>>>>> 93b4cba7
 	if git.HasRemote("origin") {
 		script.Fetch()
 	}
