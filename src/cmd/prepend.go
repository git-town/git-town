package cmd

import (
	"fmt"

	"github.com/git-town/git-town/v7/src/cli"
	"github.com/git-town/git-town/v7/src/dialog"
	"github.com/git-town/git-town/v7/src/git"
	"github.com/git-town/git-town/v7/src/runstate"
	"github.com/git-town/git-town/v7/src/steps"
	"github.com/spf13/cobra"
)

type prependConfig struct {
	ancestorBranches        []string
	branchesDeletedOnRemote []string // local branches whose tracking branches have been deleted
	hasOrigin               bool
	initialBranch           string
	isOffline               bool
	noPushHook              bool
	parentBranch            string
	shouldNewBranchPush     bool
	targetBranch            string
}

func prependCommand(repo *git.ProdRepo) *cobra.Command {
	return &cobra.Command{
		Use:   "prepend <branch>",
		Short: "Creates a new feature branch as the parent of the current branch",
		Long: `Creates a new feature branch as the parent of the current branch

Syncs the parent branch,
cuts a new feature branch with the given name off the parent branch,
makes the new branch the parent of the current branch,
pushes the new feature branch to the origin repository
(if "push-new-branches" is true),
and brings over all uncommitted changes to the new feature branch.

See "sync" for upstream remote options.
`,
		Run: func(cmd *cobra.Command, args []string) {
			config, err := determinePrependConfig(args, repo)
			if err != nil {
				cli.Exit(err)
			}
			stepList, err := prependStepList(config, repo)
			if err != nil {
				cli.Exit(err)
			}
			runState := runstate.New("prepend", stepList)
			err = runstate.Execute(runState, repo, nil)
			if err != nil {
				fmt.Println(err)
				cli.Exit(err)
			}
		},
		Args: cobra.ExactArgs(1),
		PreRunE: func(cmd *cobra.Command, args []string) error {
			if err := ValidateIsRepository(repo); err != nil {
				return err
			}
			return validateIsConfigured(repo)
		},
	}
}

func determinePrependConfig(args []string, repo *git.ProdRepo) (*prependConfig, error) {
	initialBranch, err := repo.Silent.CurrentBranch()
	if err != nil {
		return nil, err
	}
	hasOrigin, err := repo.Silent.HasOrigin()
	if err != nil {
		return nil, err
	}
	shouldNewBranchPush, err := repo.Config.ShouldNewBranchPush()
	if err != nil {
		return nil, err
	}
	isOffline, err := repo.Config.IsOffline()
	if err != nil {
		return nil, err
	}
	if hasOrigin && !isOffline {
		err := repo.Logging.Fetch()
		if err != nil {
			return nil, err
		}
	}
	targetBranch := args[0]
	hasBranch, err := repo.Silent.HasLocalOrOriginBranch(targetBranch)
	if err != nil {
		return nil, err
	}
	if hasBranch {
		return nil, fmt.Errorf("a branch named %q already exists", targetBranch)
	}
	if !repo.Config.IsFeatureBranch(initialBranch) {
		return nil, fmt.Errorf("the branch %q is not a feature branch. Only feature branches can have parent branches", initialBranch)
	}
	parentDialog := dialog.ParentBranches{}
	err = parentDialog.EnsureKnowsParentBranches([]string{initialBranch}, repo)
	if err != nil {
		return nil, err
	}
	pushHook, err := repo.Config.PushHook()
	if err != nil {
		return nil, err
	}
<<<<<<< HEAD
	result.noPushHook = !pushHook
	result.parentBranch = repo.Config.ParentBranch(result.initialBranch)
	result.ancestorBranches = repo.Config.AncestorBranches(result.initialBranch)
	result.branchesDeletedOnRemote, err = repo.Silent.LocalBranchesWithDeletedTrackingBranches()
	if err != nil {
		return prependConfig{}, err
	}
	return result, nil
=======
	return &prependConfig{
		hasOrigin:           hasOrigin,
		initialBranch:       initialBranch,
		isOffline:           isOffline,
		noPushHook:          !pushHook,
		parentBranch:        repo.Config.ParentBranch(initialBranch),
		ancestorBranches:    repo.Config.AncestorBranches(initialBranch),
		shouldNewBranchPush: shouldNewBranchPush,
		targetBranch:        targetBranch,
	}, nil
>>>>>>> 0ee41167
}

func prependStepList(config *prependConfig, repo *git.ProdRepo) (runstate.StepList, error) {
	result := runstate.StepList{}
	for _, branch := range config.ancestorBranches {
		steps, err := updateBranchSteps(branch, true, config.branchesDeletedOnRemote, repo)
		if err != nil {
			return runstate.StepList{}, err
		}
		result.AppendList(steps)
	}
	result.Append(&steps.CreateBranchStep{Branch: config.targetBranch, StartingPoint: config.parentBranch})
	result.Append(&steps.SetParentBranchStep{Branch: config.targetBranch, ParentBranch: config.parentBranch})
	result.Append(&steps.SetParentBranchStep{Branch: config.initialBranch, ParentBranch: config.targetBranch})
	result.Append(&steps.CheckoutBranchStep{Branch: config.targetBranch})
	if config.hasOrigin && config.shouldNewBranchPush && !config.isOffline {
		result.Append(&steps.CreateTrackingBranchStep{Branch: config.targetBranch, NoPushHook: config.noPushHook})
	}
	err := result.Wrap(runstate.WrapOptions{RunInGitRoot: true, StashOpenChanges: true}, repo)
	return result, err
}<|MERGE_RESOLUTION|>--- conflicted
+++ resolved
@@ -107,27 +107,21 @@
 	if err != nil {
 		return nil, err
 	}
-<<<<<<< HEAD
-	result.noPushHook = !pushHook
-	result.parentBranch = repo.Config.ParentBranch(result.initialBranch)
-	result.ancestorBranches = repo.Config.AncestorBranches(result.initialBranch)
-	result.branchesDeletedOnRemote, err = repo.Silent.LocalBranchesWithDeletedTrackingBranches()
+	branchesDeletedOnRemote, err := repo.Silent.LocalBranchesWithDeletedTrackingBranches()
 	if err != nil {
-		return prependConfig{}, err
+		return nil, err
 	}
-	return result, nil
-=======
 	return &prependConfig{
-		hasOrigin:           hasOrigin,
-		initialBranch:       initialBranch,
-		isOffline:           isOffline,
-		noPushHook:          !pushHook,
-		parentBranch:        repo.Config.ParentBranch(initialBranch),
-		ancestorBranches:    repo.Config.AncestorBranches(initialBranch),
-		shouldNewBranchPush: shouldNewBranchPush,
-		targetBranch:        targetBranch,
+		branchesDeletedOnRemote: branchesDeletedOnRemote,
+		hasOrigin:               hasOrigin,
+		initialBranch:           initialBranch,
+		isOffline:               isOffline,
+		noPushHook:              !pushHook,
+		parentBranch:            repo.Config.ParentBranch(initialBranch),
+		ancestorBranches:        repo.Config.AncestorBranches(initialBranch),
+		shouldNewBranchPush:     shouldNewBranchPush,
+		targetBranch:            targetBranch,
 	}, nil
->>>>>>> 0ee41167
 }
 
 func prependStepList(config *prependConfig, repo *git.ProdRepo) (runstate.StepList, error) {
