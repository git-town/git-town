package cmd

import (
	"fmt"
	"slices"

	"github.com/git-town/git-town/v11/src/cli/flags"
	"github.com/git-town/git-town/v11/src/cmd/cmdhelpers"
	"github.com/git-town/git-town/v11/src/config/configdomain"
	"github.com/git-town/git-town/v11/src/execute"
	"github.com/git-town/git-town/v11/src/git/gitdomain"
	"github.com/git-town/git-town/v11/src/messages"
	"github.com/git-town/git-town/v11/src/sync"
	"github.com/git-town/git-town/v11/src/vm/interpreter"
	"github.com/git-town/git-town/v11/src/vm/opcode"
	"github.com/git-town/git-town/v11/src/vm/program"
	"github.com/git-town/git-town/v11/src/vm/runstate"
	"github.com/spf13/cobra"
)

const prependDesc = "Creates a new feature branch as the parent of the current branch"

const prependHelp = `
Syncs the parent branch,
cuts a new feature branch with the given name off the parent branch,
makes the new branch the parent of the current branch,
pushes the new feature branch to the origin repository
(if "push-new-branches" is true),
and brings over all uncommitted changes to the new feature branch.

See "sync" for upstream remote options.
`

func prependCommand() *cobra.Command {
	addVerboseFlag, readVerboseFlag := flags.Verbose()
	cmd := cobra.Command{
		Use:     "prepend <branch>",
		GroupID: "lineage",
		Args:    cobra.ExactArgs(1),
		Short:   prependDesc,
		Long:    cmdhelpers.Long(prependDesc, prependHelp),
		RunE: func(cmd *cobra.Command, args []string) error {
			return executePrepend(args, readVerboseFlag(cmd))
		},
	}
	addVerboseFlag(&cmd)
	return &cmd
}

func executePrepend(args []string, verbose bool) error {
	repo, err := execute.OpenRepo(execute.OpenRepoArgs{
		Verbose:          verbose,
		DryRun:           false,
		OmitBranchNames:  false,
		PrintCommands:    true,
		ValidateIsOnline: false,
		ValidateGitRepo:  true,
	})
	if err != nil {
		return err
	}
	config, initialBranchesSnapshot, initialStashSnapshot, exit, err := determinePrependConfig(args, repo, verbose)
	if err != nil || exit {
		return err
	}
	runState := runstate.RunState{
		Command:             "prepend",
		InitialActiveBranch: initialBranchesSnapshot.Active,
		RunProgram:          prependProgram(config),
	}
	return interpreter.Execute(interpreter.ExecuteArgs{
		RunState:                &runState,
		Run:                     repo.Runner,
		Connector:               nil,
		Verbose:                 verbose,
		Lineage:                 config.lineage,
		NoPushHook:              config.pushHook.Negate(),
		RootDir:                 repo.RootDir,
		InitialBranchesSnapshot: initialBranchesSnapshot,
		InitialConfigSnapshot:   repo.ConfigSnapshot,
		InitialStashSnapshot:    initialStashSnapshot,
	})
}

type prependConfig struct {
	branches                  configdomain.Branches
	branchesToSync            gitdomain.BranchInfos
	hasOpenChanges            bool
	remotes                   gitdomain.Remotes
	isOnline                  configdomain.Online
	lineage                   configdomain.Lineage
	mainBranch                gitdomain.LocalBranchName
	newBranchParentCandidates gitdomain.LocalBranchNames
	previousBranch            gitdomain.LocalBranchName
	syncPerennialStrategy     configdomain.SyncPerennialStrategy
	pushHook                  configdomain.PushHook
	parentBranch              gitdomain.LocalBranchName
	syncUpstream              configdomain.SyncUpstream
	shouldNewBranchPush       configdomain.NewBranchPush
	syncFeatureStrategy       configdomain.SyncFeatureStrategy
	targetBranch              gitdomain.LocalBranchName
}

<<<<<<< HEAD
func determinePrependConfig(args []string, repo *execute.OpenRepoResult, verbose bool) (*prependConfig, domain.BranchesSnapshot, domain.StashSnapshot, bool, error) {
	lineage := repo.Runner.GitTown.Lineage
	fc := configdomain.FailureCollector{}
=======
func determinePrependConfig(args []string, repo *execute.OpenRepoResult, verbose bool) (*prependConfig, gitdomain.BranchesStatus, gitdomain.StashSize, bool, error) {
	lineage := repo.Runner.GitTown.Lineage(repo.Runner.Backend.GitTown.RemoveLocalConfigValue)
	fc := execute.FailureCollector{}
>>>>>>> f0ea0cec
	pushHook := repo.Runner.GitTown.PushHook
	branches, branchesSnapshot, stashSnapshot, exit, err := execute.LoadBranches(execute.LoadBranchesArgs{
		Repo:                  repo,
		Verbose:               verbose,
		Fetch:                 true,
		HandleUnfinishedState: true,
		Lineage:               lineage,
		PushHook:              pushHook,
		ValidateIsConfigured:  true,
		ValidateNoOpenChanges: false,
	})
	if err != nil || exit {
		return nil, branchesSnapshot, stashSnapshot, exit, err
	}
	previousBranch := repo.Runner.Backend.PreviouslyCheckedOutBranch()
	repoStatus := fc.RepoStatus(repo.Runner.Backend.RepoStatus())
	remotes := fc.Remotes(repo.Runner.Backend.Remotes())
	shouldNewBranchPush := repo.Runner.GitTown.NewBranchPush
	mainBranch := repo.Runner.GitTown.MainBranch
	syncFeatureStrategy := repo.Runner.GitTown.SyncFeatureStrategy
	syncPerennialStrategy := repo.Runner.GitTown.SyncPerennialStrategy
	syncUpstream := repo.Runner.GitTown.SyncUpstream
	targetBranch := gitdomain.NewLocalBranchName(args[0])
	if branches.All.HasLocalBranch(targetBranch) {
		return nil, branchesSnapshot, stashSnapshot, false, fmt.Errorf(messages.BranchAlreadyExistsLocally, targetBranch)
	}
	if branches.All.HasMatchingTrackingBranchFor(targetBranch) {
		return nil, branchesSnapshot, stashSnapshot, false, fmt.Errorf(messages.BranchAlreadyExistsRemotely, targetBranch)
	}
	if !branches.Types.IsFeatureBranch(branches.Initial) {
		return nil, branchesSnapshot, stashSnapshot, false, fmt.Errorf(messages.SetParentNoFeatureBranch, branches.Initial)
	}
	branches.Types, lineage, err = execute.EnsureKnownBranchAncestry(branches.Initial, execute.EnsureKnownBranchAncestryArgs{
		AllBranches:   branches.All,
		BranchTypes:   branches.Types,
		DefaultBranch: mainBranch,
		Lineage:       lineage,
		MainBranch:    mainBranch,
		Runner:        repo.Runner,
	})
	if err != nil {
		return nil, branchesSnapshot, stashSnapshot, false, err
	}
	branchNamesToSync := lineage.BranchAndAncestors(branches.Initial)
	branchesToSync := fc.BranchesSyncStatus(branches.All.Select(branchNamesToSync))
	parent := lineage.Parent(branches.Initial)
	parentAndAncestors := lineage.BranchAndAncestors(parent)
	slices.Reverse(parentAndAncestors)
	return &prependConfig{
		branches:                  branches,
		branchesToSync:            branchesToSync,
		hasOpenChanges:            repoStatus.OpenChanges,
		remotes:                   remotes,
		isOnline:                  repo.IsOffline.ToOnline(),
		lineage:                   lineage,
		mainBranch:                mainBranch,
		newBranchParentCandidates: parentAndAncestors,
		previousBranch:            previousBranch,
		syncPerennialStrategy:     syncPerennialStrategy,
		pushHook:                  pushHook,
		parentBranch:              parent,
		shouldNewBranchPush:       shouldNewBranchPush,
		syncUpstream:              syncUpstream,
		syncFeatureStrategy:       syncFeatureStrategy,
		targetBranch:              targetBranch,
	}, branchesSnapshot, stashSnapshot, false, fc.Err
}

func prependProgram(config *prependConfig) program.Program {
	prog := program.Program{}
	for _, branchToSync := range config.branchesToSync {
		sync.BranchProgram(branchToSync, sync.BranchProgramArgs{
			BranchInfos:           config.branches.All,
			BranchTypes:           config.branches.Types,
			IsOnline:              config.isOnline,
			Lineage:               config.lineage,
			Program:               &prog,
			MainBranch:            config.mainBranch,
			SyncPerennialStrategy: config.syncPerennialStrategy,
			PushBranch:            true,
			PushHook:              config.pushHook,
			Remotes:               config.remotes,
			SyncUpstream:          config.syncUpstream,
			SyncFeatureStrategy:   config.syncFeatureStrategy,
		})
	}
	prog.Add(&opcode.CreateBranchExistingParent{
		Ancestors:  config.newBranchParentCandidates,
		Branch:     config.targetBranch,
		MainBranch: config.mainBranch,
	})
	// set the parent of the newly created branch
	prog.Add(&opcode.SetExistingParent{
		Branch:     config.targetBranch,
		Ancestors:  config.newBranchParentCandidates,
		MainBranch: config.mainBranch,
	})
	// set the parent of the branch prepended to
	prog.Add(&opcode.SetParentIfBranchExists{
		Branch: config.branches.Initial,
		Parent: config.targetBranch,
	})
	prog.Add(&opcode.Checkout{Branch: config.targetBranch})
	if config.remotes.HasOrigin() && config.shouldNewBranchPush.Bool() && config.isOnline.Bool() {
		prog.Add(&opcode.CreateTrackingBranch{Branch: config.targetBranch, NoPushHook: config.pushHook.Negate()})
	}
	cmdhelpers.Wrap(&prog, cmdhelpers.WrapOptions{
		RunInGitRoot:             true,
		StashOpenChanges:         config.hasOpenChanges,
		PreviousBranchCandidates: gitdomain.LocalBranchNames{config.previousBranch},
	})
	return prog
}<|MERGE_RESOLUTION|>--- conflicted
+++ resolved
@@ -101,15 +101,9 @@
 	targetBranch              gitdomain.LocalBranchName
 }
 
-<<<<<<< HEAD
 func determinePrependConfig(args []string, repo *execute.OpenRepoResult, verbose bool) (*prependConfig, domain.BranchesSnapshot, domain.StashSnapshot, bool, error) {
 	lineage := repo.Runner.GitTown.Lineage
 	fc := configdomain.FailureCollector{}
-=======
-func determinePrependConfig(args []string, repo *execute.OpenRepoResult, verbose bool) (*prependConfig, gitdomain.BranchesStatus, gitdomain.StashSize, bool, error) {
-	lineage := repo.Runner.GitTown.Lineage(repo.Runner.Backend.GitTown.RemoveLocalConfigValue)
-	fc := execute.FailureCollector{}
->>>>>>> f0ea0cec
 	pushHook := repo.Runner.GitTown.PushHook
 	branches, branchesSnapshot, stashSnapshot, exit, err := execute.LoadBranches(execute.LoadBranchesArgs{
 		Repo:                  repo,
