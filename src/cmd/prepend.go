--- conflicted
+++ resolved
@@ -139,14 +139,10 @@
 	err = execute.EnsureKnownBranchesAncestry(execute.EnsureKnownBranchesAncestryArgs{
 		BranchesToVerify: gitdomain.LocalBranchNames{branchesSnapshot.Active},
 		Config:           repo.Runner.Config,
-<<<<<<< HEAD
+		DefaultChoice:    repo.Runner.Config.FullConfig.MainBranch,
 		DialogTestInputs: &dialogTestInputs,
 		LocalBranches:    branchesSnapshot.Branches,
-=======
-		DefaultChoice:    repo.Runner.Config.FullConfig.MainBranch,
-		DialogTestInputs: &dialogTestInputs,
 		MainBranch:       repo.Runner.Config.FullConfig.MainBranch,
->>>>>>> 707cc694
 		Runner:           repo.Runner,
 	})
 	if err != nil {
