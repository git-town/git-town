package cmd

import (
	"fmt"

	"github.com/git-town/git-town/v7/src/git"
	"github.com/git-town/git-town/v7/src/runstate"
	"github.com/git-town/git-town/v7/src/steps"
	"github.com/git-town/git-town/v7/src/validate"
	"github.com/spf13/cobra"
)

func prependCommand() *cobra.Command {
	debug := false
	cmd := cobra.Command{
		Use:     "prepend <branch>",
		GroupID: "lineage",
		Args:    cobra.ExactArgs(1),
		Short:   "Creates a new feature branch as the parent of the current branch",
		Long: `Creates a new feature branch as the parent of the current branch

Syncs the parent branch,
cuts a new feature branch with the given name off the parent branch,
makes the new branch the parent of the current branch,
pushes the new feature branch to the origin repository
(if "push-new-branches" is true),
and brings over all uncommitted changes to the new feature branch.

See "sync" for upstream remote options.
`,
		RunE: func(cmd *cobra.Command, args []string) error {
<<<<<<< HEAD
			return runPrepend(debug, args)
=======
			return runPrepend(args, repo)
>>>>>>> 09d7c9f2
		},
	}
	debugFlag(&cmd, &debug)
	return &cmd
}

func runPrepend(debug bool, args []string) error {
	repo, exit, err := LoadPublicRepo(RepoArgs{
		debug:                 debug,
		dryRun:                false,
		handleUnfinishedState: true,
		validateGitversion:    true,
		validateIsRepository:  true,
		validateIsConfigured:  true,
	})
	if err != nil || exit {
		return err
	}
	config, err := determinePrependConfig(args, &repo)
	if err != nil {
		return err
	}
	stepList, err := prependStepList(config, &repo)
	if err != nil {
		return err
	}
	runState := runstate.New("prepend", stepList)
	return runstate.Execute(runState, &repo, nil)
}

func runPrepend(args []string, repo *git.ProdRepo) error {
	config, err := determinePrependConfig(args, repo)
	if err != nil {
		return err
	}
	stepList, err := prependStepList(config, repo)
	if err != nil {
		return err
	}
	runState := runstate.New("prepend", stepList)
	return runstate.Execute(runState, repo, nil)
}

type prependConfig struct {
	ancestorBranches    []string
	hasOrigin           bool
	initialBranch       string
	isOffline           bool
	mainBranch          string
	noPushHook          bool
	parentBranch        string
	shouldNewBranchPush bool
	targetBranch        string
}

func determinePrependConfig(args []string, repo *git.PublicRepo) (*prependConfig, error) {
	ec := runstate.ErrorChecker{}
	initialBranch := ec.String(repo.CurrentBranch())
	hasOrigin := ec.Bool(repo.HasOrigin())
	shouldNewBranchPush := ec.Bool(repo.Config.ShouldNewBranchPush())
	pushHook := ec.Bool(repo.Config.PushHook())
	isOffline := ec.Bool(repo.Config.IsOffline())
	mainBranch := repo.Config.MainBranch()
	if ec.Err != nil {
		return nil, ec.Err
	}
	if hasOrigin && !isOffline {
		err := repo.Fetch()
		if err != nil {
			return nil, err
		}
	}
	targetBranch := args[0]
	hasBranch, err := repo.HasLocalOrOriginBranch(targetBranch, mainBranch)
	if err != nil {
		return nil, err
	}
	if hasBranch {
		return nil, fmt.Errorf("a branch named %q already exists", targetBranch)
	}
	if !repo.Config.IsFeatureBranch(initialBranch) {
		return nil, fmt.Errorf("the branch %q is not a feature branch. Only feature branches can have parent branches", initialBranch)
	}
	err = validate.KnowsBranchAncestry(initialBranch, repo.Config.MainBranch(), repo)
	if err != nil {
		return nil, err
	}
	return &prependConfig{
		hasOrigin:           hasOrigin,
		initialBranch:       initialBranch,
		isOffline:           isOffline,
		mainBranch:          mainBranch,
		noPushHook:          !pushHook,
		parentBranch:        repo.Config.ParentBranch(initialBranch),
		ancestorBranches:    repo.Config.AncestorBranches(initialBranch),
		shouldNewBranchPush: shouldNewBranchPush,
		targetBranch:        targetBranch,
	}, nil
}

func prependStepList(config *prependConfig, repo *git.PublicRepo) (runstate.StepList, error) {
	list := runstate.StepListBuilder{}
	for _, branch := range config.ancestorBranches {
		updateBranchSteps(&list, branch, true, repo)
	}
	list.Add(&steps.CreateBranchStep{Branch: config.targetBranch, StartingPoint: config.parentBranch})
	list.Add(&steps.SetParentStep{Branch: config.targetBranch, ParentBranch: config.parentBranch})
	list.Add(&steps.SetParentStep{Branch: config.initialBranch, ParentBranch: config.targetBranch})
	list.Add(&steps.CheckoutStep{Branch: config.targetBranch})
	if config.hasOrigin && config.shouldNewBranchPush && !config.isOffline {
		list.Add(&steps.CreateTrackingBranchStep{Branch: config.targetBranch, NoPushHook: config.noPushHook})
	}
	list.Wrap(runstate.WrapOptions{RunInGitRoot: true, StashOpenChanges: true}, &repo.InternalRepo, config.mainBranch)
	return list.Result()
}<|MERGE_RESOLUTION|>--- conflicted
+++ resolved
@@ -29,18 +29,14 @@
 See "sync" for upstream remote options.
 `,
 		RunE: func(cmd *cobra.Command, args []string) error {
-<<<<<<< HEAD
-			return runPrepend(debug, args)
-=======
-			return runPrepend(args, repo)
->>>>>>> 09d7c9f2
+			return runPrepend(args, debug)
 		},
 	}
 	debugFlag(&cmd, &debug)
 	return &cmd
 }
 
-func runPrepend(debug bool, args []string) error {
+func runPrepend(args []string, debug bool) error {
 	repo, exit, err := LoadPublicRepo(RepoArgs{
 		debug:                 debug,
 		dryRun:                false,
@@ -62,19 +58,6 @@
 	}
 	runState := runstate.New("prepend", stepList)
 	return runstate.Execute(runState, &repo, nil)
-}
-
-func runPrepend(args []string, repo *git.ProdRepo) error {
-	config, err := determinePrependConfig(args, repo)
-	if err != nil {
-		return err
-	}
-	stepList, err := prependStepList(config, repo)
-	if err != nil {
-		return err
-	}
-	runState := runstate.New("prepend", stepList)
-	return runstate.Execute(runState, repo, nil)
 }
 
 type prependConfig struct {
