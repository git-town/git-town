--- conflicted
+++ resolved
@@ -89,11 +89,7 @@
 }
 
 type prependConfig struct {
-<<<<<<< HEAD
-	*configdomain.UnvalidatedConfig
-=======
-	configdomain.FullConfig
->>>>>>> 4526237e
+	configdomain.UnvalidatedConfig
 	allBranches               gitdomain.BranchInfos
 	branchesToSync            gitdomain.BranchInfos
 	dialogTestInputs          components.TestInputs
@@ -158,11 +154,7 @@
 	parentAndAncestors := repo.Runner.Config.FullConfig.Lineage.BranchAndAncestors(parent)
 	slices.Reverse(parentAndAncestors)
 	return &prependConfig{
-<<<<<<< HEAD
-		UnvalidatedConfig:         &repo.Runner.Config.FullConfig,
-=======
-		FullConfig:                repo.Runner.Config.FullConfig,
->>>>>>> 4526237e
+		UnvalidatedConfig:         repo.Runner.Config.FullConfig,
 		allBranches:               branchesSnapshot.Branches,
 		branchesToSync:            branchesToSync,
 		dialogTestInputs:          dialogTestInputs,
