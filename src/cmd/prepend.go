--- conflicted
+++ resolved
@@ -179,10 +179,6 @@
 		parentBranch:              parent,
 		previousBranch:            previousBranch,
 		remotes:                   remotes,
-<<<<<<< HEAD
-		runner:                    runner,
-=======
->>>>>>> 09a7b1ab
 		targetBranch:              targetBranch,
 	}, branchesSnapshot, stashSize, false, fc.Err // TODO: add branchesSnapshot, stashSize to prependData
 }
