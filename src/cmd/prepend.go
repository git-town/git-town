package cmd

import (
	"fmt"
	"slices"

	"github.com/git-town/git-town/v10/src/cli/flags"
	"github.com/git-town/git-town/v10/src/config"
	"github.com/git-town/git-town/v10/src/domain"
	"github.com/git-town/git-town/v10/src/execute"
	"github.com/git-town/git-town/v10/src/gohacks"
	"github.com/git-town/git-town/v10/src/messages"
	"github.com/git-town/git-town/v10/src/vm/interpreter"
	"github.com/git-town/git-town/v10/src/vm/opcode"
	"github.com/git-town/git-town/v10/src/vm/program"
	"github.com/git-town/git-town/v10/src/vm/runstate"
	"github.com/spf13/cobra"
)

const prependDesc = "Creates a new feature branch as the parent of the current branch"

const prependHelp = `
Syncs the parent branch,
cuts a new feature branch with the given name off the parent branch,
makes the new branch the parent of the current branch,
pushes the new feature branch to the origin repository
(if "push-new-branches" is true),
and brings over all uncommitted changes to the new feature branch.

See "sync" for upstream remote options.
`

func prependCommand() *cobra.Command {
	addVerboseFlag, readVerboseFlag := flags.Verbose()
	cmd := cobra.Command{
		Use:     "prepend <branch>",
		GroupID: "lineage",
		Args:    cobra.ExactArgs(1),
		Short:   prependDesc,
		Long:    long(prependDesc, prependHelp),
		RunE: func(cmd *cobra.Command, args []string) error {
			return executePrepend(args, readVerboseFlag(cmd))
		},
	}
	addVerboseFlag(&cmd)
	return &cmd
}

func executePrepend(args []string, verbose bool) error {
	repo, err := execute.OpenRepo(execute.OpenRepoArgs{
		Verbose:          verbose,
		DryRun:           false,
		OmitBranchNames:  false,
		PrintCommands:    true,
		ValidateIsOnline: false,
		ValidateGitRepo:  true,
	})
	if err != nil {
		return err
	}
	config, initialBranchesSnapshot, initialStashSnapshot, exit, err := determinePrependConfig(args, repo, verbose)
	if err != nil || exit {
		return err
	}
	runState := runstate.RunState{
		Command:             "prepend",
		InitialActiveBranch: initialBranchesSnapshot.Active,
		RunProgram:          prependProgram(config),
	}
	return interpreter.Execute(interpreter.ExecuteArgs{
		RunState:                &runState,
		Run:                     &repo.Runner,
		Connector:               nil,
		Verbose:                 verbose,
		Lineage:                 config.lineage,
		NoPushHook:              config.pushHook,
		RootDir:                 repo.RootDir,
		InitialBranchesSnapshot: initialBranchesSnapshot,
		InitialConfigSnapshot:   repo.ConfigSnapshot,
		InitialStashSnapshot:    initialStashSnapshot,
	})
}

type prependConfig struct {
	branches                  domain.Branches
	branchesToSync            domain.BranchInfos
	hasOpenChanges            bool
	remotes                   domain.Remotes
	isOffline                 bool
	lineage                   config.Lineage
	mainBranch                domain.LocalBranchName
	newBranchParentCandidates domain.LocalBranchNames
	previousBranch            domain.LocalBranchName
	pullBranchStrategy        config.PullBranchStrategy
	pushHook                  bool
	parentBranch              domain.LocalBranchName
	shouldSyncUpstream        bool
	shouldNewBranchPush       bool
	syncStrategy              config.SyncStrategy
	targetBranch              domain.LocalBranchName
}

func determinePrependConfig(args []string, repo *execute.OpenRepoResult, verbose bool) (*prependConfig, domain.BranchesSnapshot, domain.StashSnapshot, bool, error) {
	lineage := repo.Runner.Config.Lineage(repo.Runner.Backend.Config.RemoveLocalConfigValue)
	fc := gohacks.FailureCollector{}
	pushHook := fc.Bool(repo.Runner.Config.PushHook())
	branches, branchesSnapshot, stashSnapshot, exit, err := execute.LoadBranches(execute.LoadBranchesArgs{
		Repo:                  repo,
		Verbose:               verbose,
		Fetch:                 true,
		HandleUnfinishedState: true,
		Lineage:               lineage,
		PushHook:              pushHook,
		ValidateIsConfigured:  true,
		ValidateNoOpenChanges: false,
	})
	if err != nil || exit {
		return nil, branchesSnapshot, stashSnapshot, exit, err
	}
	previousBranch := repo.Runner.Backend.PreviouslyCheckedOutBranch()
	repoStatus := fc.RepoStatus(repo.Runner.Backend.RepoStatus())
	remotes := fc.Remotes(repo.Runner.Backend.Remotes())
	shouldNewBranchPush := fc.Bool(repo.Runner.Config.ShouldNewBranchPush())
	mainBranch := repo.Runner.Config.MainBranch()
	syncStrategy := fc.SyncStrategy(repo.Runner.Config.SyncStrategy())
	pullBranchStrategy := fc.PullBranchStrategy(repo.Runner.Config.PullBranchStrategy())
	shouldSyncUpstream := fc.Bool(repo.Runner.Config.ShouldSyncUpstream())
	targetBranch := domain.NewLocalBranchName(args[0])
	if branches.All.HasLocalBranch(targetBranch) {
		return nil, branchesSnapshot, stashSnapshot, false, fmt.Errorf(messages.BranchAlreadyExistsLocally, targetBranch)
	}
	if branches.All.HasMatchingTrackingBranchFor(targetBranch) {
		return nil, branchesSnapshot, stashSnapshot, false, fmt.Errorf(messages.BranchAlreadyExistsRemotely, targetBranch)
	}
	if !branches.Types.IsFeatureBranch(branches.Initial) {
		return nil, branchesSnapshot, stashSnapshot, false, fmt.Errorf(messages.SetParentNoFeatureBranch, branches.Initial)
	}
<<<<<<< HEAD
	branches.Types, lineage, err = execute.EnsureKnowsBranchAncestry(branches.Initial, execute.EnsureKnowsBranchAncestryArgs{
=======
	updated := fc.Bool(validate.KnowsBranchAncestors(branches.Initial, validate.KnowsBranchAncestorsArgs{
>>>>>>> 1015c742
		AllBranches:   branches.All,
		Backend:       &repo.Runner.Backend,
		BranchTypes:   branches.Types,
		DefaultBranch: mainBranch,
<<<<<<< HEAD
		Lineage:       lineage,
=======
>>>>>>> 1015c742
		MainBranch:    mainBranch,
		Runner:        &repo.Runner,
	})
	if err != nil {
		return nil, branchesSnapshot, stashSnapshot, false, err
	}
	branchNamesToSync := lineage.BranchAndAncestors(branches.Initial)
	branchesToSync := fc.BranchesSyncStatus(branches.All.Select(branchNamesToSync))
	parent := lineage.Parent(branches.Initial)
	parentAndAncestors := lineage.BranchAndAncestors(parent)
	slices.Reverse(parentAndAncestors)
	return &prependConfig{
		branches:                  branches,
		branchesToSync:            branchesToSync,
		hasOpenChanges:            repoStatus.OpenChanges,
		remotes:                   remotes,
		isOffline:                 repo.IsOffline,
		lineage:                   lineage,
		mainBranch:                mainBranch,
		newBranchParentCandidates: parentAndAncestors,
		previousBranch:            previousBranch,
		pullBranchStrategy:        pullBranchStrategy,
		pushHook:                  pushHook,
		parentBranch:              parent,
		shouldNewBranchPush:       shouldNewBranchPush,
		shouldSyncUpstream:        shouldSyncUpstream,
		syncStrategy:              syncStrategy,
		targetBranch:              targetBranch,
	}, branchesSnapshot, stashSnapshot, false, fc.Err
}

func prependProgram(config *prependConfig) program.Program {
	prog := program.Program{}
	for _, branchToSync := range config.branchesToSync {
		syncBranchProgram(branchToSync, syncBranchProgramArgs{
			branchTypes:        config.branches.Types,
			isOffline:          config.isOffline,
			lineage:            config.lineage,
			program:            &prog,
			mainBranch:         config.mainBranch,
			pullBranchStrategy: config.pullBranchStrategy,
			pushBranch:         true,
			pushHook:           config.pushHook,
			remotes:            config.remotes,
			shouldSyncUpstream: config.shouldSyncUpstream,
			syncStrategy:       config.syncStrategy,
		})
	}
	prog.Add(&opcode.CreateBranchExistingParent{
		Ancestors:  config.newBranchParentCandidates,
		Branch:     config.targetBranch,
		MainBranch: config.mainBranch,
	})
	// set the parent of the newly created branch
	prog.Add(&opcode.SetExistingParent{
		Branch:     config.targetBranch,
		Ancestors:  config.newBranchParentCandidates,
		MainBranch: config.mainBranch,
	})
	// set the parent of the branch prepended to
	prog.Add(&opcode.SetParentIfBranchExists{
		Branch: config.branches.Initial,
		Parent: config.targetBranch,
	})
	prog.Add(&opcode.Checkout{Branch: config.targetBranch})
	if config.remotes.HasOrigin() && config.shouldNewBranchPush && !config.isOffline {
		prog.Add(&opcode.CreateTrackingBranch{Branch: config.targetBranch, NoPushHook: !config.pushHook})
	}
	wrap(&prog, wrapOptions{
		RunInGitRoot:     true,
		StashOpenChanges: config.hasOpenChanges,
		MainBranch:       config.mainBranch,
		InitialBranch:    config.branches.Initial,
		PreviousBranch:   config.previousBranch,
	})
	return prog
}<|MERGE_RESOLUTION|>--- conflicted
+++ resolved
@@ -135,19 +135,12 @@
 	if !branches.Types.IsFeatureBranch(branches.Initial) {
 		return nil, branchesSnapshot, stashSnapshot, false, fmt.Errorf(messages.SetParentNoFeatureBranch, branches.Initial)
 	}
-<<<<<<< HEAD
 	branches.Types, lineage, err = execute.EnsureKnowsBranchAncestry(branches.Initial, execute.EnsureKnowsBranchAncestryArgs{
-=======
-	updated := fc.Bool(validate.KnowsBranchAncestors(branches.Initial, validate.KnowsBranchAncestorsArgs{
->>>>>>> 1015c742
 		AllBranches:   branches.All,
 		Backend:       &repo.Runner.Backend,
 		BranchTypes:   branches.Types,
 		DefaultBranch: mainBranch,
-<<<<<<< HEAD
 		Lineage:       lineage,
-=======
->>>>>>> 1015c742
 		MainBranch:    mainBranch,
 		Runner:        &repo.Runner,
 	})
