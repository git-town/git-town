--- conflicted
+++ resolved
@@ -96,17 +96,7 @@
 	if err != nil {
 		return nil, err
 	}
-<<<<<<< HEAD
-	pushHook, err := repo.Config.PushHook()
-	if err != nil {
-		return nil, err
-	}
-	branchesDeletedOnRemote, err := repo.Silent.LocalBranchesWithDeletedTrackingBranches()
-	if err != nil {
-		return nil, err
-	}
-=======
->>>>>>> 319f157c
+	branchesDeletedOnRemote := ec.Strings(repo.Silent.LocalBranchesWithDeletedTrackingBranches())
 	return &prependConfig{
 		branchesDeletedOnRemote: branchesDeletedOnRemote,
 		hasOrigin:               hasOrigin,
@@ -117,21 +107,13 @@
 		ancestorBranches:        repo.Config.AncestorBranches(initialBranch),
 		shouldNewBranchPush:     shouldNewBranchPush,
 		targetBranch:            targetBranch,
-	}, nil
+	}, ec.Err
 }
 
 func prependStepList(config *prependConfig, repo *git.ProdRepo) (runstate.StepList, error) {
 	list := runstate.StepListBuilder{}
 	for _, branch := range config.ancestorBranches {
-<<<<<<< HEAD
-		steps, err := updateBranchSteps(branch, true, config.branchesDeletedOnRemote, repo)
-		if err != nil {
-			return runstate.StepList{}, err
-		}
-		result.AppendList(steps)
-=======
-		syncBranchSteps(&list, branch, true, repo)
->>>>>>> 319f157c
+		syncBranchSteps(&list, branch, true, config.branchesDeletedOnRemote, repo)
 	}
 	list.Add(&steps.CreateBranchStep{Branch: config.targetBranch, StartingPoint: config.parentBranch})
 	list.Add(&steps.SetParentBranchStep{Branch: config.targetBranch, ParentBranch: config.parentBranch})
