--- conflicted
+++ resolved
@@ -123,13 +123,8 @@
 
 func prependStepList(config prependConfig, repo *git.ProdRepo) (runstate.StepList, error) {
 	result := runstate.StepList{}
-<<<<<<< HEAD
-	for _, branchName := range config.ancestorBranches {
-		steps, err := updateBranchSteps(branchName, true, config.branchesDeletedOnRemote, repo)
-=======
 	for _, branch := range config.ancestorBranches {
-		steps, err := syncBranchSteps(branch, true, repo)
->>>>>>> 8fc56adf
+		steps, err := updateBranchSteps(branch, true, config.branchesDeletedOnRemote, repo)
 		if err != nil {
 			return runstate.StepList{}, err
 		}
