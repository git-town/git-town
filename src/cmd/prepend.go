package cmd

import (
	"fmt"

	"github.com/git-town/git-town/v9/src/config"
	"github.com/git-town/git-town/v9/src/domain"
	"github.com/git-town/git-town/v9/src/execute"
	"github.com/git-town/git-town/v9/src/flags"
	"github.com/git-town/git-town/v9/src/git"
	"github.com/git-town/git-town/v9/src/gohacks"
	"github.com/git-town/git-town/v9/src/messages"
	"github.com/git-town/git-town/v9/src/runstate"
	"github.com/git-town/git-town/v9/src/runvm"
	"github.com/git-town/git-town/v9/src/step"
	"github.com/git-town/git-town/v9/src/steps"
	"github.com/git-town/git-town/v9/src/validate"
	"github.com/spf13/cobra"
)

const prependDesc = "Creates a new feature branch as the parent of the current branch"

const prependHelp = `
Syncs the parent branch,
cuts a new feature branch with the given name off the parent branch,
makes the new branch the parent of the current branch,
pushes the new feature branch to the origin repository
(if "push-new-branches" is true),
and brings over all uncommitted changes to the new feature branch.

See "sync" for upstream remote options.
`

func prependCommand() *cobra.Command {
	addDebugFlag, readDebugFlag := flags.Debug()
	cmd := cobra.Command{
		Use:     "prepend <branch>",
		GroupID: "lineage",
		Args:    cobra.ExactArgs(1),
		Short:   prependDesc,
		Long:    long(prependDesc, prependHelp),
		RunE: func(cmd *cobra.Command, args []string) error {
			return executePrepend(args, readDebugFlag(cmd))
		},
	}
	addDebugFlag(&cmd)
	return &cmd
}

func executePrepend(args []string, debug bool) error {
	repo, err := execute.OpenRepo(execute.OpenRepoArgs{
		Debug:            debug,
		DryRun:           false,
		OmitBranchNames:  false,
		ValidateIsOnline: false,
		ValidateGitRepo:  true,
	})
	if err != nil {
		return err
	}
	config, initialBranchesSnapshot, initialStashSnapshot, exit, err := determinePrependConfig(args, repo, debug)
	if err != nil || exit {
		return err
	}
	runState := runstate.RunState{
		Command:             "prepend",
		InitialActiveBranch: initialBranchesSnapshot.Active,
		RunSteps:            prependSteps(config, &repo.Runner.Backend),
	}
	return runvm.Execute(runvm.ExecuteArgs{
		RunState:                &runState,
		Run:                     &repo.Runner,
		Connector:               nil,
		Debug:                   debug,
		Lineage:                 config.lineage,
		NoPushHook:              config.pushHook,
		RootDir:                 repo.RootDir,
		InitialBranchesSnapshot: initialBranchesSnapshot,
		InitialConfigSnapshot:   repo.ConfigSnapshot,
		InitialStashSnapshot:    initialStashSnapshot,
	})
}

type prependConfig struct {
	branches            domain.Branches
	branchesToSync      domain.BranchInfos
	hasOpenChanges      bool
	remotes             domain.Remotes
	isOffline           bool
	lineage             config.Lineage
	mainBranch          domain.LocalBranchName
	previousBranch      domain.LocalBranchName
	pullBranchStrategy  config.PullBranchStrategy
	pushHook            bool
	parentBranch        domain.LocalBranchName
	shouldSyncUpstream  bool
	shouldNewBranchPush bool
	syncStrategy        config.SyncStrategy
	targetBranch        domain.LocalBranchName
}

func determinePrependConfig(args []string, repo *execute.OpenRepoResult, debug bool) (*prependConfig, domain.BranchesSnapshot, domain.StashSnapshot, bool, error) {
	lineage := repo.Runner.Config.Lineage()
	fc := gohacks.FailureCollector{}
	pushHook := fc.Bool(repo.Runner.Config.PushHook())
	branches, branchesSnapshot, stashSnapshot, exit, err := execute.LoadBranches(execute.LoadBranchesArgs{
		Repo:                  repo,
		Debug:                 debug,
		Fetch:                 true,
		HandleUnfinishedState: true,
		Lineage:               lineage,
		PushHook:              pushHook,
		ValidateIsConfigured:  true,
		ValidateNoOpenChanges: false,
	})
	if err != nil || exit {
		return nil, branchesSnapshot, stashSnapshot, exit, err
	}
	previousBranch := repo.Runner.Backend.PreviouslyCheckedOutBranch()
	repoStatus := fc.RepoStatus(repo.Runner.Backend.RepoStatus())
	remotes := fc.Remotes(repo.Runner.Backend.Remotes())
	shouldNewBranchPush := fc.Bool(repo.Runner.Config.ShouldNewBranchPush())
	mainBranch := repo.Runner.Config.MainBranch()
	syncStrategy := fc.SyncStrategy(repo.Runner.Config.SyncStrategy())
	pullBranchStrategy := fc.PullBranchStrategy(repo.Runner.Config.PullBranchStrategy())
	shouldSyncUpstream := fc.Bool(repo.Runner.Config.ShouldSyncUpstream())
	targetBranch := domain.NewLocalBranchName(args[0])
	if branches.All.HasLocalBranch(targetBranch) {
		return nil, branchesSnapshot, stashSnapshot, false, fmt.Errorf(messages.BranchAlreadyExistsLocally, targetBranch)
	}
	if branches.All.HasMatchingTrackingBranchFor(targetBranch) {
		return nil, branchesSnapshot, stashSnapshot, false, fmt.Errorf(messages.BranchAlreadyExistsRemotely, targetBranch)
	}
	if !branches.Types.IsFeatureBranch(branches.Initial) {
		return nil, branchesSnapshot, stashSnapshot, false, fmt.Errorf(messages.SetParentNoFeatureBranch, branches.Initial)
	}
	updated := fc.Bool(validate.KnowsBranchAncestors(branches.Initial, validate.KnowsBranchAncestorsArgs{
		DefaultBranch: mainBranch,
		Backend:       &repo.Runner.Backend,
		AllBranches:   branches.All,
		BranchTypes:   branches.Types,
		MainBranch:    mainBranch,
	}))
	if updated {
		lineage = repo.Runner.Config.Lineage()
	}
	branchNamesToSync := lineage.BranchAndAncestors(branches.Initial)
	branchesToSync := fc.BranchesSyncStatus(branches.All.Select(branchNamesToSync))
	return &prependConfig{
		branches:            branches,
		branchesToSync:      branchesToSync,
		hasOpenChanges:      repoStatus.OpenChanges,
		remotes:             remotes,
		isOffline:           repo.IsOffline,
		lineage:             lineage,
		mainBranch:          mainBranch,
		previousBranch:      previousBranch,
		pullBranchStrategy:  pullBranchStrategy,
		pushHook:            pushHook,
		parentBranch:        lineage.Parent(branches.Initial),
		shouldNewBranchPush: shouldNewBranchPush,
		shouldSyncUpstream:  shouldSyncUpstream,
		syncStrategy:        syncStrategy,
		targetBranch:        targetBranch,
	}, branchesSnapshot, stashSnapshot, false, fc.Err
}

func prependSteps(config *prependConfig, backend *git.BackendCommands) steps.List {
	list := steps.List{}
	for _, branchToSync := range config.branchesToSync {
<<<<<<< HEAD
		syncNonDeletedBranchSteps(&list, branchToSync, syncBranchStepsArgs{
			backend:            backend,
			branches:           config.branches,
=======
		syncBranchSteps(branchToSync, syncBranchStepsArgs{
>>>>>>> ebaa01be
			branchTypes:        config.branches.Types,
			remotes:            config.remotes,
			hasOpenChanges:     config.hasOpenChanges,
			hasUpstream:        config.remotes.HasUpstream(),
			isOffline:          config.isOffline,
			lineage:            config.lineage,
			list:               &list,
			mainBranch:         config.mainBranch,
			previousBranch:     config.previousBranch,
			pullBranchStrategy: config.pullBranchStrategy,
			pushBranch:         true,
			pushHook:           config.pushHook,
			shouldPushTags:     false,
			shouldSyncUpstream: config.shouldSyncUpstream,
			syncStrategy:       config.syncStrategy,
		})
	}
	list.Add(&step.CreateBranch{Branch: config.targetBranch, StartingPoint: config.parentBranch.Location()})
	list.Add(&step.SetParent{Branch: config.targetBranch, Parent: config.parentBranch})
	list.Add(&step.SetParent{Branch: config.branches.Initial, Parent: config.targetBranch})
	list.Add(&step.Checkout{Branch: config.targetBranch})
	if config.remotes.HasOrigin() && config.shouldNewBranchPush && !config.isOffline {
		list.Add(&step.CreateTrackingBranch{Branch: config.targetBranch, NoPushHook: !config.pushHook})
	}
	list.Wrap(steps.WrapOptions{
		RunInGitRoot:     true,
		StashOpenChanges: config.hasOpenChanges,
		MainBranch:       config.mainBranch,
		InitialBranch:    config.branches.Initial,
		PreviousBranch:   config.previousBranch,
	})
	return list
}<|MERGE_RESOLUTION|>--- conflicted
+++ resolved
@@ -168,13 +168,7 @@
 func prependSteps(config *prependConfig, backend *git.BackendCommands) steps.List {
 	list := steps.List{}
 	for _, branchToSync := range config.branchesToSync {
-<<<<<<< HEAD
-		syncNonDeletedBranchSteps(&list, branchToSync, syncBranchStepsArgs{
-			backend:            backend,
-			branches:           config.branches,
-=======
 		syncBranchSteps(branchToSync, syncBranchStepsArgs{
->>>>>>> ebaa01be
 			branchTypes:        config.branches.Types,
 			remotes:            config.remotes,
 			hasOpenChanges:     config.hasOpenChanges,
