--- conflicted
+++ resolved
@@ -38,7 +38,6 @@
 		OmitBranchNames:  false,
 		ValidateIsOnline: false,
 		ValidateGitRepo:  true,
-<<<<<<< HEAD
 	})
 	if err != nil {
 		return err
@@ -49,8 +48,6 @@
 		HandleUnfinishedState: false,
 		ValidateIsConfigured:  true,
 		ValidateNoOpenChanges: false,
-=======
->>>>>>> c036bc2c
 	})
 	if err != nil {
 		return err
