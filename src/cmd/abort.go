package cmd

import (
	"fmt"

	"github.com/git-town/git-town/v9/src/cli"
	"github.com/git-town/git-town/v9/src/execute"
	"github.com/git-town/git-town/v9/src/flags"
	"github.com/git-town/git-town/v9/src/hosting"
	"github.com/git-town/git-town/v9/src/messages"
	"github.com/git-town/git-town/v9/src/runstate"
	"github.com/spf13/cobra"
)

const abortDesc = "Aborts the last run git-town command"

func abortCmd() *cobra.Command {
	addDebugFlag, readDebugFlag := flags.Debug()
	cmd := cobra.Command{
		Use:     "abort",
		GroupID: "errors",
		Args:    cobra.NoArgs,
		Short:   abortDesc,
		Long:    long(abortDesc),
		RunE: func(cmd *cobra.Command, args []string) error {
			return abort(readDebugFlag(cmd))
		},
	}
	addDebugFlag(&cmd)
	return &cmd
}

func abort(debug bool) error {
	run, err := execute.LoadProdRunner(execute.LoadArgs{
		Debug:           debug,
		DryRun:          false,
		OmitBranchNames: false,
	})
	if err != nil {
		return err
	}
<<<<<<< HEAD
	_, _, rootDir, exit, err := execute.LoadGitRepo(&run, execute.LoadGitArgs{
=======
	exit, err := execute.LoadGitRepo(&run, execute.LoadGitArgs{
>>>>>>> ae06688c
		Fetch:                 false,
		HandleUnfinishedState: false,
		ValidateIsOnline:      false,
		ValidateNoOpenChanges: false,
	})
	if err != nil || exit {
		return err
	}
	runState, err := runstate.Load(rootDir)
	if err != nil {
		return fmt.Errorf(messages.RunstateLoadProblem, err)
	}
	if runState == nil || !runState.IsUnfinished() {
		return fmt.Errorf(messages.AbortNothingToDo)
	}
	abortRunState := runState.CreateAbortRunState()
	connector, err := hosting.NewConnector(run.Config.GitTown, &run.Backend, cli.PrintConnectorAction)
	if err != nil {
		return err
	}
	return runstate.Execute(&abortRunState, &run, connector, rootDir)
}<|MERGE_RESOLUTION|>--- conflicted
+++ resolved
@@ -39,11 +39,7 @@
 	if err != nil {
 		return err
 	}
-<<<<<<< HEAD
-	_, _, rootDir, exit, err := execute.LoadGitRepo(&run, execute.LoadGitArgs{
-=======
-	exit, err := execute.LoadGitRepo(&run, execute.LoadGitArgs{
->>>>>>> ae06688c
+	rootDir, exit, err := execute.LoadGitRepo(&run, execute.LoadGitArgs{
 		Fetch:                 false,
 		HandleUnfinishedState: false,
 		ValidateIsOnline:      false,
