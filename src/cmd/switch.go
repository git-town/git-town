--- conflicted
+++ resolved
@@ -104,14 +104,9 @@
 		return emptySwitchData(), branchesSnapshot, exit, err
 	}
 	localBranches := branchesSnapshot.Branches.LocalBranches().Names()
-<<<<<<< HEAD
 	validatedConfig, exit, err := validate.Config(validate.ConfigArgs{
-		Backend:            &repo.Backend,
+		Backend:            repo.Backend,
 		BranchesSnapshot:   branchesSnapshot,
-=======
-	repo.Config, exit, err = validate.Config(validate.ConfigArgs{
-		Backend:            repo.Backend,
->>>>>>> d41d91f6
 		BranchesToValidate: localBranches,
 		CommandsCounter:    repo.CommandsCounter,
 		ConfigSnapshot:     repo.ConfigSnapshot,
