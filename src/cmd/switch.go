--- conflicted
+++ resolved
@@ -40,12 +40,8 @@
 	if err != nil {
 		return err
 	}
-<<<<<<< HEAD
+	lineage := repo.Runner.Config.Lineage()
 	branches, exit, err := execute.LoadSnapshot(execute.LoadBranchesArgs{
-=======
-	lineage := repo.Runner.Config.Lineage()
-	branches, exit, err := execute.LoadBranches(execute.LoadBranchesArgs{
->>>>>>> 92c4f072
 		Repo:                  &repo,
 		Fetch:                 false,
 		HandleUnfinishedState: true,
