--- conflicted
+++ resolved
@@ -99,12 +99,8 @@
 	if err != nil || exit {
 		return nil, branchesSnapshot, exit, err
 	}
-<<<<<<< HEAD
 	validatedConfig, err := validate.Config(repo.UnvalidatedConfig, branchesSnapshot.Branches.LocalBranches().Names())
-	return &switchConfig{
-=======
 	return &switchData{
->>>>>>> b2102a10
 		branchNames:        branchesSnapshot.Branches.Names(),
 		dialogInputs:       dialogTestInputs,
 		initialBranch:      branchesSnapshot.Active,
