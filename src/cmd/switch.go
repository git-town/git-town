package cmd

import (
	"errors"
	"os"
	"os/exec"

	"github.com/git-town/git-town/v14/src/cli/dialog"
	"github.com/git-town/git-town/v14/src/cli/dialog/components"
	"github.com/git-town/git-town/v14/src/cli/flags"
	"github.com/git-town/git-town/v14/src/cmd/cmdhelpers"
	"github.com/git-town/git-town/v14/src/config/configdomain"
	"github.com/git-town/git-town/v14/src/execute"
	"github.com/git-town/git-town/v14/src/git"
	"github.com/git-town/git-town/v14/src/git/gitdomain"
	"github.com/git-town/git-town/v14/src/validate"
	"github.com/spf13/cobra"
)

const switchDesc = "Display the local branches visually and allows switching between them"

func switchCmd() *cobra.Command {
	addVerboseFlag, readVerboseFlag := flags.Verbose()
	addMergeFlag, readMergeFlag := flags.SwitchMerge()
	cmd := cobra.Command{
		Use:     "switch",
		GroupID: "basic",
		Args:    cobra.NoArgs,
		Short:   switchDesc,
		Long:    cmdhelpers.Long(switchDesc),
		RunE: func(cmd *cobra.Command, _ []string) error {
			return executeSwitch(readVerboseFlag(cmd), readMergeFlag(cmd))
		},
	}
	addMergeFlag(&cmd)
	addVerboseFlag(&cmd)
	return &cmd
}

func executeSwitch(verbose, merge bool) error {
	repo, err := execute.OpenRepo(execute.OpenRepoArgs{
		DryRun:           false,
		OmitBranchNames:  false,
		PrintCommands:    true,
		ValidateGitRepo:  true,
		ValidateIsOnline: false,
		Verbose:          verbose,
	})
	if err != nil {
		return err
	}
	data, initialBranches, exit, err := determineSwitchData(repo, verbose)
	if err != nil || exit {
		return err
	}
<<<<<<< HEAD
	branchToCheckout, abort, err := dialog.SwitchBranch(data.branchNames, data.initialBranch, config.Lineage, initialBranches.Branches, data.uncommittedChanges, data.dialogInputs.Next())
=======
	branchToCheckout, abort, err := dialog.SwitchBranch(data.branchNames, data.initialBranch, repo.Config.Config.Lineage, initialBranches.Branches, data.uncommittedChanges, data.dialogInputs.Next())
>>>>>>> 72b0acf5
	if err != nil || abort {
		return err
	}
	if branchToCheckout == data.initialBranch {
		return nil
	}
	err = repo.Frontend.CheckoutBranch(branchToCheckout, merge)
	if err != nil {
		exitCode := 1
		var exitErr *exec.ExitError
		if errors.As(err, &exitErr) {
			exitCode = exitErr.ExitCode()
		}
		os.Exit(exitCode)
	}
	return nil
}

type switchData struct {
	branchNames        gitdomain.LocalBranchNames
	dialogInputs       components.TestInputs
	initialBranch      gitdomain.LocalBranchName
	Lineage            configdomain.Lineage
	uncommittedChanges bool
}

func determineSwitchData(repo *execute.OpenRepoResult, verbose bool) (*switchData, gitdomain.BranchesSnapshot, bool, error) {
	dialogTestInputs := components.LoadTestInputs(os.Environ())
	repoStatus, err := repo.Backend.RepoStatus()
	if err != nil {
		return nil, gitdomain.EmptyBranchesSnapshot(), false, err
	}
	runner := git.ProdRunner{
		Backend:         repo.Backend,
		CommandsCounter: repo.CommandsCounter,
		Config:          repo.Config,
		FinalMessages:   repo.FinalMessages,
		Frontend:        repo.Frontend,
	}
	branchesSnapshot, _, exit, err := execute.LoadRepoSnapshot(execute.LoadRepoSnapshotArgs{
<<<<<<< HEAD
		Config:                &repo.UnvalidatedConfig.Config,
=======
		Config:                repo.Config,
>>>>>>> 72b0acf5
		DialogTestInputs:      dialogTestInputs,
		Fetch:                 false,
		HandleUnfinishedState: true,
		Repo:                  repo,
		RepoStatus:            repoStatus,
<<<<<<< HEAD
=======
		Runner:                &runner,
		ValidateIsConfigured:  true,
>>>>>>> 72b0acf5
		ValidateNoOpenChanges: false,
		Verbose:               verbose,
	})
	if err != nil || exit {
		return nil, branchesSnapshot, exit, err
	}
	validatedConfig, err := validate.Config(repo.UnvalidatedConfig, branchesSnapshot.Branches.LocalBranches().Names(), branchesSnapshot.Branches, &repo.Backend, &dialogTestInputs)
	return &switchData{
		branchNames:        branchesSnapshot.Branches.Names(),
		dialogInputs:       dialogTestInputs,
		initialBranch:      branchesSnapshot.Active,
		Lineage:            validatedConfig.Config.Lineage,
		uncommittedChanges: repoStatus.UntrackedChanges,
	}, branchesSnapshot, false, err
}<|MERGE_RESOLUTION|>--- conflicted
+++ resolved
@@ -53,11 +53,7 @@
 	if err != nil || exit {
 		return err
 	}
-<<<<<<< HEAD
 	branchToCheckout, abort, err := dialog.SwitchBranch(data.branchNames, data.initialBranch, config.Lineage, initialBranches.Branches, data.uncommittedChanges, data.dialogInputs.Next())
-=======
-	branchToCheckout, abort, err := dialog.SwitchBranch(data.branchNames, data.initialBranch, repo.Config.Config.Lineage, initialBranches.Branches, data.uncommittedChanges, data.dialogInputs.Next())
->>>>>>> 72b0acf5
 	if err != nil || abort {
 		return err
 	}
@@ -98,21 +94,12 @@
 		Frontend:        repo.Frontend,
 	}
 	branchesSnapshot, _, exit, err := execute.LoadRepoSnapshot(execute.LoadRepoSnapshotArgs{
-<<<<<<< HEAD
 		Config:                &repo.UnvalidatedConfig.Config,
-=======
-		Config:                repo.Config,
->>>>>>> 72b0acf5
 		DialogTestInputs:      dialogTestInputs,
 		Fetch:                 false,
 		HandleUnfinishedState: true,
 		Repo:                  repo,
 		RepoStatus:            repoStatus,
-<<<<<<< HEAD
-=======
-		Runner:                &runner,
-		ValidateIsConfigured:  true,
->>>>>>> 72b0acf5
 		ValidateNoOpenChanges: false,
 		Verbose:               verbose,
 	})
