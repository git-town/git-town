--- conflicted
+++ resolved
@@ -100,13 +100,8 @@
 }
 
 // createEntries provides all the entries for the branch dialog.
-<<<<<<< HEAD
-func createEntries(lineage config.Lineage, currentBranch domain.LocalBranchName) (dialog.ModalEntries, error) {
-	entries := dialog.ModalEntries{}
-=======
-func createEntries(lineage config.Lineage) (dialog.ModalSelectEntries, error) {
+func createEntries(lineage config.Lineage, currentBranch domain.LocalBranchName) (dialog.ModalSelectEntries, error) {
 	entries := dialog.ModalSelectEntries{}
->>>>>>> c0345191
 	var err error
 	for _, root := range lineage.Roots() {
 		entries, err = addEntryAndChildren(entries, root, 0, lineage)
@@ -115,7 +110,7 @@
 		}
 	}
 	if len(entries) == 0 {
-		entries = append(entries, dialog.ModalEntry{
+		entries = append(entries, dialog.ModalSelectEntry{
 			Text:  string(currentBranch),
 			Value: string(currentBranch),
 		})
