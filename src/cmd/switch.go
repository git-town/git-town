--- conflicted
+++ resolved
@@ -17,13 +17,9 @@
 		Use:     "switch",
 		GroupID: "basic",
 		Args:    cobra.NoArgs,
-<<<<<<< HEAD
-		PreRunE: ensure(repo, hasGitVersion, isRepository, isConfigured), // TODO: make sure we know the ancestry of all branches
-		Short:   "Displays the local branches visually and allows switching between them",
-=======
-		Short:   switchDesc,
-		Long:    long(switchDesc),
->>>>>>> 2260b48f
+		// TODO: make sure we know the ancestry of all branches
+		Short: switchDesc,
+		Long:  long(switchDesc),
 		RunE: func(cmd *cobra.Command, args []string) error {
 			return runSwitch(readDebugFlag(cmd))
 		},
