package cmd

import (
	"fmt"

	"github.com/git-town/git-town/v7/src/cli"
	"github.com/git-town/git-town/v7/src/config"
	"github.com/git-town/git-town/v7/src/git"
	"github.com/spf13/cobra"
)

func pushHookCommand() *cobra.Command {
	globalFlag := false
	debug := false
	cmd := cobra.Command{
		Use:   "push-hook [--global] [(yes | no)]",
		Args:  cobra.MaximumNArgs(1),
		Short: "Configures whether Git Town should run Git's pre-push hook.",
		Long: `Configures whether Git Town should run Git's pre-push hook.

Enabled by default. When disabled, Git Town prevents Git's pre-push hook from running.`,
		RunE: func(cmd *cobra.Command, args []string) error {
<<<<<<< HEAD
			return runConfigurePushHook(debug, globalFlag, args)
=======
			return runConfigPushHook(args, globalFlag, repo)
>>>>>>> 09d7c9f2
		},
	}
	debugFlag(&cmd, &debug)
	cmd.Flags().BoolVar(&globalFlag, "global", false, "Displays or sets the global push hook flag")
	return &cmd
}

<<<<<<< HEAD
func runConfigurePushHook(debug, global bool, args []string) error {
	repo, exit, err := LoadPublicRepo(RepoArgs{
		omitBranchNames:       true,
		debug:                 debug,
		dryRun:                false,
		handleUnfinishedState: false,
		validateGitversion:    true,
		validateIsRepository:  true,
	})
	if err != nil || exit {
		return err
	}
	if len(args) > 0 {
		return setPushHook(args[0], global, &repo)
	}
	return printPushHook(global, &repo)
}

func printPushHook(globalFlag bool, repo *git.PublicRepo) error {
=======
func runConfigPushHook(args []string, globalFlag bool, repo *git.ProdRepo) error {
	if len(args) > 0 {
		return setPushHook(args[0], globalFlag, repo)
	}
	return printPushHook(globalFlag, repo)
}

func printPushHook(globalFlag bool, repo *git.ProdRepo) error {
>>>>>>> 09d7c9f2
	var setting bool
	var err error
	if globalFlag {
		setting, err = repo.Config.PushHookGlobal()
	} else {
		setting, err = repo.Config.PushHook()
	}
	if err != nil {
		return err
	}
	cli.Println(cli.FormatBool(setting))
	return nil
}

func setPushHook(text string, global bool, repo *git.PublicRepo) error {
	value, err := config.ParseBool(text)
	if err != nil {
		return fmt.Errorf(`invalid argument: %q. Please provide either "yes" or "no"`, text)
	}
	if global {
		return repo.Config.SetPushHookGlobally(value)
	}
	return repo.Config.SetPushHookLocally(value)
}<|MERGE_RESOLUTION|>--- conflicted
+++ resolved
@@ -20,20 +20,15 @@
 
 Enabled by default. When disabled, Git Town prevents Git's pre-push hook from running.`,
 		RunE: func(cmd *cobra.Command, args []string) error {
-<<<<<<< HEAD
-			return runConfigurePushHook(debug, globalFlag, args)
-=======
-			return runConfigPushHook(args, globalFlag, repo)
->>>>>>> 09d7c9f2
+			return runConfigPushHook(args, globalFlag, debug)
 		},
 	}
 	debugFlag(&cmd, &debug)
-	cmd.Flags().BoolVar(&globalFlag, "global", false, "Displays or sets the global push hook flag")
+	cmd.Flags().BoolVar(&globalFlag, "global", false, "Displays or sets your global push hook flag")
 	return &cmd
 }
 
-<<<<<<< HEAD
-func runConfigurePushHook(debug, global bool, args []string) error {
+func runConfigPushHook(args []string, globalFlag bool, debug bool) error {
 	repo, exit, err := LoadPublicRepo(RepoArgs{
 		omitBranchNames:       true,
 		debug:                 debug,
@@ -46,22 +41,12 @@
 		return err
 	}
 	if len(args) > 0 {
-		return setPushHook(args[0], global, &repo)
+		return setPushHook(args[0], globalFlag, &repo)
 	}
-	return printPushHook(global, &repo)
+	return printPushHook(globalFlag, &repo)
 }
 
 func printPushHook(globalFlag bool, repo *git.PublicRepo) error {
-=======
-func runConfigPushHook(args []string, globalFlag bool, repo *git.ProdRepo) error {
-	if len(args) > 0 {
-		return setPushHook(args[0], globalFlag, repo)
-	}
-	return printPushHook(globalFlag, repo)
-}
-
-func printPushHook(globalFlag bool, repo *git.ProdRepo) error {
->>>>>>> 09d7c9f2
 	var setting bool
 	var err error
 	if globalFlag {
