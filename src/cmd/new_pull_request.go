--- conflicted
+++ resolved
@@ -134,19 +134,12 @@
 		return nil, branchesSnapshot, stashSnapshot, false, err
 	}
 	mainBranch := repo.Runner.Config.MainBranch()
-<<<<<<< HEAD
 	branches.Types, lineage, err = execute.EnsureKnowsBranchAncestry(branches.Initial, execute.EnsureKnowsBranchAncestryArgs{
-=======
-	updated, err := validate.KnowsBranchAncestors(branches.Initial, validate.KnowsBranchAncestorsArgs{
->>>>>>> 1015c742
 		AllBranches:   branches.All,
 		Backend:       &repo.Runner.Backend,
 		BranchTypes:   branches.Types,
 		DefaultBranch: mainBranch,
-<<<<<<< HEAD
 		Lineage:       lineage,
-=======
->>>>>>> 1015c742
 		MainBranch:    mainBranch,
 		Runner:        &repo.Runner,
 	})
