--- conflicted
+++ resolved
@@ -97,20 +97,14 @@
 	if err != nil {
 		return nil, err
 	}
-<<<<<<< HEAD
 	branchesWithDeletedRemote, err := repo.Silent.LocalBranchesWithDeletedTrackingBranches()
 	if err != nil {
-		return newPullRequestConfig{}, err
+		return nil, err
 	}
-	return newPullRequestConfig{
+	return &newPullRequestConfig{
 		InitialBranch:             initialBranch,
 		BranchesToSync:            append(repo.Config.AncestorBranches(initialBranch), initialBranch),
 		branchesWithDeletedRemote: branchesWithDeletedRemote,
-=======
-	return &newPullRequestConfig{
-		InitialBranch:  initialBranch,
-		BranchesToSync: append(repo.Config.AncestorBranches(initialBranch), initialBranch),
->>>>>>> 0ee41167
 	}, nil
 }
 
