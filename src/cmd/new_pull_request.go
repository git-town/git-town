--- conflicted
+++ resolved
@@ -107,13 +107,8 @@
 
 func newPullRequestStepList(config newPullRequestConfig, repo *git.ProdRepo) (runstate.StepList, error) {
 	result := runstate.StepList{}
-<<<<<<< HEAD
-	for _, branchName := range config.BranchesToSync {
-		steps, err := updateBranchSteps(branchName, true, config.branchesWithDeletedRemote, repo)
-=======
 	for _, branch := range config.BranchesToSync {
-		steps, err := syncBranchSteps(branch, true, repo)
->>>>>>> 8fc56adf
+		steps, err := updateBranchSteps(branch, true, config.branchesWithDeletedRemote, repo)
 		if err != nil {
 			return runstate.StepList{}, err
 		}
