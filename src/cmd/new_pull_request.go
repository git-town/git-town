package cmd

import (
	"fmt"

	"github.com/git-town/git-town/v7/src/cli"
	"github.com/git-town/git-town/v7/src/config"
	"github.com/git-town/git-town/v7/src/dialog"
	"github.com/git-town/git-town/v7/src/git"
	"github.com/git-town/git-town/v7/src/hosting"
	"github.com/git-town/git-town/v7/src/runstate"
	"github.com/git-town/git-town/v7/src/steps"
	"github.com/spf13/cobra"
)

func newPullRequestCommand(repo *git.ProdRepo) *cobra.Command {
	return &cobra.Command{
		Use:   "new-pull-request",
		Short: "Creates a new pull request",
		Long: fmt.Sprintf(`Creates a new pull request

Syncs the current branch
and opens a browser window to the new pull request page of your repository.

The form is pre-populated for the current branch
so that the pull request only shows the changes made
against the immediate parent branch.

Supported only for repositories hosted on GitHub, GitLab, Gitea and Bitbucket.
When using self-hosted versions this command needs to be configured with
"git config %s <driver>"
where driver is "github", "gitlab", "gitea", or "bitbucket".
When using SSH identities, this command needs to be configured with
"git config %s <hostname>"
where hostname matches what is in your ssh config file.`, config.CodeHostingDriver, config.CodeHostingOriginHostname),
		Run: func(cmd *cobra.Command, args []string) {
			config, err := determineNewPullRequestConfig(repo)
			if err != nil {
				cli.Exit(err)
			}
			connector, err := hosting.NewConnector(&repo.Config, &repo.Silent, cli.PrintConnectorAction)
			if err != nil {
				cli.Exit(err)
			}
			if connector == nil {
				cli.Exit(hosting.UnsupportedServiceError())
			}
			stepList, err := newPullRequestStepList(config, repo)
			if err != nil {
				cli.Exit(err)
			}
			runState := runstate.New("new-pull-request", stepList)
			err = runstate.Execute(runState, repo, connector)
			if err != nil {
				cli.Exit(err)
			}
		},
		Args: cobra.NoArgs,
		PreRunE: func(cmd *cobra.Command, args []string) error {
			if err := ValidateIsRepository(repo); err != nil {
				return err
			}
			if err := validateIsConfigured(repo); err != nil {
				return err
			}
			if err := repo.Config.ValidateIsOnline(); err != nil {
				return err
			}
			return nil
		},
	}
}

type newPullRequestConfig struct {
	BranchesToSync            []string
	branchesWithDeletedRemote []string // local branches whose tracking branches have been deleted
	InitialBranch             string
}

func determineNewPullRequestConfig(repo *git.ProdRepo) (*newPullRequestConfig, error) {
	hasOrigin, err := repo.Silent.HasOrigin()
	if err != nil {
		return nil, err
	}
	if hasOrigin {
		err := repo.Logging.Fetch()
		if err != nil {
			return nil, err
		}
	}
	initialBranch, err := repo.Silent.CurrentBranch()
	if err != nil {
		return nil, err
	}
	parentDialog := dialog.ParentBranches{}
	err = parentDialog.EnsureKnowsParentBranches([]string{initialBranch}, repo)
	if err != nil {
		return nil, err
	}
	branchesWithDeletedRemote, err := repo.Silent.LocalBranchesWithDeletedTrackingBranches()
	if err != nil {
		return nil, err
	}
	return &newPullRequestConfig{
		InitialBranch:             initialBranch,
		BranchesToSync:            append(repo.Config.AncestorBranches(initialBranch), initialBranch),
		branchesWithDeletedRemote: branchesWithDeletedRemote,
	}, nil
}

func newPullRequestStepList(config *newPullRequestConfig, repo *git.ProdRepo) (runstate.StepList, error) {
	list := runstate.StepListBuilder{}
	for _, branch := range config.BranchesToSync {
<<<<<<< HEAD
		steps, err := updateBranchSteps(branch, true, config.branchesWithDeletedRemote, repo)
		if err != nil {
			return runstate.StepList{}, err
		}
		result.AppendList(steps)
	}
	err := result.Wrap(runstate.WrapOptions{RunInGitRoot: true, StashOpenChanges: true}, repo)
	if err != nil {
		return runstate.StepList{}, err
=======
		syncBranchSteps(&list, branch, true, repo)
>>>>>>> 319f157c
	}
	list.Wrap(runstate.WrapOptions{RunInGitRoot: true, StashOpenChanges: true}, repo)
	list.Add(&steps.CreateProposalStep{Branch: config.InitialBranch})
	return list.Result()
}<|MERGE_RESOLUTION|>--- conflicted
+++ resolved
@@ -111,19 +111,7 @@
 func newPullRequestStepList(config *newPullRequestConfig, repo *git.ProdRepo) (runstate.StepList, error) {
 	list := runstate.StepListBuilder{}
 	for _, branch := range config.BranchesToSync {
-<<<<<<< HEAD
-		steps, err := updateBranchSteps(branch, true, config.branchesWithDeletedRemote, repo)
-		if err != nil {
-			return runstate.StepList{}, err
-		}
-		result.AppendList(steps)
-	}
-	err := result.Wrap(runstate.WrapOptions{RunInGitRoot: true, StashOpenChanges: true}, repo)
-	if err != nil {
-		return runstate.StepList{}, err
-=======
-		syncBranchSteps(&list, branch, true, repo)
->>>>>>> 319f157c
+		syncBranchSteps(&list, branch, true, config.branchesWithDeletedRemote, repo)
 	}
 	list.Wrap(runstate.WrapOptions{RunInGitRoot: true, StashOpenChanges: true}, repo)
 	list.Add(&steps.CreateProposalStep{Branch: config.InitialBranch})
