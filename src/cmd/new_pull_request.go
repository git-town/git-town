package cmd

import (
	"fmt"

	"github.com/git-town/git-town/v7/src/cli"
	"github.com/git-town/git-town/v7/src/config"
	"github.com/git-town/git-town/v7/src/dialog"
	"github.com/git-town/git-town/v7/src/git"
	"github.com/git-town/git-town/v7/src/hosting"
	"github.com/git-town/git-town/v7/src/runstate"
	"github.com/git-town/git-town/v7/src/steps"
	"github.com/spf13/cobra"
)

func newPullRequestCommand(repo *git.ProdRepo) *cobra.Command {
	return &cobra.Command{
		Use:   "new-pull-request",
		Short: "Creates a new pull request",
		Long: fmt.Sprintf(`Creates a new pull request

Syncs the current branch
and opens a browser window to the new pull request page of your repository.

The form is pre-populated for the current branch
so that the pull request only shows the changes made
against the immediate parent branch.

Supported only for repositories hosted on GitHub, GitLab, Gitea and Bitbucket.
When using self-hosted versions this command needs to be configured with
"git config %s <driver>"
where driver is "github", "gitlab", "gitea", or "bitbucket".
When using SSH identities, this command needs to be configured with
"git config %s <hostname>"
<<<<<<< HEAD
where hostname matches what is in your ssh config file.`, config.CodeHostingDriver, config.CodeHostingOriginHostname),
		RunE: func(cmd *cobra.Command, args []string) error {
=======
where hostname matches what is in your ssh config file.`, config.CodeHostingDriverKey, config.CodeHostingOriginHostnameKey),
		Run: func(cmd *cobra.Command, args []string) {
>>>>>>> 05191109
			config, err := determineNewPullRequestConfig(repo)
			if err != nil {
				return err
			}
			connector, err := hosting.NewConnector(&repo.Config, &repo.Silent, cli.PrintConnectorAction)
			if err != nil {
				return err
			}
			if connector == nil {
				return hosting.UnsupportedServiceError()
			}
			stepList, err := newPullRequestStepList(config, repo)
			if err != nil {
				return err
			}
			runState := runstate.New("new-pull-request", stepList)
			return runstate.Execute(runState, repo, connector)
		},
		Args: cobra.NoArgs,
		PreRunE: func(cmd *cobra.Command, args []string) error {
			if err := ValidateIsRepository(repo); err != nil {
				return err
			}
			if err := validateIsConfigured(repo); err != nil {
				return err
			}
			if err := repo.Config.ValidateIsOnline(); err != nil {
				return err
			}
			return nil
		},
		GroupID: "basic",
	}
}

type newPullRequestConfig struct {
	BranchesToSync []string
	InitialBranch  string
}

func determineNewPullRequestConfig(repo *git.ProdRepo) (*newPullRequestConfig, error) {
	hasOrigin, err := repo.Silent.HasOrigin()
	if err != nil {
		return nil, err
	}
	if hasOrigin {
		err := repo.Logging.Fetch()
		if err != nil {
			return nil, err
		}
	}
	initialBranch, err := repo.Silent.CurrentBranch()
	if err != nil {
		return nil, err
	}
	parentDialog := dialog.ParentBranches{}
	err = parentDialog.EnsureKnowsParentBranches([]string{initialBranch}, repo)
	if err != nil {
		return nil, err
	}
	return &newPullRequestConfig{
		InitialBranch:  initialBranch,
		BranchesToSync: append(repo.Config.AncestorBranches(initialBranch), initialBranch),
	}, nil
}

func newPullRequestStepList(config *newPullRequestConfig, repo *git.ProdRepo) (runstate.StepList, error) {
	list := runstate.StepListBuilder{}
	for _, branch := range config.BranchesToSync {
		updateBranchSteps(&list, branch, true, repo)
	}
	list.Wrap(runstate.WrapOptions{RunInGitRoot: true, StashOpenChanges: true}, repo)
	list.Add(&steps.CreateProposalStep{Branch: config.InitialBranch})
	return list.Result()
}<|MERGE_RESOLUTION|>--- conflicted
+++ resolved
@@ -32,13 +32,8 @@
 where driver is "github", "gitlab", "gitea", or "bitbucket".
 When using SSH identities, this command needs to be configured with
 "git config %s <hostname>"
-<<<<<<< HEAD
-where hostname matches what is in your ssh config file.`, config.CodeHostingDriver, config.CodeHostingOriginHostname),
+where hostname matches what is in your ssh config file.`, config.CodeHostingDriverKey, config.CodeHostingOriginHostnameKey),
 		RunE: func(cmd *cobra.Command, args []string) error {
-=======
-where hostname matches what is in your ssh config file.`, config.CodeHostingDriverKey, config.CodeHostingOriginHostnameKey),
-		Run: func(cmd *cobra.Command, args []string) {
->>>>>>> 05191109
 			config, err := determineNewPullRequestConfig(repo)
 			if err != nil {
 				return err
