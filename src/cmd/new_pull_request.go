package cmd

import (
	"fmt"

	"github.com/git-town/git-town/v9/src/cli"
	"github.com/git-town/git-town/v9/src/config"
	"github.com/git-town/git-town/v9/src/domain"
	"github.com/git-town/git-town/v9/src/execute"
	"github.com/git-town/git-town/v9/src/flags"
	"github.com/git-town/git-town/v9/src/hosting"
	"github.com/git-town/git-town/v9/src/runstate"
	"github.com/git-town/git-town/v9/src/steps"
	"github.com/git-town/git-town/v9/src/validate"
	"github.com/spf13/cobra"
)

const newPullRequestDesc = "Creates a new pull request"

const newPullRequestHelp = `
Syncs the current branch
and opens a browser window to the new pull request page of your repository.

The form is pre-populated for the current branch
so that the pull request only shows the changes made
against the immediate parent branch.

Supported only for repositories hosted on GitHub, GitLab, Gitea and Bitbucket.
When using self-hosted versions this command needs to be configured with
"git config %s <driver>"
where driver is "github", "gitlab", "gitea", or "bitbucket".
When using SSH identities, this command needs to be configured with
"git config %s <hostname>"
where hostname matches what is in your ssh config file.`

func newPullRequestCommand() *cobra.Command {
	addDebugFlag, readDebugFlag := flags.Debug()
	cmd := cobra.Command{
		Use:     "new-pull-request",
		GroupID: "basic",
		Args:    cobra.NoArgs,
		Short:   newPullRequestDesc,
		Long:    long(newPullRequestDesc, fmt.Sprintf(newPullRequestHelp, config.KeyCodeHostingDriver, config.KeyCodeHostingOriginHostname)),
		RunE: func(cmd *cobra.Command, args []string) error {
			return newPullRequest(readDebugFlag(cmd))
		},
	}
	addDebugFlag(&cmd)
	return &cmd
}

func newPullRequest(debug bool) error {
	repo, err := execute.OpenRepo(execute.OpenShellArgs{
		Debug:            debug,
		DryRun:           false,
		OmitBranchNames:  false,
		ValidateIsOnline: true,
		ValidateGitRepo:  true,
	})
	if err != nil {
		return err
	}
	config, exit, err := determineNewPullRequestConfig(&repo)
	if err != nil || exit {
		return err
	}
	if err != nil {
		return err
	}
	stepList, err := newPullRequestStepList(config)
	if err != nil {
		return err
	}
	runState := runstate.RunState{
		Command:     "new-pull-request",
		RunStepList: stepList,
	}
	return runstate.Execute(runstate.ExecuteArgs{
		RunState:  &runState,
		Run:       &repo.Runner,
		Connector: config.connector,
		RootDir:   repo.RootDir,
		Branches:  config.branches.All,
	})
}

type newPullRequestConfig struct {
	branches           domain.Branches
	branchesToSync     domain.BranchInfos
	connector          hosting.Connector
	hasOpenChanges     bool
	remotes            config.Remotes
	isOffline          bool
	lineage            config.Lineage
	mainBranch         domain.LocalBranchName
	previousBranch     domain.LocalBranchName
	pullBranchStrategy config.PullBranchStrategy
	pushHook           bool
	shouldSyncUpstream bool
	syncStrategy       config.SyncStrategy
}

func determineNewPullRequestConfig(repo *execute.RepoData) (*newPullRequestConfig, bool, error) {
	branches, exit, err := execute.LoadBranches(execute.LoadBranchesArgs{
		Repo:                  repo,
<<<<<<< HEAD
		Fetch:                 true,
=======
		Fetch:                 false,
>>>>>>> c036bc2c
		HandleUnfinishedState: true,
		ValidateIsConfigured:  true,
		ValidateNoOpenChanges: false,
	})
	if err != nil || exit {
		return nil, exit, err
	}
	previousBranch := repo.Runner.Backend.PreviouslyCheckedOutBranch()
	hasOpenChanges, err := repo.Runner.Backend.HasOpenChanges()
	if err != nil {
		return nil, false, err
	}
	remotes, err := repo.Runner.Backend.Remotes()
	if err != nil {
		return nil, false, err
<<<<<<< HEAD
=======
	}
	if remotes.HasOrigin() {
		err := repo.Runner.Frontend.Fetch()
		if err != nil {
			return nil, false, err
		}
>>>>>>> c036bc2c
	}
	mainBranch := repo.Runner.Config.MainBranch()
	lineage := repo.Runner.Config.Lineage()
	updated, err := validate.KnowsBranchAncestors(branches.Initial, validate.KnowsBranchAncestorsArgs{
		DefaultBranch: mainBranch,
		Backend:       &repo.Runner.Backend,
		AllBranches:   branches.All,
		Lineage:       lineage,
		BranchTypes:   branches.Types,
		MainBranch:    mainBranch,
	})
	if err != nil {
		return nil, false, err
	}
	if updated {
		lineage = repo.Runner.Config.Lineage()
	}
	syncStrategy, err := repo.Runner.Config.SyncStrategy()
	if err != nil {
		return nil, false, err
	}
	pushHook, err := repo.Runner.Config.PushHook()
	if err != nil {
		return nil, false, err
	}
	pullBranchStrategy, err := repo.Runner.Config.PullBranchStrategy()
	if err != nil {
		return nil, false, err
	}
	shouldSyncUpstream, err := repo.Runner.Config.ShouldSyncUpstream()
	if err != nil {
		return nil, false, err
	}
	originURL := repo.Runner.Config.OriginURL()
	hostingService, err := repo.Runner.Config.HostingService()
	if err != nil {
		return nil, false, err
	}
	connector, err := hosting.NewConnector(hosting.NewConnectorArgs{
		HostingService:  hostingService,
		GetShaForBranch: repo.Runner.Backend.ShaForBranch,
		OriginURL:       originURL,
		GiteaAPIToken:   repo.Runner.Config.GiteaToken(),
		GithubAPIToken:  repo.Runner.Config.GitHubToken(),
		GitlabAPIToken:  repo.Runner.Config.GitLabToken(),
		MainBranch:      mainBranch,
		Log:             cli.PrintingLog{},
	})
	if err != nil {
		return nil, false, err
	}
	if connector == nil {
		return nil, false, hosting.UnsupportedServiceError()
	}
	branchNamesToSync := lineage.BranchAndAncestors(branches.Initial)
	branchesToSync, err := branches.All.Select(branchNamesToSync)
	return &newPullRequestConfig{
		branches:           branches,
		branchesToSync:     branchesToSync,
		connector:          connector,
		hasOpenChanges:     hasOpenChanges,
		remotes:            remotes,
		isOffline:          repo.IsOffline,
		lineage:            lineage,
		mainBranch:         mainBranch,
		previousBranch:     previousBranch,
		pullBranchStrategy: pullBranchStrategy,
		pushHook:           pushHook,
		shouldSyncUpstream: shouldSyncUpstream,
		syncStrategy:       syncStrategy,
	}, false, err
}

func newPullRequestStepList(config *newPullRequestConfig) (runstate.StepList, error) {
	list := runstate.StepListBuilder{}
	for _, branch := range config.branchesToSync {
		syncBranchSteps(&list, syncBranchStepsArgs{
			branch:             branch,
			branchTypes:        config.branches.Types,
			remotes:            config.remotes,
			isOffline:          config.isOffline,
			lineage:            config.lineage,
			mainBranch:         config.mainBranch,
			pullBranchStrategy: config.pullBranchStrategy,
			pushBranch:         true,
			pushHook:           config.pushHook,
			shouldSyncUpstream: config.shouldSyncUpstream,
			syncStrategy:       config.syncStrategy,
		})
	}
	list.Wrap(runstate.WrapOptions{
		RunInGitRoot:     true,
		StashOpenChanges: config.hasOpenChanges,
		MainBranch:       config.mainBranch,
		InitialBranch:    config.branches.Initial,
		PreviousBranch:   config.previousBranch,
	})
	list.Add(&steps.CreateProposalStep{Branch: config.branches.Initial})
	return list.Result()
}<|MERGE_RESOLUTION|>--- conflicted
+++ resolved
@@ -103,11 +103,7 @@
 func determineNewPullRequestConfig(repo *execute.RepoData) (*newPullRequestConfig, bool, error) {
 	branches, exit, err := execute.LoadBranches(execute.LoadBranchesArgs{
 		Repo:                  repo,
-<<<<<<< HEAD
 		Fetch:                 true,
-=======
-		Fetch:                 false,
->>>>>>> c036bc2c
 		HandleUnfinishedState: true,
 		ValidateIsConfigured:  true,
 		ValidateNoOpenChanges: false,
@@ -123,15 +119,12 @@
 	remotes, err := repo.Runner.Backend.Remotes()
 	if err != nil {
 		return nil, false, err
-<<<<<<< HEAD
-=======
 	}
 	if remotes.HasOrigin() {
 		err := repo.Runner.Frontend.Fetch()
 		if err != nil {
 			return nil, false, err
 		}
->>>>>>> c036bc2c
 	}
 	mainBranch := repo.Runner.Config.MainBranch()
 	lineage := repo.Runner.Config.Lineage()
