package cmd

import (
	"errors"
	"fmt"
	"os"

	"github.com/git-town/git-town/v14/src/cli/dialog/components"
	"github.com/git-town/git-town/v14/src/cli/flags"
	"github.com/git-town/git-town/v14/src/cmd/cmdhelpers"
	"github.com/git-town/git-town/v14/src/config"
	"github.com/git-town/git-town/v14/src/config/commandconfig"
	"github.com/git-town/git-town/v14/src/config/configdomain"
	"github.com/git-town/git-town/v14/src/execute"
	"github.com/git-town/git-town/v14/src/git"
	"github.com/git-town/git-town/v14/src/git/gitdomain"
	"github.com/git-town/git-town/v14/src/messages"
	"github.com/git-town/git-town/v14/src/undo/undoconfig"
	"github.com/git-town/git-town/v14/src/validate"
	configInterpreter "github.com/git-town/git-town/v14/src/vm/interpreter/config"
	"github.com/spf13/cobra"
)

const parkDesc = "Suspend syncing of some feature branches"

const parkHelp = `
Parks the given local feature branches.
If no branch is provided, parks the current branch.

Git Town does not sync parked branches.
The currently checked out branch gets synced even if parked.
`

func parkCmd() *cobra.Command {
	addVerboseFlag, readVerboseFlag := flags.Verbose()
	cmd := cobra.Command{
		Use:     "park [branches]",
		Args:    cobra.ArbitraryArgs,
		GroupID: "types",
		Short:   parkDesc,
		Long:    cmdhelpers.Long(parkDesc, parkHelp),
		RunE: func(cmd *cobra.Command, args []string) error {
			return executePark(args, readVerboseFlag(cmd))
		},
	}
	addVerboseFlag(&cmd)
	return &cmd
}

func executePark(args []string, verbose bool) error {
	repo, err := execute.OpenRepo(execute.OpenRepoArgs{
		DryRun:           false,
		OmitBranchNames:  true,
		PrintCommands:    true,
		ValidateGitRepo:  true,
		ValidateIsOnline: false,
		Verbose:          verbose,
	})
	if err != nil {
		return err
	}
	data, err := determineParkData(args, repo)
	if err != nil {
		return err
	}
	err = validateParkData(data)
	if err != nil {
		return err
	}
	branchNames := data.branchesToPark.Keys()
	if err = data.config.AddToParkedBranches(branchNames...); err != nil {
		return err
	}
	if err = removeNonParkBranchTypes(data.branchesToPark, &data.config); err != nil {
		return err
	}
	printParkedBranches(branchNames)
	return configInterpreter.Finished(configInterpreter.FinishedArgs{
		Backend:             repo.Runner.Backend,
		BeginConfigSnapshot: repo.ConfigSnapshot,
		Command:             "park",
		CommandsCounter:     repo.Runner.CommandsCounter,
		EndConfigSnapshot:   undoconfig.EmptyConfigSnapshot(),
		FinalMessages:       repo.Runner.FinalMessages,
		RootDir:             repo.RootDir,
<<<<<<< HEAD
		Runner:              data.runner,
=======
>>>>>>> b2618afc
		Verbose:             verbose,
	})
}

type parkData struct {
	allBranches      gitdomain.BranchInfos
	branchesSnapshot gitdomain.BranchesSnapshot
	branchesToPark   commandconfig.BranchesAndTypes
	config           config.ValidatedConfig
	runner           *git.ProdRunner
}

func printParkedBranches(branches gitdomain.LocalBranchNames) {
	for _, branch := range branches {
		fmt.Printf(messages.ParkedBranchIsNowParked, branch)
	}
}

func removeNonParkBranchTypes(branches map[gitdomain.LocalBranchName]configdomain.BranchType, config *config.ValidatedConfig) error {
	for branchName, branchType := range branches {
		switch branchType {
		case configdomain.BranchTypeContributionBranch:
			if err := config.RemoveFromContributionBranches(branchName); err != nil {
				return err
			}
		case configdomain.BranchTypeObservedBranch:
			if err := config.RemoveFromObservedBranches(branchName); err != nil {
				return err
			}
		case configdomain.BranchTypeFeatureBranch, configdomain.BranchTypeParkedBranch, configdomain.BranchTypeMainBranch, configdomain.BranchTypePerennialBranch:
		}
	}
	return nil
}

func determineParkData(args []string, repo *execute.OpenRepoResult) (parkData, error) {
	dialogTestInputs := components.LoadTestInputs(os.Environ())
	branchesSnapshot, err := repo.BackendCommands.BranchesSnapshot()
	if err != nil {
		return parkData{}, err
	}
	localBranches := branchesSnapshot.Branches.LocalBranches()
	branchesToPark := commandconfig.BranchesAndTypes{}
	if len(args) == 0 {
		branchesToPark.Add(branchesSnapshot.Active, repo.UnvalidatedConfig.Config)
	} else {
		branchesToPark.AddMany(gitdomain.NewLocalBranchNames(args...), repo.UnvalidatedConfig.Config)
	}
	validatedConfig, err := validate.Config(repo.UnvalidatedConfig, branchesToPark.Keys(), localBranches, &repo.BackendCommands, &dialogTestInputs)
	if err != nil {
		return parkData{}, err
	}
	runner := git.ProdRunner{
		Config:          validatedConfig,
		Backend:         repo.BackendCommands,
		Frontend:        repo.Frontend,
		CommandsCounter: repo.CommandsCounter,
		FinalMessages:   &repo.FinalMessages,
	}
	return parkData{
		allBranches:      branchesSnapshot.Branches,
		branchesSnapshot: branchesSnapshot,
		branchesToPark:   branchesToPark,
		config:           *validatedConfig,
		runner:           &runner,
	}, nil
}

func validateParkData(data parkData) error {
	for branchName, branchType := range data.branchesToPark {
		if !data.allBranches.HasLocalBranch(branchName) {
			return fmt.Errorf(messages.BranchDoesntExist, branchName)
		}
		switch branchType {
		case configdomain.BranchTypeMainBranch:
			return errors.New(messages.MainBranchCannotPark)
		case configdomain.BranchTypePerennialBranch:
			return errors.New(messages.PerennialBranchCannotPark)
		case configdomain.BranchTypeParkedBranch:
			return fmt.Errorf(messages.BranchIsAlreadyParked, branchName)
		case configdomain.BranchTypeFeatureBranch, configdomain.BranchTypeContributionBranch, configdomain.BranchTypeObservedBranch:
		}
	}
	return nil
}<|MERGE_RESOLUTION|>--- conflicted
+++ resolved
@@ -83,10 +83,6 @@
 		EndConfigSnapshot:   undoconfig.EmptyConfigSnapshot(),
 		FinalMessages:       repo.Runner.FinalMessages,
 		RootDir:             repo.RootDir,
-<<<<<<< HEAD
-		Runner:              data.runner,
-=======
->>>>>>> b2618afc
 		Verbose:             verbose,
 	})
 }
