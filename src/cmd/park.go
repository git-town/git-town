package cmd

import (
	"errors"
	"fmt"

	"github.com/git-town/git-town/v14/src/cli/flags"
	"github.com/git-town/git-town/v14/src/cmd/cmdhelpers"
	"github.com/git-town/git-town/v14/src/config"
	"github.com/git-town/git-town/v14/src/config/commandconfig"
	"github.com/git-town/git-town/v14/src/config/configdomain"
	"github.com/git-town/git-town/v14/src/execute"
	"github.com/git-town/git-town/v14/src/git/gitdomain"
	. "github.com/git-town/git-town/v14/src/gohacks/prelude"
	"github.com/git-town/git-town/v14/src/messages"
	configInterpreter "github.com/git-town/git-town/v14/src/vm/interpreter/config"
	"github.com/spf13/cobra"
)

const parkDesc = "Suspend syncing of some feature branches"

const parkHelp = `
Parks the given local feature branches.
If no branch is provided, parks the current branch.

Git Town does not sync parked branches.
The currently checked out branch gets synced even if parked.
`

func parkCmd() *cobra.Command {
	addVerboseFlag, readVerboseFlag := flags.Verbose()
	cmd := cobra.Command{
		Use:     "park [branches]",
		Args:    cobra.ArbitraryArgs,
		GroupID: "types",
		Short:   parkDesc,
		Long:    cmdhelpers.Long(parkDesc, parkHelp),
		RunE: func(cmd *cobra.Command, args []string) error {
			return executePark(args, readVerboseFlag(cmd))
		},
	}
	addVerboseFlag(&cmd)
	return &cmd
}

func executePark(args []string, verbose configdomain.Verbose) error {
	repo, err := execute.OpenRepo(execute.OpenRepoArgs{
		DryRun:           false,
		OmitBranchNames:  true,
		PrintCommands:    true,
		ValidateGitRepo:  true,
		ValidateIsOnline: false,
		Verbose:          verbose,
	})
	if err != nil {
		return err
	}
	data, err := determineParkData(args, repo)
	if err != nil {
		return err
	}
	err = validateParkData(data)
	if err != nil {
		return err
	}
	branchNames := data.branchesToPark.Keys()
	if err = repo.UnvalidatedConfig.AddToParkedBranches(branchNames...); err != nil {
		return err
	}
	if err = removeNonParkBranchTypes(data.branchesToPark, repo.UnvalidatedConfig); err != nil {
		return err
	}
	printParkedBranches(branchNames)
	return configInterpreter.Finished(configInterpreter.FinishedArgs{
<<<<<<< HEAD
		Backend:             repo.Backend,
		BeginConfigSnapshot: repo.ConfigSnapshot,
		Command:             "park",
		CommandsCounter:     repo.CommandsCounter,
		FinalMessages:       repo.FinalMessages,
		Git:                 repo.Git,
		RootDir:             repo.RootDir,
		Verbose:             verbose,
=======
		Backend:               repo.Backend,
		BeginBranchesSnapshot: None[gitdomain.BranchesSnapshot](),
		BeginConfigSnapshot:   repo.ConfigSnapshot,
		Command:               "park",
		CommandsCounter:       repo.CommandsCounter,
		FinalMessages:         repo.FinalMessages,
		Git:                   repo.Git,
		RootDir:               repo.RootDir,
		Verbose:               verbose,
>>>>>>> 282acbc8
	})
}

type parkData struct {
	allBranches    gitdomain.BranchInfos
	branchesToPark commandconfig.BranchesAndTypes
}

func printParkedBranches(branches gitdomain.LocalBranchNames) {
	for _, branch := range branches {
		fmt.Printf(messages.ParkedBranchIsNowParked, branch)
	}
}

func removeNonParkBranchTypes(branches map[gitdomain.LocalBranchName]configdomain.BranchType, config config.UnvalidatedConfig) error {
	for branchName, branchType := range branches {
		switch branchType {
		case configdomain.BranchTypeContributionBranch:
			if err := config.RemoveFromContributionBranches(branchName); err != nil {
				return err
			}
		case configdomain.BranchTypeObservedBranch:
			if err := config.RemoveFromObservedBranches(branchName); err != nil {
				return err
			}
		case configdomain.BranchTypeFeatureBranch, configdomain.BranchTypeParkedBranch, configdomain.BranchTypeMainBranch, configdomain.BranchTypePerennialBranch, configdomain.BranchTypePrototypeBranch:
		}
	}
	return nil
}

func determineParkData(args []string, repo execute.OpenRepoResult) (parkData, error) {
	branchesSnapshot, err := repo.Git.BranchesSnapshot(repo.Backend)
	if err != nil {
		return parkData{}, err
	}
	branchesToPark := commandconfig.BranchesAndTypes{}
	currentBranch, hasCurrentBranch := branchesSnapshot.Active.Get()
	if !hasCurrentBranch {
		return parkData{}, errors.New(messages.CurrentBranchCannotDetermine)
	}
	if len(args) == 0 {
		branchesToPark.Add(currentBranch, repo.UnvalidatedConfig.Config.Get())
	} else {
		branchesToPark.AddMany(gitdomain.NewLocalBranchNames(args...), repo.UnvalidatedConfig.Config.Get())
	}
	return parkData{
		allBranches:    branchesSnapshot.Branches,
		branchesToPark: branchesToPark,
	}, nil
}

func validateParkData(data parkData) error {
	for branchName, branchType := range data.branchesToPark {
		if !data.allBranches.HasLocalBranch(branchName) {
			return fmt.Errorf(messages.BranchDoesntExist, branchName)
		}
		switch branchType {
		case configdomain.BranchTypeMainBranch:
			return errors.New(messages.MainBranchCannotPark)
		case configdomain.BranchTypePerennialBranch:
			return errors.New(messages.PerennialBranchCannotPark)
		case configdomain.BranchTypeParkedBranch:
			return fmt.Errorf(messages.BranchIsAlreadyParked, branchName)
		case configdomain.BranchTypeFeatureBranch, configdomain.BranchTypeContributionBranch, configdomain.BranchTypeObservedBranch, configdomain.BranchTypePrototypeBranch:
		default:
			panic("unhandled branch type:" + branchType.String())
		}
	}
	return nil
}<|MERGE_RESOLUTION|>--- conflicted
+++ resolved
@@ -72,16 +72,6 @@
 	}
 	printParkedBranches(branchNames)
 	return configInterpreter.Finished(configInterpreter.FinishedArgs{
-<<<<<<< HEAD
-		Backend:             repo.Backend,
-		BeginConfigSnapshot: repo.ConfigSnapshot,
-		Command:             "park",
-		CommandsCounter:     repo.CommandsCounter,
-		FinalMessages:       repo.FinalMessages,
-		Git:                 repo.Git,
-		RootDir:             repo.RootDir,
-		Verbose:             verbose,
-=======
 		Backend:               repo.Backend,
 		BeginBranchesSnapshot: None[gitdomain.BranchesSnapshot](),
 		BeginConfigSnapshot:   repo.ConfigSnapshot,
@@ -91,7 +81,6 @@
 		Git:                   repo.Git,
 		RootDir:               repo.RootDir,
 		Verbose:               verbose,
->>>>>>> 282acbc8
 	})
 }
 
