--- conflicted
+++ resolved
@@ -25,19 +25,14 @@
 
 This can conflict with other tools that also define Git aliases.`,
 		RunE: func(cmd *cobra.Command, args []string) error {
-<<<<<<< HEAD
-			return runAliases(debug, args)
-=======
-			return runAliases(args, repo)
->>>>>>> 09d7c9f2
+			return runAliases(args, debug)
 		},
 	}
 	debugFlag(&cmd, &debug)
 	return &cmd
 }
 
-<<<<<<< HEAD
-func runAliases(debug bool, args []string) error {
+func runAliases(args []string, debug bool) error {
 	repo, exit, err := LoadPublicRepo(RepoArgs{
 		debug:                 debug,
 		dryRun:                false,
@@ -54,23 +49,11 @@
 		return addAliases(&repo)
 	case "remove":
 		return removeAliases(&repo)
-=======
-func runAliases(args []string, repo *git.ProdRepo) error {
-	switch strings.ToLower(args[0]) {
-	case "add":
-		return addAliases(repo)
-	case "remove":
-		return removeAliases(repo)
->>>>>>> 09d7c9f2
 	}
 	return fmt.Errorf(`invalid argument %q. Please provide either "add" or "remove"`, args[0])
 }
 
-<<<<<<< HEAD
 func addAliases(repo *git.PublicRepo) error {
-=======
-func addAliases(repo *git.ProdRepo) error {
->>>>>>> 09d7c9f2
 	for _, aliasType := range config.AliasTypes() {
 		err := repo.AddGitAlias(aliasType)
 		if err != nil {
