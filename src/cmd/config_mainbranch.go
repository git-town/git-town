package cmd

import (
	"fmt"

	"github.com/git-town/git-town/v9/src/cli"
	"github.com/git-town/git-town/v9/src/execute"
	"github.com/git-town/git-town/v9/src/flags"
	"github.com/git-town/git-town/v9/src/git"
	"github.com/git-town/git-town/v9/src/messages"
	"github.com/spf13/cobra"
)

const mainbranchDesc = "Displays or sets your main development branch"

const mainbranchHelp = `
The main branch is the Git branch from which new feature branches are cut.`

func mainbranchConfigCmd() *cobra.Command {
	addDebugFlag, readDebugFlag := flags.Debug()
	cmd := cobra.Command{
		Use:   "main-branch [<branch>]",
		Args:  cobra.MaximumNArgs(1),
		Short: mainbranchDesc,
		Long:  long(mainbranchDesc, mainbranchHelp),
		RunE: func(cmd *cobra.Command, args []string) error {
			return configureMainBranch(args, readDebugFlag(cmd))
		},
	}
	addDebugFlag(&cmd)
	return &cmd
}

func configureMainBranch(args []string, debug bool) error {
	run, err := execute.LoadProdRunner(execute.LoadArgs{
		OmitBranchNames: true,
		Debug:           debug,
		DryRun:          false,
	})
	if err != nil {
		return err
	}
<<<<<<< HEAD
	_, _, _, exit, err := execute.LoadGitRepo(&run, execute.LoadGitArgs{
=======
	exit, err := execute.LoadGitRepo(&run, execute.LoadGitArgs{
>>>>>>> ae06688c
		Fetch:                 false,
		HandleUnfinishedState: false,
		ValidateIsOnline:      false,
		ValidateNoOpenChanges: false,
	})
	if err != nil || exit {
		return err
	}
	if len(args) > 0 {
		return setMainBranch(args[0], &run)
	}
	printMainBranch(&run)
	return nil
}

func printMainBranch(run *git.ProdRunner) {
	cli.Println(cli.StringSetting(run.Config.MainBranch()))
}

func setMainBranch(branch string, run *git.ProdRunner) error {
	hasBranch, err := run.Backend.HasLocalBranch(branch)
	if err != nil {
		return err
	}
	if !hasBranch {
		return fmt.Errorf(messages.BranchDoesntExist, branch)
	}
	return run.Config.SetMainBranch(branch)
}<|MERGE_RESOLUTION|>--- conflicted
+++ resolved
@@ -40,11 +40,7 @@
 	if err != nil {
 		return err
 	}
-<<<<<<< HEAD
-	_, _, _, exit, err := execute.LoadGitRepo(&run, execute.LoadGitArgs{
-=======
-	exit, err := execute.LoadGitRepo(&run, execute.LoadGitArgs{
->>>>>>> ae06688c
+	_, exit, err := execute.LoadGitRepo(&run, execute.LoadGitArgs{
 		Fetch:                 false,
 		HandleUnfinishedState: false,
 		ValidateIsOnline:      false,
