package cmd

import (
	"fmt"
	"os"

	"github.com/git-town/git-town/v7/src/cli"
	"github.com/git-town/git-town/v7/src/config"
	"github.com/git-town/git-town/v7/src/dialog"
	"github.com/git-town/git-town/v7/src/git"
	"github.com/git-town/git-town/v7/src/runstate"
	"github.com/git-town/git-town/v7/src/steps"
	"github.com/git-town/git-town/v7/src/stringslice"
	"github.com/spf13/cobra"
)

type syncConfig struct {
	branchesToSync            []string
	branchesWithDeletedRemote []string // local branches whose tracking branches have been deleted
	hasOrigin                 bool
	initialBranch             string
	isOffline                 bool
	mainBranch                string
	shouldPushTags            bool
}

func (sc *syncConfig) hasDeletedTrackingBranch(branch string) bool {
	return stringslice.Contains(sc.branchesWithDeletedRemote, branch)
}

func syncCmd(repo *git.ProdRepo) *cobra.Command {
	var allFlag bool
	var dryRunFlag bool
	syncCmd := cobra.Command{
		Use:   "sync",
		Short: "Updates the current branch with all relevant changes",
		Long: fmt.Sprintf(`Updates the current branch with all relevant changes

Synchronizes the current branch with the rest of the world.

When run on a feature branch
- syncs all ancestor branches
- pulls updates for the current branch
- merges the parent branch into the current branch
- pushes the current branch

When run on the main branch or a perennial branch
- pulls and pushes updates for the current branch
- pushes tags

If the repository contains an "upstream" remote,
syncs the main branch with its upstream counterpart.
You can disable this by running "git config %s false".`, config.SyncUpstream),
		Run: func(cmd *cobra.Command, args []string) {
			config, err := determineSyncConfig(allFlag, repo)
			if err != nil {
				cli.Exit(err)
			}
<<<<<<< HEAD
			stepList, err := syncBranchesStepList(config, repo)
=======
			stepList, err := syncSteps(config, repo)
>>>>>>> 8fc56adf
			if err != nil {
				cli.Exit(err)
			}
			runState := runstate.New("sync", stepList)
			err = runstate.Execute(runState, repo, nil)
			if err != nil {
				cli.Exit(err)
			}
		},
		Args: cobra.NoArgs,
		PreRunE: func(cmd *cobra.Command, args []string) error {
			if err := ValidateIsRepository(repo); err != nil {
				return err
			}
			if dryRunFlag {
				currentBranch, err := repo.Silent.CurrentBranch()
				if err != nil {
					return err
				}
				repo.DryRun.Activate(currentBranch)
			}
			if err := validateIsConfigured(repo); err != nil {
				return err
			}
			exit, err := handleUnfinishedState(repo, nil)
			if err != nil {
				return err
			}
			if exit {
				os.Exit(0)
			}
			return nil
		},
	}
	syncCmd.Flags().BoolVar(&allFlag, "all", false, "Sync all local branches")
	syncCmd.Flags().BoolVar(&dryRunFlag, "dry-run", false, "Print the commands but don't run them")
	return &syncCmd
}

func determineSyncConfig(allFlag bool, repo *git.ProdRepo) (syncConfig, error) {
	hasOrigin, err := repo.Silent.HasOrigin()
	if err != nil {
		return syncConfig{}, err
	}
	isOffline, err := repo.Config.IsOffline()
	if err != nil {
		return syncConfig{}, err
	}
	result := syncConfig{
		hasOrigin:  hasOrigin,
		isOffline:  isOffline,
		mainBranch: repo.Config.MainBranch(),
	}
	if result.hasOrigin && !result.isOffline {
		err := repo.Logging.Fetch()
		if err != nil {
			return syncConfig{}, err
		}
	}
	result.branchesWithDeletedRemote, err = repo.Silent.LocalBranchesWithDeletedTrackingBranches()
	if err != nil {
		return syncConfig{}, err
	}
	result.initialBranch, err = repo.Silent.CurrentBranch()
	if err != nil {
		return syncConfig{}, err
	}
	parentDialog := dialog.ParentBranches{}
	if allFlag {
		branches, err := repo.Silent.LocalBranchesMainFirst()
		if err != nil {
			return syncConfig{}, err
		}
		err = parentDialog.EnsureKnowsParentBranches(branches, repo)
		if err != nil {
			return syncConfig{}, err
		}
		result.branchesToSync = branches
		result.shouldPushTags = true
	} else {
		err = parentDialog.EnsureKnowsParentBranches([]string{result.initialBranch}, repo)
		if err != nil {
			return syncConfig{}, err
		}
		result.branchesToSync = append(repo.Config.AncestorBranches(result.initialBranch), result.initialBranch)
		result.shouldPushTags = !repo.Config.IsFeatureBranch(result.initialBranch)
	}
	return result, nil
}

<<<<<<< HEAD
func syncBranchesStepList(config syncConfig, repo *git.ProdRepo) (runstate.StepList, error) {
	result := runstate.StepList{}
	for _, branch := range config.branchesToSync {
		stepsForBranch, err := syncStepsForBranch(branch, config, repo)
=======
// syncSteps provides the step list for the "git sync" command.
func syncSteps(config syncConfig, repo *git.ProdRepo) (runstate.StepList, error) {
	result := runstate.StepList{}
	for _, branch := range config.branchesToSync {
		steps, err := syncBranchSteps(branch, true, repo)
>>>>>>> 8fc56adf
		if err != nil {
			return runstate.StepList{}, err
		}
		result.AppendList(stepsForBranch)
	}
<<<<<<< HEAD
	result.Append(&steps.CheckoutBranchStep{BranchName: finalBranch(config)})
=======
	result.Append(&steps.CheckoutBranchStep{Branch: config.initialBranch})
>>>>>>> 8fc56adf
	if config.hasOrigin && config.shouldPushTags && !config.isOffline {
		result.Append(&steps.PushTagsStep{})
	}
	err := result.Wrap(runstate.WrapOptions{RunInGitRoot: true, StashOpenChanges: true}, repo)
	return result, err
}

<<<<<<< HEAD
func syncStepsForBranch(branch string, config syncConfig, repo *git.ProdRepo) (runstate.StepList, error) {
	if config.hasDeletedTrackingBranch(branch) {
		return deleteBranchSteps(branch, config, repo)
	}
	return updateBranchSteps(branch, true, config.branchesWithDeletedRemote, repo)
}

func deleteBranchSteps(branch string, config syncConfig, repo *git.ProdRepo) (runstate.StepList, error) {
	result := runstate.StepList{}
	if config.initialBranch == branch {
		result.Append(&steps.CheckoutBranchStep{BranchName: config.mainBranch})
	}
	parent := repo.Config.ParentBranch(branch)
	if parent != "" {
		for _, child := range repo.Config.ChildBranches(branch) {
			result.Append(&steps.SetParentBranchStep{BranchName: child, ParentBranchName: parent})
		}
		result.Append(&steps.DeleteParentBranchStep{BranchName: branch})
	}
	if repo.Config.IsPerennialBranch(branch) {
		result.Append(&steps.RemoveFromPerennialBranchesStep{BranchName: branch})
	}
	result.Append(&steps.DeleteLocalBranchStep{BranchName: branch})
	return result, nil
}

//nolint:nestif
func updateBranchSteps(branchName string, pushBranch bool, branchesWithDeletedRemote []string, repo *git.ProdRepo) (runstate.StepList, error) {
	isFeatureBranch := repo.Config.IsFeatureBranch(branchName)
=======
// syncBranchSteps provides the steps to sync a particular branch.
func syncBranchSteps(branch string, pushBranch bool, repo *git.ProdRepo) (runstate.StepList, error) {
	isFeatureBranch := repo.Config.IsFeatureBranch(branch)
>>>>>>> 8fc56adf
	syncStrategy := repo.Config.SyncStrategy()
	hasOrigin, err := repo.Silent.HasOrigin()
	if err != nil {
		return runstate.StepList{}, err
	}
	pushHook, err := repo.Config.PushHook()
	if err != nil {
		return runstate.StepList{}, err
	}
	isOffline, err := repo.Config.IsOffline()
	if err != nil {
		return runstate.StepList{}, err
	}
	result := runstate.StepList{}
	if !hasOrigin && !isFeatureBranch {
		return runstate.StepList{}, nil
	}
	result.Append(&steps.CheckoutBranchStep{Branch: branch})
	if isFeatureBranch {
<<<<<<< HEAD
		steps, err := syncFeatureBranchSteps(branchName, branchesWithDeletedRemote, repo)
=======
		steps, err := syncFeatureBranchSteps(branch, repo)
>>>>>>> 8fc56adf
		if err != nil {
			return runstate.StepList{}, err
		}
		result.AppendList(steps)
	} else {
		steps, err := syncNonFeatureBranchSteps(branch, repo)
		if err != nil {
			return runstate.StepList{}, err
		}
		result.AppendList(steps)
	}
	if pushBranch && hasOrigin && !isOffline {
		hasTrackingBranch, err := repo.Silent.HasTrackingBranch(branch)
		if err != nil {
			return runstate.StepList{}, err
		}
		if !hasTrackingBranch {
			result.Append(&steps.CreateTrackingBranchStep{Branch: branch})
			return result, nil
		}
		if !isFeatureBranch {
			result.Append(&steps.PushBranchStep{Branch: branch})
			return result, nil
		}
		steps, err := pushFeatureBranchSteps(branch, syncStrategy, pushHook)
		if err != nil {
			return runstate.StepList{}, err
		}
		result.AppendList(steps)
	}
	return result, nil
}

<<<<<<< HEAD
// Helpers

func syncFeatureBranchSteps(branchName string, branchesWithDeletedRemote []string, repo *git.ProdRepo) (runstate.StepList, error) {
=======
func syncFeatureBranchSteps(branch string, repo *git.ProdRepo) (runstate.StepList, error) {
>>>>>>> 8fc56adf
	syncStrategy := repo.Config.SyncStrategy()
	hasTrackingBranch, err := repo.Silent.HasTrackingBranch(branch)
	if err != nil {
		return runstate.StepList{}, err
	}
	result := runstate.StepList{}
	if hasTrackingBranch {
		steps, err := syncTrackingBranchSteps(repo.Silent.TrackingBranch(branch), syncStrategy)
		if err != nil {
			return runstate.StepList{}, err
		}
		result.AppendList(steps)
	}
<<<<<<< HEAD
	// TODO: the last non-deleted parent branch here
	ancestorBranches := repo.Config.AncestorBranches(branchName)
	ancestorBranches = stringslice.RemoveMany(ancestorBranches, branchesWithDeletedRemote)
	newParentBranch := stringslice.Last(ancestorBranches)
	if newParentBranch == nil {
		return runstate.StepList{}, nil
	}
	switch syncStrategy {
	case "merge":
		result.Append(&steps.MergeBranchStep{BranchName: *newParentBranch})
	case "rebase":
		result.Append(&steps.RebaseBranchStep{BranchName: *newParentBranch})
	default:
		return runstate.StepList{}, fmt.Errorf("unknown syncStrategy value: %q", syncStrategy)
=======
	steps, err := syncParentSteps(repo.Config.ParentBranch(branch), syncStrategy)
	if err != nil {
		return runstate.StepList{}, err
>>>>>>> 8fc56adf
	}
	result.AppendList(steps)
	return result, nil
}

func syncNonFeatureBranchSteps(branch string, repo *git.ProdRepo) (runstate.StepList, error) {
	hasTrackingBranch, err := repo.Silent.HasTrackingBranch(branch)
	if err != nil {
		return runstate.StepList{}, err
	}
	result := runstate.StepList{}
	if hasTrackingBranch {
		result, err = syncTrackingBranchSteps(repo.Silent.TrackingBranch(branch), repo.Config.PullBranchStrategy())
		if err != nil {
			return runstate.StepList{}, err
		}
	}
	mainBranch := repo.Config.MainBranch()
	hasUpstream, err := repo.Silent.HasRemote("upstream")
	if err != nil {
		return runstate.StepList{}, err
	}
	shouldSyncUpstream, err := repo.Config.ShouldSyncUpstream()
	if err != nil {
		return runstate.StepList{}, err
	}
	if mainBranch == branch && hasUpstream && shouldSyncUpstream {
		result.Append(&steps.FetchUpstreamStep{Branch: mainBranch})
		result.Append(&steps.RebaseBranchStep{Branch: fmt.Sprintf("upstream/%s", mainBranch)})
	}
	return result, nil
}

<<<<<<< HEAD
// finalBranch provides the name of the branch that should be checked out after all sync steps run.
func finalBranch(config syncConfig) string {
	if stringslice.Contains(config.branchesWithDeletedRemote, config.initialBranch) {
		return config.mainBranch
	}
	return config.initialBranch
=======
// syncTrackingBranchStep provides the steps to sync the given tracking branch into the current branch.
func syncTrackingBranchSteps(trackingBranch, syncStrategy string) (runstate.StepList, error) {
	switch syncStrategy {
	case "merge":
		return runstate.NewStepList(&steps.MergeBranchStep{Branch: trackingBranch}), nil
	case "rebase":
		return runstate.NewStepList(&steps.RebaseBranchStep{Branch: trackingBranch}), nil
	default:
		return runstate.StepList{}, fmt.Errorf("unknown syncStrategy value: %q", syncStrategy)
	}
}

// syncParentSteps provides the steps to sync the given parent branch into the current branch.
func syncParentSteps(parentBranch, syncStrategy string) (runstate.StepList, error) {
	switch syncStrategy {
	case "merge":
		return runstate.NewStepList(&steps.MergeBranchStep{Branch: parentBranch}), nil
	case "rebase":
		return runstate.NewStepList(&steps.RebaseBranchStep{Branch: parentBranch}), nil
	default:
		return runstate.StepList{}, fmt.Errorf("unknown syncStrategy value: %q", syncStrategy)
	}
}

func pushFeatureBranchSteps(branch, syncStrategy string, pushHook bool) (runstate.StepList, error) {
	switch syncStrategy {
	case "merge":
		return runstate.NewStepList(&steps.PushBranchStep{Branch: branch, NoPushHook: !pushHook}), nil
	case "rebase":
		return runstate.NewStepList(&steps.PushBranchStep{Branch: branch, ForceWithLease: true}), nil
	default:
		return runstate.StepList{}, fmt.Errorf("unknown syncStrategy value: %q", syncStrategy)
	}
>>>>>>> 8fc56adf
}<|MERGE_RESOLUTION|>--- conflicted
+++ resolved
@@ -56,11 +56,7 @@
 			if err != nil {
 				cli.Exit(err)
 			}
-<<<<<<< HEAD
 			stepList, err := syncBranchesStepList(config, repo)
-=======
-			stepList, err := syncSteps(config, repo)
->>>>>>> 8fc56adf
 			if err != nil {
 				cli.Exit(err)
 			}
@@ -151,28 +147,16 @@
 	return result, nil
 }
 
-<<<<<<< HEAD
 func syncBranchesStepList(config syncConfig, repo *git.ProdRepo) (runstate.StepList, error) {
 	result := runstate.StepList{}
 	for _, branch := range config.branchesToSync {
 		stepsForBranch, err := syncStepsForBranch(branch, config, repo)
-=======
-// syncSteps provides the step list for the "git sync" command.
-func syncSteps(config syncConfig, repo *git.ProdRepo) (runstate.StepList, error) {
-	result := runstate.StepList{}
-	for _, branch := range config.branchesToSync {
-		steps, err := syncBranchSteps(branch, true, repo)
->>>>>>> 8fc56adf
 		if err != nil {
 			return runstate.StepList{}, err
 		}
 		result.AppendList(stepsForBranch)
 	}
-<<<<<<< HEAD
-	result.Append(&steps.CheckoutBranchStep{BranchName: finalBranch(config)})
-=======
-	result.Append(&steps.CheckoutBranchStep{Branch: config.initialBranch})
->>>>>>> 8fc56adf
+	result.Append(&steps.CheckoutBranchStep{Branch: finalBranch(config)})
 	if config.hasOrigin && config.shouldPushTags && !config.isOffline {
 		result.Append(&steps.PushTagsStep{})
 	}
@@ -180,7 +164,6 @@
 	return result, err
 }
 
-<<<<<<< HEAD
 func syncStepsForBranch(branch string, config syncConfig, repo *git.ProdRepo) (runstate.StepList, error) {
 	if config.hasDeletedTrackingBranch(branch) {
 		return deleteBranchSteps(branch, config, repo)
@@ -191,30 +174,25 @@
 func deleteBranchSteps(branch string, config syncConfig, repo *git.ProdRepo) (runstate.StepList, error) {
 	result := runstate.StepList{}
 	if config.initialBranch == branch {
-		result.Append(&steps.CheckoutBranchStep{BranchName: config.mainBranch})
+		result.Append(&steps.CheckoutBranchStep{Branch: config.mainBranch})
 	}
 	parent := repo.Config.ParentBranch(branch)
 	if parent != "" {
 		for _, child := range repo.Config.ChildBranches(branch) {
-			result.Append(&steps.SetParentBranchStep{BranchName: child, ParentBranchName: parent})
-		}
-		result.Append(&steps.DeleteParentBranchStep{BranchName: branch})
+			result.Append(&steps.SetParentBranchStep{Branch: child, ParentBranchName: parent})
+		}
+		result.Append(&steps.DeleteParentBranchStep{Branch: branch})
 	}
 	if repo.Config.IsPerennialBranch(branch) {
-		result.Append(&steps.RemoveFromPerennialBranchesStep{BranchName: branch})
-	}
-	result.Append(&steps.DeleteLocalBranchStep{BranchName: branch})
+		result.Append(&steps.RemoveFromPerennialBranchesStep{Branch: branch})
+	}
+	result.Append(&steps.DeleteLocalBranchStep{Branch: branch})
 	return result, nil
 }
 
 //nolint:nestif
-func updateBranchSteps(branchName string, pushBranch bool, branchesWithDeletedRemote []string, repo *git.ProdRepo) (runstate.StepList, error) {
-	isFeatureBranch := repo.Config.IsFeatureBranch(branchName)
-=======
-// syncBranchSteps provides the steps to sync a particular branch.
-func syncBranchSteps(branch string, pushBranch bool, repo *git.ProdRepo) (runstate.StepList, error) {
+func updateBranchSteps(branch string, pushBranch bool, branchesWithDeletedRemote []string, repo *git.ProdRepo) (runstate.StepList, error) {
 	isFeatureBranch := repo.Config.IsFeatureBranch(branch)
->>>>>>> 8fc56adf
 	syncStrategy := repo.Config.SyncStrategy()
 	hasOrigin, err := repo.Silent.HasOrigin()
 	if err != nil {
@@ -234,11 +212,7 @@
 	}
 	result.Append(&steps.CheckoutBranchStep{Branch: branch})
 	if isFeatureBranch {
-<<<<<<< HEAD
-		steps, err := syncFeatureBranchSteps(branchName, branchesWithDeletedRemote, repo)
-=======
-		steps, err := syncFeatureBranchSteps(branch, repo)
->>>>>>> 8fc56adf
+		steps, err := syncFeatureBranchSteps(branch, branchesWithDeletedRemote, repo)
 		if err != nil {
 			return runstate.StepList{}, err
 		}
@@ -272,13 +246,7 @@
 	return result, nil
 }
 
-<<<<<<< HEAD
-// Helpers
-
-func syncFeatureBranchSteps(branchName string, branchesWithDeletedRemote []string, repo *git.ProdRepo) (runstate.StepList, error) {
-=======
-func syncFeatureBranchSteps(branch string, repo *git.ProdRepo) (runstate.StepList, error) {
->>>>>>> 8fc56adf
+func syncFeatureBranchSteps(branch string, branchesWithDeletedRemote []string, repo *git.ProdRepo) (runstate.StepList, error) {
 	syncStrategy := repo.Config.SyncStrategy()
 	hasTrackingBranch, err := repo.Silent.HasTrackingBranch(branch)
 	if err != nil {
@@ -292,9 +260,8 @@
 		}
 		result.AppendList(steps)
 	}
-<<<<<<< HEAD
 	// TODO: the last non-deleted parent branch here
-	ancestorBranches := repo.Config.AncestorBranches(branchName)
+	ancestorBranches := repo.Config.AncestorBranches(branch)
 	ancestorBranches = stringslice.RemoveMany(ancestorBranches, branchesWithDeletedRemote)
 	newParentBranch := stringslice.Last(ancestorBranches)
 	if newParentBranch == nil {
@@ -302,16 +269,11 @@
 	}
 	switch syncStrategy {
 	case "merge":
-		result.Append(&steps.MergeBranchStep{BranchName: *newParentBranch})
+		result.Append(&steps.MergeBranchStep{Branch: *newParentBranch})
 	case "rebase":
-		result.Append(&steps.RebaseBranchStep{BranchName: *newParentBranch})
+		result.Append(&steps.RebaseBranchStep{Branch: *newParentBranch})
 	default:
 		return runstate.StepList{}, fmt.Errorf("unknown syncStrategy value: %q", syncStrategy)
-=======
-	steps, err := syncParentSteps(repo.Config.ParentBranch(branch), syncStrategy)
-	if err != nil {
-		return runstate.StepList{}, err
->>>>>>> 8fc56adf
 	}
 	result.AppendList(steps)
 	return result, nil
@@ -345,14 +307,14 @@
 	return result, nil
 }
 
-<<<<<<< HEAD
 // finalBranch provides the name of the branch that should be checked out after all sync steps run.
 func finalBranch(config syncConfig) string {
 	if stringslice.Contains(config.branchesWithDeletedRemote, config.initialBranch) {
 		return config.mainBranch
 	}
 	return config.initialBranch
-=======
+}
+
 // syncTrackingBranchStep provides the steps to sync the given tracking branch into the current branch.
 func syncTrackingBranchSteps(trackingBranch, syncStrategy string) (runstate.StepList, error) {
 	switch syncStrategy {
@@ -386,5 +348,4 @@
 	default:
 		return runstate.StepList{}, fmt.Errorf("unknown syncStrategy value: %q", syncStrategy)
 	}
->>>>>>> 8fc56adf
 }