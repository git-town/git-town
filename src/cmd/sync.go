package cmd

import (
	"fmt"
	"os"

	"github.com/git-town/git-town/v14/src/cli/dialog/components"
	"github.com/git-town/git-town/v14/src/cli/flags"
	"github.com/git-town/git-town/v14/src/cmd/cmdhelpers"
	"github.com/git-town/git-town/v14/src/config"
	"github.com/git-town/git-town/v14/src/config/gitconfig"
	"github.com/git-town/git-town/v14/src/execute"
	"github.com/git-town/git-town/v14/src/git"
	"github.com/git-town/git-town/v14/src/git/gitdomain"
	"github.com/git-town/git-town/v14/src/sync"
	"github.com/git-town/git-town/v14/src/undo/undoconfig"
	"github.com/git-town/git-town/v14/src/validate"
	fullInterpreter "github.com/git-town/git-town/v14/src/vm/interpreter/full"
	"github.com/git-town/git-town/v14/src/vm/optimizer"
	"github.com/git-town/git-town/v14/src/vm/program"
	"github.com/git-town/git-town/v14/src/vm/runstate"
	"github.com/spf13/cobra"
)

const syncCommand = "sync"

const syncDesc = "Update the current branch with all relevant changes"

const syncHelp = `
Synchronizes the current branch with the rest of the world.

When run on a feature branch:
- syncs all ancestor branches
- pulls updates for the current branch
- merges the parent branch into the current branch
- pushes the current branch

When run on the main branch or a perennial branch:
- pulls and pushes updates for the current branch
- pushes tags

If the repository contains an "upstream" remote, syncs the main branch with its upstream counterpart. You can disable this by running "git config %s false".`

func syncCmd() *cobra.Command {
	addVerboseFlag, readVerboseFlag := flags.Verbose()
	addDryRunFlag, readDryRunFlag := flags.DryRun()
	addAllFlag, readAllFlag := flags.Bool("all", "a", "Sync all local branches", flags.FlagTypeNonPersistent)
	cmd := cobra.Command{
		Use:     syncCommand,
		GroupID: "basic",
		Args:    cobra.NoArgs,
		Short:   syncDesc,
		Long:    cmdhelpers.Long(syncDesc, fmt.Sprintf(syncHelp, gitconfig.KeySyncUpstream)),
		RunE: func(cmd *cobra.Command, _ []string) error {
			return executeSync(readAllFlag(cmd), readDryRunFlag(cmd), readVerboseFlag(cmd))
		},
	}
	addAllFlag(&cmd)
	addVerboseFlag(&cmd)
	addDryRunFlag(&cmd)
	return &cmd
}

func executeSync(all, dryRun, verbose bool) error {
	repo, err := execute.OpenRepo(execute.OpenRepoArgs{
		DryRun:           dryRun,
		OmitBranchNames:  false,
		PrintCommands:    true,
		ValidateGitRepo:  true,
		ValidateIsOnline: false,
		Verbose:          verbose,
	})
	if err != nil {
		return err
	}
	data, initialBranchesSnapshot, initialStashSize, exit, err := determineSyncData(all, repo, verbose)
	if err != nil || exit {
		return err
	}
	runProgram := program.Program{}
	sync.BranchesProgram(sync.BranchesProgramArgs{
		BranchProgramArgs: sync.BranchProgramArgs{
			BranchInfos:   data.allBranches,
			Config:        data.config.Config,
			InitialBranch: data.initialBranch,
			Remotes:       data.remotes,
			Program:       &runProgram,
			PushBranch:    true,
		},
		BranchesToSync: data.branchesToSync,
		DryRun:         dryRun,
		HasOpenChanges: data.hasOpenChanges,
		InitialBranch:  data.initialBranch,
		PreviousBranch: data.previousBranch,
		ShouldPushTags: data.shouldPushTags,
	})
	runProgram = optimizer.Optimize(runProgram)
	runState := runstate.RunState{
		BeginBranchesSnapshot: initialBranchesSnapshot,
		BeginConfigSnapshot:   repo.ConfigSnapshot,
		BeginStashSize:        0,
		Command:               syncCommand,
		DryRun:                dryRun,
		EndBranchesSnapshot:   gitdomain.EmptyBranchesSnapshot(),
		EndConfigSnapshot:     undoconfig.EmptyConfigSnapshot(),
		EndStashSize:          0,
		RunProgram:            runProgram,
	}
	return fullInterpreter.Execute(fullInterpreter.ExecuteArgs{
		Backend:                 repo.Backend,
		CommandsCounter:         repo.CommandsCounter,
		Config:                  data.config,
		Connector:               nil,
		DialogTestInputs:        &data.dialogTestInputs,
		FinalMessages:           repo.FinalMessages,
		Frontend:                repo.Frontend,
		HasOpenChanges:          data.hasOpenChanges,
		InitialBranchesSnapshot: initialBranchesSnapshot,
		InitialConfigSnapshot:   repo.ConfigSnapshot,
		InitialStashSize:        initialStashSize,
		RootDir:                 repo.RootDir,
		RunState:                runState,
		Verbose:                 verbose,
	})
}

type syncData struct {
	allBranches      gitdomain.BranchInfos
	branchesToSync   gitdomain.BranchInfos
<<<<<<< HEAD
	config           configdomain.ValidatedConfig
=======
	config           config.Config
>>>>>>> 8bfd12bc
	dialogTestInputs components.TestInputs
	hasOpenChanges   bool
	initialBranch    gitdomain.LocalBranchName
	previousBranch   gitdomain.LocalBranchName
	remotes          gitdomain.Remotes
	runner           *git.ProdRunner
	shouldPushTags   bool
}

func determineSyncData(allFlag bool, repo *execute.OpenRepoResult, verbose bool) (*syncData, gitdomain.BranchesSnapshot, gitdomain.StashSize, bool, error) {
	dialogTestInputs := components.LoadTestInputs(os.Environ())
	repoStatus, err := repo.Backend.RepoStatus()
	if err != nil {
		return nil, gitdomain.EmptyBranchesSnapshot(), 0, false, err
	}
	branchesSnapshot, stashSize, exit, err := execute.LoadRepoSnapshot(execute.LoadRepoSnapshotArgs{
		Backend:               &repo.Backend,
		Config:                repo.UnvalidatedConfig.Config,
		DialogTestInputs:      dialogTestInputs,
		Fetch:                 true,
		Frontend:              &repo.Frontend,
		HandleUnfinishedState: true,
		Repo:                  repo,
		RepoStatus:            repoStatus,
		ValidateNoOpenChanges: false,
		Verbose:               verbose,
	})
	if err != nil || exit {
		return nil, branchesSnapshot, stashSize, exit, err
	}
	var branchNamesToSync gitdomain.LocalBranchNames
	localBranches := branchesSnapshot.Branches.LocalBranches().Names()
	if allFlag {
		branchNamesToSync = localBranches
	} else {
		branchNamesToSync = gitdomain.LocalBranchNames{branchesSnapshot.Active}
	}
	validatedConfig, runner, abort, err := validate.Config(validate.ConfigArgs{
		Backend:            &repo.Backend,
		BranchesSnapshot:   branchesSnapshot,
		BranchesToValidate: branchNamesToSync,
		CommandsCounter:    repo.CommandsCounter,
		ConfigSnapshot:     repo.ConfigSnapshot,
		DialogTestInputs:   dialogTestInputs,
		FinalMessages:      &repo.FinalMessages,
		Frontend:           repo.Frontend,
		LocalBranches:      localBranches,
		RepoStatus:         repoStatus,
		RootDir:            repo.RootDir,
		StashSize:          stashSize,
		TestInputs:         &dialogTestInputs,
		Unvalidated:        repo.UnvalidatedConfig,
		Verbose:            verbose,
	})
	if err != nil || abort {
		return nil, branchesSnapshot, stashSize, abort, err
	}
	var shouldPushTags bool
	if allFlag {
		shouldPushTags = true
	} else {
		shouldPushTags = validatedConfig.Config.IsMainOrPerennialBranch(branchesSnapshot.Active)
	}
	previousBranch := runner.Backend.PreviouslyCheckedOutBranch()
	remotes, err := runner.Backend.Remotes()
	if err != nil {
		return nil, branchesSnapshot, stashSize, false, err
	}
	allBranchNamesToSync := validatedConfig.Config.Lineage.BranchesAndAncestors(branchNamesToSync)
	branchesToSync, err := branchesSnapshot.Branches.Select(allBranchNamesToSync...)
	return &syncData{
		allBranches:      branchesSnapshot.Branches,
		branchesToSync:   branchesToSync,
<<<<<<< HEAD
		config:           validatedConfig.Config,
=======
		config:           *repo.Config,
>>>>>>> 8bfd12bc
		dialogTestInputs: dialogTestInputs,
		hasOpenChanges:   repoStatus.OpenChanges,
		initialBranch:    branchesSnapshot.Active,
		previousBranch:   previousBranch,
		remotes:          remotes,
		runner:           runner,
		shouldPushTags:   shouldPushTags,
	}, branchesSnapshot, stashSize, false, err
}<|MERGE_RESOLUTION|>--- conflicted
+++ resolved
@@ -7,7 +7,7 @@
 	"github.com/git-town/git-town/v14/src/cli/dialog/components"
 	"github.com/git-town/git-town/v14/src/cli/flags"
 	"github.com/git-town/git-town/v14/src/cmd/cmdhelpers"
-	"github.com/git-town/git-town/v14/src/config"
+	"github.com/git-town/git-town/v14/src/config/configdomain"
 	"github.com/git-town/git-town/v14/src/config/gitconfig"
 	"github.com/git-town/git-town/v14/src/execute"
 	"github.com/git-town/git-town/v14/src/git"
@@ -127,11 +127,7 @@
 type syncData struct {
 	allBranches      gitdomain.BranchInfos
 	branchesToSync   gitdomain.BranchInfos
-<<<<<<< HEAD
 	config           configdomain.ValidatedConfig
-=======
-	config           config.Config
->>>>>>> 8bfd12bc
 	dialogTestInputs components.TestInputs
 	hasOpenChanges   bool
 	initialBranch    gitdomain.LocalBranchName
@@ -205,11 +201,7 @@
 	return &syncData{
 		allBranches:      branchesSnapshot.Branches,
 		branchesToSync:   branchesToSync,
-<<<<<<< HEAD
 		config:           validatedConfig.Config,
-=======
-		config:           *repo.Config,
->>>>>>> 8bfd12bc
 		dialogTestInputs: dialogTestInputs,
 		hasOpenChanges:   repoStatus.OpenChanges,
 		initialBranch:    branchesSnapshot.Active,
