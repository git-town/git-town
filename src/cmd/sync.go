--- conflicted
+++ resolved
@@ -14,7 +14,74 @@
 	"github.com/spf13/cobra"
 )
 
-<<<<<<< HEAD
+func syncCmd(repo *git.ProdRepo) *cobra.Command {
+	var allFlag bool
+	var dryRunFlag bool
+	syncCmd := cobra.Command{
+		Use:   "sync",
+		Short: "Updates the current branch with all relevant changes",
+		Long: fmt.Sprintf(`Updates the current branch with all relevant changes
+
+Synchronizes the current branch with the rest of the world.
+
+When run on a feature branch
+- syncs all ancestor branches
+- pulls updates for the current branch
+- merges the parent branch into the current branch
+- pushes the current branch
+
+When run on the main branch or a perennial branch
+- pulls and pushes updates for the current branch
+- pushes tags
+
+If the repository contains an "upstream" remote,
+syncs the main branch with its upstream counterpart.
+You can disable this by running "git config %s false".`, config.SyncUpstream),
+		Run: func(cmd *cobra.Command, args []string) {
+			config, err := determineSyncConfig(allFlag, repo)
+			if err != nil {
+				cli.Exit(err)
+			}
+			stepList, err := syncBranchesStepList(config, repo)
+			if err != nil {
+				cli.Exit(err)
+			}
+			runState := runstate.New("sync", stepList)
+			err = runstate.Execute(runState, repo, nil)
+			if err != nil {
+				cli.Exit(err)
+			}
+		},
+		Args: cobra.NoArgs,
+		PreRunE: func(cmd *cobra.Command, args []string) error {
+			if err := ValidateIsRepository(repo); err != nil {
+				return err
+			}
+			if dryRunFlag {
+				currentBranch, err := repo.Silent.CurrentBranch()
+				if err != nil {
+					return err
+				}
+				repo.DryRun.Activate(currentBranch)
+			}
+			if err := validateIsConfigured(repo); err != nil {
+				return err
+			}
+			exit, err := handleUnfinishedState(repo, nil)
+			if err != nil {
+				return err
+			}
+			if exit {
+				os.Exit(0)
+			}
+			return nil
+		},
+	}
+	syncCmd.Flags().BoolVar(&allFlag, "all", false, "Sync all local branches")
+	syncCmd.Flags().BoolVar(&dryRunFlag, "dry-run", false, "Print the commands but don't run them")
+	return &syncCmd
+}
+
 type syncConfig struct {
 	branchesToSync            []string
 	branchesWithDeletedRemote []string // local branches whose tracking branches have been deleted
@@ -25,80 +92,6 @@
 	shouldPushTags            bool
 }
 
-func (sc *syncConfig) hasDeletedTrackingBranch(branch string) bool {
-	return stringslice.Contains(sc.branchesWithDeletedRemote, branch)
-}
-
-=======
->>>>>>> 2373f8c4
-func syncCmd(repo *git.ProdRepo) *cobra.Command {
-	var allFlag bool
-	var dryRunFlag bool
-	syncCmd := cobra.Command{
-		Use:   "sync",
-		Short: "Updates the current branch with all relevant changes",
-		Long: fmt.Sprintf(`Updates the current branch with all relevant changes
-
-Synchronizes the current branch with the rest of the world.
-
-When run on a feature branch
-- syncs all ancestor branches
-- pulls updates for the current branch
-- merges the parent branch into the current branch
-- pushes the current branch
-
-When run on the main branch or a perennial branch
-- pulls and pushes updates for the current branch
-- pushes tags
-
-If the repository contains an "upstream" remote,
-syncs the main branch with its upstream counterpart.
-You can disable this by running "git config %s false".`, config.SyncUpstream),
-		Run: func(cmd *cobra.Command, args []string) {
-			config, err := determineSyncConfig(allFlag, repo)
-			if err != nil {
-				cli.Exit(err)
-			}
-			stepList, err := syncBranchesStepList(config, repo)
-			if err != nil {
-				cli.Exit(err)
-			}
-			runState := runstate.New("sync", stepList)
-			err = runstate.Execute(runState, repo, nil)
-			if err != nil {
-				cli.Exit(err)
-			}
-		},
-		Args: cobra.NoArgs,
-		PreRunE: func(cmd *cobra.Command, args []string) error {
-			if err := ValidateIsRepository(repo); err != nil {
-				return err
-			}
-			if dryRunFlag {
-				currentBranch, err := repo.Silent.CurrentBranch()
-				if err != nil {
-					return err
-				}
-				repo.DryRun.Activate(currentBranch)
-			}
-			if err := validateIsConfigured(repo); err != nil {
-				return err
-			}
-			exit, err := handleUnfinishedState(repo, nil)
-			if err != nil {
-				return err
-			}
-			if exit {
-				os.Exit(0)
-			}
-			return nil
-		},
-	}
-	syncCmd.Flags().BoolVar(&allFlag, "all", false, "Sync all local branches")
-	syncCmd.Flags().BoolVar(&dryRunFlag, "dry-run", false, "Print the commands but don't run them")
-	return &syncCmd
-}
-
 func determineSyncConfig(allFlag bool, repo *git.ProdRepo) (*syncConfig, error) {
 	hasOrigin, err := repo.Silent.HasOrigin()
 	if err != nil {
@@ -153,20 +146,8 @@
 	}, nil
 }
 
-<<<<<<< HEAD
+// syncSteps provides the step list for the "git sync" command.
 func syncBranchesStepList(config syncConfig, repo *git.ProdRepo) (runstate.StepList, error) {
-=======
-type syncConfig struct {
-	branchesToSync []string
-	hasOrigin      bool
-	initialBranch  string
-	isOffline      bool
-	shouldPushTags bool
-}
-
-// syncSteps provides the step list for the "git sync" command.
-func syncSteps(config *syncConfig, repo *git.ProdRepo) (runstate.StepList, error) {
->>>>>>> 2373f8c4
 	result := runstate.StepList{}
 	for _, branch := range config.branchesToSync {
 		stepsForBranch, err := syncStepsForBranch(branch, config, repo)
@@ -181,6 +162,10 @@
 	}
 	err := result.Wrap(runstate.WrapOptions{RunInGitRoot: true, StashOpenChanges: true}, repo)
 	return result, err
+}
+
+func (sc *syncConfig) hasDeletedTrackingBranch(branch string) bool {
+	return stringslice.Contains(sc.branchesWithDeletedRemote, branch)
 }
 
 func syncStepsForBranch(branch string, config syncConfig, repo *git.ProdRepo) (runstate.StepList, error) {
