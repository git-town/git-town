--- conflicted
+++ resolved
@@ -121,7 +121,10 @@
 		if err != nil {
 			return nil, err
 		}
-<<<<<<< HEAD
+		err = validate.KnowsBranchesAncestors(branches, &run.Backend)
+		if err != nil {
+			return nil, err
+		}
 		branchesToSync = make([]branchSyncInfo, len(branchInfos))
 		for b, branchInfo := range branchInfos {
 			branchesToSync[b] = branchSyncInfo{
@@ -130,11 +133,6 @@
 				remote:     branchInfo.Location,
 				syncStatus: branchInfo.SyncStatus,
 			}
-=======
-		err = validate.KnowsBranchesAncestors(branches, &run.Backend)
-		if err != nil {
-			return nil, err
->>>>>>> bf62c64b
 		}
 		shouldPushTags = true
 	} else {
