package cmd

import (
	"fmt"

	"github.com/git-town/git-town/v9/src/config"
	"github.com/git-town/git-town/v9/src/domain"
	"github.com/git-town/git-town/v9/src/execute"
	"github.com/git-town/git-town/v9/src/flags"
	"github.com/git-town/git-town/v9/src/messages"
	"github.com/git-town/git-town/v9/src/runstate"
	"github.com/git-town/git-town/v9/src/runvm"
	"github.com/git-town/git-town/v9/src/step"
	"github.com/git-town/git-town/v9/src/steps"
	"github.com/git-town/git-town/v9/src/validate"
	"github.com/spf13/cobra"
)

const syncDesc = "Updates the current branch with all relevant changes"

const syncHelp = `
Synchronizes the current branch with the rest of the world.

When run on a feature branch
- syncs all ancestor branches
- pulls updates for the current branch
- merges the parent branch into the current branch
- pushes the current branch

When run on the main branch or a perennial branch
- pulls and pushes updates for the current branch
- pushes tags

If the repository contains an "upstream" remote,
syncs the main branch with its upstream counterpart.
You can disable this by running "git config %s false".`

func syncCmd() *cobra.Command {
	addDebugFlag, readDebugFlag := flags.Debug()
	addDryRunFlag, readDryRunFlag := flags.DryRun()
	addAllFlag, readAllFlag := flags.Bool("all", "a", "Sync all local branches")
	cmd := cobra.Command{
		Use:     "sync",
		GroupID: "basic",
		Args:    cobra.NoArgs,
		Short:   syncDesc,
		Long:    long(syncDesc, fmt.Sprintf(syncHelp, config.KeySyncUpstream)),
		RunE: func(cmd *cobra.Command, args []string) error {
			return executeSync(readAllFlag(cmd), readDryRunFlag(cmd), readDebugFlag(cmd))
		},
	}
	addAllFlag(&cmd)
	addDebugFlag(&cmd)
	addDryRunFlag(&cmd)
	return &cmd
}

func executeSync(all, dryRun, debug bool) error {
	repo, err := execute.OpenRepo(execute.OpenRepoArgs{
		Debug:            debug,
		DryRun:           dryRun,
		OmitBranchNames:  false,
		ValidateIsOnline: false,
		ValidateGitRepo:  true,
	})
	if err != nil {
		return err
	}
	config, initialBranchesSnapshot, initialStashSnapshot, exit, err := determineSyncConfig(all, repo, debug)
	if err != nil || exit {
		return err
	}
	runSteps := steps.List{}
	syncBranchesSteps(syncBranchesStepsArgs{
		syncBranchStepsArgs: syncBranchStepsArgs{
			branchTypes:        config.branches.Types,
			remotes:            config.remotes,
			isOffline:          config.isOffline,
			lineage:            config.lineage,
			list:               &runSteps,
			mainBranch:         config.mainBranch,
			pullBranchStrategy: config.pullBranchStrategy,
			pushBranch:         true,
			pushHook:           config.pushHook,
			shouldSyncUpstream: config.shouldSyncUpstream,
			syncStrategy:       config.syncStrategy,
		},
		branchesToSync: config.branchesToSync,
		hasOpenChanges: config.hasOpenChanges,
		initialBranch:  config.branches.Initial,
		previousBranch: config.previousBranch,
		shouldPushTags: config.shouldPushTags,
	})
	runState := runstate.RunState{
		Command:             "sync",
		InitialActiveBranch: initialBranchesSnapshot.Active,
		RunSteps:            runSteps,
	}
	return runvm.Execute(runvm.ExecuteArgs{
		RunState:                &runState,
		Run:                     &repo.Runner,
		Connector:               nil,
		Debug:                   debug,
		Lineage:                 config.lineage,
		NoPushHook:              !config.pushHook,
		RootDir:                 repo.RootDir,
		InitialBranchesSnapshot: initialBranchesSnapshot,
		InitialConfigSnapshot:   repo.ConfigSnapshot,
		InitialStashSnapshot:    initialStashSnapshot,
	})
}

type syncConfig struct {
	branches           domain.Branches
	branchesToSync     domain.BranchInfos
	hasOpenChanges     bool
	isOffline          bool
	lineage            config.Lineage
	mainBranch         domain.LocalBranchName
	previousBranch     domain.LocalBranchName
	pullBranchStrategy config.PullBranchStrategy
	pushBranch         bool // TODO: is this used?
	pushHook           bool
	remotes            domain.Remotes
	shouldPushTags     bool
	shouldSyncUpstream bool
	syncStrategy       config.SyncStrategy
}

func determineSyncConfig(allFlag bool, repo *execute.OpenRepoResult, debug bool) (*syncConfig, domain.BranchesSnapshot, domain.StashSnapshot, bool, error) {
	lineage := repo.Runner.Config.Lineage()
	pushHook, err := repo.Runner.Config.PushHook()
	if err != nil {
		return nil, domain.EmptyBranchesSnapshot(), domain.EmptyStashSnapshot(), false, err
	}
	branches, branchesSnapshot, stashSnapshot, exit, err := execute.LoadBranches(execute.LoadBranchesArgs{
		Repo:                  repo,
		Debug:                 debug,
		Fetch:                 true,
		HandleUnfinishedState: true,
		Lineage:               lineage,
		PushHook:              pushHook,
		ValidateIsConfigured:  true,
		ValidateNoOpenChanges: false,
	})
	if err != nil || exit {
		return nil, branchesSnapshot, stashSnapshot, exit, err
	}
	previousBranch := repo.Runner.Backend.PreviouslyCheckedOutBranch()
	repoStatus, err := repo.Runner.Backend.RepoStatus()
	if err != nil {
		return nil, branchesSnapshot, stashSnapshot, false, err
	}
	remotes, err := repo.Runner.Backend.Remotes()
	if err != nil {
		return nil, branchesSnapshot, stashSnapshot, false, err
	}
	mainBranch := repo.Runner.Config.MainBranch()
	var branchNamesToSync domain.LocalBranchNames
	var shouldPushTags bool
	var configUpdated bool
	if allFlag {
		localBranches := branches.All.LocalBranches()
		configUpdated, err = validate.KnowsBranchesAncestors(validate.KnowsBranchesAncestorsArgs{
			AllBranches: localBranches,
			Backend:     &repo.Runner.Backend,
			BranchTypes: branches.Types,
			MainBranch:  mainBranch,
		})
		if err != nil {
			return nil, branchesSnapshot, stashSnapshot, false, err
		}
		branchNamesToSync = localBranches.Names()
		shouldPushTags = true
	} else {
		configUpdated, err = validate.KnowsBranchAncestors(branches.Initial, validate.KnowsBranchAncestorsArgs{
			AllBranches:   branches.All,
			Backend:       &repo.Runner.Backend,
			BranchTypes:   branches.Types,
			DefaultBranch: mainBranch,
			MainBranch:    mainBranch,
		})
		if err != nil {
			return nil, branchesSnapshot, stashSnapshot, false, err
		}
	}
	if configUpdated {
		lineage = repo.Runner.Config.Lineage() // reload after ancestry change
		branches.Types = repo.Runner.Config.BranchTypes()
	}
	if !allFlag {
		branchNamesToSync = domain.LocalBranchNames{branches.Initial}
		if configUpdated {
			repo.Runner.Config.Reload()
			branches.Types = repo.Runner.Config.BranchTypes()
		}
		shouldPushTags = !branches.Types.IsFeatureBranch(branches.Initial)
	}
	allBranchNamesToSync := lineage.BranchesAndAncestors(branchNamesToSync)
	syncStrategy, err := repo.Runner.Config.SyncStrategy()
	if err != nil {
		return nil, branchesSnapshot, stashSnapshot, false, err
	}
	pullBranchStrategy, err := repo.Runner.Config.PullBranchStrategy()
	if err != nil {
		return nil, branchesSnapshot, stashSnapshot, false, err
	}
	shouldSyncUpstream, err := repo.Runner.Config.ShouldSyncUpstream()
	if err != nil {
		return nil, branchesSnapshot, stashSnapshot, false, err
	}
	branchesToSync, err := branches.All.Select(allBranchNamesToSync)
	return &syncConfig{
		branches:           branches,
		branchesToSync:     branchesToSync,
		hasOpenChanges:     repoStatus.OpenChanges,
		remotes:            remotes,
		isOffline:          repo.IsOffline,
		lineage:            lineage,
		mainBranch:         mainBranch,
		previousBranch:     previousBranch,
		pullBranchStrategy: pullBranchStrategy,
		pushBranch:         true,
		pushHook:           pushHook,
		shouldPushTags:     shouldPushTags,
		shouldSyncUpstream: shouldSyncUpstream,
		syncStrategy:       syncStrategy,
	}, branchesSnapshot, stashSnapshot, false, err
}

// syncBranchesSteps provides the step list for the "git sync" command.
func syncBranchesSteps(args syncBranchesStepsArgs) {
	for _, branch := range args.branchesToSync {
		syncBranchSteps(branch, args.syncBranchStepsArgs)
	}
<<<<<<< HEAD
	list.Add(&step.CheckoutIfExists{Branch: args.branches.Initial})
=======
	args.list.Add(&step.Checkout{Branch: args.initialBranch})
>>>>>>> c8e17dde
	if args.remotes.HasOrigin() && args.shouldPushTags && !args.isOffline {
		args.list.Add(&step.PushTags{})
	}
	args.list.Wrap(steps.WrapOptions{
		RunInGitRoot:     true,
		StashOpenChanges: args.hasOpenChanges,
		MainBranch:       args.mainBranch,
		InitialBranch:    args.initialBranch,
		PreviousBranch:   args.previousBranch,
	})
<<<<<<< HEAD
}

type syncBranchesStepsArgs struct {
	syncBranchStepsArgs
	branchesToSync domain.BranchInfos
	hasOpenChanges bool
	initialBranch  domain.LocalBranchName
	previousBranch domain.LocalBranchName
	shouldPushTags bool
}

func syncBranchSteps(list *steps.List, branch domain.BranchInfo, args syncBranchStepsArgs) {
	if branch.SyncStatus == domain.SyncStatusDeletedAtRemote {
		syncDeletedBranchSteps(list, branch, args)
	} else {
		syncNonDeletedBranchSteps(list, branch, args)
=======
}

type syncBranchesStepsArgs struct {
	syncBranchStepsArgs
	branchesToSync domain.BranchInfos
	hasOpenChanges bool
	initialBranch  domain.LocalBranchName
	previousBranch domain.LocalBranchName
	shouldPushTags bool
}

// syncBranchSteps provides the steps to sync a particular branch.
func syncBranchSteps(branch domain.BranchInfo, args syncBranchStepsArgs) {
	isFeatureBranch := args.branchTypes.IsFeatureBranch(branch.LocalName)
	if !isFeatureBranch && !args.remotes.HasOrigin() {
		// perennial branch but no remote --> this branch cannot be synced
		return
	}
	args.list.Add(&step.Checkout{Branch: branch.LocalName})
	if isFeatureBranch {
		syncFeatureBranchSteps(args.list, branch, args.syncStrategy)
	} else {
		syncPerennialBranchSteps(branch, args)
	}
	if args.pushBranch && args.remotes.HasOrigin() && !args.isOffline {
		switch {
		case !branch.HasTrackingBranch():
			args.list.Add(&step.CreateTrackingBranch{Branch: branch.LocalName, NoPushHook: !args.pushHook})
		case !isFeatureBranch:
			args.list.Add(&step.PushCurrentBranch{CurrentBranch: branch.LocalName, NoPushHook: !args.pushHook})
		default:
			pushFeatureBranchSteps(args.list, branch.LocalName, args.syncStrategy, args.pushHook)
		}
>>>>>>> c8e17dde
	}
}

type syncBranchStepsArgs struct {
	branchTypes        domain.BranchTypes
	isOffline          bool
	lineage            config.Lineage
	list               *steps.List
	mainBranch         domain.LocalBranchName
	previousBranch     domain.LocalBranchName
	pullBranchStrategy config.PullBranchStrategy
	pushBranch         bool
	pushHook           bool
	remotes            domain.Remotes
	shouldPushTags     bool
	shouldSyncUpstream bool
	syncStrategy       config.SyncStrategy
}

// syncDeletedBranchSteps provides a program that syncs a branch that was deleted at origin.
func syncDeletedBranchSteps(list *steps.List, branch domain.BranchInfo, args syncBranchStepsArgs) {
	if args.branchTypes.IsFeatureBranch(branch.LocalName) {
		syncDeleteFeatureBranchSteps(list, branch, args)
	} else {
		syncDeletedPerennialBranchSteps(list, branch, args)
	}
}

// syncDeleteFeatureBranchSteps syncs a feare branch whose remote has been deleted.
// The parent branch must have been fully synced before calling this function.
func syncDeleteFeatureBranchSteps(list *steps.List, branch domain.BranchInfo, args syncBranchStepsArgs) {
	list.Add(&step.Checkout{Branch: branch.LocalName})
	pullParentBranchOfCurrentFeatureBranchStep(list, branch.LocalName, args.syncStrategy)
	// determine whether the now synced local branch still contains unshipped changes
	list.Add(&step.IfElse{
		Condition: func() (bool, error) {
			return args.backend.BranchHasUnmergedChanges(branch.LocalName)
		},
		TrueSteps: []step.Step{
			&step.QueueMessage{
				Message: fmt.Sprintf(messages.BranchDeletedHasUnmergedChanges, branch.LocalName),
			},
		},
		FalseSteps: []step.Step{
			&step.CheckoutParent{CurrentBranch: branch.LocalName},
			&step.DeleteLocalBranch{
				Branch: branch.LocalName,
				Force:  false,
			},
			&step.RemoveBranchFromLineage{
				Branch: branch.LocalName,
			},
			&step.QueueMessage{
				Message: fmt.Sprintf(messages.BranchDeleted, branch.LocalName),
			},
		},
	})
}

func syncDeletedPerennialBranchSteps(list *steps.List, branch domain.BranchInfo, args syncBranchStepsArgs) config.Lineage {
	result := removeBranchFromLineage(removeBranchFromLineageArgs{
		list:    list,
		branch:  branch.LocalName,
		parent:  args.mainBranch,
		lineage: args.lineage,
	})
	list.Add(&step.RemoveFromPerennialBranches{Branch: branch.LocalName})
	list.Add(&step.Checkout{Branch: args.mainBranch})
	list.Add(&step.DeleteLocalBranch{
		Branch: branch.LocalName,
		Force:  false,
	})
	list.Add(&step.QueueMessage{Message: fmt.Sprintf(messages.BranchDeleted, branch.LocalName)})
	return result
}

// syncBranchSteps provides the steps to sync a particular branch.
func syncNonDeletedBranchSteps(list *steps.List, branch domain.BranchInfo, args syncBranchStepsArgs) {
	isFeatureBranch := args.branchTypes.IsFeatureBranch(branch.LocalName)
	if !isFeatureBranch && !args.remotes.HasOrigin() {
		// perennial branch but no remote --> this branch cannot be synced
		return
	}
	list.Add(&step.Checkout{Branch: branch.LocalName})
	if isFeatureBranch {
		syncFeatureBranchSteps(list, branch, args.syncStrategy)
	} else {
		syncPerennialBranchSteps(list, branch, args)
	}
	if args.pushBranch && args.remotes.HasOrigin() && !args.isOffline {
		switch {
		case !branch.HasTrackingBranch():
			list.Add(&step.CreateTrackingBranch{Branch: branch.LocalName, NoPushHook: !args.pushHook})
		case !isFeatureBranch:
			list.Add(&step.PushCurrentBranch{CurrentBranch: branch.LocalName, NoPushHook: !args.pushHook})
		default:
			pushFeatureBranchSteps(list, branch.LocalName, args.syncStrategy, args.pushHook)
		}
	}
}

// syncFeatureBranchSteps adds all the steps to sync the feature branch with the given name.
func syncFeatureBranchSteps(list *steps.List, branch domain.BranchInfo, syncStrategy config.SyncStrategy) {
	if branch.HasTrackingBranch() {
		pullTrackingBranchOfCurrentFeatureBranchStep(list, branch.RemoteName, syncStrategy)
	}
	pullParentBranchOfCurrentFeatureBranchStep(list, branch.LocalName, syncStrategy)
}

// syncPerennialBranchSteps adds all the steps to sync the perennial branch with the given name.
func syncPerennialBranchSteps(branch domain.BranchInfo, args syncBranchStepsArgs) {
	if branch.HasTrackingBranch() {
		updateCurrentPerennialBranchStep(args.list, branch.RemoteName, args.pullBranchStrategy)
	}
	if branch.LocalName == args.mainBranch && args.remotes.HasUpstream() && args.shouldSyncUpstream {
		args.list.Add(&step.FetchUpstream{Branch: args.mainBranch})
		args.list.Add(&step.RebaseBranch{Branch: domain.NewBranchName("upstream/" + args.mainBranch.String())})
	}
}

// pullTrackingBranchOfCurrentFeatureBranchStep adds the step to pull updates from the remote branch of the current feature branch into the current feature branch.
func pullTrackingBranchOfCurrentFeatureBranchStep(list *steps.List, trackingBranch domain.RemoteBranchName, strategy config.SyncStrategy) {
	switch strategy {
	case config.SyncStrategyMerge:
		list.Add(&step.Merge{Branch: trackingBranch.BranchName()})
	case config.SyncStrategyRebase:
		list.Add(&step.RebaseBranch{Branch: trackingBranch.BranchName()})
	}
}

// pullParentBranchOfCurrentFeatureBranchStep adds the step to pull updates from the parent branch of the current feature branch into the current feature branch.
func pullParentBranchOfCurrentFeatureBranchStep(list *steps.List, currentBranch domain.LocalBranchName, strategy config.SyncStrategy) {
	switch strategy {
	case config.SyncStrategyMerge:
		list.Add(&step.MergeParent{CurrentBranch: currentBranch})
	case config.SyncStrategyRebase:
		list.Add(&step.RebaseParent{CurrentBranch: currentBranch})
	}
}

// updateCurrentPerennialBranchStep provides the steps to update the current perennial branch with changes from the given other branch.
func updateCurrentPerennialBranchStep(list *steps.List, otherBranch domain.RemoteBranchName, strategy config.PullBranchStrategy) {
	switch strategy {
	case config.PullBranchStrategyMerge:
		list.Add(&step.Merge{Branch: otherBranch.BranchName()})
	case config.PullBranchStrategyRebase:
		list.Add(&step.RebaseBranch{Branch: otherBranch.BranchName()})
	}
}

func pushFeatureBranchSteps(list *steps.List, branch domain.LocalBranchName, syncStrategy config.SyncStrategy, pushHook bool) {
	switch syncStrategy {
	case config.SyncStrategyMerge:
		list.Add(&step.PushCurrentBranch{CurrentBranch: branch, NoPushHook: !pushHook})
	case config.SyncStrategyRebase:
		list.Add(&step.ForcePushCurrentBranch{NoPushHook: !pushHook})
	}
}<|MERGE_RESOLUTION|>--- conflicted
+++ resolved
@@ -233,11 +233,7 @@
 	for _, branch := range args.branchesToSync {
 		syncBranchSteps(branch, args.syncBranchStepsArgs)
 	}
-<<<<<<< HEAD
-	list.Add(&step.CheckoutIfExists{Branch: args.branches.Initial})
-=======
-	args.list.Add(&step.Checkout{Branch: args.initialBranch})
->>>>>>> c8e17dde
+	args.list.Add(&step.CheckoutIfExists{Branch: args.branches.Initial})
 	if args.remotes.HasOrigin() && args.shouldPushTags && !args.isOffline {
 		args.list.Add(&step.PushTags{})
 	}
@@ -248,7 +244,6 @@
 		InitialBranch:    args.initialBranch,
 		PreviousBranch:   args.previousBranch,
 	})
-<<<<<<< HEAD
 }
 
 type syncBranchesStepsArgs struct {
@@ -265,41 +260,6 @@
 		syncDeletedBranchSteps(list, branch, args)
 	} else {
 		syncNonDeletedBranchSteps(list, branch, args)
-=======
-}
-
-type syncBranchesStepsArgs struct {
-	syncBranchStepsArgs
-	branchesToSync domain.BranchInfos
-	hasOpenChanges bool
-	initialBranch  domain.LocalBranchName
-	previousBranch domain.LocalBranchName
-	shouldPushTags bool
-}
-
-// syncBranchSteps provides the steps to sync a particular branch.
-func syncBranchSteps(branch domain.BranchInfo, args syncBranchStepsArgs) {
-	isFeatureBranch := args.branchTypes.IsFeatureBranch(branch.LocalName)
-	if !isFeatureBranch && !args.remotes.HasOrigin() {
-		// perennial branch but no remote --> this branch cannot be synced
-		return
-	}
-	args.list.Add(&step.Checkout{Branch: branch.LocalName})
-	if isFeatureBranch {
-		syncFeatureBranchSteps(args.list, branch, args.syncStrategy)
-	} else {
-		syncPerennialBranchSteps(branch, args)
-	}
-	if args.pushBranch && args.remotes.HasOrigin() && !args.isOffline {
-		switch {
-		case !branch.HasTrackingBranch():
-			args.list.Add(&step.CreateTrackingBranch{Branch: branch.LocalName, NoPushHook: !args.pushHook})
-		case !isFeatureBranch:
-			args.list.Add(&step.PushCurrentBranch{CurrentBranch: branch.LocalName, NoPushHook: !args.pushHook})
-		default:
-			pushFeatureBranchSteps(args.list, branch.LocalName, args.syncStrategy, args.pushHook)
-		}
->>>>>>> c8e17dde
 	}
 }
 
