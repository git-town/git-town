package cmd

import (
	"fmt"

	"github.com/git-town/git-town/v7/src/config"
	"github.com/git-town/git-town/v7/src/git"
	"github.com/git-town/git-town/v7/src/runstate"
	"github.com/git-town/git-town/v7/src/steps"
	"github.com/git-town/git-town/v7/src/validate"
	"github.com/spf13/cobra"
)

func syncCmd() *cobra.Command {
	debug := false
	dryRun := false
	allFlag := false
	cmd := cobra.Command{
		Use:     "sync",
		GroupID: "basic",
		Args:    cobra.NoArgs,
		Short:   "Updates the current branch with all relevant changes",
		Long: fmt.Sprintf(`Updates the current branch with all relevant changes

Synchronizes the current branch with the rest of the world.

When run on a feature branch
- syncs all ancestor branches
- pulls updates for the current branch
- merges the parent branch into the current branch
- pushes the current branch

When run on the main branch or a perennial branch
- pulls and pushes updates for the current branch
- pushes tags

If the repository contains an "upstream" remote,
syncs the main branch with its upstream counterpart.
You can disable this by running "git config %s false".`, config.SyncUpstreamKey),
		RunE: func(cmd *cobra.Command, args []string) error {
<<<<<<< HEAD
			return runSync(debug, dryRun, allFlag)
=======
			return runSync(dryRunFlag, repo, allFlag)
>>>>>>> 09d7c9f2
		},
	}
	cmd.Flags().BoolVar(&allFlag, "all", false, "Sync all local branches")
	debugFlag(&cmd, &debug)
	dryRunFlag(&cmd, &dryRun)
	return &cmd
}

func runSync(debug, dryRun, all bool) error {
	repo, exit, err := LoadPublicRepo(RepoArgs{
		debug:                 debug,
		dryRun:                dryRun,
		handleUnfinishedState: true,
		validateGitversion:    true,
		validateIsRepository:  true,
		validateIsConfigured:  true,
	})
	if err != nil || exit {
		return err
	}
	config, err := determineSyncConfig(all, &repo)
	if err != nil {
		return err
	}
	stepList, err := syncBranchesSteps(config, &repo)
	if err != nil {
		return err
	}
	runState := runstate.New("sync", stepList)
	return runstate.Execute(runState, &repo, nil)
}

func runSync(dryRunFlag bool, repo *git.ProdRepo, allFlag bool) error {
	if dryRunFlag {
		currentBranch, err := repo.Silent.CurrentBranch()
		if err != nil {
			return err
		}
		repo.DryRun.Activate(currentBranch)
	}
	exit, err := validate.HandleUnfinishedState(repo, nil)
	if err != nil {
		return err
	}
	if exit {
		os.Exit(0)
	}
	config, err := determineSyncConfig(allFlag, repo)
	if err != nil {
		return err
	}
	stepList, err := syncBranchesSteps(config, repo)
	if err != nil {
		return err
	}
	runState := runstate.New("sync", stepList)
	return runstate.Execute(runState, repo, nil)
}

type syncConfig struct {
	branchesToSync []string
	hasOrigin      bool
	initialBranch  string
	isOffline      bool
	mainBranch     string
	shouldPushTags bool
}

func determineSyncConfig(allFlag bool, repo *git.PublicRepo) (*syncConfig, error) {
	hasOrigin, err := repo.HasOrigin()
	if err != nil {
		return nil, err
	}
	isOffline, err := repo.Config.IsOffline()
	if err != nil {
		return nil, err
	}
	if hasOrigin && !isOffline {
		err := repo.Fetch()
		if err != nil {
			return nil, err
		}
	}
	initialBranch, err := repo.CurrentBranch()
	if err != nil {
		return nil, err
	}
	mainBranch := repo.Config.MainBranch()
	var branchesToSync []string
	var shouldPushTags bool
	if allFlag {
		branches, err := repo.LocalBranchesMainFirst(mainBranch)
		if err != nil {
			return nil, err
		}
		err = validate.KnowsBranchesAncestry(branches, repo)
		if err != nil {
			return nil, err
		}
		branchesToSync = branches
		shouldPushTags = true
	} else {
		err = validate.KnowsBranchAncestry(initialBranch, repo.Config.MainBranch(), repo)
		if err != nil {
			return nil, err
		}
		branchesToSync = append(repo.Config.AncestorBranches(initialBranch), initialBranch)
		shouldPushTags = !repo.Config.IsFeatureBranch(initialBranch)
	}
	return &syncConfig{
		branchesToSync: branchesToSync,
		hasOrigin:      hasOrigin,
		initialBranch:  initialBranch,
		isOffline:      isOffline,
		mainBranch:     mainBranch,
		shouldPushTags: shouldPushTags,
	}, nil
}

// syncBranchesSteps provides the step list for the "git sync" command.
func syncBranchesSteps(config *syncConfig, repo *git.PublicRepo) (runstate.StepList, error) {
	list := runstate.StepListBuilder{}
	for _, branch := range config.branchesToSync {
		updateBranchSteps(&list, branch, true, repo)
	}
	list.Add(&steps.CheckoutStep{Branch: config.initialBranch})
	if config.hasOrigin && config.shouldPushTags && !config.isOffline {
		list.Add(&steps.PushTagsStep{})
	}
	list.Wrap(runstate.WrapOptions{RunInGitRoot: true, StashOpenChanges: true}, &repo.InternalRepo, config.mainBranch)
	return list.Result()
}

// updateBranchSteps provides the steps to sync a particular branch.
func updateBranchSteps(list *runstate.StepListBuilder, branch string, pushBranch bool, repo *git.PublicRepo) {
	isFeatureBranch := repo.Config.IsFeatureBranch(branch)
	syncStrategy := list.SyncStrategy(repo.Config.SyncStrategy())
	hasOrigin := list.Bool(repo.HasOrigin())
	pushHook := list.Bool(repo.Config.PushHook())
	if !hasOrigin && !isFeatureBranch {
		return
	}
	list.Add(&steps.CheckoutStep{Branch: branch})
	if isFeatureBranch {
		updateFeatureBranchSteps(list, branch, repo)
	} else {
		updatePerennialBranchSteps(list, branch, repo)
	}
	isOffline := list.Bool(repo.Config.IsOffline())
	if pushBranch && hasOrigin && !isOffline {
		hasTrackingBranch := list.Bool(repo.HasTrackingBranch(branch))
		if !hasTrackingBranch {
			list.Add(&steps.CreateTrackingBranchStep{Branch: branch})
			return
		}
		if !isFeatureBranch {
			list.Add(&steps.PushBranchStep{Branch: branch})
			return
		}
		pushFeatureBranchSteps(list, branch, syncStrategy, pushHook)
	}
}

func updateFeatureBranchSteps(list *runstate.StepListBuilder, branch string, repo *git.PublicRepo) {
	syncStrategy := list.SyncStrategy(repo.Config.SyncStrategy())
	hasTrackingBranch := list.Bool(repo.HasTrackingBranch(branch))
	if hasTrackingBranch {
		syncBranchSteps(list, repo.TrackingBranch(branch), string(syncStrategy))
	}
	syncBranchSteps(list, repo.Config.ParentBranch(branch), string(syncStrategy))
}

func updatePerennialBranchSteps(list *runstate.StepListBuilder, branch string, repo *git.PublicRepo) {
	hasTrackingBranch := list.Bool(repo.HasTrackingBranch(branch))
	if hasTrackingBranch {
		pullBranchStrategy := list.PullBranchStrategy(repo.Config.PullBranchStrategy())
		syncBranchSteps(list, repo.TrackingBranch(branch), string(pullBranchStrategy))
	}
	mainBranch := repo.Config.MainBranch()
	hasUpstream := list.Bool(repo.HasRemote("upstream"))
	shouldSyncUpstream := list.Bool(repo.Config.ShouldSyncUpstream())
	if mainBranch == branch && hasUpstream && shouldSyncUpstream {
		list.Add(&steps.FetchUpstreamStep{Branch: mainBranch})
		list.Add(&steps.RebaseBranchStep{Branch: fmt.Sprintf("upstream/%s", mainBranch)})
	}
}

// syncBranchStep provides the steps to sync the given tracking branch into the current branch.
func syncBranchSteps(list *runstate.StepListBuilder, otherBranch, strategy string) {
	switch strategy {
	case "merge":
		list.Add(&steps.MergeStep{Branch: otherBranch})
	case "rebase":
		list.Add(&steps.RebaseBranchStep{Branch: otherBranch})
	default:
		list.Fail("unknown syncStrategy value: %q", strategy)
	}
}

func pushFeatureBranchSteps(list *runstate.StepListBuilder, branch string, syncStrategy config.SyncStrategy, pushHook bool) {
	switch syncStrategy {
	case config.SyncStrategyMerge:
		list.Add(&steps.PushBranchStep{Branch: branch, NoPushHook: !pushHook})
	case config.SyncStrategyRebase:
		list.Add(&steps.PushBranchStep{Branch: branch, ForceWithLease: true})
	default:
		list.Fail("unknown syncStrategy value: %q", syncStrategy)
	}
}<|MERGE_RESOLUTION|>--- conflicted
+++ resolved
@@ -38,11 +38,7 @@
 syncs the main branch with its upstream counterpart.
 You can disable this by running "git config %s false".`, config.SyncUpstreamKey),
 		RunE: func(cmd *cobra.Command, args []string) error {
-<<<<<<< HEAD
-			return runSync(debug, dryRun, allFlag)
-=======
-			return runSync(dryRunFlag, repo, allFlag)
->>>>>>> 09d7c9f2
+			return runSync(allFlag, dryRun, debug)
 		},
 	}
 	cmd.Flags().BoolVar(&allFlag, "all", false, "Sync all local branches")
@@ -51,7 +47,7 @@
 	return &cmd
 }
 
-func runSync(debug, dryRun, all bool) error {
+func runSync(all, dryRun, debug bool) error {
 	repo, exit, err := LoadPublicRepo(RepoArgs{
 		debug:                 debug,
 		dryRun:                dryRun,
@@ -75,33 +71,6 @@
 	return runstate.Execute(runState, &repo, nil)
 }
 
-func runSync(dryRunFlag bool, repo *git.ProdRepo, allFlag bool) error {
-	if dryRunFlag {
-		currentBranch, err := repo.Silent.CurrentBranch()
-		if err != nil {
-			return err
-		}
-		repo.DryRun.Activate(currentBranch)
-	}
-	exit, err := validate.HandleUnfinishedState(repo, nil)
-	if err != nil {
-		return err
-	}
-	if exit {
-		os.Exit(0)
-	}
-	config, err := determineSyncConfig(allFlag, repo)
-	if err != nil {
-		return err
-	}
-	stepList, err := syncBranchesSteps(config, repo)
-	if err != nil {
-		return err
-	}
-	runState := runstate.New("sync", stepList)
-	return runstate.Execute(runState, repo, nil)
-}
-
 type syncConfig struct {
 	branchesToSync []string
 	hasOrigin      bool
