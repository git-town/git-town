package cmd

import (
	"fmt"
	"os"

	"github.com/git-town/git-town/v7/src/config"
	"github.com/git-town/git-town/v7/src/dialog"
	"github.com/git-town/git-town/v7/src/git"
	"github.com/git-town/git-town/v7/src/runstate"
	"github.com/git-town/git-town/v7/src/steps"
	"github.com/spf13/cobra"
)

func syncCmd(repo *git.ProdRepo) *cobra.Command {
	var allFlag bool
	var dryRunFlag bool
	syncCmd := cobra.Command{
		Use:   "sync",
		Short: "Updates the current branch with all relevant changes",
		Long: fmt.Sprintf(`Updates the current branch with all relevant changes

Synchronizes the current branch with the rest of the world.

When run on a feature branch
- syncs all ancestor branches
- pulls updates for the current branch
- merges the parent branch into the current branch
- pushes the current branch

When run on the main branch or a perennial branch
- pulls and pushes updates for the current branch
- pushes tags

If the repository contains an "upstream" remote,
syncs the main branch with its upstream counterpart.
You can disable this by running "git config %s false".`, config.SyncUpstreamKey),
<<<<<<< HEAD
		RunE: func(cmd *cobra.Command, args []string) error {
=======
		Run: func(cmd *cobra.Command, args []string) {
			if dryRunFlag {
				currentBranch, err := repo.Silent.CurrentBranch()
				if err != nil {
					cli.Exit(err)
				}
				repo.DryRun.Activate(currentBranch)
			}
			exit, err := handleUnfinishedState(repo, nil)
			if err != nil {
				cli.Exit(err)
			}
			if exit {
				os.Exit(0)
			}
>>>>>>> ca99bce8
			config, err := determineSyncConfig(allFlag, repo)
			if err != nil {
				return err
			}
			stepList, err := syncBranchesSteps(config, repo)
			if err != nil {
				return err
			}
			runState := runstate.New("sync", stepList)
			return runstate.Execute(runState, repo, nil)
		},
		Args:    cobra.NoArgs,
		PreRunE: ensure(repo, hasGitVersion, isRepository, isConfigured),
		GroupID: "basic",
	}
	syncCmd.Flags().BoolVar(&allFlag, "all", false, "Sync all local branches")
	syncCmd.Flags().BoolVar(&dryRunFlag, "dry-run", false, "Print the commands but don't run them")
	return &syncCmd
}

type syncConfig struct {
	branchesToSync []string
	hasOrigin      bool
	initialBranch  string
	isOffline      bool
	shouldPushTags bool
}

func determineSyncConfig(allFlag bool, repo *git.ProdRepo) (*syncConfig, error) {
	hasOrigin, err := repo.Silent.HasOrigin()
	if err != nil {
		return nil, err
	}
	isOffline, err := repo.Config.IsOffline()
	if err != nil {
		return nil, err
	}
	if hasOrigin && !isOffline {
		err := repo.Logging.Fetch()
		if err != nil {
			return nil, err
		}
	}
	initialBranch, err := repo.Silent.CurrentBranch()
	if err != nil {
		return nil, err
	}
	parentDialog := dialog.ParentBranches{}
	var branchesToSync []string
	var shouldPushTags bool
	if allFlag {
		branches, err := repo.Silent.LocalBranchesMainFirst()
		if err != nil {
			return nil, err
		}
		err = parentDialog.EnsureKnowsParentBranches(branches, repo)
		if err != nil {
			return nil, err
		}
		branchesToSync = branches
		shouldPushTags = true
	} else {
		err = parentDialog.EnsureKnowsParentBranches([]string{initialBranch}, repo)
		if err != nil {
			return nil, err
		}
		branchesToSync = append(repo.Config.AncestorBranches(initialBranch), initialBranch)
		shouldPushTags = !repo.Config.IsFeatureBranch(initialBranch)
	}
	return &syncConfig{
		branchesToSync: branchesToSync,
		hasOrigin:      hasOrigin,
		initialBranch:  initialBranch,
		isOffline:      isOffline,
		shouldPushTags: shouldPushTags,
	}, nil
}

// syncBranchesSteps provides the step list for the "git sync" command.
func syncBranchesSteps(config *syncConfig, repo *git.ProdRepo) (runstate.StepList, error) {
	list := runstate.StepListBuilder{}
	for _, branch := range config.branchesToSync {
		updateBranchSteps(&list, branch, true, repo)
	}
	list.Add(&steps.CheckoutStep{Branch: config.initialBranch})
	if config.hasOrigin && config.shouldPushTags && !config.isOffline {
		list.Add(&steps.PushTagsStep{})
	}
	list.Wrap(runstate.WrapOptions{RunInGitRoot: true, StashOpenChanges: true}, repo)
	return list.Result()
}

// updateBranchSteps provides the steps to sync a particular branch.
func updateBranchSteps(list *runstate.StepListBuilder, branch string, pushBranch bool, repo *git.ProdRepo) {
	isFeatureBranch := repo.Config.IsFeatureBranch(branch)
	syncStrategy := list.SyncStrategy(repo.Config.SyncStrategy())
	hasOrigin := list.Bool(repo.Silent.HasOrigin())
	pushHook := list.Bool(repo.Config.PushHook())
	if !hasOrigin && !isFeatureBranch {
		return
	}
	list.Add(&steps.CheckoutStep{Branch: branch})
	if isFeatureBranch {
		updateFeatureBranchSteps(list, branch, repo)
	} else {
		updatePerennialBranchSteps(list, branch, repo)
	}
	isOffline := list.Bool(repo.Config.IsOffline())
	if pushBranch && hasOrigin && !isOffline {
		hasTrackingBranch := list.Bool(repo.Silent.HasTrackingBranch(branch))
		if !hasTrackingBranch {
			list.Add(&steps.CreateTrackingBranchStep{Branch: branch})
			return
		}
		if !isFeatureBranch {
			list.Add(&steps.PushBranchStep{Branch: branch})
			return
		}
		pushFeatureBranchSteps(list, branch, syncStrategy, pushHook)
	}
}

func updateFeatureBranchSteps(list *runstate.StepListBuilder, branch string, repo *git.ProdRepo) {
	syncStrategy := list.SyncStrategy(repo.Config.SyncStrategy())
	hasTrackingBranch := list.Bool(repo.Silent.HasTrackingBranch(branch))
	if hasTrackingBranch {
		syncBranchSteps(list, repo.Silent.TrackingBranch(branch), string(syncStrategy))
	}
	syncBranchSteps(list, repo.Config.ParentBranch(branch), string(syncStrategy))
}

func updatePerennialBranchSteps(list *runstate.StepListBuilder, branch string, repo *git.ProdRepo) {
	hasTrackingBranch := list.Bool(repo.Silent.HasTrackingBranch(branch))
	if hasTrackingBranch {
		pullBranchStrategy := list.PullBranchStrategy(repo.Config.PullBranchStrategy())
		syncBranchSteps(list, repo.Silent.TrackingBranch(branch), string(pullBranchStrategy))
	}
	mainBranch := repo.Config.MainBranch()
	hasUpstream := list.Bool(repo.Silent.HasRemote("upstream"))
	shouldSyncUpstream := list.Bool(repo.Config.ShouldSyncUpstream())
	if mainBranch == branch && hasUpstream && shouldSyncUpstream {
		list.Add(&steps.FetchUpstreamStep{Branch: mainBranch})
		list.Add(&steps.RebaseBranchStep{Branch: fmt.Sprintf("upstream/%s", mainBranch)})
	}
}

// syncBranchStep provides the steps to sync the given tracking branch into the current branch.
func syncBranchSteps(list *runstate.StepListBuilder, otherBranch, strategy string) {
	switch strategy {
	case "merge":
		list.Add(&steps.MergeStep{Branch: otherBranch})
	case "rebase":
		list.Add(&steps.RebaseBranchStep{Branch: otherBranch})
	default:
		list.Fail("unknown syncStrategy value: %q", strategy)
	}
}

func pushFeatureBranchSteps(list *runstate.StepListBuilder, branch string, syncStrategy config.SyncStrategy, pushHook bool) {
	switch syncStrategy {
	case config.SyncStrategyMerge:
		list.Add(&steps.PushBranchStep{Branch: branch, NoPushHook: !pushHook})
	case config.SyncStrategyRebase:
		list.Add(&steps.PushBranchStep{Branch: branch, ForceWithLease: true})
	default:
		list.Fail("unknown syncStrategy value: %q", syncStrategy)
	}
}<|MERGE_RESOLUTION|>--- conflicted
+++ resolved
@@ -35,25 +35,21 @@
 If the repository contains an "upstream" remote,
 syncs the main branch with its upstream counterpart.
 You can disable this by running "git config %s false".`, config.SyncUpstreamKey),
-<<<<<<< HEAD
 		RunE: func(cmd *cobra.Command, args []string) error {
-=======
-		Run: func(cmd *cobra.Command, args []string) {
 			if dryRunFlag {
 				currentBranch, err := repo.Silent.CurrentBranch()
 				if err != nil {
-					cli.Exit(err)
+					return err
 				}
 				repo.DryRun.Activate(currentBranch)
 			}
 			exit, err := handleUnfinishedState(repo, nil)
 			if err != nil {
-				cli.Exit(err)
+				return err
 			}
 			if exit {
 				os.Exit(0)
 			}
->>>>>>> ca99bce8
 			config, err := determineSyncConfig(allFlag, repo)
 			if err != nil {
 				return err
