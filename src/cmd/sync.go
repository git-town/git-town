package cmd

import (
	"fmt"

	"github.com/git-town/git-town/v9/src/config"
	"github.com/git-town/git-town/v9/src/execute"
	"github.com/git-town/git-town/v9/src/flags"
	"github.com/git-town/git-town/v9/src/git"
	"github.com/git-town/git-town/v9/src/runstate"
	"github.com/git-town/git-town/v9/src/steps"
	"github.com/git-town/git-town/v9/src/validate"
	"github.com/spf13/cobra"
)

const syncDesc = "Updates the current branch with all relevant changes"

const syncHelp = `
Synchronizes the current branch with the rest of the world.

When run on a feature branch
- syncs all ancestor branches
- pulls updates for the current branch
- merges the parent branch into the current branch
- pushes the current branch

When run on the main branch or a perennial branch
- pulls and pushes updates for the current branch
- pushes tags

If the repository contains an "upstream" remote,
syncs the main branch with its upstream counterpart.
You can disable this by running "git config %s false".`

func syncCmd() *cobra.Command {
	addDebugFlag, readDebugFlag := flags.Debug()
	addDryRunFlag, readDryRunFlag := flags.DryRun()
	addAllFlag, readAllFlag := flags.Bool("all", "a", "Sync all local branches")
	cmd := cobra.Command{
		Use:     "sync",
		GroupID: "basic",
		Args:    cobra.NoArgs,
		Short:   syncDesc,
		Long:    long(syncDesc, fmt.Sprintf(syncHelp, config.SyncUpstreamKey)),
		RunE: func(cmd *cobra.Command, args []string) error {
			return sync(readAllFlag(cmd), readDryRunFlag(cmd), readDebugFlag(cmd))
		},
	}
	addAllFlag(&cmd)
	addDebugFlag(&cmd)
	addDryRunFlag(&cmd)
	return &cmd
}

func sync(all, dryRun, debug bool) error {
	run, exit, err := execute.LoadProdRunner(execute.LoadArgs{
		Debug:                 debug,
		DryRun:                dryRun,
		HandleUnfinishedState: true,
		ValidateGitversion:    true,
		ValidateIsRepository:  true,
		ValidateIsConfigured:  true,
	})
	if err != nil || exit {
		return err
	}
	config, err := determineSyncConfig(all, &run)
	if err != nil {
		return err
	}
	stepList, err := syncBranchesSteps(config, &run)
	if err != nil {
		return err
	}
	runState := runstate.New("sync", stepList)
	return runstate.Execute(runState, &run, nil)
}

type syncConfig struct {
	branchesToSync []branchSyncInfo
	hasOrigin      bool
	initialBranch  string
	isOffline      bool
	mainBranch     string
	shouldPushTags bool
}

// branchSyncInfo describes a branch that should be synced
type branchSyncInfo struct {
	name       string
	parent     string
	remote     git.BranchLocation
	syncStatus git.SyncStatus
}

func determineSyncConfig(allFlag bool, run *git.ProdRunner) (*syncConfig, error) {
	hasOrigin, err := run.Backend.HasOrigin()
	if err != nil {
		return nil, err
	}
	isOffline, err := run.Config.IsOffline()
	if err != nil {
		return nil, err
	}
	if hasOrigin && !isOffline {
		err := run.Frontend.Fetch()
		if err != nil {
			return nil, err
		}
	}
	branchInfos, initialBranch, err := run.Backend.BranchInfos()
	if err != nil {
		return nil, err
	}
	mainBranch := run.Config.MainBranch()
	var branchesToSync []branchSyncInfo
	var shouldPushTags bool
	if allFlag {
		branchNames := branchInfos.BranchNames()
		err = validate.KnowsBranchesAncestry(branchNames, mainBranch, &run.Backend)
		if err != nil {
			return nil, err
		}
		err = validate.KnowsBranchesAncestors(branches, &run.Backend)
		if err != nil {
			return nil, err
		}
		branchesToSync = make([]branchSyncInfo, len(branchInfos))
		for b, branchInfo := range branchInfos {
			branchesToSync[b] = branchSyncInfo{
				name:       branchInfo.Name,
				parent:     run.Config.ParentBranch(branchInfo.Name),
				remote:     branchInfo.Location,
				syncStatus: branchInfo.SyncStatus,
			}
		}
		shouldPushTags = true
	} else {
		err = validate.KnowsBranchAncestors(initialBranch, run.Config.MainBranch(), &run.Backend)
		if err != nil {
			return nil, err
		}
<<<<<<< HEAD
		ancestorBranches := run.Config.AncestorBranches(initialBranch)
		branchesToSync = make([]branchSyncInfo, len(ancestorBranches)+1)
		for ab, ancestorBranch := range ancestorBranches {
			ancestorInfo := branchInfos.Lookup(ancestorBranch)
			if ancestorInfo == nil {
				return nil, fmt.Errorf("didn't load branch info for ancestor brach %q", ancestorBranch)
			}
			branchesToSync[ab] = branchSyncInfo{
				name:       ancestorBranch,
				parent:     run.Config.ParentBranch(ancestorBranch),
				remote:     ancestorInfo.Location,
				syncStatus: ancestorInfo.SyncStatus,
			}
		}
		initialBranchInfo := branchInfos.Lookup(initialBranch)
		if initialBranchInfo == nil {
			return nil, fmt.Errorf("didn't load branch info for initial brach %q", initialBranch)
		}
		branchesToSync[len(ancestorBranches)] = branchSyncInfo{
			name:       initialBranch,
			parent:     run.Config.ParentBranch(initialBranch),
			remote:     initialBranchInfo.Location,
			syncStatus: initialBranchInfo.SyncStatus,
		}
=======
		branchesToSync = append(run.Config.Lineage().Ancestors(initialBranch), initialBranch)
>>>>>>> c5810b60
		shouldPushTags = !run.Config.IsFeatureBranch(initialBranch)
	}
	return &syncConfig{
		branchesToSync: branchesToSync,
		hasOrigin:      hasOrigin,
		initialBranch:  initialBranch,
		isOffline:      isOffline,
		mainBranch:     mainBranch,
		shouldPushTags: shouldPushTags,
	}, nil
}

// syncBranchesSteps provides the step list for the "git sync" command.
func syncBranchesSteps(config *syncConfig, run *git.ProdRunner) (runstate.StepList, error) {
	list := runstate.StepListBuilder{}
	for _, branch := range config.branchesToSync {
		updateBranchSteps(&list, branch.name, true, run)
	}
	list.Add(&steps.CheckoutStep{Branch: config.initialBranch})
	if config.hasOrigin && config.shouldPushTags && !config.isOffline {
		list.Add(&steps.PushTagsStep{})
	}
	list.Wrap(runstate.WrapOptions{RunInGitRoot: true, StashOpenChanges: true}, &run.Backend, config.mainBranch)
	return list.Result()
}

// updateBranchSteps provides the steps to sync a particular branch.
func updateBranchSteps(list *runstate.StepListBuilder, branch string, pushBranch bool, run *git.ProdRunner) {
	isFeatureBranch := run.Config.IsFeatureBranch(branch)
	syncStrategy := list.SyncStrategy(run.Config.SyncStrategy())
	hasOrigin := list.Bool(run.Backend.HasOrigin())
	pushHook := list.Bool(run.Config.PushHook())
	if !hasOrigin && !isFeatureBranch {
		return
	}
	list.Add(&steps.CheckoutStep{Branch: branch})
	if isFeatureBranch {
		updateFeatureBranchSteps(list, branch, run)
	} else {
		updatePerennialBranchSteps(list, branch, run)
	}
	isOffline := list.Bool(run.Config.IsOffline())
	if pushBranch && hasOrigin && !isOffline {
		hasTrackingBranch := list.Bool(run.Backend.HasTrackingBranch(branch))
		if !hasTrackingBranch {
			list.Add(&steps.CreateTrackingBranchStep{Branch: branch})
			return
		}
		if !isFeatureBranch {
			list.Add(&steps.PushBranchStep{Branch: branch})
			return
		}
		pushFeatureBranchSteps(list, branch, syncStrategy, pushHook)
	}
}

func updateFeatureBranchSteps(list *runstate.StepListBuilder, branch string, run *git.ProdRunner) {
	syncStrategy := list.SyncStrategy(run.Config.SyncStrategy())
	hasTrackingBranch := list.Bool(run.Backend.HasTrackingBranch(branch))
	if hasTrackingBranch {
		syncBranchSteps(list, run.Backend.TrackingBranch(branch), string(syncStrategy))
	}
	syncBranchSteps(list, run.Config.Lineage().Parent(branch), string(syncStrategy))
}

func updatePerennialBranchSteps(list *runstate.StepListBuilder, branch string, run *git.ProdRunner) {
	hasTrackingBranch := list.Bool(run.Backend.HasTrackingBranch(branch))
	if hasTrackingBranch {
		pullBranchStrategy := list.PullBranchStrategy(run.Config.PullBranchStrategy())
		syncBranchSteps(list, run.Backend.TrackingBranch(branch), string(pullBranchStrategy))
	}
	mainBranch := run.Config.MainBranch()
	hasUpstream := list.Bool(run.Backend.HasRemote("upstream"))
	shouldSyncUpstream := list.Bool(run.Config.ShouldSyncUpstream())
	if mainBranch == branch && hasUpstream && shouldSyncUpstream {
		list.Add(&steps.FetchUpstreamStep{Branch: mainBranch})
		list.Add(&steps.RebaseBranchStep{Branch: fmt.Sprintf("upstream/%s", mainBranch)})
	}
}

// syncBranchStep provides the steps to sync the given tracking branch into the current branch.
func syncBranchSteps(list *runstate.StepListBuilder, otherBranch, strategy string) {
	switch strategy {
	case "merge":
		list.Add(&steps.MergeStep{Branch: otherBranch})
	case "rebase":
		list.Add(&steps.RebaseBranchStep{Branch: otherBranch})
	default:
		list.Fail("unknown syncStrategy value: %q", strategy)
	}
}

func pushFeatureBranchSteps(list *runstate.StepListBuilder, branch string, syncStrategy config.SyncStrategy, pushHook bool) {
	switch syncStrategy {
	case config.SyncStrategyMerge:
		list.Add(&steps.PushBranchStep{Branch: branch, NoPushHook: !pushHook})
	case config.SyncStrategyRebase:
		list.Add(&steps.PushBranchStep{Branch: branch, ForceWithLease: true})
	default:
		list.Fail("unknown syncStrategy value: %q", syncStrategy)
	}
}<|MERGE_RESOLUTION|>--- conflicted
+++ resolved
@@ -140,8 +140,8 @@
 		if err != nil {
 			return nil, err
 		}
-<<<<<<< HEAD
-		ancestorBranches := run.Config.AncestorBranches(initialBranch)
+		lineage := run.Config.Lineage()
+		ancestorBranches := lineage.Ancestors(initialBranch)
 		branchesToSync = make([]branchSyncInfo, len(ancestorBranches)+1)
 		for ab, ancestorBranch := range ancestorBranches {
 			ancestorInfo := branchInfos.Lookup(ancestorBranch)
@@ -150,7 +150,7 @@
 			}
 			branchesToSync[ab] = branchSyncInfo{
 				name:       ancestorBranch,
-				parent:     run.Config.ParentBranch(ancestorBranch),
+				parent:     lineage.Parent(ancestorBranch),
 				remote:     ancestorInfo.Location,
 				syncStatus: ancestorInfo.SyncStatus,
 			}
@@ -161,13 +161,10 @@
 		}
 		branchesToSync[len(ancestorBranches)] = branchSyncInfo{
 			name:       initialBranch,
-			parent:     run.Config.ParentBranch(initialBranch),
+			parent:     lineage.Parent(initialBranch),
 			remote:     initialBranchInfo.Location,
 			syncStatus: initialBranchInfo.SyncStatus,
 		}
-=======
-		branchesToSync = append(run.Config.Lineage().Ancestors(initialBranch), initialBranch)
->>>>>>> c5810b60
 		shouldPushTags = !run.Config.IsFeatureBranch(initialBranch)
 	}
 	return &syncConfig{
