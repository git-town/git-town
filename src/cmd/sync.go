package cmd

import (
	"fmt"
	"os"

	"github.com/git-town/git-town/v14/src/cli/dialog/components"
	"github.com/git-town/git-town/v14/src/cli/flags"
	"github.com/git-town/git-town/v14/src/cmd/cmdhelpers"
	"github.com/git-town/git-town/v14/src/config/configdomain"
	"github.com/git-town/git-town/v14/src/config/gitconfig"
	"github.com/git-town/git-town/v14/src/execute"
	"github.com/git-town/git-town/v14/src/git/gitdomain"
	"github.com/git-town/git-town/v14/src/sync"
	"github.com/git-town/git-town/v14/src/undo/undoconfig"
	"github.com/git-town/git-town/v14/src/validate"
	fullInterpreter "github.com/git-town/git-town/v14/src/vm/interpreter/full"
	"github.com/git-town/git-town/v14/src/vm/optimizer"
	"github.com/git-town/git-town/v14/src/vm/program"
	"github.com/git-town/git-town/v14/src/vm/runstate"
	"github.com/spf13/cobra"
)

const syncCommand = "sync"

const syncDesc = "Update the current branch with all relevant changes"

const syncHelp = `
Synchronizes the current branch with the rest of the world.

When run on a feature branch:
- syncs all ancestor branches
- pulls updates for the current branch
- merges the parent branch into the current branch
- pushes the current branch

When run on the main branch or a perennial branch:
- pulls and pushes updates for the current branch
- pushes tags

If the repository contains an "upstream" remote, syncs the main branch with its upstream counterpart. You can disable this by running "git config %s false".`

func syncCmd() *cobra.Command {
	addVerboseFlag, readVerboseFlag := flags.Verbose()
	addDryRunFlag, readDryRunFlag := flags.DryRun()
	addAllFlag, readAllFlag := flags.Bool("all", "a", "Sync all local branches", flags.FlagTypeNonPersistent)
	cmd := cobra.Command{
		Use:     syncCommand,
		GroupID: "basic",
		Args:    cobra.NoArgs,
		Short:   syncDesc,
		Long:    cmdhelpers.Long(syncDesc, fmt.Sprintf(syncHelp, gitconfig.KeySyncUpstream)),
		RunE: func(cmd *cobra.Command, _ []string) error {
			return executeSync(readAllFlag(cmd), readDryRunFlag(cmd), readVerboseFlag(cmd))
		},
	}
	addAllFlag(&cmd)
	addVerboseFlag(&cmd)
	addDryRunFlag(&cmd)
	return &cmd
}

func executeSync(all, dryRun, verbose bool) error {
	repo, err := execute.OpenRepo(execute.OpenRepoArgs{
		DryRun:           dryRun,
		OmitBranchNames:  false,
		PrintCommands:    true,
		ValidateGitRepo:  true,
		ValidateIsOnline: false,
		Verbose:          verbose,
	})
	if err != nil {
		return err
	}
	data, initialBranchesSnapshot, initialStashSize, exit, err := determineSyncData(all, repo, verbose)
	if err != nil || exit {
		return err
	}
	runProgram := program.Program{}
	sync.BranchesProgram(sync.BranchesProgramArgs{
		BranchProgramArgs: sync.BranchProgramArgs{
			BranchInfos:   data.allBranches,
			Config:        data.config.Config,
			InitialBranch: data.initialBranch,
			Remotes:       data.remotes,
			Program:       &runProgram,
			PushBranch:    true,
		},
		BranchesToSync: data.branchesToSync,
		DryRun:         dryRun,
		HasOpenChanges: data.hasOpenChanges,
		InitialBranch:  data.initialBranch,
		PreviousBranch: data.previousBranch,
		ShouldPushTags: data.shouldPushTags,
	})
	runProgram = optimizer.Optimize(runProgram)
	runState := runstate.RunState{
		BeginBranchesSnapshot: initialBranchesSnapshot,
		BeginConfigSnapshot:   repo.ConfigSnapshot,
		BeginStashSize:        0,
		Command:               syncCommand,
		DryRun:                dryRun,
		EndBranchesSnapshot:   gitdomain.EmptyBranchesSnapshot(),
		EndConfigSnapshot:     undoconfig.EmptyConfigSnapshot(),
		EndStashSize:          0,
		RunProgram:            runProgram,
	}
	return fullInterpreter.Execute(fullInterpreter.ExecuteArgs{
		Backend:                 repo.Backend,
		CommandsCounter:         repo.CommandsCounter,
		Config:                  data.config,
		Connector:               nil,
		DialogTestInputs:        &data.dialogTestInputs,
		FinalMessages:           repo.FinalMessages,
		Frontend:                repo.Frontend,
		HasOpenChanges:          data.hasOpenChanges,
		InitialBranchesSnapshot: initialBranchesSnapshot,
		InitialConfigSnapshot:   repo.ConfigSnapshot,
		InitialStashSize:        initialStashSize,
		RootDir:                 repo.RootDir,
		RunState:                runState,
		Verbose:                 verbose,
	})
}

type syncData struct {
	allBranches      gitdomain.BranchInfos
	branchesToSync   gitdomain.BranchInfos
	config           configdomain.ValidatedConfig
	dialogTestInputs components.TestInputs
	hasOpenChanges   bool
	initialBranch    gitdomain.LocalBranchName
	previousBranch   gitdomain.LocalBranchName
	remotes          gitdomain.Remotes
	shouldPushTags   bool
}

func determineSyncData(allFlag bool, repo *execute.OpenRepoResult, verbose bool) (*syncData, gitdomain.BranchesSnapshot, gitdomain.StashSize, bool, error) {
	dialogTestInputs := components.LoadTestInputs(os.Environ())
	repoStatus, err := repo.Backend.RepoStatus()
	if err != nil {
		return nil, gitdomain.EmptyBranchesSnapshot(), 0, false, err
	}
	branchesSnapshot, stashSize, exit, err := execute.LoadRepoSnapshot(execute.LoadRepoSnapshotArgs{
		Backend:               &repo.Backend,
		Config:                repo.UnvalidatedConfig.Config,
		DialogTestInputs:      dialogTestInputs,
		Fetch:                 true,
		Frontend:              &repo.Frontend,
		HandleUnfinishedState: true,
		Repo:                  repo,
		RepoStatus:            repoStatus,
		ValidateNoOpenChanges: false,
		Verbose:               verbose,
	})
	if err != nil || exit {
		return nil, branchesSnapshot, stashSize, exit, err
	}
	var branchNamesToSync gitdomain.LocalBranchNames
	localBranches := branchesSnapshot.Branches.LocalBranches().Names()
	if allFlag {
		branchNamesToSync = localBranches
	} else {
		branchNamesToSync = gitdomain.LocalBranchNames{branchesSnapshot.Active}
	}
	validatedConfig, runner, abort, err := validate.Config(validate.ConfigArgs{
		Backend:            &repo.Backend,
		BranchesSnapshot:   branchesSnapshot,
		BranchesToValidate: branchNamesToSync,
		CommandsCounter:    repo.CommandsCounter,
		ConfigSnapshot:     repo.ConfigSnapshot,
		DialogTestInputs:   dialogTestInputs,
		FinalMessages:      &repo.FinalMessages,
		Frontend:           repo.Frontend,
		LocalBranches:      localBranches,
		RepoStatus:         repoStatus,
		RootDir:            repo.RootDir,
		StashSize:          stashSize,
		TestInputs:         &dialogTestInputs,
		Unvalidated:        repo.UnvalidatedConfig,
		Verbose:            verbose,
	})
	if err != nil || abort {
		return nil, branchesSnapshot, stashSize, abort, err
	}
	var shouldPushTags bool
	if allFlag {
		shouldPushTags = true
	} else {
		shouldPushTags = validatedConfig.Config.IsMainOrPerennialBranch(branchesSnapshot.Active)
	}
	previousBranch := runner.Backend.PreviouslyCheckedOutBranch()
	remotes, err := runner.Backend.Remotes()
	if err != nil {
		return nil, branchesSnapshot, stashSize, false, err
	}
	allBranchNamesToSync := validatedConfig.Config.Lineage.BranchesAndAncestors(branchNamesToSync)
	branchesToSync, err := branchesSnapshot.Branches.Select(allBranchNamesToSync...)
	return &syncData{
		allBranches:      branchesSnapshot.Branches,
		branchesToSync:   branchesToSync,
		config:           validatedConfig.Config,
		dialogTestInputs: dialogTestInputs,
		hasOpenChanges:   repoStatus.OpenChanges,
		initialBranch:    branchesSnapshot.Active,
		previousBranch:   previousBranch,
		remotes:          remotes,
<<<<<<< HEAD
		runner:           runner,
=======
>>>>>>> 09a7b1ab
		shouldPushTags:   shouldPushTags,
	}, branchesSnapshot, stashSize, false, err
}<|MERGE_RESOLUTION|>--- conflicted
+++ resolved
@@ -205,10 +205,6 @@
 		initialBranch:    branchesSnapshot.Active,
 		previousBranch:   previousBranch,
 		remotes:          remotes,
-<<<<<<< HEAD
-		runner:           runner,
-=======
->>>>>>> 09a7b1ab
 		shouldPushTags:   shouldPushTags,
 	}, branchesSnapshot, stashSize, false, err
 }