--- conflicted
+++ resolved
@@ -147,12 +147,7 @@
 	return &result, nil
 }
 
-<<<<<<< HEAD
 func syncBranchesStepList(config syncConfig, repo *git.ProdRepo) (runstate.StepList, error) {
-=======
-// syncSteps provides the step list for the "git sync" command.
-func syncSteps(config *syncConfig, repo *git.ProdRepo) (runstate.StepList, error) {
->>>>>>> 02039693
 	result := runstate.StepList{}
 	for _, branch := range config.branchesToSync {
 		stepsForBranch, err := syncStepsForBranch(branch, config, repo)
