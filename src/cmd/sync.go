--- conflicted
+++ resolved
@@ -169,14 +169,9 @@
 	} else {
 		branchNamesToSync = gitdomain.LocalBranchNames{branchesSnapshot.Active}
 	}
-<<<<<<< HEAD
 	validatedConfig, exit, err := validate.Config(validate.ConfigArgs{
-		Backend:            &repo.Backend,
+		Backend:            repo.Backend,
 		BranchesSnapshot:   branchesSnapshot,
-=======
-	repo.Config, exit, err = validate.Config(validate.ConfigArgs{
-		Backend:            repo.Backend,
->>>>>>> d41d91f6
 		BranchesToValidate: branchNamesToSync,
 		CommandsCounter:    repo.CommandsCounter,
 		ConfigSnapshot:     repo.ConfigSnapshot,
