--- conflicted
+++ resolved
@@ -34,13 +34,8 @@
 
 If the repository contains an "upstream" remote,
 syncs the main branch with its upstream counterpart.
-<<<<<<< HEAD
-You can disable this by running "git config %s false".`, config.SyncUpstream),
+You can disable this by running "git config %s false".`, config.SyncUpstreamKey),
 		RunE: func(cmd *cobra.Command, args []string) error {
-=======
-You can disable this by running "git config %s false".`, config.SyncUpstreamKey),
-		Run: func(cmd *cobra.Command, args []string) {
->>>>>>> 05191109
 			config, err := determineSyncConfig(allFlag, repo)
 			if err != nil {
 				return err
