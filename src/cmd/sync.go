package cmd

import (
	"fmt"
	"os"

	"github.com/git-town/git-town/v7/src/cli"
	"github.com/git-town/git-town/v7/src/config"
	"github.com/git-town/git-town/v7/src/dialog"
	"github.com/git-town/git-town/v7/src/git"
	"github.com/git-town/git-town/v7/src/runstate"
	"github.com/git-town/git-town/v7/src/steps"
	"github.com/git-town/git-town/v7/src/stringslice"
	"github.com/spf13/cobra"
)

type syncConfig struct {
	branchesToSync                           []string
	hasOrigin                                bool
	initialBranch                            string
	isOffline                                bool
	localBranchesWithDeletedTrackingBranches []string
	mainBranch                               string
	shouldPushTags                           bool
}

func (sc *syncConfig) hasDeletedTrackingBranch(branch string) bool {
	return stringslice.Contains(sc.localBranchesWithDeletedTrackingBranches, branch)
}

func syncCmd(repo *git.ProdRepo) *cobra.Command {
	var allFlag bool
	var dryRunFlag bool
	syncCmd := cobra.Command{
		Use:   "sync",
		Short: "Updates the current branch with all relevant changes",
		Long: fmt.Sprintf(`Updates the current branch with all relevant changes

Synchronizes the current branch with the rest of the world.

When run on a feature branch
- syncs all ancestor branches
- pulls updates for the current branch
- merges the parent branch into the current branch
- pushes the current branch

When run on the main branch or a perennial branch
- pulls and pushes updates for the current branch
- pushes tags

If the repository contains an "upstream" remote,
syncs the main branch with its upstream counterpart.
You can disable this by running "git config %s false".`, config.SyncUpstream),
		Run: func(cmd *cobra.Command, args []string) {
			config, err := createSyncConfig(allFlag, repo)
			if err != nil {
				cli.Exit(err)
			}
			stepList, err := syncStepList(config, repo)
			if err != nil {
				cli.Exit(err)
			}
			runState := runstate.New("sync", stepList)
			err = runstate.Execute(runState, repo, nil)
			if err != nil {
				cli.Exit(err)
			}
		},
		Args: cobra.NoArgs,
		PreRunE: func(cmd *cobra.Command, args []string) error {
			if err := ValidateIsRepository(repo); err != nil {
				return err
			}
			if dryRunFlag {
				currentBranch, err := repo.Silent.CurrentBranch()
				if err != nil {
					return err
				}
				repo.DryRun.Activate(currentBranch)
			}
			if err := validateIsConfigured(repo); err != nil {
				return err
			}
			exit, err := handleUnfinishedState(repo, nil)
			if err != nil {
				return err
			}
			if exit {
				os.Exit(0)
			}
			return nil
		},
	}
	syncCmd.Flags().BoolVar(&allFlag, "all", false, "Sync all local branches")
	syncCmd.Flags().BoolVar(&dryRunFlag, "dry-run", false, "Print the commands but don't run them")
	return &syncCmd
}

func createSyncConfig(allFlag bool, repo *git.ProdRepo) (syncConfig, error) {
	hasOrigin, err := repo.Silent.HasOrigin()
	if err != nil {
		return syncConfig{}, err
	}
	isOffline, err := repo.Config.IsOffline()
	if err != nil {
		return syncConfig{}, err
	}
	result := syncConfig{
		hasOrigin:  hasOrigin,
		isOffline:  isOffline,
		mainBranch: repo.Config.MainBranch(),
	}
	if result.hasOrigin && !result.isOffline {
		err := repo.Logging.Fetch()
		if err != nil {
			return syncConfig{}, err
		}
	}
	result.localBranchesWithDeletedTrackingBranches, err = repo.Silent.LocalBranchesWithDeletedTrackingBranches()
	if err != nil {
		return syncConfig{}, err
	}
	result.initialBranch, err = repo.Silent.CurrentBranch()
	if err != nil {
		return syncConfig{}, err
	}
	parentDialog := dialog.ParentBranches{}
	if allFlag {
		branches, err := repo.Silent.LocalBranchesMainFirst()
		if err != nil {
			return syncConfig{}, err
		}
		err = parentDialog.EnsureKnowsParentBranches(branches, repo)
		if err != nil {
			return syncConfig{}, err
		}
		result.branchesToSync = branches
		result.shouldPushTags = true
	} else {
		err = parentDialog.EnsureKnowsParentBranches([]string{result.initialBranch}, repo)
		if err != nil {
			return syncConfig{}, err
		}
		result.branchesToSync = append(repo.Config.AncestorBranches(result.initialBranch), result.initialBranch)
		result.shouldPushTags = !repo.Config.IsFeatureBranch(result.initialBranch)
	}
	return result, nil
}

func syncStepList(config syncConfig, repo *git.ProdRepo) (runstate.StepList, error) {
	result := runstate.StepList{}
<<<<<<< HEAD
	for _, branch := range config.branchesToSync {
		stepsForBranch, err := syncStepsForBranch(branch, config, repo)
=======
	for _, branchName := range config.branchesToSync {
		steps, err := syncBranchSteps(branchName, true, repo)
>>>>>>> 95cd79ac
		if err != nil {
			return runstate.StepList{}, err
		}
		result.AppendList(stepsForBranch)
	}
	result.Append(&steps.CheckoutBranchStep{BranchName: finalBranch(config)})
	if config.hasOrigin && config.shouldPushTags && !config.isOffline {
		result.Append(&steps.PushTagsStep{})
	}
	err := result.Wrap(runstate.WrapOptions{RunInGitRoot: true, StashOpenChanges: true}, repo)
	return result, err
}

<<<<<<< HEAD
func syncStepsForBranch(branch string, config syncConfig, repo *git.ProdRepo) (runstate.StepList, error) {
	if config.hasDeletedTrackingBranch(branch) {
		return deleteBranchSteps(branch, config, repo)
	} else {
		return runstate.SyncBranchSteps(branch, true, repo)
	}
}

func deleteBranchSteps(branch string, config syncConfig, repo *git.ProdRepo) (runstate.StepList, error) {
	result := runstate.StepList{}
	if config.initialBranch == branch {
		result.Append(&steps.CheckoutBranchStep{BranchName: config.mainBranch})
	}
	parent := repo.Config.ParentBranch(branch)
	if parent != "" {
		for _, child := range repo.Config.ChildBranches(branch) {
			result.Append(&steps.SetParentBranchStep{BranchName: child, ParentBranchName: parent})
		}
		result.Append(&steps.DeleteParentBranchStep{BranchName: branch})
	}
	if repo.Config.IsPerennialBranch(branch) {
		result.Append(&steps.RemoveFromPerennialBranchesStep{BranchName: branch})
	}
	result.Append(&steps.DeleteLocalBranchStep{BranchName: branch})
	return result, nil
}

// provides the name of the branch that should be checked out after all sync steps run
func finalBranch(config syncConfig) string {
	if stringslice.Contains(config.localBranchesWithDeletedTrackingBranches, config.initialBranch) {
		return config.mainBranch
	} else {
		return config.initialBranch
	}
=======
// syncBranchSteps provides the steps to sync the branch with the given name.
//
//nolint:nestif
func syncBranchSteps(branchName string, pushBranch bool, repo *git.ProdRepo) (runstate.StepList, error) {
	isFeature := repo.Config.IsFeatureBranch(branchName)
	syncStrategy := repo.Config.SyncStrategy()
	hasOrigin, err := repo.Silent.HasOrigin()
	if err != nil {
		return runstate.StepList{}, err
	}
	pushHook, err := repo.Config.PushHook()
	if err != nil {
		return runstate.StepList{}, err
	}
	result := runstate.StepList{}
	if !hasOrigin && !isFeature {
		return runstate.StepList{}, nil
	}
	result.Append(&steps.CheckoutBranchStep{BranchName: branchName})
	if isFeature {
		steps, err := syncFeatureBranchSteps(branchName, repo)
		if err != nil {
			return runstate.StepList{}, err
		}
		result.AppendList(steps)
	} else {
		steps, err := syncNonFeatureBranchSteps(branchName, repo)
		if err != nil {
			return runstate.StepList{}, err
		}
		result.AppendList(steps)
	}
	isOffline, err := repo.Config.IsOffline()
	if err != nil {
		return runstate.StepList{}, err
	}
	if pushBranch && hasOrigin && !isOffline {
		hasTrackingBranch, err := repo.Silent.HasTrackingBranch(branchName)
		if err != nil {
			return runstate.StepList{}, err
		}
		if hasTrackingBranch {
			if repo.Config.IsFeatureBranch(branchName) {
				switch syncStrategy {
				case "merge":
					result.Append(&steps.PushBranchStep{BranchName: branchName, NoPushHook: !pushHook})
				case "rebase":
					result.Append(&steps.PushBranchStep{BranchName: branchName, ForceWithLease: true})
				default:
					return runstate.StepList{}, fmt.Errorf("unknown syncStrategy value: %q", syncStrategy)
				}
			} else {
				result.Append(&steps.PushBranchStep{BranchName: branchName})
			}
		} else {
			result.Append(&steps.CreateTrackingBranchStep{BranchName: branchName})
		}
	}
	return result, nil
}

// Helpers

func syncFeatureBranchSteps(branchName string, repo *git.ProdRepo) (runstate.StepList, error) {
	syncStrategy := repo.Config.SyncStrategy()
	hasTrackingBranch, err := repo.Silent.HasTrackingBranch(branchName)
	if err != nil {
		return runstate.StepList{}, err
	}
	result := runstate.StepList{}
	if hasTrackingBranch {
		switch syncStrategy {
		case "merge":
			result.Append(&steps.MergeBranchStep{BranchName: repo.Silent.TrackingBranchName(branchName)})
		case "rebase":
			result.Append(&steps.RebaseBranchStep{BranchName: repo.Silent.TrackingBranchName(branchName)})
		default:
			return runstate.StepList{}, fmt.Errorf("unknown syncStrategy value: %q", syncStrategy)
		}
	}
	switch syncStrategy {
	case "merge":
		result.Append(&steps.MergeBranchStep{BranchName: repo.Config.ParentBranch(branchName)})
	case "rebase":
		result.Append(&steps.RebaseBranchStep{BranchName: repo.Config.ParentBranch(branchName)})
	default:
		return runstate.StepList{}, fmt.Errorf("unknown syncStrategy value: %q", syncStrategy)
	}
	return result, nil
}

func syncNonFeatureBranchSteps(branchName string, repo *git.ProdRepo) (runstate.StepList, error) {
	hasTrackingBranch, err := repo.Silent.HasTrackingBranch(branchName)
	if err != nil {
		return runstate.StepList{}, err
	}
	result := runstate.StepList{}
	if hasTrackingBranch {
		if repo.Config.PullBranchStrategy() == "rebase" {
			result.Append(&steps.RebaseBranchStep{BranchName: repo.Silent.TrackingBranchName(branchName)})
		} else {
			result.Append(&steps.MergeBranchStep{BranchName: repo.Silent.TrackingBranchName(branchName)})
		}
	}

	mainBranchName := repo.Config.MainBranch()
	hasUpstream, err := repo.Silent.HasRemote("upstream")
	if err != nil {
		return runstate.StepList{}, err
	}
	shouldSyncUpstream, err := repo.Config.ShouldSyncUpstream()
	if err != nil {
		return runstate.StepList{}, err
	}
	if mainBranchName == branchName && hasUpstream && shouldSyncUpstream {
		result.Append(&steps.FetchUpstreamStep{BranchName: mainBranchName})
		result.Append(&steps.RebaseBranchStep{BranchName: fmt.Sprintf("upstream/%s", mainBranchName)})
	}
	return result, nil
>>>>>>> 95cd79ac
}<|MERGE_RESOLUTION|>--- conflicted
+++ resolved
@@ -149,13 +149,8 @@
 
 func syncStepList(config syncConfig, repo *git.ProdRepo) (runstate.StepList, error) {
 	result := runstate.StepList{}
-<<<<<<< HEAD
 	for _, branch := range config.branchesToSync {
 		stepsForBranch, err := syncStepsForBranch(branch, config, repo)
-=======
-	for _, branchName := range config.branchesToSync {
-		steps, err := syncBranchSteps(branchName, true, repo)
->>>>>>> 95cd79ac
 		if err != nil {
 			return runstate.StepList{}, err
 		}
@@ -169,12 +164,11 @@
 	return result, err
 }
 
-<<<<<<< HEAD
 func syncStepsForBranch(branch string, config syncConfig, repo *git.ProdRepo) (runstate.StepList, error) {
 	if config.hasDeletedTrackingBranch(branch) {
 		return deleteBranchSteps(branch, config, repo)
 	} else {
-		return runstate.SyncBranchSteps(branch, true, repo)
+		return syncBranchSteps(branch, true, repo)
 	}
 }
 
@@ -204,7 +198,8 @@
 	} else {
 		return config.initialBranch
 	}
-=======
+}
+
 // syncBranchSteps provides the steps to sync the branch with the given name.
 //
 //nolint:nestif
@@ -324,5 +319,4 @@
 		result.Append(&steps.RebaseBranchStep{BranchName: fmt.Sprintf("upstream/%s", mainBranchName)})
 	}
 	return result, nil
->>>>>>> 95cd79ac
 }