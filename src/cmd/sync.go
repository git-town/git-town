package cmd

import (
	"fmt"

	"github.com/git-town/git-town/v9/src/config"
	"github.com/git-town/git-town/v9/src/execute"
	"github.com/git-town/git-town/v9/src/flags"
	"github.com/git-town/git-town/v9/src/git"
	"github.com/git-town/git-town/v9/src/runstate"
	"github.com/git-town/git-town/v9/src/steps"
	"github.com/git-town/git-town/v9/src/validate"
	"github.com/spf13/cobra"
)

const syncDesc = "Updates the current branch with all relevant changes"

const syncHelp = `
Synchronizes the current branch with the rest of the world.

When run on a feature branch
- syncs all ancestor branches
- pulls updates for the current branch
- merges the parent branch into the current branch
- pushes the current branch

When run on the main branch or a perennial branch
- pulls and pushes updates for the current branch
- pushes tags

If the repository contains an "upstream" remote,
syncs the main branch with its upstream counterpart.
You can disable this by running "git config %s false".`

func syncCmd() *cobra.Command {
	addDebugFlag, readDebugFlag := flags.Debug()
	addDryRunFlag, readDryRunFlag := flags.DryRun()
	addAllFlag, readAllFlag := flags.Bool("all", "a", "Sync all local branches")
	cmd := cobra.Command{
		Use:     "sync",
		GroupID: "basic",
		Args:    cobra.NoArgs,
		Short:   syncDesc,
		Long:    long(syncDesc, fmt.Sprintf(syncHelp, config.SyncUpstreamKey)),
		RunE: func(cmd *cobra.Command, args []string) error {
			return sync(readAllFlag(cmd), readDryRunFlag(cmd), readDebugFlag(cmd))
		},
	}
	addAllFlag(&cmd)
	addDebugFlag(&cmd)
	addDryRunFlag(&cmd)
	return &cmd
}

func sync(all, dryRun, debug bool) error {
	run, exit, err := execute.LoadProdRunner(execute.LoadArgs{
		Debug:                 debug,
		DryRun:                dryRun,
		HandleUnfinishedState: true,
		ValidateGitversion:    true,
		ValidateIsRepository:  true,
		ValidateIsConfigured:  true,
	})
	if err != nil || exit {
		return err
	}
	config, err := determineSyncConfig(all, &run)
	if err != nil {
		return err
	}
	stepList, err := syncBranchesSteps(config, &run)
	if err != nil {
		return err
	}
	runState := runstate.New("sync", stepList)
	return runstate.Execute(runState, &run, nil)
}

type syncConfig struct {
	branchesToSync []branchSyncInfo
	hasOrigin      bool
	initialBranch  string
	isOffline      bool
	mainBranch     string
	shouldPushTags bool
}

// branchSyncInfo describes a branch that should be synced
type branchSyncInfo struct {
	name       string
	parent     string
	remote     git.BranchLocation
	syncStatus git.SyncStatus
}

func determineSyncConfig(allFlag bool, run *git.ProdRunner) (*syncConfig, error) {
	hasOrigin, err := run.Backend.HasOrigin()
	if err != nil {
		return nil, err
	}
	isOffline, err := run.Config.IsOffline()
	if err != nil {
		return nil, err
	}
	if hasOrigin && !isOffline {
		err := run.Frontend.Fetch()
		if err != nil {
			return nil, err
		}
	}
	branchInfos, initialBranch, err := run.Backend.BranchInfos()
	if err != nil {
		return nil, err
	}
	mainBranch := run.Config.MainBranch()
	var branchesToSync []branchSyncInfo
	var shouldPushTags bool
	if allFlag {
<<<<<<< HEAD
		branchNames := branchInfos.BranchNames()
		err = validate.KnowsBranchesAncestry(branchNames, &run.Backend)
=======
		branches, err := run.Backend.LocalBranchesMainFirst(mainBranch)
		if err != nil {
			return nil, err
		}
		err = validate.KnowsBranchesAncestry(branches, mainBranch, &run.Backend)
>>>>>>> 51a8c822
		if err != nil {
			return nil, err
		}
		branchesToSync = branches
		branchesToSync = make([]branchSyncInfo, len(branchInfos))
		for b, branchInfo := range branchInfos {
			branchesToSync[b] = branchSyncInfo{
				name:       branchInfo.Name,
				parent:     run.Config.ParentBranch(branchInfo.Name),
				remote:     branchInfo.Location,
				syncStatus: branchInfo.SyncStatus,
			}
		}
		shouldPushTags = true
	} else {
		err = validate.KnowsBranchAncestry(initialBranch, run.Config.MainBranch(), &run.Backend)
		if err != nil {
			return nil, err
		}
		branchesToSync = append(run.Config.AncestorBranches(initialBranch), initialBranch)
		shouldPushTags = !run.Config.IsFeatureBranch(initialBranch)
	}
	return &syncConfig{
		branchesToSync: branchesToSync,
		hasOrigin:      hasOrigin,
		initialBranch:  initialBranch,
		isOffline:      isOffline,
		mainBranch:     mainBranch,
		shouldPushTags: shouldPushTags,
	}, nil
}

// syncBranchesSteps provides the step list for the "git sync" command.
func syncBranchesSteps(config *syncConfig, run *git.ProdRunner) (runstate.StepList, error) {
	list := runstate.StepListBuilder{}
	for _, branch := range config.branchesToSync {
		updateBranchSteps(&list, branch, true, run)
	}
	list.Add(&steps.CheckoutStep{Branch: config.initialBranch})
	if config.hasOrigin && config.shouldPushTags && !config.isOffline {
		list.Add(&steps.PushTagsStep{})
	}
	list.Wrap(runstate.WrapOptions{RunInGitRoot: true, StashOpenChanges: true}, &run.Backend, config.mainBranch)
	return list.Result()
}

// updateBranchSteps provides the steps to sync a particular branch.
func updateBranchSteps(list *runstate.StepListBuilder, branch string, pushBranch bool, run *git.ProdRunner) {
	isFeatureBranch := run.Config.IsFeatureBranch(branch)
	syncStrategy := list.SyncStrategy(run.Config.SyncStrategy())
	hasOrigin := list.Bool(run.Backend.HasOrigin())
	pushHook := list.Bool(run.Config.PushHook())
	if !hasOrigin && !isFeatureBranch {
		return
	}
	list.Add(&steps.CheckoutStep{Branch: branch})
	if isFeatureBranch {
		updateFeatureBranchSteps(list, branch, run)
	} else {
		updatePerennialBranchSteps(list, branch, run)
	}
	isOffline := list.Bool(run.Config.IsOffline())
	if pushBranch && hasOrigin && !isOffline {
		hasTrackingBranch := list.Bool(run.Backend.HasTrackingBranch(branch))
		if !hasTrackingBranch {
			list.Add(&steps.CreateTrackingBranchStep{Branch: branch})
			return
		}
		if !isFeatureBranch {
			list.Add(&steps.PushBranchStep{Branch: branch})
			return
		}
		pushFeatureBranchSteps(list, branch, syncStrategy, pushHook)
	}
}

func updateFeatureBranchSteps(list *runstate.StepListBuilder, branch string, run *git.ProdRunner) {
	syncStrategy := list.SyncStrategy(run.Config.SyncStrategy())
	hasTrackingBranch := list.Bool(run.Backend.HasTrackingBranch(branch))
	if hasTrackingBranch {
		syncBranchSteps(list, run.Backend.TrackingBranch(branch), string(syncStrategy))
	}
	syncBranchSteps(list, run.Config.ParentBranch(branch), string(syncStrategy))
}

func updatePerennialBranchSteps(list *runstate.StepListBuilder, branch string, run *git.ProdRunner) {
	hasTrackingBranch := list.Bool(run.Backend.HasTrackingBranch(branch))
	if hasTrackingBranch {
		pullBranchStrategy := list.PullBranchStrategy(run.Config.PullBranchStrategy())
		syncBranchSteps(list, run.Backend.TrackingBranch(branch), string(pullBranchStrategy))
	}
	mainBranch := run.Config.MainBranch()
	hasUpstream := list.Bool(run.Backend.HasRemote("upstream"))
	shouldSyncUpstream := list.Bool(run.Config.ShouldSyncUpstream())
	if mainBranch == branch && hasUpstream && shouldSyncUpstream {
		list.Add(&steps.FetchUpstreamStep{Branch: mainBranch})
		list.Add(&steps.RebaseBranchStep{Branch: fmt.Sprintf("upstream/%s", mainBranch)})
	}
}

// syncBranchStep provides the steps to sync the given tracking branch into the current branch.
func syncBranchSteps(list *runstate.StepListBuilder, otherBranch, strategy string) {
	switch strategy {
	case "merge":
		list.Add(&steps.MergeStep{Branch: otherBranch})
	case "rebase":
		list.Add(&steps.RebaseBranchStep{Branch: otherBranch})
	default:
		list.Fail("unknown syncStrategy value: %q", strategy)
	}
}

func pushFeatureBranchSteps(list *runstate.StepListBuilder, branch string, syncStrategy config.SyncStrategy, pushHook bool) {
	switch syncStrategy {
	case config.SyncStrategyMerge:
		list.Add(&steps.PushBranchStep{Branch: branch, NoPushHook: !pushHook})
	case config.SyncStrategyRebase:
		list.Add(&steps.PushBranchStep{Branch: branch, ForceWithLease: true})
	default:
		list.Fail("unknown syncStrategy value: %q", syncStrategy)
	}
}<|MERGE_RESOLUTION|>--- conflicted
+++ resolved
@@ -116,16 +116,8 @@
 	var branchesToSync []branchSyncInfo
 	var shouldPushTags bool
 	if allFlag {
-<<<<<<< HEAD
 		branchNames := branchInfos.BranchNames()
-		err = validate.KnowsBranchesAncestry(branchNames, &run.Backend)
-=======
-		branches, err := run.Backend.LocalBranchesMainFirst(mainBranch)
-		if err != nil {
-			return nil, err
-		}
-		err = validate.KnowsBranchesAncestry(branches, mainBranch, &run.Backend)
->>>>>>> 51a8c822
+		err = validate.KnowsBranchesAncestry(branchNames, mainmainBranch, &run.Backend)
 		if err != nil {
 			return nil, err
 		}
