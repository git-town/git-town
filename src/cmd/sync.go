--- conflicted
+++ resolved
@@ -78,12 +78,8 @@
 	runProgram := program.Program{}
 	sync.BranchesProgram(sync.BranchesProgramArgs{
 		BranchProgramArgs: sync.BranchProgramArgs{
-<<<<<<< HEAD
+			BranchInfos:   config.allBranches,
 			Config:        config.UnvalidatedConfig,
-=======
-			Config:        config.config,
->>>>>>> 03ad1546
-			BranchInfos:   config.allBranches,
 			InitialBranch: config.initialBranch,
 			Remotes:       config.remotes,
 			Program:       &runProgram,
@@ -109,13 +105,9 @@
 		RunProgram:            runProgram,
 	}
 	return fullInterpreter.Execute(fullInterpreter.ExecuteArgs{
-		Config:                  config.config,
+		Config:                  config.UnvalidatedConfig,
 		Connector:               nil,
 		DialogTestInputs:        &config.dialogTestInputs,
-<<<<<<< HEAD
-		FullConfig:              config.UnvalidatedConfig,
-=======
->>>>>>> 03ad1546
 		HasOpenChanges:          config.hasOpenChanges,
 		InitialBranchesSnapshot: initialBranchesSnapshot,
 		InitialConfigSnapshot:   repo.ConfigSnapshot,
@@ -128,13 +120,9 @@
 }
 
 type syncConfig struct {
-<<<<<<< HEAD
-	configdomain.UnvalidatedConfig
-=======
->>>>>>> 03ad1546
 	allBranches      gitdomain.BranchInfos
 	branchesToSync   gitdomain.BranchInfos
-	config           configdomain.FullConfig
+	config           configdomain.UnvalidatedConfig
 	dialogTestInputs components.TestInputs
 	hasOpenChanges   bool
 	initialBranch    gitdomain.LocalBranchName
@@ -205,7 +193,6 @@
 	allBranchNamesToSync := repo.Runner.Config.FullConfig.Lineage.BranchesAndAncestors(branchNamesToSync)
 	branchesToSync, err := branchesSnapshot.Branches.Select(allBranchNamesToSync...)
 	return &syncConfig{
-<<<<<<< HEAD
 		UnvalidatedConfig: repo.Runner.Config.FullConfig,
 		allBranches:       branchesSnapshot.Branches,
 		branchesToSync:    branchesToSync,
@@ -215,16 +202,5 @@
 		previousBranch:    previousBranch,
 		remotes:           remotes,
 		shouldPushTags:    shouldPushTags,
-=======
-		allBranches:      branchesSnapshot.Branches,
-		branchesToSync:   branchesToSync,
-		config:           repo.Runner.Config.FullConfig,
-		dialogTestInputs: dialogTestInputs,
-		hasOpenChanges:   repoStatus.OpenChanges,
-		initialBranch:    branchesSnapshot.Active,
-		previousBranch:   previousBranch,
-		remotes:          remotes,
-		shouldPushTags:   shouldPushTags,
->>>>>>> 03ad1546
 	}, branchesSnapshot, stashSize, false, err
 }