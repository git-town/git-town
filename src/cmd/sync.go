--- conflicted
+++ resolved
@@ -115,11 +115,7 @@
 		InitialConfigSnapshot:   repo.ConfigSnapshot,
 		InitialStashSize:        initialStashSize,
 		RootDir:                 repo.RootDir,
-<<<<<<< HEAD
 		Run:                     config.runner,
-=======
-		Run:                     data.runner,
->>>>>>> 72b0acf5
 		RunState:                runState,
 		Verbose:                 verbose,
 	})
@@ -152,28 +148,18 @@
 		Frontend:        repo.Frontend,
 	}
 	branchesSnapshot, stashSize, exit, err := execute.LoadRepoSnapshot(execute.LoadRepoSnapshotArgs{
-<<<<<<< HEAD
 		Config:                &repo.UnvalidatedConfig.Config,
-=======
-		Config:                repo.Config,
->>>>>>> 72b0acf5
 		DialogTestInputs:      dialogTestInputs,
 		Fetch:                 true,
 		HandleUnfinishedState: true,
 		Repo:                  repo,
 		RepoStatus:            repoStatus,
-<<<<<<< HEAD
-=======
-		Runner:                &runner,
-		ValidateIsConfigured:  true,
->>>>>>> 72b0acf5
 		ValidateNoOpenChanges: false,
 		Verbose:               verbose,
 	})
 	if err != nil || exit {
 		return nil, branchesSnapshot, stashSize, exit, err
 	}
-<<<<<<< HEAD
 	var branchNamesToSync gitdomain.LocalBranchNames
 	localBranches := branchesSnapshot.Branches.LocalBranches()
 	if allFlag {
@@ -182,10 +168,6 @@
 		branchNamesToSync = gitdomain.LocalBranchNames{branchesSnapshot.Active}
 	}
 	validatedConfig, err := validate.Config(repo.UnvalidatedConfig, branchNamesToSync, localBranches, &repo.Backend, &dialogTestInputs)
-=======
-	previousBranch := repo.Backend.PreviouslyCheckedOutBranch()
-	remotes, err := repo.Backend.Remotes()
->>>>>>> 72b0acf5
 	if err != nil {
 		return nil, branchesSnapshot, stashSize, false, err
 	}
@@ -193,7 +175,6 @@
 	if allFlag {
 		shouldPushTags = true
 	} else {
-<<<<<<< HEAD
 		shouldPushTags = validatedConfig.Config.IsMainOrPerennialBranch(branchesSnapshot.Active)
 	}
 	runner := git.ProdRunner{
@@ -209,33 +190,11 @@
 		return nil, branchesSnapshot, stashSize, false, err
 	}
 	allBranchNamesToSync := validatedConfig.Config.Lineage.BranchesAndAncestors(branchNamesToSync)
-=======
-		branchNamesToSync = gitdomain.LocalBranchNames{branchesSnapshot.Active}
-		shouldPushTags = repo.Config.Config.IsMainOrPerennialBranch(branchesSnapshot.Active)
-	}
-	err = execute.EnsureKnownBranchesAncestry(execute.EnsureKnownBranchesAncestryArgs{
-		BranchesToVerify: branchNamesToSync,
-		Config:           repo.Config,
-		DefaultChoice:    repo.Config.Config.MainBranch,
-		DialogTestInputs: &dialogTestInputs,
-		LocalBranches:    localBranches,
-		MainBranch:       repo.Config.Config.MainBranch,
-		Runner:           &runner,
-	})
-	if err != nil {
-		return nil, branchesSnapshot, stashSize, false, err
-	}
-	allBranchNamesToSync := repo.Config.Config.Lineage.BranchesAndAncestors(branchNamesToSync)
->>>>>>> 72b0acf5
 	branchesToSync, err := branchesSnapshot.Branches.Select(allBranchNamesToSync...)
 	return &syncData{
 		allBranches:      branchesSnapshot.Branches,
 		branchesToSync:   branchesToSync,
-<<<<<<< HEAD
 		config:           validatedConfig.Config,
-=======
-		config:           repo.Config.Config,
->>>>>>> 72b0acf5
 		dialogTestInputs: dialogTestInputs,
 		hasOpenChanges:   repoStatus.OpenChanges,
 		initialBranch:    branchesSnapshot.Active,
