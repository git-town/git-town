package cmd

import (
	"fmt"
	"os"

	"github.com/git-town/git-town/v7/src/cli"
	"github.com/git-town/git-town/v7/src/config"
	"github.com/git-town/git-town/v7/src/dialog"
	"github.com/git-town/git-town/v7/src/git"
	"github.com/git-town/git-town/v7/src/runstate"
	"github.com/git-town/git-town/v7/src/steps"
	"github.com/spf13/cobra"
)

<<<<<<< HEAD
=======
type SyncConfig struct {
	branchesToSync   []string
	initialBranch    string
	syncBranchConfig SyncBranchConfig
}

type SyncBranchConfig struct {
	hasOrigin          bool
	hasUpstream        bool
	isOffline          bool
	mainBranch         string
	pushHook           bool
	shouldPushTags     bool
	shouldSyncUpstream bool
	syncStrategy       string
}

>>>>>>> ad5a8391
func syncCmd(repo *git.ProdRepo) *cobra.Command {
	// TODO: move to bottom of this function
	var allFlag bool
	var dryRunFlag bool
	syncCmd := cobra.Command{
		Use:   "sync",
		Short: "Updates the current branch with all relevant changes",
		Long: fmt.Sprintf(`Updates the current branch with all relevant changes

Synchronizes the current branch with the rest of the world.

When run on a feature branch
- syncs all ancestor branches
- pulls updates for the current branch
- merges the parent branch into the current branch
- pushes the current branch

When run on the main branch or a perennial branch
- pulls and pushes updates for the current branch
- pushes tags

If the repository contains an "upstream" remote,
syncs the main branch with its upstream counterpart.
You can disable this by running "git config %s false".`, config.SyncUpstream),
		Run: func(cmd *cobra.Command, args []string) {
<<<<<<< HEAD
			builder, err := createSyncBuilder(allFlag, repo)
			if err != nil {
				cli.Exit(err)
			}
			stepList, err := builder.Steps()
=======
			syncConfig, err := determineSyncConfig(allFlag, repo)
			if err != nil {
				cli.Exit(err)
			}
			stepList, err := syncSteps(syncConfig, repo)
>>>>>>> ad5a8391
			if err != nil {
				cli.Exit(err)
			}
			runState := runstate.New("sync", stepList)
			err = runstate.Execute(runState, repo, nil)
			if err != nil {
				cli.Exit(err)
			}
		},
		Args: cobra.NoArgs,
		PreRunE: func(cmd *cobra.Command, args []string) error {
			if err := ValidateIsRepository(repo); err != nil {
				return err
			}
			if dryRunFlag {
				currentBranch, err := repo.Silent.CurrentBranch()
				if err != nil {
					return err
				}
				repo.DryRun.Activate(currentBranch)
			}
			if err := validateIsConfigured(repo); err != nil {
				return err
			}
			exit, err := handleUnfinishedState(repo, nil)
			if err != nil {
				return err
			}
			if exit {
				os.Exit(0)
			}
			return nil
		},
	}
	syncCmd.Flags().BoolVar(&allFlag, "all", false, "Sync all local branches")
	syncCmd.Flags().BoolVar(&dryRunFlag, "dry-run", false, "Print the commands but don't run them")
	return &syncCmd
}

<<<<<<< HEAD
type syncBuilder struct {
	branchesToSync   []string
	initialBranch    string
	syncBranchConfig SyncBranchConfig
}

type SyncBranchConfig struct {
	hasOrigin          bool
	mainBranch         string
	hasUpstream        bool
	isOffline          bool
	mainBranch         string
	pushHook           bool
	shouldPushTags     bool
	shouldSyncUpstream bool
	syncStrategy       string
}

// createSyncBuilder provides a fully configured syncBuilder instance.
func createSyncBuilder(allFlag bool, repo *git.ProdRepo) (syncBuilder, error) {
=======
func determineSyncConfig(allFlag bool, repo *git.ProdRepo) (*SyncConfig, error) {
>>>>>>> ad5a8391
	initialBranch, err := repo.Silent.CurrentBranch()
	if err != nil {
		return nil, err
	}
	hasOrigin, err := repo.Silent.HasOrigin()
	if err != nil {
		return nil, err
	}
	syncBranchConfig, err := determineSyncBranchConfig(repo, initialBranch)
	if err != nil {
		return nil, err
	}
	if hasOrigin && !isOffline {
		err := repo.Logging.Fetch()
		if err != nil {
			return nil, err
		}
	}
	initialBranch, err := repo.Silent.CurrentBranch()
	if err != nil {
		return nil, err
	}
	parentDialog := dialog.ParentBranches{}
	var branchesToSync []string
	var shouldPushTags bool
	if allFlag {
		branches, err := repo.Silent.LocalBranchesMainFirst()
		if err != nil {
			return nil, err
		}
		err = parentDialog.EnsureKnowsParentBranches(branches, repo)
		if err != nil {
			return nil, err
		}
		syncConfig.branchesToSync = branches
		syncBranchConfig.shouldPushTags = true
	} else {
		err = parentDialog.EnsureKnowsParentBranches([]string{syncConfig.initialBranch}, repo)
		if err != nil {
			return nil, err
		}
		syncConfig.branchesToSync = append(repo.Config.AncestorBranches(syncConfig.initialBranch), syncConfig.initialBranch)
<<<<<<< HEAD
	}
	return &syncConfig, nil
}

func determineSyncBranchConfig(repo *git.ProdRepo, initialBranch string) (SyncBranchConfig, error) {
	result := SyncBranchConfig{}
	var err error
	result.hasOrigin, err = repo.Silent.HasOrigin()
	if err != nil {
		return result, err
	}
	result.isOffline, err = repo.Config.IsOffline()
	if err != nil {
		return result, err
=======
	}
	return &syncConfig, nil
}

func determineSyncBranchConfig(repo *git.ProdRepo, initialBranch string) (SyncBranchConfig, error) {
	result := SyncBranchConfig{}
	var err error
	result.hasOrigin, err = repo.Silent.HasOrigin()
	if err != nil {
		return result, err
	}
	result.isOffline, err = repo.Config.IsOffline()
	if err != nil {
		return result, err
	}
	result.pushHook, err = repo.Config.PushHook()
	if err != nil {
		return result, err
	}
	result.mainBranch = repo.Config.MainBranch()
	result.hasUpstream, err = repo.Silent.HasRemote("upstream")
	if err != nil {
		return result, err
	}
	result.shouldSyncUpstream, err = repo.Config.ShouldSyncUpstream()
	if err != nil {
		return result, err
	}
	result.shouldPushTags = !repo.Config.IsFeatureBranch(initialBranch)
	return result, nil
}

// syncSteps provides the step list for the "git sync" command.
func syncSteps(config *SyncConfig, repo *git.ProdRepo) (runstate.StepList, error) {
	result := runstate.StepList{}
	for _, branch := range config.branchesToSync {
		steps, err := syncBranchSteps(branch, true, config.syncBranchConfig, repo)
		if err != nil {
			return runstate.StepList{}, err
		}
		result.AppendList(steps)
	}
	result.Append(&steps.CheckoutBranchStep{Branch: config.initialBranch})
	if config.syncBranchConfig.hasOrigin && config.syncBranchConfig.shouldPushTags && !config.syncBranchConfig.isOffline {
		result.Append(&steps.PushTagsStep{})
>>>>>>> ad5a8391
	}
	result.pushHook, err = repo.Config.PushHook()
	if err != nil {
		return result, err
	}
	result.mainBranch = repo.Config.MainBranch()
	result.hasUpstream, err = repo.Silent.HasRemote("upstream")
	if err != nil {
		return result, err
	}
	result.shouldSyncUpstream, err = repo.Config.ShouldSyncUpstream()
	if err != nil {
		return result, err
	}
	result.shouldPushTags = !repo.Config.IsFeatureBranch(initialBranch)
	return result, nil
}

<<<<<<< HEAD
func (b *syncBuilder) append(step steps.Step) {
	b.steps.Append(step)
}

func (b *syncBuilder) appendList(list runstate.StepList, err error) {
	b.steps.AppendList(list)
	if b.err == nil {
		b.err = err
	}
}

func (b *syncBuilder) check(err error) bool {
	b.fail(err)
	return err != nil
}

func (b *syncBuilder) fail(err error) {
=======
// syncBranchSteps provides the steps to sync a particular branch.
func syncBranchSteps(branch string, pushBranch bool, config SyncBranchConfig, repo *git.ProdRepo) (runstate.StepList, error) {
	result := runstate.StepList{}
	isFeatureBranch := repo.Config.IsFeatureBranch(branch)
	if !config.hasOrigin && !isFeatureBranch {
		return runstate.StepList{}, nil
	}
	hasTrackingBranch, err := repo.Silent.HasTrackingBranch(branch)
>>>>>>> ad5a8391
	if err != nil {
		b.err = err
	}
}

// Steps provides the "git sync" step list for the setup that this builder is configured for.
func (b *syncBuilder) Steps() (runstate.StepList, error) {
	for _, branch := range b.branchesToSync {
		b.syncBranchSteps(branch, true)
	}
	b.append(&steps.CheckoutBranchStep{Branch: b.initialBranch})
	if b.hasOrigin && b.shouldPushTags && !b.isOffline {
		b.append(&steps.PushTagsStep{})
	}
<<<<<<< HEAD
	err := b.steps.Wrap(runstate.WrapOptions{RunInGitRoot: true, StashOpenChanges: true}, b.repo)
	return b.steps, err
}

// syncBranchSteps provides the steps to sync a particular branch.
func (b *syncBuilder) syncBranchSteps(branch string, pushBranch bool) {
	result := runstate.StepList{}
	isFeatureBranch := repo.Config.IsFeatureBranch(branch)
	if !config.hasOrigin && !isFeatureBranch {
		return runstate.StepList{}, nil
	}
	hasTrackingBranch, err := repo.Silent.HasTrackingBranch(branch)
	if err != nil {
		return runstate.StepList{}, err
	}
	b.append(&steps.CheckoutBranchStep{Branch: branch})
=======
	result.Append(&steps.CheckoutBranchStep{Branch: branch})
>>>>>>> ad5a8391
	if isFeatureBranch {
		steps, err := syncFeatureBranchSteps(branch, config, hasTrackingBranch, pushBranch, repo)
		if err != nil {
			return runstate.StepList{}, err
		}
		result.AppendList(steps)
	} else {
<<<<<<< HEAD
		steps, err := syncNonFeatureBranchSteps(branch, config, repo)
		if err != nil {
			return runstate.StepList{}, err
		}
		result.AppendList(steps)
	}
	if pushBranch && config.hasOrigin && !config.isOffline {
		hasTrackingBranch, err := repo.Silent.HasTrackingBranch(branch)
		if err != nil {
			return runstate.StepList{}, err
		}
		result.AppendList(steps)
	}
	parentSteps, err := syncParentSteps(repo.Config.ParentBranch(branch), config.syncStrategy)
	if err != nil {
		return runstate.StepList{}, err
	}
	result.AppendList(parentSteps)
	if pushBranch && config.hasOrigin && !config.isOffline {
		if !hasTrackingBranch {
			b.append(&steps.CreateTrackingBranchStep{Branch: branch})
			return
		}
		if !isFeatureBranch {
			b.append(&steps.PushBranchStep{Branch: branch})
			return
		}
		steps, err := pushFeatureBranchSteps(branch, config.syncStrategy, config.pushHook)
=======
		steps, err := syncNonFeatureBranchSteps(branch, config, hasTrackingBranch, pushBranch, repo)
>>>>>>> ad5a8391
		if err != nil {
			return runstate.StepList{}, err
		}
		result.AppendList(steps)
	}
}

<<<<<<< HEAD
// syncFeatureBranchSteps adds the steps to sync the feature branch with the given name to this builder.
func (b *syncBuilder) syncFeatureBranchSteps(branch string) {
=======
// syncFeatureBranchSteps provides the steps to sync the feature branch with the given name.
func syncFeatureBranchSteps(branch string, config SyncBranchConfig, hasTrackingBranch bool, pushBranch bool, repo *git.ProdRepo) (runstate.StepList, error) {
>>>>>>> ad5a8391
	result := runstate.StepList{}
	if hasTrackingBranch {
		steps, err := syncTrackingBranchSteps(repo.Silent.TrackingBranch(branch), config.syncStrategy)
		if err != nil {
			return runstate.StepList{}, err
		}
		result.AppendList(steps)
	}
	parentSteps, err := syncParentSteps(repo.Config.ParentBranch(branch), config.syncStrategy)
	if err != nil {
		return runstate.StepList{}, err
	}
	result.AppendList(parentSteps)
	if pushBranch && config.hasOrigin && !config.isOffline {
		if !hasTrackingBranch {
			result.Append(&steps.CreateTrackingBranchStep{Branch: branch})
		} else {
			steps, err := pushFeatureBranchSteps(branch, config.syncStrategy, config.pushHook)
			if err != nil {
				return runstate.StepList{}, err
			}
			result.AppendList(steps)
		}
	}
	return result, nil
}

// syncNonFeatureBranchSteps provides the steps to sync the non-feature branch with the given name.
<<<<<<< HEAD
func (b *syncBuilder) syncNonFeatureBranchSteps(branch string) {
	result := runstate.StepList{}
	if hasTrackingBranch {
		b.syncTrackingBranchSteps(repo.Silent.TrackingBranch(branch), repo.Config.PullBranchStrategy())
=======
func syncNonFeatureBranchSteps(branch string, config SyncBranchConfig, hasTrackingBranch bool, pushBranch bool, repo *git.ProdRepo) (runstate.StepList, error) {
	result := runstate.StepList{}
	if hasTrackingBranch {
		steps, err := syncTrackingBranchSteps(repo.Silent.TrackingBranch(branch), repo.Config.PullBranchStrategy())
		if err != nil {
			return runstate.StepList{}, err
		}
		result.AppendList(steps)
>>>>>>> ad5a8391
	}
	if config.mainBranch == branch && config.hasUpstream && config.shouldSyncUpstream {
		result.Append(&steps.FetchUpstreamStep{Branch: config.mainBranch})
		result.Append(&steps.RebaseBranchStep{Branch: fmt.Sprintf("upstream/%s", config.mainBranch)})
	}
	if pushBranch && config.hasOrigin && !config.isOffline {
		if !hasTrackingBranch {
			result.Append(&steps.CreateTrackingBranchStep{Branch: branch})
		} else {
			result.Append(&steps.PushBranchStep{Branch: branch})
		}
	}
	return result, nil
}

// syncTrackingBranchStep provides the steps to sync the given tracking branch into the current branch.
func syncTrackingBranchSteps(trackingBranch, syncStrategy string) (runstate.StepList, error) {
	switch syncStrategy {
	case "merge":
		return runstate.NewStepList(&steps.MergeBranchStep{Branch: trackingBranch}), nil
	case "rebase":
		return runstate.NewStepList(&steps.RebaseBranchStep{Branch: trackingBranch}), nil
	default:
		return runstate.StepList{}, fmt.Errorf("unknown syncStrategy value: %q", syncStrategy)
	}
}

// syncParentSteps provides the steps to sync the given parent branch into the current branch.
func syncParentSteps(parentBranch, syncStrategy string) (runstate.StepList, error) {
	switch syncStrategy {
	case "merge":
		return runstate.NewStepList(&steps.MergeBranchStep{Branch: parentBranch}), nil
	case "rebase":
		return runstate.NewStepList(&steps.RebaseBranchStep{Branch: parentBranch}), nil
	default:
		return runstate.StepList{}, fmt.Errorf("unknown syncStrategy value: %q", syncStrategy)
	}
}

func (b *syncBuilder) pushFeatureBranchSteps(branch, syncStrategy string, pushHook bool) {
	switch syncStrategy {
	case "merge":
		b.append(&steps.PushBranchStep{Branch: branch, NoPushHook: !pushHook})
	case "rebase":
		b.append(&steps.PushBranchStep{Branch: branch, ForceWithLease: true})
	default:
		b.fail(fmt.Errorf("unknown syncStrategy value: %q", syncStrategy))
	}
}<|MERGE_RESOLUTION|>--- conflicted
+++ resolved
@@ -13,26 +13,6 @@
 	"github.com/spf13/cobra"
 )
 
-<<<<<<< HEAD
-=======
-type SyncConfig struct {
-	branchesToSync   []string
-	initialBranch    string
-	syncBranchConfig SyncBranchConfig
-}
-
-type SyncBranchConfig struct {
-	hasOrigin          bool
-	hasUpstream        bool
-	isOffline          bool
-	mainBranch         string
-	pushHook           bool
-	shouldPushTags     bool
-	shouldSyncUpstream bool
-	syncStrategy       string
-}
-
->>>>>>> ad5a8391
 func syncCmd(repo *git.ProdRepo) *cobra.Command {
 	// TODO: move to bottom of this function
 	var allFlag bool
@@ -58,19 +38,11 @@
 syncs the main branch with its upstream counterpart.
 You can disable this by running "git config %s false".`, config.SyncUpstream),
 		Run: func(cmd *cobra.Command, args []string) {
-<<<<<<< HEAD
 			builder, err := createSyncBuilder(allFlag, repo)
 			if err != nil {
 				cli.Exit(err)
 			}
 			stepList, err := builder.Steps()
-=======
-			syncConfig, err := determineSyncConfig(allFlag, repo)
-			if err != nil {
-				cli.Exit(err)
-			}
-			stepList, err := syncSteps(syncConfig, repo)
->>>>>>> ad5a8391
 			if err != nil {
 				cli.Exit(err)
 			}
@@ -110,7 +82,6 @@
 	return &syncCmd
 }
 
-<<<<<<< HEAD
 type syncBuilder struct {
 	branchesToSync   []string
 	initialBranch    string
@@ -131,9 +102,6 @@
 
 // createSyncBuilder provides a fully configured syncBuilder instance.
 func createSyncBuilder(allFlag bool, repo *git.ProdRepo) (syncBuilder, error) {
-=======
-func determineSyncConfig(allFlag bool, repo *git.ProdRepo) (*SyncConfig, error) {
->>>>>>> ad5a8391
 	initialBranch, err := repo.Silent.CurrentBranch()
 	if err != nil {
 		return nil, err
@@ -176,22 +144,6 @@
 			return nil, err
 		}
 		syncConfig.branchesToSync = append(repo.Config.AncestorBranches(syncConfig.initialBranch), syncConfig.initialBranch)
-<<<<<<< HEAD
-	}
-	return &syncConfig, nil
-}
-
-func determineSyncBranchConfig(repo *git.ProdRepo, initialBranch string) (SyncBranchConfig, error) {
-	result := SyncBranchConfig{}
-	var err error
-	result.hasOrigin, err = repo.Silent.HasOrigin()
-	if err != nil {
-		return result, err
-	}
-	result.isOffline, err = repo.Config.IsOffline()
-	if err != nil {
-		return result, err
-=======
 	}
 	return &syncConfig, nil
 }
@@ -237,7 +189,6 @@
 	result.Append(&steps.CheckoutBranchStep{Branch: config.initialBranch})
 	if config.syncBranchConfig.hasOrigin && config.syncBranchConfig.shouldPushTags && !config.syncBranchConfig.isOffline {
 		result.Append(&steps.PushTagsStep{})
->>>>>>> ad5a8391
 	}
 	result.pushHook, err = repo.Config.PushHook()
 	if err != nil {
@@ -256,7 +207,6 @@
 	return result, nil
 }
 
-<<<<<<< HEAD
 func (b *syncBuilder) append(step steps.Step) {
 	b.steps.Append(step)
 }
@@ -274,16 +224,6 @@
 }
 
 func (b *syncBuilder) fail(err error) {
-=======
-// syncBranchSteps provides the steps to sync a particular branch.
-func syncBranchSteps(branch string, pushBranch bool, config SyncBranchConfig, repo *git.ProdRepo) (runstate.StepList, error) {
-	result := runstate.StepList{}
-	isFeatureBranch := repo.Config.IsFeatureBranch(branch)
-	if !config.hasOrigin && !isFeatureBranch {
-		return runstate.StepList{}, nil
-	}
-	hasTrackingBranch, err := repo.Silent.HasTrackingBranch(branch)
->>>>>>> ad5a8391
 	if err != nil {
 		b.err = err
 	}
@@ -298,7 +238,6 @@
 	if b.hasOrigin && b.shouldPushTags && !b.isOffline {
 		b.append(&steps.PushTagsStep{})
 	}
-<<<<<<< HEAD
 	err := b.steps.Wrap(runstate.WrapOptions{RunInGitRoot: true, StashOpenChanges: true}, b.repo)
 	return b.steps, err
 }
@@ -315,9 +254,6 @@
 		return runstate.StepList{}, err
 	}
 	b.append(&steps.CheckoutBranchStep{Branch: branch})
-=======
-	result.Append(&steps.CheckoutBranchStep{Branch: branch})
->>>>>>> ad5a8391
 	if isFeatureBranch {
 		steps, err := syncFeatureBranchSteps(branch, config, hasTrackingBranch, pushBranch, repo)
 		if err != nil {
@@ -325,7 +261,6 @@
 		}
 		result.AppendList(steps)
 	} else {
-<<<<<<< HEAD
 		steps, err := syncNonFeatureBranchSteps(branch, config, repo)
 		if err != nil {
 			return runstate.StepList{}, err
@@ -354,23 +289,15 @@
 			return
 		}
 		steps, err := pushFeatureBranchSteps(branch, config.syncStrategy, config.pushHook)
-=======
-		steps, err := syncNonFeatureBranchSteps(branch, config, hasTrackingBranch, pushBranch, repo)
->>>>>>> ad5a8391
-		if err != nil {
-			return runstate.StepList{}, err
-		}
-		result.AppendList(steps)
-	}
-}
-
-<<<<<<< HEAD
+		if err != nil {
+			return runstate.StepList{}, err
+		}
+		result.AppendList(steps)
+	}
+}
+
 // syncFeatureBranchSteps adds the steps to sync the feature branch with the given name to this builder.
 func (b *syncBuilder) syncFeatureBranchSteps(branch string) {
-=======
-// syncFeatureBranchSteps provides the steps to sync the feature branch with the given name.
-func syncFeatureBranchSteps(branch string, config SyncBranchConfig, hasTrackingBranch bool, pushBranch bool, repo *git.ProdRepo) (runstate.StepList, error) {
->>>>>>> ad5a8391
 	result := runstate.StepList{}
 	if hasTrackingBranch {
 		steps, err := syncTrackingBranchSteps(repo.Silent.TrackingBranch(branch), config.syncStrategy)
@@ -399,21 +326,10 @@
 }
 
 // syncNonFeatureBranchSteps provides the steps to sync the non-feature branch with the given name.
-<<<<<<< HEAD
 func (b *syncBuilder) syncNonFeatureBranchSteps(branch string) {
 	result := runstate.StepList{}
 	if hasTrackingBranch {
 		b.syncTrackingBranchSteps(repo.Silent.TrackingBranch(branch), repo.Config.PullBranchStrategy())
-=======
-func syncNonFeatureBranchSteps(branch string, config SyncBranchConfig, hasTrackingBranch bool, pushBranch bool, repo *git.ProdRepo) (runstate.StepList, error) {
-	result := runstate.StepList{}
-	if hasTrackingBranch {
-		steps, err := syncTrackingBranchSteps(repo.Silent.TrackingBranch(branch), repo.Config.PullBranchStrategy())
-		if err != nil {
-			return runstate.StepList{}, err
-		}
-		result.AppendList(steps)
->>>>>>> ad5a8391
 	}
 	if config.mainBranch == branch && config.hasUpstream && config.shouldSyncUpstream {
 		result.Append(&steps.FetchUpstreamStep{Branch: config.mainBranch})
