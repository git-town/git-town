package cmd

import (
	"fmt"

	"github.com/git-town/git-town/v9/src/config"
	"github.com/git-town/git-town/v9/src/domain"
	"github.com/git-town/git-town/v9/src/execute"
	"github.com/git-town/git-town/v9/src/flags"
	"github.com/git-town/git-town/v9/src/runstate"
	"github.com/git-town/git-town/v9/src/steps"
	"github.com/git-town/git-town/v9/src/validate"
	"github.com/spf13/cobra"
)

const syncDesc = "Updates the current branch with all relevant changes"

const syncHelp = `
Synchronizes the current branch with the rest of the world.

When run on a feature branch
- syncs all ancestor branches
- pulls updates for the current branch
- merges the parent branch into the current branch
- pushes the current branch

When run on the main branch or a perennial branch
- pulls and pushes updates for the current branch
- pushes tags

If the repository contains an "upstream" remote,
syncs the main branch with its upstream counterpart.
You can disable this by running "git config %s false".`

func syncCmd() *cobra.Command {
	addDebugFlag, readDebugFlag := flags.Debug()
	addDryRunFlag, readDryRunFlag := flags.DryRun()
	addAllFlag, readAllFlag := flags.Bool("all", "a", "Sync all local branches")
	cmd := cobra.Command{
		Use:     "sync",
		GroupID: "basic",
		Args:    cobra.NoArgs,
		Short:   syncDesc,
		Long:    long(syncDesc, fmt.Sprintf(syncHelp, config.KeySyncUpstream)),
		RunE: func(cmd *cobra.Command, args []string) error {
			return sync(readAllFlag(cmd), readDryRunFlag(cmd), readDebugFlag(cmd))
		},
	}
	addAllFlag(&cmd)
	addDebugFlag(&cmd)
	addDryRunFlag(&cmd)
	return &cmd
}

func sync(all, dryRun, debug bool) error {
	repo, err := execute.OpenRepo(execute.OpenRepoArgs{
		Debug:            debug,
		DryRun:           dryRun,
		OmitBranchNames:  false,
		ValidateIsOnline: false,
		ValidateGitRepo:  true,
	})
	if err != nil {
		return err
	}
	config, exit, err := determineSyncConfig(all, &repo)
	if err != nil || exit {
		return err
	}
	stepList, err := syncBranchesSteps(config)
	if err != nil {
		return err
	}
	runState := runstate.RunState{
		Command:     "sync",
		RunStepList: stepList,
	}
	return runstate.Execute(runstate.ExecuteArgs{
		RunState:  &runState,
		Run:       &repo.Runner,
		Connector: nil,
		Lineage:   config.lineage,
		RootDir:   repo.RootDir,
	})
}

type syncConfig struct {
	branches           domain.Branches
	branchesToSync     domain.BranchInfos
	hasOpenChanges     bool
	remotes            domain.Remotes
	isOffline          bool
	lineage            config.Lineage
	mainBranch         domain.LocalBranchName
	previousBranch     domain.LocalBranchName
	pullBranchStrategy config.PullBranchStrategy
	pushHook           bool
	shouldPushTags     bool
	shouldSyncUpstream bool
	syncStrategy       config.SyncStrategy
}

func determineSyncConfig(allFlag bool, repo *execute.OpenRepoResult) (*syncConfig, bool, error) {
<<<<<<< HEAD
	branches, _, exit, err := execute.LoadBranches(execute.LoadBranchesArgs{
=======
	lineage := repo.Runner.Config.Lineage()
	branches, exit, err := execute.LoadBranches(execute.LoadBranchesArgs{
>>>>>>> 92c4f072
		Repo:                  repo,
		Fetch:                 true,
		HandleUnfinishedState: true,
		Lineage:               lineage,
		ValidateIsConfigured:  true,
		ValidateNoOpenChanges: false,
	})
	if err != nil || exit {
		return nil, exit, err
	}
	previousBranch := repo.Runner.Backend.PreviouslyCheckedOutBranch()
	hasOpenChanges, err := repo.Runner.Backend.HasOpenChanges()
	if err != nil {
		return nil, false, err
	}
	remotes, err := repo.Runner.Backend.Remotes()
	if err != nil {
		return nil, false, err
	}
	mainBranch := repo.Runner.Config.MainBranch()
	var branchNamesToSync domain.LocalBranchNames
	var shouldPushTags bool
	var configUpdated bool
	if allFlag {
		localBranches := branches.All.LocalBranches()
		configUpdated, err = validate.KnowsBranchesAncestors(validate.KnowsBranchesAncestorsArgs{
			AllBranches: localBranches,
			Backend:     &repo.Runner.Backend,
			BranchTypes: branches.Types,
			Lineage:     lineage,
			MainBranch:  mainBranch,
		})
		if err != nil {
			return nil, false, err
		}
		branchNamesToSync = localBranches.Names()
		shouldPushTags = true
	} else {
		configUpdated, err = validate.KnowsBranchAncestors(branches.Initial, validate.KnowsBranchAncestorsArgs{
			AllBranches:   branches.All,
			Backend:       &repo.Runner.Backend,
			BranchTypes:   branches.Types,
			DefaultBranch: mainBranch,
			Lineage:       lineage,
			MainBranch:    mainBranch,
		})
		if err != nil {
			return nil, false, err
		}
	}
	if configUpdated {
		lineage = repo.Runner.Config.Lineage() // reload after ancestry change
		branches.Types = repo.Runner.Config.BranchTypes()
	}
	if !allFlag {
		branchNamesToSync = domain.LocalBranchNames{branches.Initial}
		if configUpdated {
			repo.Runner.Config.Reload()
			branches.Types = repo.Runner.Config.BranchTypes()
		}
		shouldPushTags = !branches.Types.IsFeatureBranch(branches.Initial)
	}
	allBranchNamesToSync := lineage.BranchesAndAncestors(branchNamesToSync)
	syncStrategy, err := repo.Runner.Config.SyncStrategy()
	if err != nil {
		return nil, false, err
	}
	pushHook, err := repo.Runner.Config.PushHook()
	if err != nil {
		return nil, false, err
	}
	pullBranchStrategy, err := repo.Runner.Config.PullBranchStrategy()
	if err != nil {
		return nil, false, err
	}
	shouldSyncUpstream, err := repo.Runner.Config.ShouldSyncUpstream()
	if err != nil {
		return nil, false, err
	}
	branchesToSync, err := branches.All.Select(allBranchNamesToSync)
	return &syncConfig{
		branches:           branches,
		branchesToSync:     branchesToSync,
		hasOpenChanges:     hasOpenChanges,
		remotes:            remotes,
		isOffline:          repo.IsOffline,
		lineage:            lineage,
		mainBranch:         mainBranch,
		previousBranch:     previousBranch,
		pullBranchStrategy: pullBranchStrategy,
		pushHook:           pushHook,
		shouldPushTags:     shouldPushTags,
		shouldSyncUpstream: shouldSyncUpstream,
		syncStrategy:       syncStrategy,
	}, false, err
}

// syncBranchesSteps provides the step list for the "git sync" command.
func syncBranchesSteps(config *syncConfig) (runstate.StepList, error) {
	list := runstate.StepListBuilder{}
	for _, branch := range config.branchesToSync {
		syncBranchSteps(&list, syncBranchStepsArgs{
			branch:             branch,
			branchTypes:        config.branches.Types,
			remotes:            config.remotes,
			isOffline:          config.isOffline,
			lineage:            config.lineage,
			mainBranch:         config.mainBranch,
			pullBranchStrategy: config.pullBranchStrategy,
			pushBranch:         true,
			pushHook:           config.pushHook,
			shouldSyncUpstream: config.shouldSyncUpstream,
			syncStrategy:       config.syncStrategy,
		})
	}
	list.Add(&steps.CheckoutStep{Branch: config.branches.Initial})
	if config.remotes.HasOrigin() && config.shouldPushTags && !config.isOffline {
		list.Add(&steps.PushTagsStep{})
	}
	list.Wrap(runstate.WrapOptions{
		RunInGitRoot:     true,
		StashOpenChanges: config.hasOpenChanges,
		MainBranch:       config.mainBranch,
		InitialBranch:    config.branches.Initial,
		PreviousBranch:   config.previousBranch,
	})
	return list.Result()
}

// syncBranchSteps provides the steps to sync a particular branch.
func syncBranchSteps(list *runstate.StepListBuilder, args syncBranchStepsArgs) {
	isFeatureBranch := args.branchTypes.IsFeatureBranch(args.branch.LocalName)
	if !isFeatureBranch && !args.remotes.HasOrigin() {
		// perennial branch but no remote --> this branch cannot be synced
		return
	}
	list.Add(&steps.CheckoutStep{Branch: args.branch.LocalName})
	if isFeatureBranch {
		syncFeatureBranchSteps(list, args.branch, args.lineage, args.syncStrategy)
	} else {
		syncPerennialBranchSteps(list, syncPerennialBranchStepsArgs{
			branch:             args.branch,
			mainBranch:         args.mainBranch,
			pullBranchStrategy: args.pullBranchStrategy,
			shouldSyncUpstream: args.shouldSyncUpstream,
			hasUpstream:        args.remotes.HasUpstream(),
		})
	}
	if args.pushBranch && args.remotes.HasOrigin() && !args.isOffline {
		switch {
		case !args.branch.HasTrackingBranch():
			list.Add(&steps.CreateTrackingBranchStep{Branch: args.branch.LocalName, NoPushHook: false})
		case !isFeatureBranch:
			list.Add(&steps.PushCurrentBranchStep{CurrentBranch: args.branch.LocalName, NoPushHook: false, Undoable: false})
		default:
			pushFeatureBranchSteps(list, args.branch.LocalName, args.syncStrategy, args.pushHook)
		}
	}
}

type syncBranchStepsArgs struct {
	branch             domain.BranchInfo
	branchTypes        domain.BranchTypes
	remotes            domain.Remotes
	isOffline          bool
	lineage            config.Lineage
	mainBranch         domain.LocalBranchName
	pullBranchStrategy config.PullBranchStrategy
	pushBranch         bool
	pushHook           bool
	shouldSyncUpstream bool
	syncStrategy       config.SyncStrategy
}

// syncFeatureBranchSteps adds all the steps to sync the feature branch with the given name.
func syncFeatureBranchSteps(list *runstate.StepListBuilder, branch domain.BranchInfo, lineage config.Lineage, syncStrategy config.SyncStrategy) {
	if branch.HasTrackingBranch() {
		pullTrackingBranchOfCurrentFeatureBranchStep(list, branch.RemoteName, syncStrategy)
	}
	pullParentBranchOfCurrentFeatureBranchStep(list, lineage.Parent(branch.LocalName), syncStrategy)
}

// syncPerennialBranchSteps adds all the steps to sync the perennial branch with the given name.
func syncPerennialBranchSteps(list *runstate.StepListBuilder, args syncPerennialBranchStepsArgs) {
	if args.branch.HasTrackingBranch() {
		updateCurrentPerennialBranchStep(list, args.branch.RemoteName, args.pullBranchStrategy)
	}
	if args.branch.LocalName == args.mainBranch && args.hasUpstream && args.shouldSyncUpstream {
		list.Add(&steps.FetchUpstreamStep{Branch: args.mainBranch})
		list.Add(&steps.RebaseBranchStep{Branch: domain.NewBranchName("upstream/" + args.mainBranch.String())})
	}
}

type syncPerennialBranchStepsArgs struct {
	branch             domain.BranchInfo
	mainBranch         domain.LocalBranchName
	pullBranchStrategy config.PullBranchStrategy
	shouldSyncUpstream bool
	hasUpstream        bool
}

// pullTrackingBranchOfCurrentFeatureBranchStep adds the step to pull updates from the remote branch of the current feature branch into the current feature branch.
func pullTrackingBranchOfCurrentFeatureBranchStep(list *runstate.StepListBuilder, trackingBranch domain.RemoteBranchName, strategy config.SyncStrategy) {
	switch strategy {
	case config.SyncStrategyMerge:
		list.Add(&steps.MergeStep{Branch: trackingBranch.BranchName()})
	case config.SyncStrategyRebase:
		list.Add(&steps.RebaseBranchStep{Branch: trackingBranch.BranchName()})
	default:
		list.Fail("unknown syncStrategy value: %q", strategy)
	}
}

// pullParentBranchOfCurrentFeatureBranchStep adds the step to pull updates from the parent branch of the current feature branch into the current feature branch.
func pullParentBranchOfCurrentFeatureBranchStep(list *runstate.StepListBuilder, parentBranch domain.LocalBranchName, strategy config.SyncStrategy) {
	switch strategy {
	case config.SyncStrategyMerge:
		list.Add(&steps.MergeStep{Branch: parentBranch.BranchName()})
	case config.SyncStrategyRebase:
		list.Add(&steps.RebaseBranchStep{Branch: parentBranch.BranchName()})
	default:
		list.Fail("unknown syncStrategy value: %q", strategy)
	}
}

// updateCurrentPerennialBranchStep provides the steps to update the current perennial branch with changes from the given other branch.
func updateCurrentPerennialBranchStep(list *runstate.StepListBuilder, otherBranch domain.RemoteBranchName, strategy config.PullBranchStrategy) {
	switch strategy {
	case config.PullBranchStrategyMerge:
		list.Add(&steps.MergeStep{Branch: otherBranch.BranchName()})
	case config.PullBranchStrategyRebase:
		list.Add(&steps.RebaseBranchStep{Branch: otherBranch.BranchName()})
	default:
		list.Fail("unknown syncStrategy value: %q", strategy)
	}
}

func pushFeatureBranchSteps(list *runstate.StepListBuilder, branch domain.LocalBranchName, syncStrategy config.SyncStrategy, pushHook bool) {
	switch syncStrategy {
	case config.SyncStrategyMerge:
		list.Add(&steps.PushCurrentBranchStep{CurrentBranch: branch, NoPushHook: !pushHook, Undoable: false})
	case config.SyncStrategyRebase:
		list.Add(&steps.ForcePushBranchStep{Branch: branch, NoPushHook: false})
	default:
		list.Fail("unknown syncStrategy value: %q", syncStrategy)
	}
}<|MERGE_RESOLUTION|>--- conflicted
+++ resolved
@@ -101,12 +101,8 @@
 }
 
 func determineSyncConfig(allFlag bool, repo *execute.OpenRepoResult) (*syncConfig, bool, error) {
-<<<<<<< HEAD
+	lineage := repo.Runner.Config.Lineage()
 	branches, _, exit, err := execute.LoadBranches(execute.LoadBranchesArgs{
-=======
-	lineage := repo.Runner.Config.Lineage()
-	branches, exit, err := execute.LoadBranches(execute.LoadBranchesArgs{
->>>>>>> 92c4f072
 		Repo:                  repo,
 		Fetch:                 true,
 		HandleUnfinishedState: true,
