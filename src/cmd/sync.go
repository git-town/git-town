--- conflicted
+++ resolved
@@ -73,11 +73,7 @@
 	if err != nil {
 		return err
 	}
-<<<<<<< HEAD
-	config, initialBranchesSnapshot, initialStashSize, exit, err := determineSyncConfig(all, repo.UnvalidatedConfig.Config, repo, verbose)
-=======
-	config, initialBranchesSnapshot, initialStashSize, exit, err := determineSyncData(all, repo, verbose)
->>>>>>> b2102a10
+	config, initialBranchesSnapshot, initialStashSize, exit, err := determineSyncData(all, repo.UnvalidatedConfig.Config, repo, verbose)
 	if err != nil || exit {
 		return err
 	}
@@ -125,12 +121,7 @@
 	})
 }
 
-<<<<<<< HEAD
-// TODO: rename to syncData
-type syncConfig struct {
-=======
 type syncData struct {
->>>>>>> b2102a10
 	allBranches      gitdomain.BranchInfos
 	branchesToSync   gitdomain.BranchInfos
 	config           configdomain.ValidatedConfig
@@ -143,11 +134,7 @@
 	shouldPushTags   bool
 }
 
-<<<<<<< HEAD
-func determineSyncConfig(allFlag bool, unvalidatedConfig configdomain.UnvalidatedConfig, repo *execute.OpenRepoResult, verbose bool) (*syncConfig, gitdomain.BranchesSnapshot, gitdomain.StashSize, bool, error) {
-=======
-func determineSyncData(allFlag bool, repo *execute.OpenRepoResult, verbose bool) (*syncData, gitdomain.BranchesSnapshot, gitdomain.StashSize, bool, error) {
->>>>>>> b2102a10
+func determineSyncData(allFlag bool, unvalidatedConfig configdomain.UnvalidatedConfig, repo *execute.OpenRepoResult, verbose bool) (*syncData, gitdomain.BranchesSnapshot, gitdomain.StashSize, bool, error) {
 	dialogTestInputs := components.LoadTestInputs(os.Environ())
 	repoStatus, err := repo.BackendCommands.RepoStatus()
 	if err != nil {
