package cmd

import (
	"fmt"

	"github.com/git-town/git-town/v9/src/config"
	"github.com/git-town/git-town/v9/src/domain"
	"github.com/git-town/git-town/v9/src/execute"
	"github.com/git-town/git-town/v9/src/flags"
	"github.com/git-town/git-town/v9/src/git"
	"github.com/git-town/git-town/v9/src/messages"
	"github.com/git-town/git-town/v9/src/runstate"
	"github.com/git-town/git-town/v9/src/runvm"
	"github.com/git-town/git-town/v9/src/step"
	"github.com/git-town/git-town/v9/src/steps"
	"github.com/git-town/git-town/v9/src/validate"
	"github.com/spf13/cobra"
)

const syncDesc = "Updates the current branch with all relevant changes"

const syncHelp = `
Synchronizes the current branch with the rest of the world.

When run on a feature branch
- syncs all ancestor branches
- pulls updates for the current branch
- merges the parent branch into the current branch
- pushes the current branch

When run on the main branch or a perennial branch
- pulls and pushes updates for the current branch
- pushes tags

If the repository contains an "upstream" remote,
syncs the main branch with its upstream counterpart.
You can disable this by running "git config %s false".`

func syncCmd() *cobra.Command {
	addDebugFlag, readDebugFlag := flags.Debug()
	addDryRunFlag, readDryRunFlag := flags.DryRun()
	addAllFlag, readAllFlag := flags.Bool("all", "a", "Sync all local branches")
	cmd := cobra.Command{
		Use:     "sync",
		GroupID: "basic",
		Args:    cobra.NoArgs,
		Short:   syncDesc,
		Long:    long(syncDesc, fmt.Sprintf(syncHelp, config.KeySyncUpstream)),
		RunE: func(cmd *cobra.Command, args []string) error {
			return executeSync(readAllFlag(cmd), readDryRunFlag(cmd), readDebugFlag(cmd))
		},
	}
	addAllFlag(&cmd)
	addDebugFlag(&cmd)
	addDryRunFlag(&cmd)
	return &cmd
}

func executeSync(all, dryRun, debug bool) error {
	repo, err := execute.OpenRepo(execute.OpenRepoArgs{
		Debug:            debug,
		DryRun:           dryRun,
		OmitBranchNames:  false,
		ValidateIsOnline: false,
		ValidateGitRepo:  true,
	})
	if err != nil {
		return err
	}
	config, initialBranchesSnapshot, initialStashSnapshot, exit, err := determineSyncConfig(all, repo, debug)
	if err != nil || exit {
		return err
	}
	runState := runstate.RunState{
		Command:             "sync",
		InitialActiveBranch: initialBranchesSnapshot.Active,
		RunSteps: syncBranchesSteps(config.branchesToSync, syncBranchStepsArgs{
			branches:           config.branches,
			branchTypes:        config.branches.Types,
			remotes:            config.remotes,
			hasOpenChanges:     config.hasOpenChanges,
			hasUpstream:        config.remotes.HasUpstream(),
			isOffline:          config.isOffline,
			lineage:            config.lineage,
			mainBranch:         config.mainBranch,
			previousBranch:     config.previousBranch,
			pullBranchStrategy: config.pullBranchStrategy,
			pushBranch:         config.pushBranch,
			pushHook:           config.pushHook,
			shouldPushTags:     config.shouldPushTags,
			shouldSyncUpstream: config.shouldSyncUpstream,
			syncStrategy:       config.syncStrategy,
		}),
	}
	return runvm.Execute(runvm.ExecuteArgs{
		RunState:                &runState,
		Run:                     &repo.Runner,
		Connector:               nil,
		Debug:                   debug,
		Lineage:                 config.lineage,
		NoPushHook:              !config.pushHook,
		RootDir:                 repo.RootDir,
		InitialBranchesSnapshot: initialBranchesSnapshot,
		InitialConfigSnapshot:   repo.ConfigSnapshot,
		InitialStashSnapshot:    initialStashSnapshot,
	})
}

type syncConfig struct {
	branches           domain.Branches
	branchesToSync     domain.BranchInfos
	hasOpenChanges     bool
	isOffline          bool
	lineage            config.Lineage
	mainBranch         domain.LocalBranchName
	previousBranch     domain.LocalBranchName
	pullBranchStrategy config.PullBranchStrategy
	pushBranch         bool // TODO: is this used?
	pushHook           bool
	remotes            domain.Remotes
	shouldPushTags     bool
	shouldSyncUpstream bool
	syncStrategy       config.SyncStrategy
}

func determineSyncConfig(allFlag bool, repo *execute.OpenRepoResult, debug bool) (*syncConfig, domain.BranchesSnapshot, domain.StashSnapshot, bool, error) {
	lineage := repo.Runner.Config.Lineage()
	pushHook, err := repo.Runner.Config.PushHook()
	if err != nil {
		return nil, domain.EmptyBranchesSnapshot(), domain.EmptyStashSnapshot(), false, err
	}
	branches, branchesSnapshot, stashSnapshot, exit, err := execute.LoadBranches(execute.LoadBranchesArgs{
		Repo:                  repo,
		Debug:                 debug,
		Fetch:                 true,
		HandleUnfinishedState: true,
		Lineage:               lineage,
		PushHook:              pushHook,
		ValidateIsConfigured:  true,
		ValidateNoOpenChanges: false,
	})
	if err != nil || exit {
		return nil, branchesSnapshot, stashSnapshot, exit, err
	}
	previousBranch := repo.Runner.Backend.PreviouslyCheckedOutBranch()
	repoStatus, err := repo.Runner.Backend.RepoStatus()
	if err != nil {
		return nil, branchesSnapshot, stashSnapshot, false, err
	}
	remotes, err := repo.Runner.Backend.Remotes()
	if err != nil {
		return nil, branchesSnapshot, stashSnapshot, false, err
	}
	mainBranch := repo.Runner.Config.MainBranch()
	var branchNamesToSync domain.LocalBranchNames
	var shouldPushTags bool
	var configUpdated bool
	if allFlag {
		localBranches := branches.All.LocalBranches()
		configUpdated, err = validate.KnowsBranchesAncestors(validate.KnowsBranchesAncestorsArgs{
			AllBranches: localBranches,
			Backend:     &repo.Runner.Backend,
			BranchTypes: branches.Types,
			MainBranch:  mainBranch,
		})
		if err != nil {
			return nil, branchesSnapshot, stashSnapshot, false, err
		}
		branchNamesToSync = localBranches.Names()
		shouldPushTags = true
	} else {
		configUpdated, err = validate.KnowsBranchAncestors(branches.Initial, validate.KnowsBranchAncestorsArgs{
			AllBranches:   branches.All,
			Backend:       &repo.Runner.Backend,
			BranchTypes:   branches.Types,
			DefaultBranch: mainBranch,
			MainBranch:    mainBranch,
		})
		if err != nil {
			return nil, branchesSnapshot, stashSnapshot, false, err
		}
	}
	if configUpdated {
		lineage = repo.Runner.Config.Lineage() // reload after ancestry change
		branches.Types = repo.Runner.Config.BranchTypes()
	}
	if !allFlag {
		branchNamesToSync = domain.LocalBranchNames{branches.Initial}
		if configUpdated {
			repo.Runner.Config.Reload()
			branches.Types = repo.Runner.Config.BranchTypes()
		}
		shouldPushTags = !branches.Types.IsFeatureBranch(branches.Initial)
	}
	allBranchNamesToSync := lineage.BranchesAndAncestors(branchNamesToSync)
	syncStrategy, err := repo.Runner.Config.SyncStrategy()
	if err != nil {
		return nil, branchesSnapshot, stashSnapshot, false, err
	}
	pullBranchStrategy, err := repo.Runner.Config.PullBranchStrategy()
	if err != nil {
		return nil, branchesSnapshot, stashSnapshot, false, err
	}
	shouldSyncUpstream, err := repo.Runner.Config.ShouldSyncUpstream()
	if err != nil {
		return nil, branchesSnapshot, stashSnapshot, false, err
	}
	branchesToSync, err := branches.All.Select(allBranchNamesToSync)
	return &syncConfig{
		branches:           branches,
		branchesToSync:     branchesToSync,
		hasOpenChanges:     repoStatus.OpenChanges,
		remotes:            remotes,
		isOffline:          repo.IsOffline,
		lineage:            lineage,
		mainBranch:         mainBranch,
		previousBranch:     previousBranch,
		pullBranchStrategy: pullBranchStrategy,
		pushBranch:         true,
		pushHook:           pushHook,
		shouldPushTags:     shouldPushTags,
		shouldSyncUpstream: shouldSyncUpstream,
		syncStrategy:       syncStrategy,
	}, branchesSnapshot, stashSnapshot, false, err
}

// syncBranchesSteps provides the step list for the "git sync" command.
func syncBranchesSteps(branchesToSync domain.BranchInfos, args syncBranchStepsArgs) steps.List {
	list := steps.List{}
	for _, branch := range branchesToSync {
		syncBranchSteps(&list, branch, syncBranchStepsArgs{
			branches:           args.branches,
			branchTypes:        args.branches.Types,
			remotes:            args.remotes,
			hasOpenChanges:     args.hasOpenChanges,
			hasUpstream:        args.hasUpstream,
			isOffline:          args.isOffline,
			lineage:            args.lineage,
			mainBranch:         args.mainBranch,
			previousBranch:     args.previousBranch,
			pullBranchStrategy: args.pullBranchStrategy,
			pushBranch:         args.pushBranch,
			pushHook:           args.pushHook,
			shouldPushTags:     true,
			shouldSyncUpstream: args.shouldSyncUpstream,
			syncStrategy:       args.syncStrategy,
		})
	}
	list.Add(&step.CheckoutIfExists{Branch: args.branches.Initial})
	if args.remotes.HasOrigin() && args.shouldPushTags && !args.isOffline {
		list.Add(&step.PushTags{})
	}
	list.Wrap(steps.WrapOptions{
		RunInGitRoot:     true,
		StashOpenChanges: args.hasOpenChanges,
		MainBranch:       args.mainBranch,
		InitialBranch:    args.branches.Initial,
		PreviousBranch:   args.previousBranch,
	})
	return list
}

func syncBranchSteps(list *steps.List, branch domain.BranchInfo, args syncBranchStepsArgs) {
	if branch.SyncStatus == domain.SyncStatusDeletedAtRemote {
		syncDeletedBranchSteps(list, branch, parent, args)
	} else {
		syncNonDeletedBranchSteps(list, branch, args)
	}
}

type syncBranchStepsArgs struct {
<<<<<<< HEAD
	backend            *git.BackendCommands
	branches           domain.Branches
	branchTypes        domain.BranchTypes // TODO: branches already contains this
	remotes            domain.Remotes
	hasOpenChanges     bool
	hasUpstream        bool
=======
	branch             domain.BranchInfo
	branchTypes        domain.BranchTypes
>>>>>>> d739ea71
	isOffline          bool
	lineage            config.Lineage
	mainBranch         domain.LocalBranchName
	previousBranch     domain.LocalBranchName
	pullBranchStrategy config.PullBranchStrategy
	pushBranch         bool
	pushHook           bool
<<<<<<< HEAD
	shouldPushTags     bool
=======
	remotes            domain.Remotes
>>>>>>> d739ea71
	shouldSyncUpstream bool
	syncStrategy       config.SyncStrategy
}

// syncDeletedBranchSteps provides a program that syncs a branch that was deleted at origin.
func syncDeletedBranchSteps(list *steps.List, branch domain.BranchInfo, parent domain.LocalBranchName, args syncBranchStepsArgs) {
	if args.branchTypes.IsFeatureBranch(branch.LocalName) {
		syncDeleteFeatureBranchSteps(list, branch, parent, args)
	} else {
		syncDeletedPerennialBranchSteps(list, branch, args)
	}
}

// syncDeleteFeatureBranchSteps syncs a feare branch whose remote has been deleted.
// The parent branch must have been fully synced before calling this function.
func syncDeleteFeatureBranchSteps(list *steps.List, branch domain.BranchInfo, args syncBranchStepsArgs) {
	list.Add(&step.Checkout{Branch: branch.LocalName})
	pullParentBranchOfCurrentFeatureBranchStep(list, branch.LocalName, args.syncStrategy)
	// determine whether the now synced local branch still contains unshipped changes
	list.Add(&step.IfElse{
		Condition: func() (bool, error) {
			return args.backend.BranchHasUnmergedChanges(branch.LocalName)
		},
		TrueSteps: []step.Step{
			&step.QueueMessage{
				Message: fmt.Sprintf(messages.BranchDeletedHasUnmergedChanges, branch.LocalName),
			},
		},
		FalseSteps: []step.Step{
			&step.Checkout{Branch: parent},
			&step.DeleteLocalBranch{
				Branch: branch.LocalName,
				Force:  false,
			},
			&step.RemoveBranchFromLineage{
				Branch: branch.LocalName,
			},
			&step.QueueMessage{
				Message: fmt.Sprintf(messages.BranchDeleted, branch.LocalName),
			},
		},
	})
}

func syncDeletedPerennialBranchSteps(list *steps.List, branch domain.BranchInfo, args syncBranchStepsArgs) config.Lineage {
	result := removeBranchFromLineage(removeBranchFromLineageArgs{
		list:    list,
		branch:  branch.LocalName,
		parent:  args.mainBranch,
		lineage: args.lineage,
	})
	list.Add(&step.RemoveFromPerennialBranches{Branch: branch.LocalName})
	list.Add(&step.Checkout{Branch: args.mainBranch})
	list.Add(&step.DeleteLocalBranch{
		Branch: branch.LocalName,
		Force:  false,
		Parent: domain.Location(args.mainBranch),
	})
	list.Add(&step.QueueMessage{Message: fmt.Sprintf(messages.BranchDeleted, branch.LocalName)})
	return result
}

// syncBranchSteps provides the steps to sync a particular branch.
func syncNonDeletedBranchSteps(list *steps.List, branch domain.BranchInfo, args syncBranchStepsArgs) {
	isFeatureBranch := args.branchTypes.IsFeatureBranch(branch.LocalName)
	if !isFeatureBranch && !args.remotes.HasOrigin() {
		// perennial branch but no remote --> this branch cannot be synced
		return
	}
	list.Add(&step.Checkout{Branch: branch.LocalName})
	if isFeatureBranch {
		syncFeatureBranchSteps(list, branch, args.syncStrategy)
	} else {
		syncPerennialBranchSteps(list, branch, args)
	}
	if args.pushBranch && args.remotes.HasOrigin() && !args.isOffline {
		switch {
		case !branch.HasTrackingBranch():
			list.Add(&step.CreateTrackingBranch{Branch: branch.LocalName, NoPushHook: !args.pushHook})
		case !isFeatureBranch:
			list.Add(&step.PushCurrentBranch{CurrentBranch: branch.LocalName, NoPushHook: !args.pushHook})
		default:
			pushFeatureBranchSteps(list, branch.LocalName, args.syncStrategy, args.pushHook)
		}
	}
}

// syncFeatureBranchSteps adds all the steps to sync the feature branch with the given name.
func syncFeatureBranchSteps(list *steps.List, branch domain.BranchInfo, syncStrategy config.SyncStrategy) {
	if branch.HasTrackingBranch() {
		pullTrackingBranchOfCurrentFeatureBranchStep(list, branch.RemoteName, syncStrategy)
	}
	pullParentBranchOfCurrentFeatureBranchStep(list, branch.LocalName, syncStrategy)
}

// syncPerennialBranchSteps adds all the steps to sync the perennial branch with the given name.
func syncPerennialBranchSteps(list *steps.List, branch domain.BranchInfo, args syncBranchStepsArgs) {
	if branch.HasTrackingBranch() {
		updateCurrentPerennialBranchStep(list, branch.RemoteName, args.pullBranchStrategy)
	}
	if branch.LocalName == args.mainBranch && args.hasUpstream && args.shouldSyncUpstream {
		list.Add(&step.FetchUpstream{Branch: args.mainBranch})
		list.Add(&step.RebaseBranch{Branch: domain.NewBranchName("upstream/" + args.mainBranch.String())})
	}
}

<<<<<<< HEAD
=======
type syncPerennialBranchStepsArgs struct {
	branch             domain.BranchInfo
	hasUpstream        bool
	mainBranch         domain.LocalBranchName
	pullBranchStrategy config.PullBranchStrategy
	shouldSyncUpstream bool
}

>>>>>>> d739ea71
// pullTrackingBranchOfCurrentFeatureBranchStep adds the step to pull updates from the remote branch of the current feature branch into the current feature branch.
func pullTrackingBranchOfCurrentFeatureBranchStep(list *steps.List, trackingBranch domain.RemoteBranchName, strategy config.SyncStrategy) {
	switch strategy {
	case config.SyncStrategyMerge:
		list.Add(&step.Merge{Branch: trackingBranch.BranchName()})
	case config.SyncStrategyRebase:
		list.Add(&step.RebaseBranch{Branch: trackingBranch.BranchName()})
	}
}

// pullParentBranchOfCurrentFeatureBranchStep adds the step to pull updates from the parent branch of the current feature branch into the current feature branch.
func pullParentBranchOfCurrentFeatureBranchStep(list *steps.List, currentBranch domain.LocalBranchName, strategy config.SyncStrategy) {
	switch strategy {
	case config.SyncStrategyMerge:
		list.Add(&step.MergeParent{Branch: currentBranch})
	case config.SyncStrategyRebase:
		list.Add(&step.RebaseParent{Branch: currentBranch})
	}
}

// updateCurrentPerennialBranchStep provides the steps to update the current perennial branch with changes from the given other branch.
func updateCurrentPerennialBranchStep(list *steps.List, otherBranch domain.RemoteBranchName, strategy config.PullBranchStrategy) {
	switch strategy {
	case config.PullBranchStrategyMerge:
		list.Add(&step.Merge{Branch: otherBranch.BranchName()})
	case config.PullBranchStrategyRebase:
		list.Add(&step.RebaseBranch{Branch: otherBranch.BranchName()})
	}
}

func pushFeatureBranchSteps(list *steps.List, branch domain.LocalBranchName, syncStrategy config.SyncStrategy, pushHook bool) {
	switch syncStrategy {
	case config.SyncStrategyMerge:
		list.Add(&step.PushCurrentBranch{CurrentBranch: branch, NoPushHook: !pushHook})
	case config.SyncStrategyRebase:
		list.Add(&step.ForcePushCurrentBranch{NoPushHook: !pushHook})
	}
}<|MERGE_RESOLUTION|>--- conflicted
+++ resolved
@@ -269,17 +269,12 @@
 }
 
 type syncBranchStepsArgs struct {
-<<<<<<< HEAD
 	backend            *git.BackendCommands
 	branches           domain.Branches
 	branchTypes        domain.BranchTypes // TODO: branches already contains this
 	remotes            domain.Remotes
 	hasOpenChanges     bool
 	hasUpstream        bool
-=======
-	branch             domain.BranchInfo
-	branchTypes        domain.BranchTypes
->>>>>>> d739ea71
 	isOffline          bool
 	lineage            config.Lineage
 	mainBranch         domain.LocalBranchName
@@ -287,11 +282,8 @@
 	pullBranchStrategy config.PullBranchStrategy
 	pushBranch         bool
 	pushHook           bool
-<<<<<<< HEAD
+	remotes            domain.Remotes
 	shouldPushTags     bool
-=======
-	remotes            domain.Remotes
->>>>>>> d739ea71
 	shouldSyncUpstream bool
 	syncStrategy       config.SyncStrategy
 }
@@ -398,17 +390,6 @@
 	}
 }
 
-<<<<<<< HEAD
-=======
-type syncPerennialBranchStepsArgs struct {
-	branch             domain.BranchInfo
-	hasUpstream        bool
-	mainBranch         domain.LocalBranchName
-	pullBranchStrategy config.PullBranchStrategy
-	shouldSyncUpstream bool
-}
-
->>>>>>> d739ea71
 // pullTrackingBranchOfCurrentFeatureBranchStep adds the step to pull updates from the remote branch of the current feature branch into the current feature branch.
 func pullTrackingBranchOfCurrentFeatureBranchStep(list *steps.List, trackingBranch domain.RemoteBranchName, strategy config.SyncStrategy) {
 	switch strategy {
