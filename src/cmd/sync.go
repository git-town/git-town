package cmd

import (
	"fmt"

	"github.com/git-town/git-town/v9/src/cli/flags"
	"github.com/git-town/git-town/v9/src/config"
	"github.com/git-town/git-town/v9/src/domain"
	"github.com/git-town/git-town/v9/src/execute"
	"github.com/git-town/git-town/v9/src/messages"
	"github.com/git-town/git-town/v9/src/validate"
	"github.com/git-town/git-town/v9/src/vm/interpreter"
	"github.com/git-town/git-town/v9/src/vm/opcode"
	"github.com/git-town/git-town/v9/src/vm/runstate"
	"github.com/git-town/git-town/v9/src/vm/shared"
	"github.com/spf13/cobra"
)

const syncDesc = "Updates the current branch with all relevant changes"

const syncHelp = `
Synchronizes the current branch with the rest of the world.

When run on a feature branch
- syncs all ancestor branches
- pulls updates for the current branch
- merges the parent branch into the current branch
- pushes the current branch

When run on the main branch or a perennial branch
- pulls and pushes updates for the current branch
- pushes tags

If the repository contains an "upstream" remote,
syncs the main branch with its upstream counterpart.
You can disable this by running "git config %s false".`

func syncCmd() *cobra.Command {
	addVerboseFlag, readVerboseFlag := flags.Verbose()
	addDryRunFlag, readDryRunFlag := flags.DryRun()
	addAllFlag, readAllFlag := flags.Bool("all", "a", "Sync all local branches", flags.FlagTypeNonPersistent)
	cmd := cobra.Command{
		Use:     "sync",
		GroupID: "basic",
		Args:    cobra.NoArgs,
		Short:   syncDesc,
		Long:    long(syncDesc, fmt.Sprintf(syncHelp, config.KeySyncUpstream)),
		RunE: func(cmd *cobra.Command, args []string) error {
			return executeSync(readAllFlag(cmd), readDryRunFlag(cmd), readVerboseFlag(cmd))
		},
	}
	addAllFlag(&cmd)
	addVerboseFlag(&cmd)
	addDryRunFlag(&cmd)
	return &cmd
}

func executeSync(all, dryRun, verbose bool) error {
	repo, err := execute.OpenRepo(execute.OpenRepoArgs{
		Verbose:          verbose,
		DryRun:           dryRun,
		OmitBranchNames:  false,
		PrintCommands:    true,
		ValidateIsOnline: false,
		ValidateGitRepo:  true,
	})
	if err != nil {
		return err
	}
	config, initialBranchesSnapshot, initialStashSnapshot, exit, err := determineSyncConfig(all, repo, verbose)
	if err != nil || exit {
		return err
	}
	runProgram := opcode.Program{}
	syncBranchesProgram(syncBranchesProgramArgs{
		syncBranchProgramArgs: syncBranchProgramArgs{
			branchTypes:        config.branches.Types,
			remotes:            config.remotes,
			isOffline:          config.isOffline,
			lineage:            config.lineage,
			program:            &runProgram,
			mainBranch:         config.mainBranch,
			pullBranchStrategy: config.pullBranchStrategy,
			pushBranch:         true,
			pushHook:           config.pushHook,
			shouldSyncUpstream: config.shouldSyncUpstream,
			syncStrategy:       config.syncStrategy,
		},
		branchesToSync: config.branchesToSync,
		hasOpenChanges: config.hasOpenChanges,
		initialBranch:  config.branches.Initial,
		previousBranch: config.previousBranch,
		shouldPushTags: config.shouldPushTags,
	})
	runState := runstate.RunState{
		Command:             "sync",
		InitialActiveBranch: initialBranchesSnapshot.Active,
		RunProgram:          runProgram,
	}
	return interpreter.Execute(interpreter.ExecuteArgs{
		RunState:                &runState,
		Run:                     &repo.Runner,
		Connector:               nil,
		Verbose:                 verbose,
		Lineage:                 config.lineage,
		NoPushHook:              !config.pushHook,
		RootDir:                 repo.RootDir,
		InitialBranchesSnapshot: initialBranchesSnapshot,
		InitialConfigSnapshot:   repo.ConfigSnapshot,
		InitialStashSnapshot:    initialStashSnapshot,
	})
}

type syncConfig struct {
	branches           domain.Branches
	branchesToSync     domain.BranchInfos
	hasOpenChanges     bool
	isOffline          bool
	lineage            config.Lineage
	mainBranch         domain.LocalBranchName
	previousBranch     domain.LocalBranchName
	pullBranchStrategy config.PullBranchStrategy
	pushHook           bool
	remotes            domain.Remotes
	shouldPushTags     bool
	shouldSyncUpstream bool
	syncStrategy       config.SyncStrategy
}

func determineSyncConfig(allFlag bool, repo *execute.OpenRepoResult, verbose bool) (*syncConfig, domain.BranchesSnapshot, domain.StashSnapshot, bool, error) {
	lineage := repo.Runner.Config.Lineage()
	pushHook, err := repo.Runner.Config.PushHook()
	if err != nil {
		return nil, domain.EmptyBranchesSnapshot(), domain.EmptyStashSnapshot(), false, err
	}
	branches, branchesSnapshot, stashSnapshot, exit, err := execute.LoadBranches(execute.LoadBranchesArgs{
		Repo:                  repo,
		Verbose:               verbose,
		Fetch:                 true,
		HandleUnfinishedState: true,
		Lineage:               lineage,
		PushHook:              pushHook,
		ValidateIsConfigured:  true,
		ValidateNoOpenChanges: false,
	})
	if err != nil || exit {
		return nil, branchesSnapshot, stashSnapshot, exit, err
	}
	previousBranch := repo.Runner.Backend.PreviouslyCheckedOutBranch()
	repoStatus, err := repo.Runner.Backend.RepoStatus()
	if err != nil {
		return nil, branchesSnapshot, stashSnapshot, false, err
	}
	remotes, err := repo.Runner.Backend.Remotes()
	if err != nil {
		return nil, branchesSnapshot, stashSnapshot, false, err
	}
	mainBranch := repo.Runner.Config.MainBranch()
	var branchNamesToSync domain.LocalBranchNames
	var shouldPushTags bool
	var configUpdated bool
	if allFlag {
		localBranches := branches.All.LocalBranches()
		configUpdated, err = validate.KnowsBranchesAncestors(validate.KnowsBranchesAncestorsArgs{
			AllBranches: localBranches,
			Backend:     &repo.Runner.Backend,
			BranchTypes: branches.Types,
			MainBranch:  mainBranch,
		})
		if err != nil {
			return nil, branchesSnapshot, stashSnapshot, false, err
		}
		branchNamesToSync = localBranches.Names()
		shouldPushTags = true
	} else {
		configUpdated, err = validate.KnowsBranchAncestors(branches.Initial, validate.KnowsBranchAncestorsArgs{
			AllBranches:   branches.All,
			Backend:       &repo.Runner.Backend,
			BranchTypes:   branches.Types,
			DefaultBranch: mainBranch,
			MainBranch:    mainBranch,
		})
		if err != nil {
			return nil, branchesSnapshot, stashSnapshot, false, err
		}
	}
	if configUpdated {
		lineage = repo.Runner.Config.Lineage() // reload after ancestry change
		branches.Types = repo.Runner.Config.BranchTypes()
	}
	if !allFlag {
		branchNamesToSync = domain.LocalBranchNames{branches.Initial}
		if configUpdated {
			repo.Runner.Config.Reload()
			branches.Types = repo.Runner.Config.BranchTypes()
		}
		shouldPushTags = !branches.Types.IsFeatureBranch(branches.Initial)
	}
	allBranchNamesToSync := lineage.BranchesAndAncestors(branchNamesToSync)
	syncStrategy, err := repo.Runner.Config.SyncStrategy()
	if err != nil {
		return nil, branchesSnapshot, stashSnapshot, false, err
	}
	pullBranchStrategy, err := repo.Runner.Config.PullBranchStrategy()
	if err != nil {
		return nil, branchesSnapshot, stashSnapshot, false, err
	}
	shouldSyncUpstream, err := repo.Runner.Config.ShouldSyncUpstream()
	if err != nil {
		return nil, branchesSnapshot, stashSnapshot, false, err
	}
	branchesToSync, err := branches.All.Select(allBranchNamesToSync)
	return &syncConfig{
		branches:           branches,
		branchesToSync:     branchesToSync,
		hasOpenChanges:     repoStatus.OpenChanges,
		remotes:            remotes,
		isOffline:          repo.IsOffline,
		lineage:            lineage,
		mainBranch:         mainBranch,
		previousBranch:     previousBranch,
		pullBranchStrategy: pullBranchStrategy,
		pushHook:           pushHook,
		shouldPushTags:     shouldPushTags,
		shouldSyncUpstream: shouldSyncUpstream,
		syncStrategy:       syncStrategy,
	}, branchesSnapshot, stashSnapshot, false, err
}

// syncBranchesProgram provides the program for the "git sync" command.
func syncBranchesProgram(args syncBranchesProgramArgs) {
	for _, branch := range args.branchesToSync {
		syncBranchProgram(branch, args.syncBranchProgramArgs)
	}
	args.program.Add(&opcode.CheckoutIfExists{Branch: args.initialBranch})
	if args.remotes.HasOrigin() && args.shouldPushTags && !args.isOffline {
		args.program.Add(&opcode.PushTags{})
	}
	wrap(args.program, wrapOptions{
		RunInGitRoot:     true,
		StashOpenChanges: args.hasOpenChanges,
		MainBranch:       args.mainBranch,
		InitialBranch:    args.initialBranch,
		PreviousBranch:   args.previousBranch,
	})
}

type syncBranchesProgramArgs struct {
	syncBranchProgramArgs
	branchesToSync domain.BranchInfos
	hasOpenChanges bool
	initialBranch  domain.LocalBranchName
	previousBranch domain.LocalBranchName
	shouldPushTags bool
}

func syncBranchProgram(branch domain.BranchInfo, args syncBranchProgramArgs) {
	if branch.SyncStatus == domain.SyncStatusDeletedAtRemote {
		syncDeletedBranchProgram(args.program, branch, args)
	} else {
		syncNonDeletedBranchProgram(args.program, branch, args)
	}
}

type syncBranchProgramArgs struct {
	branchTypes        domain.BranchTypes
	isOffline          bool
	lineage            config.Lineage
	program            *opcode.Program
	mainBranch         domain.LocalBranchName
	pullBranchStrategy config.PullBranchStrategy
	pushBranch         bool
	pushHook           bool
	remotes            domain.Remotes
	shouldSyncUpstream bool
	syncStrategy       config.SyncStrategy
}

// syncDeletedBranchProgram provides a program that syncs a branch that was deleted at origin.
func syncDeletedBranchProgram(list *opcode.Program, branch domain.BranchInfo, args syncBranchProgramArgs) {
	if args.branchTypes.IsFeatureBranch(branch.LocalName) {
		syncDeletedFeatureBranchProgram(list, branch, args)
	} else {
		syncDeletedPerennialBranchProgram(list, branch, args)
	}
}

// syncDeletedFeatureBranchProgram syncs a feare branch whose remote has been deleted.
// The parent branch must have been fully synced before calling this function.
func syncDeletedFeatureBranchProgram(list *opcode.Program, branch domain.BranchInfo, args syncBranchProgramArgs) {
	list.Add(&opcode.Checkout{Branch: branch.LocalName})
	pullParentBranchOfCurrentFeatureBranchOpcode(list, branch.LocalName, args.syncStrategy)
<<<<<<< HEAD
	list.Add(&opcode.IfElse{
		Condition: func(backend *git.BackendCommands, lineage config.Lineage) (bool, error) {
			parent := lineage.Parent(branch.LocalName)
			return backend.BranchHasUnmergedChanges(branch.LocalName, parent)
		},
		WhenTrue: opcode.Program{
			Opcodes: []shared.Opcode{
				&opcode.QueueMessage{
					Message: fmt.Sprintf(messages.BranchDeletedHasUnmergedChanges, branch.LocalName),
				},
=======
	list.Add(&opcode.IfBranchHasUnmergedChanges{
		Branch: branch.LocalName,
		WhenTrue: []shared.Opcode{
			&opcode.QueueMessage{
				Message: fmt.Sprintf(messages.BranchDeletedHasUnmergedChanges, branch.LocalName),
>>>>>>> 95be1a6b
			},
		},
		WhenFalse: opcode.Program{
			Opcodes: []shared.Opcode{
				&opcode.CheckoutParent{CurrentBranch: branch.LocalName},
				&opcode.DeleteLocalBranch{
					Branch: branch.LocalName,
					Force:  false,
				},
				&opcode.RemoveBranchFromLineage{
					Branch: branch.LocalName,
				},
				&opcode.QueueMessage{
					Message: fmt.Sprintf(messages.BranchDeleted, branch.LocalName),
				},
			},
		},
	})
}

func syncDeletedPerennialBranchProgram(list *opcode.Program, branch domain.BranchInfo, args syncBranchProgramArgs) {
	removeBranchFromLineage(removeBranchFromLineageArgs{
		program: list,
		branch:  branch.LocalName,
		parent:  args.mainBranch,
		lineage: args.lineage,
	})
	list.Add(&opcode.RemoveFromPerennialBranches{Branch: branch.LocalName})
	list.Add(&opcode.Checkout{Branch: args.mainBranch})
	list.Add(&opcode.DeleteLocalBranch{
		Branch: branch.LocalName,
		Force:  false,
	})
	list.Add(&opcode.QueueMessage{Message: fmt.Sprintf(messages.BranchDeleted, branch.LocalName)})
}

// syncNonDeletedBranchProgram provides the opcode to sync a particular branch.
func syncNonDeletedBranchProgram(list *opcode.Program, branch domain.BranchInfo, args syncBranchProgramArgs) {
	isFeatureBranch := args.branchTypes.IsFeatureBranch(branch.LocalName)
	if !isFeatureBranch && !args.remotes.HasOrigin() {
		// perennial branch but no remote --> this branch cannot be synced
		return
	}
	list.Add(&opcode.Checkout{Branch: branch.LocalName})
	if isFeatureBranch {
		syncFeatureBranchProgram(list, branch, args.syncStrategy)
	} else {
		syncPerennialBranchProgram(branch, args)
	}
	if args.pushBranch && args.remotes.HasOrigin() && !args.isOffline {
		switch {
		case !branch.HasTrackingBranch():
			list.Add(&opcode.CreateTrackingBranch{Branch: branch.LocalName, NoPushHook: !args.pushHook})
		case !isFeatureBranch:
			list.Add(&opcode.PushCurrentBranch{CurrentBranch: branch.LocalName, NoPushHook: !args.pushHook})
		default:
			pushFeatureBranchProgram(list, branch.LocalName, args.syncStrategy, args.pushHook)
		}
	}
}

// syncFeatureBranchProgram adds the opcodes to sync the feature branch with the given name.
func syncFeatureBranchProgram(list *opcode.Program, branch domain.BranchInfo, syncStrategy config.SyncStrategy) {
	if branch.HasTrackingBranch() {
		pullTrackingBranchOfCurrentFeatureBranchOpcode(list, branch.RemoteName, syncStrategy)
	}
	pullParentBranchOfCurrentFeatureBranchOpcode(list, branch.LocalName, syncStrategy)
}

// syncPerennialBranchProgram adds the opcodes to sync the perennial branch with the given name.
func syncPerennialBranchProgram(branch domain.BranchInfo, args syncBranchProgramArgs) {
	if branch.HasTrackingBranch() {
		updateCurrentPerennialBranchOpcode(args.program, branch.RemoteName, args.pullBranchStrategy)
	}
	if branch.LocalName == args.mainBranch && args.remotes.HasUpstream() && args.shouldSyncUpstream {
		args.program.Add(&opcode.FetchUpstream{Branch: args.mainBranch})
		args.program.Add(&opcode.RebaseBranch{Branch: domain.NewBranchName("upstream/" + args.mainBranch.String())})
	}
}

// pullTrackingBranchOfCurrentFeatureBranchOpcode adds the opcode to pull updates from the remote branch of the current feature branch into the current feature branch.
func pullTrackingBranchOfCurrentFeatureBranchOpcode(list *opcode.Program, trackingBranch domain.RemoteBranchName, strategy config.SyncStrategy) {
	switch strategy {
	case config.SyncStrategyMerge:
		list.Add(&opcode.Merge{Branch: trackingBranch.BranchName()})
	case config.SyncStrategyRebase:
		list.Add(&opcode.RebaseBranch{Branch: trackingBranch.BranchName()})
	}
}

// pullParentBranchOfCurrentFeatureBranchOpcode adds the opcode to pull updates from the parent branch of the current feature branch into the current feature branch.
func pullParentBranchOfCurrentFeatureBranchOpcode(list *opcode.Program, currentBranch domain.LocalBranchName, strategy config.SyncStrategy) {
	switch strategy {
	case config.SyncStrategyMerge:
		list.Add(&opcode.MergeParent{CurrentBranch: currentBranch})
	case config.SyncStrategyRebase:
		list.Add(&opcode.RebaseParent{CurrentBranch: currentBranch})
	}
}

// updateCurrentPerennialBranchOpcode provides the opcode to update the current perennial branch with changes from the given other branch.
func updateCurrentPerennialBranchOpcode(list *opcode.Program, otherBranch domain.RemoteBranchName, strategy config.PullBranchStrategy) {
	switch strategy {
	case config.PullBranchStrategyMerge:
		list.Add(&opcode.Merge{Branch: otherBranch.BranchName()})
	case config.PullBranchStrategyRebase:
		list.Add(&opcode.RebaseBranch{Branch: otherBranch.BranchName()})
	}
}

func pushFeatureBranchProgram(list *opcode.Program, branch domain.LocalBranchName, syncStrategy config.SyncStrategy, pushHook bool) {
	switch syncStrategy {
	case config.SyncStrategyMerge:
		list.Add(&opcode.PushCurrentBranch{CurrentBranch: branch, NoPushHook: !pushHook})
	case config.SyncStrategyRebase:
		list.Add(&opcode.ForcePushCurrentBranch{NoPushHook: !pushHook})
	}
}<|MERGE_RESOLUTION|>--- conflicted
+++ resolved
@@ -290,24 +290,13 @@
 func syncDeletedFeatureBranchProgram(list *opcode.Program, branch domain.BranchInfo, args syncBranchProgramArgs) {
 	list.Add(&opcode.Checkout{Branch: branch.LocalName})
 	pullParentBranchOfCurrentFeatureBranchOpcode(list, branch.LocalName, args.syncStrategy)
-<<<<<<< HEAD
-	list.Add(&opcode.IfElse{
-		Condition: func(backend *git.BackendCommands, lineage config.Lineage) (bool, error) {
-			parent := lineage.Parent(branch.LocalName)
-			return backend.BranchHasUnmergedChanges(branch.LocalName, parent)
-		},
+	list.Add(&opcode.IfBranchHasUnmergedChanges{
+		Branch: branch.LocalName,
 		WhenTrue: opcode.Program{
 			Opcodes: []shared.Opcode{
 				&opcode.QueueMessage{
 					Message: fmt.Sprintf(messages.BranchDeletedHasUnmergedChanges, branch.LocalName),
 				},
-=======
-	list.Add(&opcode.IfBranchHasUnmergedChanges{
-		Branch: branch.LocalName,
-		WhenTrue: []shared.Opcode{
-			&opcode.QueueMessage{
-				Message: fmt.Sprintf(messages.BranchDeletedHasUnmergedChanges, branch.LocalName),
->>>>>>> 95be1a6b
 			},
 		},
 		WhenFalse: opcode.Program{
