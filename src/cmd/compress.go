--- conflicted
+++ resolved
@@ -8,7 +8,6 @@
 	"github.com/git-town/git-town/v14/src/cli/dialog/components"
 	"github.com/git-town/git-town/v14/src/cli/flags"
 	"github.com/git-town/git-town/v14/src/cmd/cmdhelpers"
-	"github.com/git-town/git-town/v14/src/config"
 	"github.com/git-town/git-town/v14/src/config/configdomain"
 	"github.com/git-town/git-town/v14/src/execute"
 	"github.com/git-town/git-town/v14/src/git"
@@ -110,11 +109,7 @@
 type compressBranchesData struct {
 	branchesToCompress  []compressBranchData
 	compressEntireStack bool
-<<<<<<< HEAD
 	config              configdomain.ValidatedConfig
-=======
-	config              config.Config
->>>>>>> 8bfd12bc
 	dialogTestInputs    components.TestInputs
 	dryRun              bool
 	hasOpenChanges      bool
@@ -220,11 +215,7 @@
 	return &compressBranchesData{
 		branchesToCompress:  branchesToCompress,
 		compressEntireStack: compressEntireStack,
-<<<<<<< HEAD
 		config:              validatedConfig.Config,
-=======
-		config:              *repo.Config,
->>>>>>> 8bfd12bc
 		dialogTestInputs:    dialogTestInputs,
 		dryRun:              dryRun,
 		hasOpenChanges:      repoStatus.OpenChanges,
