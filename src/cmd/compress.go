--- conflicted
+++ resolved
@@ -102,11 +102,7 @@
 }
 
 type compressBranchesConfig struct {
-<<<<<<< HEAD
-	*configdomain.UnvalidatedConfig
-=======
-	configdomain.FullConfig
->>>>>>> 4526237e
+	configdomain.UnvalidatedConfig
 	branchesToCompress  []compressBranchConfig
 	compressEntireStack bool
 	dialogTestInputs    components.TestInputs
@@ -189,11 +185,7 @@
 		}
 	}
 	return &compressBranchesConfig{
-<<<<<<< HEAD
-		UnvalidatedConfig:   &repo.Runner.Config.FullConfig,
-=======
-		FullConfig:          repo.Runner.Config.FullConfig,
->>>>>>> 4526237e
+		UnvalidatedConfig:   repo.Runner.Config.FullConfig,
 		branchesToCompress:  branchesToCompress,
 		compressEntireStack: compressEntireStack,
 		dialogTestInputs:    dialogTestInputs,
