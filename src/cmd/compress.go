--- conflicted
+++ resolved
@@ -116,12 +116,8 @@
 	dryRun              bool
 	hasOpenChanges      bool
 	initialBranch       gitdomain.LocalBranchName
-<<<<<<< HEAD
-	previousBranch      gitdomain.LocalBranchName
+	previousBranch      Option[gitdomain.LocalBranchName]
 	stashSize           gitdomain.StashSize
-=======
-	previousBranch      Option[gitdomain.LocalBranchName]
->>>>>>> 54dbca05
 }
 
 type compressBranchData struct {
