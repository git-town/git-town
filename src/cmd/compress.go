package cmd

import (
	"errors"
	"fmt"
	"os"

	"github.com/git-town/git-town/v14/src/cli/dialog/components"
	"github.com/git-town/git-town/v14/src/cli/flags"
	"github.com/git-town/git-town/v14/src/cmd/cmdhelpers"
	"github.com/git-town/git-town/v14/src/config/configdomain"
	"github.com/git-town/git-town/v14/src/execute"
	"github.com/git-town/git-town/v14/src/git/gitdomain"
	"github.com/git-town/git-town/v14/src/gohacks/slice"
	"github.com/git-town/git-town/v14/src/messages"
	"github.com/git-town/git-town/v14/src/undo/undoconfig"
	fullInterpreter "github.com/git-town/git-town/v14/src/vm/interpreter/full"
	"github.com/git-town/git-town/v14/src/vm/opcodes"
	"github.com/git-town/git-town/v14/src/vm/program"
	"github.com/git-town/git-town/v14/src/vm/runstate"
	"github.com/spf13/cobra"
)

const compressCommand = "compress"

const compressDesc = "Squash all commits on feature branches down to a single commit"

const compressHelp = `
Compress is a more convenient way of running "git rebase --interactive"
and choosing to fixup all commits.
Branches must be synced before you compress them.

By default, this command compresses only the branch you are on.
With the --stack switch it compresses all branches in the current stack.

The compressed commit uses the commit message of the first commit in the branch.
You can provide a custom commit message with the -m switch.
`

func compressCmd() *cobra.Command {
	addVerboseFlag, readVerboseFlag := flags.Verbose()
	addDryRunFlag, readDryRunFlag := flags.DryRun()
	addMessageFlag, readMessageFlag := flags.CommitMessage("customize the commit message")
	addStackFlag, readStackFlag := flags.Bool("stack", "s", "Compress the entire stack", flags.FlagTypeNonPersistent)
	cmd := cobra.Command{
		Use:   compressCommand,
		Args:  cobra.NoArgs,
		Short: compressDesc,
		Long:  cmdhelpers.Long(compressDesc, compressHelp),
		RunE: func(cmd *cobra.Command, _ []string) error {
			return executeCompress(readDryRunFlag(cmd), readVerboseFlag(cmd), readMessageFlag(cmd), readStackFlag(cmd))
		},
	}
	addDryRunFlag(&cmd)
	addVerboseFlag(&cmd)
	addMessageFlag(&cmd)
	addStackFlag(&cmd)
	return &cmd
}

func executeCompress(dryRun, verbose bool, message gitdomain.CommitMessage, stack bool) error {
	repo, err := execute.OpenRepo(execute.OpenRepoArgs{
		DryRun:           dryRun,
		OmitBranchNames:  false,
		PrintCommands:    true,
		ValidateGitRepo:  true,
		ValidateIsOnline: false,
		Verbose:          verbose,
	})
	if err != nil {
		return err
	}
	config, initialBranchesSnapshot, initialStashSize, exit, err := determineCompressBranchesConfig(repo, dryRun, verbose, message, stack)
	if err != nil || exit {
		return err
	}
	program := compressProgram(config)
	runState := runstate.RunState{
		BeginBranchesSnapshot: initialBranchesSnapshot,
		BeginConfigSnapshot:   repo.ConfigSnapshot,
		BeginStashSize:        initialStashSize,
		Command:               compressCommand,
		DryRun:                dryRun,
		EndBranchesSnapshot:   gitdomain.EmptyBranchesSnapshot(),
		EndConfigSnapshot:     undoconfig.EmptyConfigSnapshot(),
		EndStashSize:          0,
		RunProgram:            program,
	}
	return fullInterpreter.Execute(fullInterpreter.ExecuteArgs{
		Config:                  config.config,
		Connector:               nil,
		DialogTestInputs:        &config.dialogTestInputs,
<<<<<<< HEAD
		Config:                  config.config,
=======
>>>>>>> 03ad1546
		HasOpenChanges:          config.hasOpenChanges,
		InitialBranchesSnapshot: initialBranchesSnapshot,
		InitialConfigSnapshot:   repo.ConfigSnapshot,
		InitialStashSize:        initialStashSize,
		RootDir:                 repo.RootDir,
		Run:                     repo.Runner,
		RunState:                runState,
		Verbose:                 verbose,
	})
}

type compressBranchesConfig struct {
<<<<<<< HEAD
	config              configdomain.ValidatedConfig
=======
>>>>>>> 03ad1546
	branchesToCompress  []compressBranchConfig
	compressEntireStack bool
	config              configdomain.FullConfig
	dialogTestInputs    components.TestInputs
	dryRun              bool
	hasOpenChanges      bool
	initialBranch       gitdomain.LocalBranchName
	previousBranch      gitdomain.LocalBranchName
}

type compressBranchConfig struct {
	branchInfo       gitdomain.BranchInfo
	branchType       configdomain.BranchType
	commitCount      int                     // number of commits in this branch
	newCommitMessage gitdomain.CommitMessage // the commit message to use for the compressed commit in this branch
	parentBranch     gitdomain.LocalBranchName
}

func determineCompressBranchesConfig(repo *execute.OpenRepoResult, dryRun, verbose bool, message gitdomain.CommitMessage, compressEntireStack bool) (*compressBranchesConfig, gitdomain.BranchesSnapshot, gitdomain.StashSize, bool, error) {
	previousBranch := repo.Runner.Backend.PreviouslyCheckedOutBranch()
	dialogTestInputs := components.LoadTestInputs(os.Environ())
	repoStatus, err := repo.Runner.Backend.RepoStatus()
	if err != nil {
		return nil, gitdomain.EmptyBranchesSnapshot(), 0, false, err
	}
	branchesSnapshot, stashSize, exit, err := execute.LoadRepoSnapshot(execute.LoadRepoSnapshotArgs{
		Config:                repo.Runner.Config,
		DialogTestInputs:      dialogTestInputs,
		Fetch:                 true,
		HandleUnfinishedState: true,
		Repo:                  repo,
		RepoStatus:            repoStatus,
		ValidateIsConfigured:  true,
		ValidateNoOpenChanges: false,
		Verbose:               verbose,
	})
	if err != nil || exit {
		return nil, branchesSnapshot, stashSize, exit, err
	}
	initialBranch := branchesSnapshot.Active.BranchName().LocalName()
	var branchNamesToCompress gitdomain.LocalBranchNames
	if compressEntireStack {
		branchNamesToCompress = repo.Runner.Config.FullConfig.Lineage.BranchLineageWithoutRoot(initialBranch)
	} else {
		branchNamesToCompress = gitdomain.LocalBranchNames{initialBranch}
	}
	branchesToCompress := make([]compressBranchConfig, len(branchNamesToCompress))
	for b, branchNameToCompress := range branchNamesToCompress {
		branchInfo, hasBranchInfo := branchesSnapshot.Branches.FindByLocalName(branchNameToCompress).Get()
		if !hasBranchInfo {
			return nil, branchesSnapshot, stashSize, exit, fmt.Errorf(messages.CompressNoBranchInfo, branchNameToCompress)
		}
		branchType := repo.Runner.Config.FullConfig.BranchType(branchNameToCompress.BranchName().LocalName())
		if err := validateCanCompressBranchType(branchInfo.LocalName, branchType); err != nil {
			return nil, branchesSnapshot, stashSize, exit, err
		}
		if err := validateBranchIsSynced(branchInfo.LocalName, branchInfo.SyncStatus); err != nil {
			return nil, branchesSnapshot, stashSize, exit, err
		}
		parent := repo.Runner.Config.FullConfig.Lineage.Parent(branchNameToCompress)
		commits, err := repo.Runner.Backend.CommitsInBranch(branchNameToCompress.BranchName().LocalName(), parent)
		if err != nil {
			return nil, branchesSnapshot, stashSize, exit, err
		}
		commitMessages := commits.Messages()
		newCommitMessage := slice.FirstNonEmpty(message, commitMessages...)
		commitCount := len(commitMessages)
		if err := validateBranchHasMultipleCommits(branchInfo.LocalName, commitCount); err != nil {
			return nil, branchesSnapshot, stashSize, exit, err
		}
		parentBranch, hasParent := parent.Get()
		if !hasParent {
			return nil, branchesSnapshot, stashSize, exit, fmt.Errorf(messages.CompressBranchNoParent, branchNameToCompress)
		}
		branchesToCompress[b] = compressBranchConfig{
			branchInfo:       branchInfo,
			branchType:       branchType,
			commitCount:      commitCount,
			newCommitMessage: newCommitMessage,
			parentBranch:     parentBranch,
		}
	}
	return &compressBranchesConfig{
<<<<<<< HEAD
		config:              repo.Runner.Config.FullConfig,
=======
>>>>>>> 03ad1546
		branchesToCompress:  branchesToCompress,
		compressEntireStack: compressEntireStack,
		config:              repo.Runner.Config.FullConfig,
		dialogTestInputs:    dialogTestInputs,
		dryRun:              dryRun,
		hasOpenChanges:      repoStatus.OpenChanges,
		initialBranch:       initialBranch,
		previousBranch:      previousBranch,
	}, branchesSnapshot, stashSize, false, nil
}

func compressProgram(config *compressBranchesConfig) program.Program {
	prog := program.Program{}
	for _, branchToCompress := range config.branchesToCompress {
		compressBranchProgram(&prog, branchToCompress, config.config.Online(), config.initialBranch)
	}
	prog.Add(&opcodes.Checkout{Branch: config.initialBranch.BranchName().LocalName()})
	cmdhelpers.Wrap(&prog, cmdhelpers.WrapOptions{
		DryRun:                   config.dryRun,
		RunInGitRoot:             true,
		StashOpenChanges:         config.hasOpenChanges,
		PreviousBranchCandidates: gitdomain.LocalBranchNames{config.previousBranch},
	})
	return prog
}

func compressBranchProgram(prog *program.Program, branch compressBranchConfig, online configdomain.Online, initialBranch gitdomain.LocalBranchName) {
	if !shouldCompressBranch(branch.branchInfo.LocalName, branch.branchType, initialBranch) {
		return
	}
	prog.Add(&opcodes.Checkout{Branch: branch.branchInfo.LocalName})
	prog.Add(&opcodes.ResetCommitsInCurrentBranch{Parent: branch.parentBranch})
	prog.Add(&opcodes.CommitSquashedChanges{Message: branch.newCommitMessage})
	if branch.branchInfo.HasRemoteBranch() && online.Bool() {
		prog.Add(&opcodes.ForcePushCurrentBranch{})
	}
}

func shouldCompressBranch(branchName gitdomain.LocalBranchName, branchType configdomain.BranchType, initialBranchName gitdomain.LocalBranchName) bool {
	isInitialBranch := branchName == initialBranchName
	if branchType == configdomain.BranchTypeParkedBranch && !isInitialBranch {
		return false
	}
	return true
}

func validateCanCompressBranchType(branchName gitdomain.LocalBranchName, branchType configdomain.BranchType) error {
	switch branchType {
	case configdomain.BranchTypeParkedBranch, configdomain.BranchTypeFeatureBranch:
		return nil
	case configdomain.BranchTypeMainBranch, configdomain.BranchTypePerennialBranch:
		return errors.New(messages.CompressIsPerennial)
	case configdomain.BranchTypeObservedBranch:
		return fmt.Errorf(messages.CompressObservedBranch, branchName)
	case configdomain.BranchTypeContributionBranch:
		return fmt.Errorf(messages.CompressContributionBranch, branchName)
	}
	return nil
}

func validateBranchHasMultipleCommits(branch gitdomain.LocalBranchName, commitCount int) error {
	switch commitCount {
	case 0:
		return fmt.Errorf(messages.CompressNoCommits, branch)
	case 1:
		return fmt.Errorf(messages.CompressAlreadyOneCommit, branch)
	}
	return nil
}

func validateBranchIsSynced(branchName gitdomain.LocalBranchName, syncStatus gitdomain.SyncStatus) error {
	switch syncStatus {
	case gitdomain.SyncStatusUpToDate, gitdomain.SyncStatusLocalOnly:
		return nil
	case gitdomain.SyncStatusNotInSync, gitdomain.SyncStatusDeletedAtRemote, gitdomain.SyncStatusRemoteOnly, gitdomain.SyncStatusOtherWorktree:
		return fmt.Errorf(messages.CompressUnsynced, branchName)
	}
	panic("unhandled syncstatus: " + syncStatus.String())
}<|MERGE_RESOLUTION|>--- conflicted
+++ resolved
@@ -90,10 +90,6 @@
 		Config:                  config.config,
 		Connector:               nil,
 		DialogTestInputs:        &config.dialogTestInputs,
-<<<<<<< HEAD
-		Config:                  config.config,
-=======
->>>>>>> 03ad1546
 		HasOpenChanges:          config.hasOpenChanges,
 		InitialBranchesSnapshot: initialBranchesSnapshot,
 		InitialConfigSnapshot:   repo.ConfigSnapshot,
@@ -106,13 +102,9 @@
 }
 
 type compressBranchesConfig struct {
-<<<<<<< HEAD
-	config              configdomain.ValidatedConfig
-=======
->>>>>>> 03ad1546
 	branchesToCompress  []compressBranchConfig
 	compressEntireStack bool
-	config              configdomain.FullConfig
+	config              configdomain.ValidatedConfig
 	dialogTestInputs    components.TestInputs
 	dryRun              bool
 	hasOpenChanges      bool
@@ -193,10 +185,6 @@
 		}
 	}
 	return &compressBranchesConfig{
-<<<<<<< HEAD
-		config:              repo.Runner.Config.FullConfig,
-=======
->>>>>>> 03ad1546
 		branchesToCompress:  branchesToCompress,
 		compressEntireStack: compressEntireStack,
 		config:              repo.Runner.Config.FullConfig,
