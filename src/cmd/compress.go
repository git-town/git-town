--- conflicted
+++ resolved
@@ -138,21 +138,12 @@
 		Frontend:        repo.Frontend,
 	}
 	branchesSnapshot, stashSize, exit, err := execute.LoadRepoSnapshot(execute.LoadRepoSnapshotArgs{
-<<<<<<< HEAD
 		Config:                &repo.UnvalidatedConfig.Config,
-=======
-		Config:                repo.Config,
->>>>>>> 72b0acf5
 		DialogTestInputs:      dialogTestInputs,
 		Fetch:                 true,
 		HandleUnfinishedState: true,
 		Repo:                  repo,
 		RepoStatus:            repoStatus,
-<<<<<<< HEAD
-=======
-		Runner:                &runner,
-		ValidateIsConfigured:  true,
->>>>>>> 72b0acf5
 		ValidateNoOpenChanges: false,
 		Verbose:               verbose,
 	})
@@ -167,11 +158,7 @@
 		return nil, branchesSnapshot, stashSize, false, err
 	}
 	if compressEntireStack {
-<<<<<<< HEAD
 		branchNamesToCompress = validatedConfig.Config.Lineage.BranchLineageWithoutRoot(initialBranch)
-=======
-		branchNamesToCompress = repo.Config.Config.Lineage.BranchLineageWithoutRoot(initialBranch)
->>>>>>> 72b0acf5
 	} else {
 		branchNamesToCompress = gitdomain.LocalBranchNames{initialBranch}
 	}
@@ -181,22 +168,14 @@
 		if !hasBranchInfo {
 			return nil, branchesSnapshot, stashSize, exit, fmt.Errorf(messages.CompressNoBranchInfo, branchNameToCompress)
 		}
-<<<<<<< HEAD
 		branchType := validatedConfig.Config.BranchType(branchNameToCompress.BranchName().LocalName())
-=======
-		branchType := repo.Config.Config.BranchType(branchNameToCompress.BranchName().LocalName())
->>>>>>> 72b0acf5
 		if err := validateCanCompressBranchType(branchInfo.LocalName, branchType); err != nil {
 			return nil, branchesSnapshot, stashSize, exit, err
 		}
 		if err := validateBranchIsSynced(branchInfo.LocalName, branchInfo.SyncStatus); err != nil {
 			return nil, branchesSnapshot, stashSize, exit, err
 		}
-<<<<<<< HEAD
 		parent := validatedConfig.Config.Lineage.Parent(branchNameToCompress)
-=======
-		parent := repo.Config.Config.Lineage.Parent(branchNameToCompress)
->>>>>>> 72b0acf5
 		commits, err := repo.Backend.CommitsInBranch(branchNameToCompress.BranchName().LocalName(), parent)
 		if err != nil {
 			return nil, branchesSnapshot, stashSize, exit, err
@@ -222,11 +201,7 @@
 	return &compressBranchesData{
 		branchesToCompress:  branchesToCompress,
 		compressEntireStack: compressEntireStack,
-<<<<<<< HEAD
 		config:              validatedConfig.Config,
-=======
-		config:              repo.Config.Config,
->>>>>>> 72b0acf5
 		dialogTestInputs:    dialogTestInputs,
 		dryRun:              dryRun,
 		hasOpenChanges:      repoStatus.OpenChanges,
