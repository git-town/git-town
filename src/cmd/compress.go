--- conflicted
+++ resolved
@@ -150,14 +150,6 @@
 	}
 	branchesToCompress := make([]compressBranchConfig, len(branchNamesToCompress))
 	for b, branchNameToCompress := range branchNamesToCompress {
-<<<<<<< HEAD
-		parentBranchPtr := repo.Runner.Config.FullConfig.Lineage.Parent(branchNameToCompress)
-		if parentBranchPtr == nil {
-			continue
-		}
-		parentBranch := *parentBranchPtr
-=======
->>>>>>> f55752f2
 		branchInfo := branchesSnapshot.Branches.FindByLocalName(branchNameToCompress)
 		branchType := repo.Runner.Config.FullConfig.BranchType(branchNameToCompress.BranchName().LocalName())
 		if err := validateCanCompressBranchType(branchInfo.LocalName, branchType); err != nil {
