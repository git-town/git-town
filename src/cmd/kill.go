package cmd

import (
	"errors"
	"fmt"
	"os"

	"github.com/git-town/git-town/v14/src/cli/dialog/components"
	"github.com/git-town/git-town/v14/src/cli/flags"
	"github.com/git-town/git-town/v14/src/cmd/cmdhelpers"
	"github.com/git-town/git-town/v14/src/config/configdomain"
	"github.com/git-town/git-town/v14/src/execute"
	"github.com/git-town/git-town/v14/src/git/gitdomain"
	. "github.com/git-town/git-town/v14/src/gohacks/prelude"
	"github.com/git-town/git-town/v14/src/gohacks/slice"
	"github.com/git-town/git-town/v14/src/messages"
	"github.com/git-town/git-town/v14/src/sync"
	"github.com/git-town/git-town/v14/src/undo/undoconfig"
	fullInterpreter "github.com/git-town/git-town/v14/src/vm/interpreter/full"
	"github.com/git-town/git-town/v14/src/vm/opcodes"
	"github.com/git-town/git-town/v14/src/vm/program"
	"github.com/git-town/git-town/v14/src/vm/runstate"
	"github.com/spf13/cobra"
)

const killDesc = "Remove an obsolete feature branch"

const killHelp = `
Deletes the current or provided branch from the local and origin repositories. Does not delete perennial branches nor the main branch.`

func killCommand() *cobra.Command {
	addVerboseFlag, readVerboseFlag := flags.Verbose()
	addDryRunFlag, readDryRunFlag := flags.DryRun()
	cmd := cobra.Command{
		Use:   "kill [<branch>]",
		Args:  cobra.MaximumNArgs(1),
		Short: killDesc,
		Long:  cmdhelpers.Long(killDesc, killHelp),
		RunE: func(cmd *cobra.Command, args []string) error {
			return executeKill(args, readDryRunFlag(cmd), readVerboseFlag(cmd))
		},
	}
	addDryRunFlag(&cmd)
	addVerboseFlag(&cmd)
	return &cmd
}

func executeKill(args []string, dryRun, verbose bool) error {
	repo, err := execute.OpenRepo(execute.OpenRepoArgs{
		DryRun:           dryRun,
		OmitBranchNames:  false,
		PrintCommands:    true,
		ValidateGitRepo:  true,
		ValidateIsOnline: false,
		Verbose:          verbose,
	})
	if err != nil {
		return err
	}
	data, initialBranchesSnapshot, initialStashSize, exit, err := determineKillData(args, repo, dryRun, verbose)
	if err != nil || exit {
		return err
	}
	err = validateKillData(data)
	if err != nil {
		return err
	}
	steps, finalUndoProgram := killProgram(data)
	runState := runstate.RunState{
		BeginBranchesSnapshot: initialBranchesSnapshot,
		BeginConfigSnapshot:   repo.ConfigSnapshot,
		BeginStashSize:        initialStashSize,
		Command:               "kill",
		DryRun:                dryRun,
		EndBranchesSnapshot:   gitdomain.EmptyBranchesSnapshot(),
		EndConfigSnapshot:     undoconfig.EmptyConfigSnapshot(),
		EndStashSize:          0,
		RunProgram:            steps,
		FinalUndoProgram:      finalUndoProgram,
	}
	return fullInterpreter.Execute(fullInterpreter.ExecuteArgs{
		Config:                  data.config,
		Connector:               nil,
		DialogTestInputs:        &data.dialogTestInputs,
		HasOpenChanges:          data.hasOpenChanges,
		InitialBranchesSnapshot: initialBranchesSnapshot,
		InitialConfigSnapshot:   repo.ConfigSnapshot,
		InitialStashSize:        initialStashSize,
		RootDir:                 repo.RootDir,
		Run:                     repo.Runner,
		RunState:                runState,
		Verbose:                 verbose,
	})
}

type killData struct {
	branchNameToKill gitdomain.BranchInfo
	branchTypeToKill configdomain.BranchType
	branchWhenDone   gitdomain.LocalBranchName
	config           configdomain.ValidatedConfig
	dialogTestInputs components.TestInputs
	dryRun           bool
	hasOpenChanges   bool
	initialBranch    gitdomain.LocalBranchName
	parentBranch     Option[gitdomain.LocalBranchName]
	previousBranch   gitdomain.LocalBranchName
}

func determineKillData(args []string, repo *execute.OpenRepoResult, dryRun, verbose bool) (*killData, gitdomain.BranchesSnapshot, gitdomain.StashSize, bool, error) {
	dialogTestInputs := components.LoadTestInputs(os.Environ())
	repoStatus, err := repo.Runner.Backend.RepoStatus()
	if err != nil {
		return nil, gitdomain.EmptyBranchesSnapshot(), 0, false, err
	}
	branchesSnapshot, stashSize, exit, err := execute.LoadRepoSnapshot(execute.LoadRepoSnapshotArgs{
		Config:                repo.Runner.Config,
		DialogTestInputs:      dialogTestInputs,
		Fetch:                 true,
		HandleUnfinishedState: false,
		Repo:                  repo,
		RepoStatus:            repoStatus,
		ValidateIsConfigured:  true,
		ValidateNoOpenChanges: false,
		Verbose:               verbose,
	})
	if err != nil || exit {
		return nil, branchesSnapshot, stashSize, exit, err
	}
	branchNameToKill := gitdomain.NewLocalBranchName(slice.FirstElementOr(args, branchesSnapshot.Active.String()))
	branchToKill, hasBranchToKill := branchesSnapshot.Branches.FindByLocalName(branchNameToKill).Get()
	if !hasBranchToKill {
		return nil, branchesSnapshot, stashSize, false, fmt.Errorf(messages.BranchDoesntExist, branchNameToKill)
	}
	if branchToKill.SyncStatus == gitdomain.SyncStatusOtherWorktree {
		return nil, branchesSnapshot, stashSize, exit, fmt.Errorf(messages.KillBranchOtherWorktree, branchNameToKill)
	}
	if branchToKill.IsLocal() {
		err = execute.EnsureKnownBranchesAncestry(execute.EnsureKnownBranchesAncestryArgs{
			BranchesToVerify: gitdomain.LocalBranchNames{branchToKill.LocalName},
			Config:           repo.Runner.Config,
			DefaultChoice:    repo.Runner.Config.FullConfig.MainBranch,
			DialogTestInputs: &dialogTestInputs,
			LocalBranches:    branchesSnapshot.Branches,
			MainBranch:       repo.Runner.Config.FullConfig.MainBranch,
			Runner:           repo.Runner,
		})
		if err != nil {
			return nil, branchesSnapshot, stashSize, false, err
		}
	}
	branchTypeToKill := repo.Runner.Config.FullConfig.BranchType(branchNameToKill)
	previousBranch := repo.Runner.Backend.PreviouslyCheckedOutBranch()
	var branchWhenDone gitdomain.LocalBranchName
	if branchNameToKill == branchesSnapshot.Active {
		if previousBranch == branchesSnapshot.Active {
			branchWhenDone = repo.Runner.Config.FullConfig.MainBranch
		} else {
			branchWhenDone = previousBranch
		}
	} else {
		branchWhenDone = branchesSnapshot.Active
	}
	parentBranch := repo.Runner.Config.FullConfig.Lineage.Parent(branchToKill.LocalName)
<<<<<<< HEAD
	return &killConfig{
		config:           repo.Runner.Config.FullConfig,
=======
	return &killData{
>>>>>>> b2102a10
		branchNameToKill: branchToKill,
		branchTypeToKill: branchTypeToKill,
		branchWhenDone:   branchWhenDone,
		dialogTestInputs: dialogTestInputs,
		dryRun:           dryRun,
		hasOpenChanges:   repoStatus.OpenChanges,
		initialBranch:    branchesSnapshot.Active,
		parentBranch:     parentBranch,
		previousBranch:   previousBranch,
	}, branchesSnapshot, stashSize, false, nil
}

func killProgram(config *killData) (runProgram, finalUndoProgram program.Program) {
	prog := program.Program{}
	switch config.branchTypeToKill {
	case configdomain.BranchTypeFeatureBranch, configdomain.BranchTypeParkedBranch:
		killFeatureBranch(&prog, &finalUndoProgram, config)
	case configdomain.BranchTypeObservedBranch, configdomain.BranchTypeContributionBranch:
		killLocalBranch(&prog, &finalUndoProgram, config)
	case configdomain.BranchTypeMainBranch, configdomain.BranchTypePerennialBranch:
		panic(fmt.Sprintf("this branch type should have been filtered in validation: %s", config.branchTypeToKill))
	}
	cmdhelpers.Wrap(&prog, cmdhelpers.WrapOptions{
		DryRun:                   config.dryRun,
		RunInGitRoot:             true,
		StashOpenChanges:         config.initialBranch != config.branchNameToKill.LocalName && config.hasOpenChanges,
		PreviousBranchCandidates: gitdomain.LocalBranchNames{config.previousBranch, config.initialBranch},
	})
	return prog, finalUndoProgram
}

// killFeatureBranch kills the given feature branch everywhere it exists (locally and remotely).
func killFeatureBranch(prog *program.Program, finalUndoProgram *program.Program, config *killData) {
	if config.branchNameToKill.HasTrackingBranch() && config.config.IsOnline() {
		prog.Add(&opcodes.DeleteTrackingBranch{Branch: config.branchNameToKill.RemoteName})
	}
	killLocalBranch(prog, finalUndoProgram, config)
}

// killFeatureBranch kills the given feature branch everywhere it exists (locally and remotely).
func killLocalBranch(prog *program.Program, finalUndoProgram *program.Program, config *killData) {
	if config.initialBranch == config.branchNameToKill.LocalName {
		if config.hasOpenChanges {
			prog.Add(&opcodes.CommitOpenChanges{})
			// update the registered initial SHA for this branch so that undo restores the just committed changes
			prog.Add(&opcodes.UpdateInitialBranchLocalSHA{Branch: config.initialBranch})
			// when undoing, manually undo the just committed changes so that they are uncommitted again
			finalUndoProgram.Add(&opcodes.Checkout{Branch: config.branchNameToKill.LocalName})
			finalUndoProgram.Add(&opcodes.UndoLastCommit{})
		}
		prog.Add(&opcodes.Checkout{Branch: config.branchWhenDone})
	}
	prog.Add(&opcodes.DeleteLocalBranch{Branch: config.branchNameToKill.LocalName})
	if parentBranch, hasParentBranch := config.parentBranch.Get(); hasParentBranch && !config.dryRun {
		sync.RemoveBranchFromLineage(sync.RemoveBranchFromLineageArgs{
			Branch:  config.branchNameToKill.LocalName,
			Lineage: config.config.Lineage,
			Parent:  parentBranch,
			Program: prog,
		})
	}
}

func validateKillData(data *killData) error {
	switch data.branchTypeToKill {
	case configdomain.BranchTypeContributionBranch, configdomain.BranchTypeFeatureBranch, configdomain.BranchTypeObservedBranch, configdomain.BranchTypeParkedBranch:
		return nil
	case configdomain.BranchTypeMainBranch:
		return errors.New(messages.KillCannotKillMainBranch)
	case configdomain.BranchTypePerennialBranch:
		return errors.New(messages.KillCannotKillPerennialBranches)
	}
	panic(fmt.Sprintf("unhandled branch type: %s", data.branchTypeToKill))
}<|MERGE_RESOLUTION|>--- conflicted
+++ resolved
@@ -161,12 +161,8 @@
 		branchWhenDone = branchesSnapshot.Active
 	}
 	parentBranch := repo.Runner.Config.FullConfig.Lineage.Parent(branchToKill.LocalName)
-<<<<<<< HEAD
-	return &killConfig{
+	return &killData{
 		config:           repo.Runner.Config.FullConfig,
-=======
-	return &killData{
->>>>>>> b2102a10
 		branchNameToKill: branchToKill,
 		branchTypeToKill: branchTypeToKill,
 		branchWhenDone:   branchWhenDone,
