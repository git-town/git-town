--- conflicted
+++ resolved
@@ -80,12 +80,8 @@
 }
 
 func determineKillConfig(args []string, repo *execute.OpenRepoResult) (*killConfig, bool, error) {
-<<<<<<< HEAD
+	lineage := repo.Runner.Config.Lineage()
 	branches, _, exit, err := execute.LoadBranches(execute.LoadBranchesArgs{
-=======
-	lineage := repo.Runner.Config.Lineage()
-	branches, exit, err := execute.LoadBranches(execute.LoadBranchesArgs{
->>>>>>> 92c4f072
 		Repo:                  repo,
 		Fetch:                 true,
 		HandleUnfinishedState: false,
