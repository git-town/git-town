--- conflicted
+++ resolved
@@ -109,16 +109,10 @@
 	}
 	branchesSnapshot, stashSize, exit, err := execute.LoadRepoSnapshot(execute.LoadRepoSnapshotArgs{
 		DialogTestInputs:      dialogTestInputs,
-<<<<<<< HEAD
-		FullConfig:            &repo.Runner.FullConfig,
-		HasOpenChanges:        repoStatus.OpenChanges,
-		Repo:                  repo,
-		Verbose:               verbose,
-=======
->>>>>>> a566337f
 		Fetch:                 true,
 		FullConfig:            &repo.Runner.FullConfig,
 		HandleUnfinishedState: false,
+		HasOpenChanges:        repoStatus.OpenChanges,
 		Repo:                  repo,
 		ValidateIsConfigured:  true,
 		ValidateNoOpenChanges: false,
