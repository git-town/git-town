--- conflicted
+++ resolved
@@ -114,19 +114,12 @@
 		return nil, branchesSnapshot, stashSnapshot, false, fmt.Errorf(messages.BranchDoesntExist, targetBranchName)
 	}
 	if targetBranch.IsLocal() {
-<<<<<<< HEAD
 		branches.Types, lineage, err = execute.EnsureKnowsBranchAncestry(targetBranchName, execute.EnsureKnowsBranchAncestryArgs{
-=======
-		updated, err := validate.KnowsBranchAncestors(targetBranchName, validate.KnowsBranchAncestorsArgs{
->>>>>>> 1015c742
 			AllBranches:   branches.All,
 			Backend:       &repo.Runner.Backend,
 			BranchTypes:   branches.Types,
 			DefaultBranch: mainBranch,
-<<<<<<< HEAD
 			Lineage:       lineage,
-=======
->>>>>>> 1015c742
 			MainBranch:    mainBranch,
 			Runner:        &repo.Runner,
 		})
