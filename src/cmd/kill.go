--- conflicted
+++ resolved
@@ -94,11 +94,7 @@
 }
 
 type killConfig struct {
-<<<<<<< HEAD
-	*configdomain.UnvalidatedConfig
-=======
-	configdomain.FullConfig
->>>>>>> 4526237e
+	configdomain.UnvalidatedConfig
 	branchNameToKill gitdomain.BranchInfo
 	branchTypeToKill configdomain.BranchType
 	branchWhenDone   gitdomain.LocalBranchName
@@ -166,8 +162,7 @@
 	}
 	parentBranch := repo.Runner.Config.FullConfig.Lineage.Parent(branchToKill.LocalName)
 	return &killConfig{
-<<<<<<< HEAD
-		UnvalidatedConfig: &repo.Runner.Config.FullConfig,
+		UnvalidatedConfig: repo.Runner.Config.FullConfig,
 		branchNameToKill:  *branchToKill,
 		branchTypeToKill:  branchTypeToKill,
 		branchWhenDone:    branchWhenDone,
@@ -177,18 +172,6 @@
 		initialBranch:     branchesSnapshot.Active,
 		parentBranch:      &parentBranch,
 		previousBranch:    previousBranch,
-=======
-		FullConfig:       repo.Runner.Config.FullConfig,
-		branchNameToKill: branchToKill,
-		branchTypeToKill: branchTypeToKill,
-		branchWhenDone:   branchWhenDone,
-		dialogTestInputs: dialogTestInputs,
-		dryRun:           dryRun,
-		hasOpenChanges:   repoStatus.OpenChanges,
-		initialBranch:    branchesSnapshot.Active,
-		parentBranch:     parentBranch,
-		previousBranch:   previousBranch,
->>>>>>> 4526237e
 	}, branchesSnapshot, stashSize, false, nil
 }
 
