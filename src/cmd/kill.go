package cmd

import (
	"errors"
	"fmt"
	"os"

	"github.com/git-town/git-town/v14/src/cli/dialog/components"
	"github.com/git-town/git-town/v14/src/cli/flags"
	"github.com/git-town/git-town/v14/src/cmd/cmdhelpers"
	"github.com/git-town/git-town/v14/src/config/configdomain"
	"github.com/git-town/git-town/v14/src/execute"
	"github.com/git-town/git-town/v14/src/git/gitdomain"
	"github.com/git-town/git-town/v14/src/gohacks/slice"
	"github.com/git-town/git-town/v14/src/messages"
	"github.com/git-town/git-town/v14/src/sync"
	"github.com/git-town/git-town/v14/src/undo/undoconfig"
	fullInterpreter "github.com/git-town/git-town/v14/src/vm/interpreter/full"
	"github.com/git-town/git-town/v14/src/vm/opcodes"
	"github.com/git-town/git-town/v14/src/vm/program"
	"github.com/git-town/git-town/v14/src/vm/runstate"
	"github.com/spf13/cobra"
)

const killDesc = "Remove an obsolete feature branch"

const killHelp = `
Deletes the current or provided branch from the local and origin repositories. Does not delete perennial branches nor the main branch.`

func killCommand() *cobra.Command {
	addVerboseFlag, readVerboseFlag := flags.Verbose()
	addDryRunFlag, readDryRunFlag := flags.DryRun()
	cmd := cobra.Command{
		Use:   "kill [<branch>]",
		Args:  cobra.MaximumNArgs(1),
		Short: killDesc,
		Long:  cmdhelpers.Long(killDesc, killHelp),
		RunE: func(cmd *cobra.Command, args []string) error {
			return executeKill(args, readDryRunFlag(cmd), readVerboseFlag(cmd))
		},
	}
	addDryRunFlag(&cmd)
	addVerboseFlag(&cmd)
	return &cmd
}

func executeKill(args []string, dryRun, verbose bool) error {
	repo, err := execute.OpenRepo(execute.OpenRepoArgs{
		DryRun:           dryRun,
		OmitBranchNames:  false,
		PrintCommands:    true,
		ValidateGitRepo:  true,
		ValidateIsOnline: false,
		Verbose:          verbose,
	})
	if err != nil {
		return err
	}
	config, initialBranchesSnapshot, initialStashSize, exit, err := determineKillConfig(args, repo, dryRun, verbose)
	if err != nil || exit {
		return err
	}
	err = validateKillConfig(config)
	if err != nil {
		return err
	}
	steps, finalUndoProgram := killProgram(config)
	runState := runstate.RunState{
		BeginBranchesSnapshot: initialBranchesSnapshot,
		BeginConfigSnapshot:   repo.ConfigSnapshot,
		BeginStashSize:        initialStashSize,
		Command:               "kill",
		DryRun:                dryRun,
		EndBranchesSnapshot:   gitdomain.EmptyBranchesSnapshot(),
		EndConfigSnapshot:     undoconfig.EmptyConfigSnapshot(),
		EndStashSize:          0,
		RunProgram:            steps,
		FinalUndoProgram:      finalUndoProgram,
	}
	return fullInterpreter.Execute(fullInterpreter.ExecuteArgs{
		Connector:               nil,
		DialogTestInputs:        &config.dialogTestInputs,
		FullConfig:              config.FullConfig,
		HasOpenChanges:          config.hasOpenChanges,
		InitialBranchesSnapshot: initialBranchesSnapshot,
		InitialConfigSnapshot:   repo.ConfigSnapshot,
		InitialStashSize:        initialStashSize,
		RootDir:                 repo.RootDir,
		Run:                     repo.Runner,
		RunState:                &runState,
		Verbose:                 verbose,
	})
}

type killConfig struct {
	*configdomain.FullConfig
	branchNameToKill gitdomain.BranchInfo
	branchTypeToKill configdomain.BranchType
	branchWhenDone   gitdomain.LocalBranchName
	dialogTestInputs components.TestInputs
	dryRun           bool
	hasOpenChanges   bool
	initialBranch    gitdomain.LocalBranchName
	parentBranch     *gitdomain.LocalBranchName
	previousBranch   gitdomain.LocalBranchName
}

func determineKillConfig(args []string, repo *execute.OpenRepoResult, dryRun, verbose bool) (*killConfig, gitdomain.BranchesSnapshot, gitdomain.StashSize, bool, error) {
	dialogTestInputs := components.LoadTestInputs(os.Environ())
	repoStatus, err := repo.Runner.Backend.RepoStatus()
	if err != nil {
		return nil, gitdomain.EmptyBranchesSnapshot(), 0, false, err
	}
	branchesSnapshot, stashSize, exit, err := execute.LoadRepoSnapshot(execute.LoadRepoSnapshotArgs{
		DialogTestInputs:      dialogTestInputs,
		Fetch:                 true,
		FullConfig:            &repo.Runner.Config.FullConfig,
		HandleUnfinishedState: false,
		Repo:                  repo,
		RepoStatus:            repoStatus,
		ValidateIsConfigured:  true,
		ValidateNoOpenChanges: false,
		Verbose:               verbose,
	})
	if err != nil || exit {
		return nil, branchesSnapshot, stashSize, exit, err
	}
	branchNameToKill := gitdomain.NewLocalBranchName(slice.FirstElementOr(args, branchesSnapshot.Active.String()))
	branchToKill := branchesSnapshot.Branches.FindByLocalName(branchNameToKill)
	if branchToKill == nil {
		return nil, branchesSnapshot, stashSize, false, fmt.Errorf(messages.BranchDoesntExist, branchNameToKill)
	}
	if branchToKill.SyncStatus == gitdomain.SyncStatusOtherWorktree {
		return nil, branchesSnapshot, stashSize, exit, fmt.Errorf(messages.KillBranchOtherWorktree, branchNameToKill)
	}
	if branchToKill.IsLocal() {
		err = execute.EnsureKnownBranchAncestry(branchToKill.LocalName, execute.EnsureKnownBranchAncestryArgs{
			Config:           &repo.Runner.Config.FullConfig,
			AllBranches:      branchesSnapshot.Branches,
			DefaultBranch:    repo.Runner.Config.FullConfig.MainBranch,
			DialogTestInputs: &dialogTestInputs,
			Runner:           repo.Runner,
		})
		if err != nil {
			return nil, branchesSnapshot, stashSize, false, err
		}
	}
	branchTypeToKill := repo.Runner.Config.FullConfig.BranchType(branchNameToKill)
	previousBranch := repo.Runner.Backend.PreviouslyCheckedOutBranch()
	var branchWhenDone gitdomain.LocalBranchName
	if branchNameToKill == branchesSnapshot.Active {
		if previousBranch == branchesSnapshot.Active {
			branchWhenDone = repo.Runner.Config.FullConfig.MainBranch
		} else {
			branchWhenDone = previousBranch
		}
	} else {
		branchWhenDone = branchesSnapshot.Active
	}
	parentBranch := repo.Runner.Config.FullConfig.Lineage.Parent(branchToKill.LocalName)
	return &killConfig{
		FullConfig:       &repo.Runner.Config.FullConfig,
		branchNameToKill: *branchToKill,
		branchTypeToKill: branchTypeToKill,
		branchWhenDone:   branchWhenDone,
		dialogTestInputs: dialogTestInputs,
		dryRun:           dryRun,
		hasOpenChanges:   repoStatus.OpenChanges,
		initialBranch:    branchesSnapshot.Active,
		parentBranch:     &parentBranch,
		previousBranch:   previousBranch,
	}, branchesSnapshot, stashSize, false, nil
}

<<<<<<< HEAD
// TODO: inline this method
func (self killConfig) branchToKillParent() *gitdomain.LocalBranchName {
	return self.Lineage.Parent(self.branchNameToKill.LocalName)
}

=======
>>>>>>> 002c20ea
func killProgram(config *killConfig) (runProgram, finalUndoProgram program.Program) {
	prog := program.Program{}
	switch config.branchTypeToKill {
	case configdomain.BranchTypeFeatureBranch, configdomain.BranchTypeParkedBranch:
		killFeatureBranch(&prog, &finalUndoProgram, config)
	case configdomain.BranchTypeObservedBranch, configdomain.BranchTypeContributionBranch:
		killLocalBranch(&prog, &finalUndoProgram, config)
	case configdomain.BranchTypeMainBranch, configdomain.BranchTypePerennialBranch:
		panic(fmt.Sprintf("this branch type should have been filtered in validation: %s", config.branchTypeToKill))
	}
	cmdhelpers.Wrap(&prog, cmdhelpers.WrapOptions{
		DryRun:                   config.dryRun,
		RunInGitRoot:             true,
		StashOpenChanges:         config.initialBranch != config.branchNameToKill.LocalName && config.hasOpenChanges,
		PreviousBranchCandidates: gitdomain.LocalBranchNames{config.previousBranch, config.initialBranch},
	})
	return prog, finalUndoProgram
}

// killFeatureBranch kills the given feature branch everywhere it exists (locally and remotely).
func killFeatureBranch(prog *program.Program, finalUndoProgram *program.Program, config *killConfig) {
	if config.branchNameToKill.HasTrackingBranch() && config.IsOnline() {
		prog.Add(&opcodes.DeleteTrackingBranch{Branch: config.branchNameToKill.RemoteName})
	}
	killLocalBranch(prog, finalUndoProgram, config)
}

// killFeatureBranch kills the given feature branch everywhere it exists (locally and remotely).
func killLocalBranch(prog *program.Program, finalUndoProgram *program.Program, config *killConfig) {
	if config.initialBranch == config.branchNameToKill.LocalName {
		if config.hasOpenChanges {
			prog.Add(&opcodes.CommitOpenChanges{})
			// update the registered initial SHA for this branch so that undo restores the just committed changes
			prog.Add(&opcodes.UpdateInitialBranchLocalSHA{Branch: config.initialBranch})
			// when undoing, manually undo the just committed changes so that they are uncommitted again
			finalUndoProgram.Add(&opcodes.Checkout{Branch: config.branchNameToKill.LocalName})
			finalUndoProgram.Add(&opcodes.UndoLastCommit{})
		}
		prog.Add(&opcodes.Checkout{Branch: config.branchWhenDone})
	}
	prog.Add(&opcodes.DeleteLocalBranch{Branch: config.branchNameToKill.LocalName})
	if !config.dryRun && config.parentBranch != nil {
		sync.RemoveBranchFromLineage(sync.RemoveBranchFromLineageArgs{
			Branch:  config.branchNameToKill.LocalName,
			Lineage: config.Lineage,
			Parent:  *config.parentBranch,
			Program: prog,
		})
	}
}

func validateKillConfig(killConfig *killConfig) error {
	switch killConfig.branchTypeToKill {
	case configdomain.BranchTypeContributionBranch, configdomain.BranchTypeFeatureBranch, configdomain.BranchTypeObservedBranch, configdomain.BranchTypeParkedBranch:
		return nil
	case configdomain.BranchTypeMainBranch:
		return errors.New(messages.KillCannotKillMainBranch)
	case configdomain.BranchTypePerennialBranch:
		return errors.New(messages.KillCannotKillPerennialBranches)
	}
	panic(fmt.Sprintf("unhandled branch type: %s", killConfig.branchTypeToKill))
}<|MERGE_RESOLUTION|>--- conflicted
+++ resolved
@@ -172,14 +172,6 @@
 	}, branchesSnapshot, stashSize, false, nil
 }
 
-<<<<<<< HEAD
-// TODO: inline this method
-func (self killConfig) branchToKillParent() *gitdomain.LocalBranchName {
-	return self.Lineage.Parent(self.branchNameToKill.LocalName)
-}
-
-=======
->>>>>>> 002c20ea
 func killProgram(config *killConfig) (runProgram, finalUndoProgram program.Program) {
 	prog := program.Program{}
 	switch config.branchTypeToKill {
