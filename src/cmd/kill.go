--- conflicted
+++ resolved
@@ -223,8 +223,7 @@
 }
 
 // killFeatureBranch kills the given feature branch everywhere it exists (locally and remotely).
-<<<<<<< HEAD
-func killLocalBranch(prog *program.Program, finalUndoProgram *program.Program, data *killData) {
+func killLocalBranch(prog, finalUndoProgram *program.Program, data *killData) {
 	fmt.Println("11111111111111111111")
 	if localBranchToKill, hasLocalBranchToKill := data.branchNameToKill.LocalName.Get(); hasLocalBranchToKill {
 		fmt.Println("22222222222222222222")
@@ -249,17 +248,6 @@
 				Parent:  parentBranch,
 				Program: prog,
 			})
-=======
-func killLocalBranch(prog, finalUndoProgram *program.Program, data *killData) {
-	if data.initialBranch == data.branchNameToKill.LocalName {
-		if data.hasOpenChanges {
-			prog.Add(&opcodes.CommitOpenChanges{})
-			// update the registered initial SHA for this branch so that undo restores the just committed changes
-			prog.Add(&opcodes.UpdateInitialBranchLocalSHA{Branch: data.initialBranch})
-			// when undoing, manually undo the just committed changes so that they are uncommitted again
-			finalUndoProgram.Add(&opcodes.Checkout{Branch: data.branchNameToKill.LocalName})
-			finalUndoProgram.Add(&opcodes.UndoLastCommit{})
->>>>>>> c39dff9f
 		}
 	}
 }
