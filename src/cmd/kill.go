--- conflicted
+++ resolved
@@ -185,10 +185,6 @@
 		initialBranch:    branchesSnapshot.Active,
 		parentBranch:     parentBranch,
 		previousBranch:   previousBranch,
-<<<<<<< HEAD
-		runner:           runner,
-=======
->>>>>>> 09a7b1ab
 	}, branchesSnapshot, stashSize, false, nil
 }
 
