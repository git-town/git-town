package cmd

import (
	"errors"
	"fmt"
	"os"

	"github.com/git-town/git-town/v14/src/cli/dialog/components"
	"github.com/git-town/git-town/v14/src/cli/flags"
	"github.com/git-town/git-town/v14/src/cmd/cmdhelpers"
	"github.com/git-town/git-town/v14/src/config"
	"github.com/git-town/git-town/v14/src/config/configdomain"
	"github.com/git-town/git-town/v14/src/execute"
	"github.com/git-town/git-town/v14/src/git/gitdomain"
	. "github.com/git-town/git-town/v14/src/gohacks/prelude"
	"github.com/git-town/git-town/v14/src/gohacks/slice"
	"github.com/git-town/git-town/v14/src/messages"
	"github.com/git-town/git-town/v14/src/sync"
	"github.com/git-town/git-town/v14/src/undo/undoconfig"
	"github.com/git-town/git-town/v14/src/validate"
	fullInterpreter "github.com/git-town/git-town/v14/src/vm/interpreter/full"
	"github.com/git-town/git-town/v14/src/vm/opcodes"
	"github.com/git-town/git-town/v14/src/vm/program"
	"github.com/git-town/git-town/v14/src/vm/runstate"
	"github.com/spf13/cobra"
)

const killDesc = "Remove an obsolete feature branch"

const killHelp = `
Deletes the current or provided branch from the local and origin repositories. Does not delete perennial branches nor the main branch.`

func killCommand() *cobra.Command {
	addVerboseFlag, readVerboseFlag := flags.Verbose()
	addDryRunFlag, readDryRunFlag := flags.DryRun()
	cmd := cobra.Command{
		Use:   "kill [<branch>]",
		Args:  cobra.MaximumNArgs(1),
		Short: killDesc,
		Long:  cmdhelpers.Long(killDesc, killHelp),
		RunE: func(cmd *cobra.Command, args []string) error {
			return executeKill(args, readDryRunFlag(cmd), readVerboseFlag(cmd))
		},
	}
	addDryRunFlag(&cmd)
	addVerboseFlag(&cmd)
	return &cmd
}

func executeKill(args []string, dryRun, verbose bool) error {
	repo, err := execute.OpenRepo(execute.OpenRepoArgs{
		DryRun:           dryRun,
		OmitBranchNames:  false,
		PrintCommands:    true,
		ValidateGitRepo:  true,
		ValidateIsOnline: false,
		Verbose:          verbose,
	})
	if err != nil {
		return err
	}
	data, initialBranchesSnapshot, initialStashSize, exit, err := determineKillData(args, repo, dryRun, verbose)
	if err != nil || exit {
		return err
	}
	err = validateKillData(data)
	if err != nil {
		return err
	}
	steps, finalUndoProgram := killProgram(data)
	runState := runstate.RunState{
		BeginBranchesSnapshot: initialBranchesSnapshot,
		BeginConfigSnapshot:   repo.ConfigSnapshot,
		BeginStashSize:        initialStashSize,
		Command:               "kill",
		DryRun:                dryRun,
		EndBranchesSnapshot:   gitdomain.EmptyBranchesSnapshot(),
		EndConfigSnapshot:     undoconfig.EmptyConfigSnapshot(),
		EndStashSize:          0,
		RunProgram:            steps,
		FinalUndoProgram:      finalUndoProgram,
	}
	return fullInterpreter.Execute(fullInterpreter.ExecuteArgs{
		Backend:                 repo.Backend,
		CommandsCounter:         repo.CommandsCounter,
		Config:                  data.config,
		Connector:               nil,
		DialogTestInputs:        data.dialogTestInputs,
		FinalMessages:           repo.FinalMessages,
		Frontend:                repo.Frontend,
		HasOpenChanges:          data.hasOpenChanges,
		InitialBranchesSnapshot: initialBranchesSnapshot,
		InitialConfigSnapshot:   repo.ConfigSnapshot,
		InitialStashSize:        initialStashSize,
		RootDir:                 repo.RootDir,
		RunState:                runState,
		Verbose:                 verbose,
	})
}

type killData struct {
	branchNameToKill gitdomain.BranchInfo
	branchTypeToKill configdomain.BranchType
	branchWhenDone   gitdomain.LocalBranchName
	config           config.ValidatedConfig
	dialogTestInputs components.TestInputs
	dryRun           bool
	hasOpenChanges   bool
	initialBranch    gitdomain.LocalBranchName
	parentBranch     Option[gitdomain.LocalBranchName]
	previousBranch   gitdomain.LocalBranchName
}

func determineKillData(args []string, repo execute.OpenRepoResult, dryRun, verbose bool) (*killData, gitdomain.BranchesSnapshot, gitdomain.StashSize, bool, error) {
	dialogTestInputs := components.LoadTestInputs(os.Environ())
	repoStatus, err := repo.Backend.RepoStatus()
	if err != nil {
		return nil, gitdomain.EmptyBranchesSnapshot(), 0, false, err
	}
	branchesSnapshot, stashSize, exit, err := execute.LoadRepoSnapshot(execute.LoadRepoSnapshotArgs{
		Backend:               &repo.Backend,
		DialogTestInputs:      dialogTestInputs,
		Fetch:                 true,
		Frontend:              &repo.Frontend,
		Repo:                  repo,
		RepoStatus:            repoStatus,
		ValidateNoOpenChanges: false,
	})
	if err != nil || exit {
		return nil, branchesSnapshot, stashSize, exit, err
	}
	branchNameToKill := gitdomain.NewLocalBranchName(slice.FirstElementOr(args, branchesSnapshot.Active.String()))
	branchToKill, hasBranchToKill := branchesSnapshot.Branches.FindByLocalName(branchNameToKill).Get()
	if !hasBranchToKill {
		return nil, branchesSnapshot, stashSize, false, fmt.Errorf(messages.BranchDoesntExist, branchNameToKill)
	}
	if branchToKill.SyncStatus == gitdomain.SyncStatusOtherWorktree {
		return nil, branchesSnapshot, stashSize, exit, fmt.Errorf(messages.KillBranchOtherWorktree, branchNameToKill)
	}
<<<<<<< HEAD
	localBranches := branchesSnapshot.Branches.LocalBranches().Names()
	branchesToKill := gitdomain.LocalBranchNames{branchNameToKill}
	validatedConfig, exit, err := validate.Config(validate.ConfigArgs{
		Backend:            &repo.Backend,
		BranchesSnapshot:   branchesSnapshot,
		BranchesToValidate: branchesToKill,
		CommandsCounter:    repo.CommandsCounter,
		ConfigSnapshot:     repo.ConfigSnapshot,
		DialogTestInputs:   dialogTestInputs,
=======
	repo.Config, exit, err = validate.Config(validate.ConfigArgs{
		Backend:            repo.Backend,
		BranchesToValidate: gitdomain.LocalBranchNames{branchNameToKill},
>>>>>>> d41d91f6
		FinalMessages:      repo.FinalMessages,
		Frontend:           repo.Frontend,
		LocalBranches:      localBranches,
		RepoStatus:         repoStatus,
		RootDir:            repo.RootDir,
		StashSize:          stashSize,
		TestInputs:         dialogTestInputs,
		Unvalidated:        repo.UnvalidatedConfig,
		Verbose:            verbose,
	})
	if err != nil || exit {
		return nil, branchesSnapshot, stashSize, exit, err
	}
	branchTypeToKill := repo.UnvalidatedConfig.Config.BranchType(branchNameToKill)
	previousBranch := repo.Backend.PreviouslyCheckedOutBranch()
	var branchWhenDone gitdomain.LocalBranchName
	if branchNameToKill == branchesSnapshot.Active {
		if previousBranch == branchesSnapshot.Active {
			branchWhenDone = validatedConfig.Config.MainBranch
		} else {
			branchWhenDone = previousBranch
		}
	} else {
		branchWhenDone = branchesSnapshot.Active
	}
	parentBranch := validatedConfig.Config.Lineage.Parent(branchToKill.LocalName)
	return &killData{
		branchNameToKill: branchToKill,
		branchTypeToKill: branchTypeToKill,
		branchWhenDone:   branchWhenDone,
		config:           validatedConfig,
		dialogTestInputs: dialogTestInputs,
		dryRun:           dryRun,
		hasOpenChanges:   repoStatus.OpenChanges,
		initialBranch:    branchesSnapshot.Active,
		parentBranch:     parentBranch,
		previousBranch:   previousBranch,
	}, branchesSnapshot, stashSize, false, nil
}

func killProgram(data *killData) (runProgram, finalUndoProgram program.Program) {
	prog := program.Program{}
	switch data.branchTypeToKill {
	case configdomain.BranchTypeFeatureBranch, configdomain.BranchTypeParkedBranch:
		killFeatureBranch(&prog, &finalUndoProgram, data)
	case configdomain.BranchTypeObservedBranch, configdomain.BranchTypeContributionBranch:
		killLocalBranch(&prog, &finalUndoProgram, data)
	case configdomain.BranchTypeMainBranch, configdomain.BranchTypePerennialBranch:
		panic(fmt.Sprintf("this branch type should have been filtered in validation: %s", data.branchTypeToKill))
	}
	cmdhelpers.Wrap(&prog, cmdhelpers.WrapOptions{
		DryRun:                   data.dryRun,
		RunInGitRoot:             true,
		StashOpenChanges:         data.initialBranch != data.branchNameToKill.LocalName && data.hasOpenChanges,
		PreviousBranchCandidates: gitdomain.LocalBranchNames{data.previousBranch, data.initialBranch},
	})
	return prog, finalUndoProgram
}

// killFeatureBranch kills the given feature branch everywhere it exists (locally and remotely).
func killFeatureBranch(prog *program.Program, finalUndoProgram *program.Program, data *killData) {
	if data.branchNameToKill.HasTrackingBranch() && data.config.Config.IsOnline() {
		prog.Add(&opcodes.DeleteTrackingBranch{Branch: data.branchNameToKill.RemoteName})
	}
	killLocalBranch(prog, finalUndoProgram, data)
}

// killFeatureBranch kills the given feature branch everywhere it exists (locally and remotely).
func killLocalBranch(prog *program.Program, finalUndoProgram *program.Program, data *killData) {
	if data.initialBranch == data.branchNameToKill.LocalName {
		if data.hasOpenChanges {
			prog.Add(&opcodes.CommitOpenChanges{})
			// update the registered initial SHA for this branch so that undo restores the just committed changes
			prog.Add(&opcodes.UpdateInitialBranchLocalSHA{Branch: data.initialBranch})
			// when undoing, manually undo the just committed changes so that they are uncommitted again
			finalUndoProgram.Add(&opcodes.Checkout{Branch: data.branchNameToKill.LocalName})
			finalUndoProgram.Add(&opcodes.UndoLastCommit{})
		}
		prog.Add(&opcodes.Checkout{Branch: data.branchWhenDone})
	}
	prog.Add(&opcodes.DeleteLocalBranch{Branch: data.branchNameToKill.LocalName})
	if parentBranch, hasParentBranch := data.parentBranch.Get(); hasParentBranch && !data.dryRun {
		sync.RemoveBranchFromLineage(sync.RemoveBranchFromLineageArgs{
			Branch:  data.branchNameToKill.LocalName,
			Lineage: data.config.Config.Lineage,
			Parent:  parentBranch,
			Program: prog,
		})
	}
}

func validateKillData(data *killData) error {
	switch data.branchTypeToKill {
	case configdomain.BranchTypeContributionBranch, configdomain.BranchTypeFeatureBranch, configdomain.BranchTypeObservedBranch, configdomain.BranchTypeParkedBranch:
		return nil
	case configdomain.BranchTypeMainBranch:
		return errors.New(messages.KillCannotKillMainBranch)
	case configdomain.BranchTypePerennialBranch:
		return errors.New(messages.KillCannotKillPerennialBranches)
	}
	panic(fmt.Sprintf("unhandled branch type: %s", data.branchTypeToKill))
}<|MERGE_RESOLUTION|>--- conflicted
+++ resolved
@@ -137,21 +137,15 @@
 	if branchToKill.SyncStatus == gitdomain.SyncStatusOtherWorktree {
 		return nil, branchesSnapshot, stashSize, exit, fmt.Errorf(messages.KillBranchOtherWorktree, branchNameToKill)
 	}
-<<<<<<< HEAD
 	localBranches := branchesSnapshot.Branches.LocalBranches().Names()
 	branchesToKill := gitdomain.LocalBranchNames{branchNameToKill}
 	validatedConfig, exit, err := validate.Config(validate.ConfigArgs{
-		Backend:            &repo.Backend,
+		Backend:            repo.Backend,
 		BranchesSnapshot:   branchesSnapshot,
 		BranchesToValidate: branchesToKill,
 		CommandsCounter:    repo.CommandsCounter,
 		ConfigSnapshot:     repo.ConfigSnapshot,
 		DialogTestInputs:   dialogTestInputs,
-=======
-	repo.Config, exit, err = validate.Config(validate.ConfigArgs{
-		Backend:            repo.Backend,
-		BranchesToValidate: gitdomain.LocalBranchNames{branchNameToKill},
->>>>>>> d41d91f6
 		FinalMessages:      repo.FinalMessages,
 		Frontend:           repo.Frontend,
 		LocalBranches:      localBranches,
