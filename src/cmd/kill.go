--- conflicted
+++ resolved
@@ -185,10 +185,7 @@
 			finalUndoProgram.Add(&opcode.Checkout{Branch: config.branchToKill.LocalName})
 			finalUndoProgram.Add(&opcode.UndoLastCommit{})
 		}
-<<<<<<< HEAD
-		// TODO: check out the previous branch here
-=======
->>>>>>> 7e686cb8
+		// TODO
 		prog.Add(&opcode.Checkout{Branch: config.branchWhenDone})
 	}
 	prog.Add(&opcode.DeleteLocalBranch{Branch: config.branchToKill.LocalName, Force: false})
