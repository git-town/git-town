--- conflicted
+++ resolved
@@ -162,7 +162,6 @@
 	}
 	parentBranch := repo.Runner.Config.FullConfig.Lineage.Parent(branchToKill.LocalName)
 	return &killConfig{
-<<<<<<< HEAD
 		UnvalidatedConfig: &repo.Runner.Config.FullConfig,
 		branchNameToKill:  *branchToKill,
 		branchTypeToKill:  branchTypeToKill,
@@ -173,18 +172,6 @@
 		initialBranch:     branchesSnapshot.Active,
 		parentBranch:      &parentBranch,
 		previousBranch:    previousBranch,
-=======
-		FullConfig:       &repo.Runner.Config.FullConfig,
-		branchNameToKill: branchToKill,
-		branchTypeToKill: branchTypeToKill,
-		branchWhenDone:   branchWhenDone,
-		dialogTestInputs: dialogTestInputs,
-		dryRun:           dryRun,
-		hasOpenChanges:   repoStatus.OpenChanges,
-		initialBranch:    branchesSnapshot.Active,
-		parentBranch:     parentBranch,
-		previousBranch:   previousBranch,
->>>>>>> 5aa0f657
 	}, branchesSnapshot, stashSize, false, nil
 }
 
