--- conflicted
+++ resolved
@@ -79,13 +79,9 @@
 		FinalUndoProgram:      finalUndoProgram,
 	}
 	return fullInterpreter.Execute(fullInterpreter.ExecuteArgs{
-		Config:                  config.config,
+		Config:                  config.UnvalidatedConfig,
 		Connector:               nil,
 		DialogTestInputs:        &config.dialogTestInputs,
-<<<<<<< HEAD
-		FullConfig:              config.UnvalidatedConfig,
-=======
->>>>>>> 03ad1546
 		HasOpenChanges:          config.hasOpenChanges,
 		InitialBranchesSnapshot: initialBranchesSnapshot,
 		InitialConfigSnapshot:   repo.ConfigSnapshot,
@@ -98,14 +94,10 @@
 }
 
 type killConfig struct {
-<<<<<<< HEAD
-	configdomain.UnvalidatedConfig
-=======
->>>>>>> 03ad1546
 	branchNameToKill gitdomain.BranchInfo
 	branchTypeToKill configdomain.BranchType
 	branchWhenDone   gitdomain.LocalBranchName
-	config           configdomain.FullConfig
+	config           configdomain.UnvalidatedConfig
 	dialogTestInputs components.TestInputs
 	dryRun           bool
 	hasOpenChanges   bool
@@ -170,7 +162,6 @@
 	}
 	parentBranch := repo.Runner.Config.FullConfig.Lineage.Parent(branchToKill.LocalName)
 	return &killConfig{
-<<<<<<< HEAD
 		UnvalidatedConfig: repo.Runner.Config.FullConfig,
 		branchNameToKill:  *branchToKill,
 		branchTypeToKill:  branchTypeToKill,
@@ -181,18 +172,6 @@
 		initialBranch:     branchesSnapshot.Active,
 		parentBranch:      &parentBranch,
 		previousBranch:    previousBranch,
-=======
-		branchNameToKill: branchToKill,
-		branchTypeToKill: branchTypeToKill,
-		branchWhenDone:   branchWhenDone,
-		config:           repo.Runner.Config.FullConfig,
-		dialogTestInputs: dialogTestInputs,
-		dryRun:           dryRun,
-		hasOpenChanges:   repoStatus.OpenChanges,
-		initialBranch:    branchesSnapshot.Active,
-		parentBranch:     parentBranch,
-		previousBranch:   previousBranch,
->>>>>>> 03ad1546
 	}, branchesSnapshot, stashSize, false, nil
 }
 
