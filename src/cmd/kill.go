--- conflicted
+++ resolved
@@ -8,7 +8,6 @@
 	"github.com/git-town/git-town/v14/src/cli/dialog/components"
 	"github.com/git-town/git-town/v14/src/cli/flags"
 	"github.com/git-town/git-town/v14/src/cmd/cmdhelpers"
-	"github.com/git-town/git-town/v14/src/config"
 	"github.com/git-town/git-town/v14/src/config/configdomain"
 	"github.com/git-town/git-town/v14/src/execute"
 	"github.com/git-town/git-town/v14/src/git"
@@ -103,11 +102,7 @@
 	branchNameToKill gitdomain.BranchInfo
 	branchTypeToKill configdomain.BranchType
 	branchWhenDone   gitdomain.LocalBranchName
-<<<<<<< HEAD
 	config           configdomain.ValidatedConfig
-=======
-	config           config.Config
->>>>>>> 8bfd12bc
 	dialogTestInputs components.TestInputs
 	dryRun           bool
 	hasOpenChanges   bool
@@ -185,11 +180,7 @@
 		branchNameToKill: branchToKill,
 		branchTypeToKill: branchTypeToKill,
 		branchWhenDone:   branchWhenDone,
-<<<<<<< HEAD
 		config:           validatedConfig.Config,
-=======
-		config:           *repo.Config,
->>>>>>> 8bfd12bc
 		dialogTestInputs: dialogTestInputs,
 		dryRun:           dryRun,
 		hasOpenChanges:   repoStatus.OpenChanges,
