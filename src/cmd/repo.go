package cmd

import (
	"fmt"

	"github.com/git-town/git-town/v7/src/browser"
	"github.com/git-town/git-town/v7/src/cli"
	"github.com/git-town/git-town/v7/src/config"
	"github.com/git-town/git-town/v7/src/git"
	"github.com/git-town/git-town/v7/src/hosting"
	"github.com/spf13/cobra"
)

func repoCommand(repo *git.ProdRepo) *cobra.Command {
	return &cobra.Command{
		Use:   "repo",
		Short: "Opens the repository homepage",
		Long: fmt.Sprintf(`Opens the repository homepage

Supported for repositories hosted on GitHub, GitLab, Gitea, and Bitbucket.
Derives the Git provider from the "origin" remote.
You can override this detection with
"git config %s <DRIVER>"
where DRIVER is "github", "gitlab", "gitea", or "bitbucket".

When using SSH identities, run
"git config %s <HOSTNAME>"
<<<<<<< HEAD
where HOSTNAME matches what is in your ssh config file.`, config.CodeHostingDriver, config.CodeHostingOriginHostname),
		RunE: func(cmd *cobra.Command, args []string) error {
=======
where HOSTNAME matches what is in your ssh config file.`, config.CodeHostingDriverKey, config.CodeHostingOriginHostnameKey),
		Run: func(cmd *cobra.Command, args []string) {
>>>>>>> 05191109
			connector, err := hosting.NewConnector(&repo.Config, &repo.Silent, cli.PrintConnectorAction)
			if err != nil {
				return err
			}
			if connector == nil {
				return hosting.UnsupportedServiceError()
			}
			browser.Open(connector.RepositoryURL(), repo.LoggingShell)
			return nil
		},
		Args: cobra.NoArgs,
		PreRunE: func(cmd *cobra.Command, args []string) error {
			if err := ValidateIsRepository(repo); err != nil {
				return err
			}
			if err := validateIsConfigured(repo); err != nil {
				return err
			}
			if err := repo.Config.ValidateIsOnline(); err != nil {
				return err
			}
			return nil
		},
	}
}<|MERGE_RESOLUTION|>--- conflicted
+++ resolved
@@ -25,13 +25,8 @@
 
 When using SSH identities, run
 "git config %s <HOSTNAME>"
-<<<<<<< HEAD
-where HOSTNAME matches what is in your ssh config file.`, config.CodeHostingDriver, config.CodeHostingOriginHostname),
+where HOSTNAME matches what is in your ssh config file.`, config.CodeHostingDriverKey, config.CodeHostingOriginHostnameKey),
 		RunE: func(cmd *cobra.Command, args []string) error {
-=======
-where HOSTNAME matches what is in your ssh config file.`, config.CodeHostingDriverKey, config.CodeHostingOriginHostnameKey),
-		Run: func(cmd *cobra.Command, args []string) {
->>>>>>> 05191109
 			connector, err := hosting.NewConnector(&repo.Config, &repo.Silent, cli.PrintConnectorAction)
 			if err != nil {
 				return err
