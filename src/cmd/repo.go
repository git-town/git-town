--- conflicted
+++ resolved
@@ -30,11 +30,11 @@
 		if err != nil {
 			return err
 		}
-<<<<<<< HEAD
+		err = git.ValidateIsRepository()
+		if err != nil {
+			return err
+		}
 		return drivers.ValidateHasCodeHostingDriver()
-=======
-		return git.ValidateIsRepository()
->>>>>>> a791b4df
 	},
 }
 
