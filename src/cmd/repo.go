package cmd

import (
	"github.com/Originate/git-town/src/drivers"
	"github.com/Originate/git-town/src/git"
	"github.com/Originate/git-town/src/prompt"
	"github.com/Originate/git-town/src/script"
	"github.com/spf13/cobra"
)

var repoCommand = &cobra.Command{
	Use:   "repo",
	Short: "Opens the repository homepage",
	Long: `Opens the repository homepage

Supported only for repositories hosted on GitHub, GitLab, and Bitbucket.
When using hosted versions of GitHub, GitLab, or Bitbucket,
make sure that your SSH identity contains the phrase "github", "gitlab", or
 "bitbucket", so that Git Town can guess which hosting service you use.

Example: your SSH identity should be something like
         "git@github-as-account1:Originate/git town.git"`,
	Run: func(cmd *cobra.Command, args []string) {
<<<<<<< HEAD
		driver := drivers.GetCodeHostingDriver()
		script.OpenBrowser(driver.GetRepositoryURL())
=======
		driver := drivers.GetActiveDriver()
		repository := git.GetURLRepositoryName(git.GetRemoteOriginURL())
		script.OpenBrowser(driver.GetRepositoryURL(repository))
>>>>>>> 86a30b8b
	},
	PreRunE: func(cmd *cobra.Command, args []string) error {
		err := validateMaxArgs(args, 0)
		if err != nil {
			return err
		}
		err = git.ValidateIsRepository()
		if err != nil {
			return err
		}
		prompt.EnsureIsConfigured()
		return nil
	},
}

func init() {
	RootCmd.AddCommand(repoCommand)
}<|MERGE_RESOLUTION|>--- conflicted
+++ resolved
@@ -21,14 +21,8 @@
 Example: your SSH identity should be something like
          "git@github-as-account1:Originate/git town.git"`,
 	Run: func(cmd *cobra.Command, args []string) {
-<<<<<<< HEAD
-		driver := drivers.GetCodeHostingDriver()
+		driver := drivers.GetActiveDriver()
 		script.OpenBrowser(driver.GetRepositoryURL())
-=======
-		driver := drivers.GetActiveDriver()
-		repository := git.GetURLRepositoryName(git.GetRemoteOriginURL())
-		script.OpenBrowser(driver.GetRepositoryURL(repository))
->>>>>>> 86a30b8b
 	},
 	PreRunE: func(cmd *cobra.Command, args []string) error {
 		err := validateMaxArgs(args, 0)
