package cmd

import (
	"fmt"

	"github.com/git-town/git-town/v9/src/browser"
	"github.com/git-town/git-town/v9/src/cli"
	"github.com/git-town/git-town/v9/src/config"
	"github.com/git-town/git-town/v9/src/execute"
	"github.com/git-town/git-town/v9/src/flags"
	"github.com/git-town/git-town/v9/src/hosting"
	"github.com/spf13/cobra"
)

const repoDesc = "Opens the repository homepage"

const repoHelp = `
Supported for repositories hosted on GitHub, GitLab, Gitea, and Bitbucket.
Derives the Git provider from the "origin" remote.
You can override this detection with
"git config %s <DRIVER>"
where DRIVER is "github", "gitlab", "gitea", or "bitbucket".

When using SSH identities, run
"git config %s <HOSTNAME>"
where HOSTNAME matches what is in your ssh config file.`

func repoCommand() *cobra.Command {
	addDebugFlag, readDebugFlag := flags.Debug()
	cmd := cobra.Command{
		Use:   "repo",
		Args:  cobra.NoArgs,
		Short: repoDesc,
		Long:  long(repoDesc, fmt.Sprintf(repoHelp, config.KeyCodeHostingDriver, config.KeyCodeHostingOriginHostname)),
		RunE: func(cmd *cobra.Command, args []string) error {
			return repo(readDebugFlag(cmd))
		},
	}
	addDebugFlag(&cmd)
	return &cmd
}

func repo(debug bool) error {
	repo, err := execute.OpenRepo(execute.OpenRepoArgs{
		Debug:            debug,
		DryRun:           false,
		OmitBranchNames:  false,
		ValidateIsOnline: true,
		ValidateGitRepo:  true,
	})
	if err != nil {
		return err
	}
	config, exit, err := determineRepoConfig(&repo)
	if err != nil || exit {
		return err
	}
	browser.Open(config.connector.RepositoryURL(), repo.Runner.Frontend.FrontendRunner, repo.Runner.Backend.BackendRunner)
	repo.Runner.Stats.PrintAnalysis()
	return nil
}

func determineRepoConfig(repo *execute.OpenRepoResult) (*repoConfig, bool, error) {
<<<<<<< HEAD
	_, _, exit, err := execute.LoadBranches(execute.LoadBranchesArgs{
=======
	lineage := repo.Runner.Config.Lineage()
	_, exit, err := execute.LoadBranches(execute.LoadBranchesArgs{
>>>>>>> 92c4f072
		Repo:                  repo,
		Fetch:                 false,
		HandleUnfinishedState: false,
		Lineage:               lineage,
		ValidateIsConfigured:  true,
		ValidateNoOpenChanges: false,
	})
	if err != nil || exit {
		return nil, exit, err
	}
	originURL := repo.Runner.Config.OriginURL()
	hostingService, err := repo.Runner.Config.HostingService()
	if err != nil {
		return nil, false, err
	}
	mainBranch := repo.Runner.Config.MainBranch()
	connector, err := hosting.NewConnector(hosting.NewConnectorArgs{
		HostingService:  hostingService,
		GetSHAForBranch: repo.Runner.Backend.SHAForBranch,
		OriginURL:       originURL,
		GiteaAPIToken:   repo.Runner.Config.GiteaToken(),
		GithubAPIToken:  repo.Runner.Config.GitHubToken(),
		GitlabAPIToken:  repo.Runner.Config.GitLabToken(),
		MainBranch:      mainBranch,
		Log:             cli.PrintingLog{},
	})
	if err != nil {
		return nil, false, err
	}
	if connector == nil {
		return nil, false, hosting.UnsupportedServiceError()
	}
	return &repoConfig{
		connector: connector,
	}, false, err
}

type repoConfig struct {
	connector hosting.Connector
}<|MERGE_RESOLUTION|>--- conflicted
+++ resolved
@@ -61,12 +61,8 @@
 }
 
 func determineRepoConfig(repo *execute.OpenRepoResult) (*repoConfig, bool, error) {
-<<<<<<< HEAD
+	lineage := repo.Runner.Config.Lineage()
 	_, _, exit, err := execute.LoadBranches(execute.LoadBranchesArgs{
-=======
-	lineage := repo.Runner.Config.Lineage()
-	_, exit, err := execute.LoadBranches(execute.LoadBranchesArgs{
->>>>>>> 92c4f072
 		Repo:                  repo,
 		Fetch:                 false,
 		HandleUnfinishedState: false,
