package cmd

import (
	"fmt"

	"github.com/git-town/git-town/v14/src/browser"
	"github.com/git-town/git-town/v14/src/cli/flags"
	"github.com/git-town/git-town/v14/src/cli/print"
	"github.com/git-town/git-town/v14/src/cmd/cmdhelpers"
	"github.com/git-town/git-town/v14/src/config/gitconfig"
	"github.com/git-town/git-town/v14/src/execute"
	"github.com/git-town/git-town/v14/src/hosting"
	"github.com/git-town/git-town/v14/src/hosting/hostingdomain"
	"github.com/spf13/cobra"
)

const repoDesc = "Open the repository homepage in the browser"

const repoHelp = `
Supported for repositories hosted on GitHub, GitLab, Gitea, and Bitbucket. Derives the Git provider from the "origin" remote. You can override this detection with "git config %s <DRIVER>" where DRIVER is "github", "gitlab", "gitea", or "bitbucket".

When using SSH identities, run "git config %s <HOSTNAME>" where HOSTNAME matches what is in your ssh config file.`

func repoCommand() *cobra.Command {
	addVerboseFlag, readVerboseFlag := flags.Verbose()
	cmd := cobra.Command{
		Use:   "repo",
		Args:  cobra.NoArgs,
		Short: repoDesc,
		Long:  cmdhelpers.Long(repoDesc, fmt.Sprintf(repoHelp, gitconfig.KeyHostingPlatform, gitconfig.KeyHostingOriginHostname)),
		RunE: func(cmd *cobra.Command, _ []string) error {
			return executeRepo(readVerboseFlag(cmd))
		},
	}
	addVerboseFlag(&cmd)
	return &cmd
}

func executeRepo(verbose bool) error {
	repo, err := execute.OpenRepo(execute.OpenRepoArgs{
		DryRun:           false,
		OmitBranchNames:  false,
		PrintCommands:    true,
		ValidateGitRepo:  true,
		ValidateIsOnline: true,
		Verbose:          verbose,
	})
	if err != nil {
		return err
	}
	data, abort, err := determineRepoData(repo)
	if err != nil || abort {
		return err
	}
	browser.Open(data.connector.RepositoryURL(), repo.Frontend.Runner, repo.Backend.Runner)
	print.Footer(verbose, repo.CommandsCounter.Count(), repo.FinalMessages.Result())
	return nil
}

<<<<<<< HEAD
func determineRepoData(repo *execute.OpenRepoResult) (*repoData, bool, error) {
	branchesSnapshot, err := repo.Backend.BranchesSnapshot()
	if err != nil {
		return nil, false, err
	}
	dialogInputs := components.LoadTestInputs(os.Environ())
	localBranches := branchesSnapshot.Branches.LocalBranches().Names()
	validatedConfig, abort, err := validate.Config(validate.ConfigArgs{
		Backend:            &repo.Backend,
		BranchesToValidate: localBranches,
		LocalBranches:      localBranches,
		TestInputs:         &dialogInputs,
		Unvalidated:        repo.UnvalidatedConfig,
	})
	if err != nil || abort {
		return nil, abort, err
	}
=======
func determineRepoData(repo *execute.OpenRepoResult) (*repoData, error) {
	var err error
>>>>>>> f31a4a9f
	var connector hostingdomain.Connector
	if originURL, hasOriginURL := validatedConfig.OriginURL().Get(); hasOriginURL {
		connector, err = hosting.NewConnector(hosting.NewConnectorArgs{
			Config:          &validatedConfig.Config,
			HostingPlatform: validatedConfig.Config.HostingPlatform,
			Log:             print.Logger{},
			OriginURL:       originURL,
		})
		if err != nil {
			return nil, false, err
		}
	}
	if connector == nil {
		return nil, false, hostingdomain.UnsupportedServiceError()
	}
	return &repoData{
		connector: connector,
	}, false, err
}

type repoData struct {
	connector hostingdomain.Connector
}<|MERGE_RESOLUTION|>--- conflicted
+++ resolved
@@ -57,28 +57,8 @@
 	return nil
 }
 
-<<<<<<< HEAD
-func determineRepoData(repo *execute.OpenRepoResult) (*repoData, bool, error) {
-	branchesSnapshot, err := repo.Backend.BranchesSnapshot()
-	if err != nil {
-		return nil, false, err
-	}
-	dialogInputs := components.LoadTestInputs(os.Environ())
-	localBranches := branchesSnapshot.Branches.LocalBranches().Names()
-	validatedConfig, abort, err := validate.Config(validate.ConfigArgs{
-		Backend:            &repo.Backend,
-		BranchesToValidate: localBranches,
-		LocalBranches:      localBranches,
-		TestInputs:         &dialogInputs,
-		Unvalidated:        repo.UnvalidatedConfig,
-	})
-	if err != nil || abort {
-		return nil, abort, err
-	}
-=======
 func determineRepoData(repo *execute.OpenRepoResult) (*repoData, error) {
 	var err error
->>>>>>> f31a4a9f
 	var connector hostingdomain.Connector
 	if originURL, hasOriginURL := validatedConfig.OriginURL().Get(); hasOriginURL {
 		connector, err = hosting.NewConnector(hosting.NewConnectorArgs{
