package cmd

import (
	"github.com/Originate/git-town/src/drivers"
	"github.com/Originate/git-town/src/git"
	"github.com/Originate/git-town/src/prompt"
	"github.com/Originate/git-town/src/script"
	"github.com/spf13/cobra"
)

var repoCommand = &cobra.Command{
	Use:   "repo",
	Short: "Opens the repository homepage",
	Long: `Opens the repository homepage

Supported only for repositories hosted on GitHub, GitLab, and Bitbucket.
When using hosted versions of GitHub, GitLab, or Bitbucket,
make sure that your SSH identity contains the phrase "github", "gitlab", or
 "bitbucket", so that Git Town can guess which hosting service you use.

Example: your SSH identity should be something like
         "git@github-as-account1:Originate/git town.git"`,
	Run: func(cmd *cobra.Command, args []string) {
<<<<<<< HEAD
		git.EnsureIsRepository()
		prompt.EnsureIsConfigured()
		driver := drivers.GetActiveDriver()
=======
		driver := drivers.GetCodeHostingDriver()
>>>>>>> 90ab84fd
		repository := git.GetURLRepositoryName(git.GetRemoteOriginURL())
		script.OpenBrowser(driver.GetRepositoryURL(repository))
	},
	PreRunE: func(cmd *cobra.Command, args []string) error {
		err := validateMaxArgs(args, 0)
		if err != nil {
			return err
		}
		err = git.ValidateIsRepository()
		if err != nil {
			return err
		}
		prompt.EnsureIsConfigured()
		return nil
	},
}

func init() {
	RootCmd.AddCommand(repoCommand)
}<|MERGE_RESOLUTION|>--- conflicted
+++ resolved
@@ -21,13 +21,7 @@
 Example: your SSH identity should be something like
          "git@github-as-account1:Originate/git town.git"`,
 	Run: func(cmd *cobra.Command, args []string) {
-<<<<<<< HEAD
-		git.EnsureIsRepository()
-		prompt.EnsureIsConfigured()
 		driver := drivers.GetActiveDriver()
-=======
-		driver := drivers.GetCodeHostingDriver()
->>>>>>> 90ab84fd
 		repository := git.GetURLRepositoryName(git.GetRemoteOriginURL())
 		script.OpenBrowser(driver.GetRepositoryURL(repository))
 	},
