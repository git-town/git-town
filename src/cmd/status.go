--- conflicted
+++ resolved
@@ -48,13 +48,9 @@
 		return err
 	}
 	displayStatus(*config)
-<<<<<<< HEAD
-	repo.Runner.CommandsRun.PrintAnalysis()
-=======
 	if debug {
 		fmt.Printf(messages.CommandsRun, repo.Runner.CommandsCounter.Count())
 	}
->>>>>>> d29ad68b
 	return nil
 }
 
