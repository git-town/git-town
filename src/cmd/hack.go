package cmd

import (
	"errors"
	"fmt"
	"os"

	"github.com/git-town/git-town/v14/src/cli/dialog/components"
	"github.com/git-town/git-town/v14/src/cli/flags"
	"github.com/git-town/git-town/v14/src/cmd/cmdhelpers"
	"github.com/git-town/git-town/v14/src/config"
	"github.com/git-town/git-town/v14/src/config/commandconfig"
	"github.com/git-town/git-town/v14/src/config/configdomain"
	"github.com/git-town/git-town/v14/src/execute"
	"github.com/git-town/git-town/v14/src/git"
	"github.com/git-town/git-town/v14/src/git/gitdomain"
	. "github.com/git-town/git-town/v14/src/gohacks/prelude"
	"github.com/git-town/git-town/v14/src/messages"
	"github.com/git-town/git-town/v14/src/undo/undoconfig"
	configInterpreter "github.com/git-town/git-town/v14/src/vm/interpreter/config"
	fullInterpreter "github.com/git-town/git-town/v14/src/vm/interpreter/full"
	"github.com/git-town/git-town/v14/src/vm/runstate"
	"github.com/spf13/cobra"
)

const hackDesc = "Create a new feature branch off the main development branch"

const hackHelp = `
Syncs the main branch, forks a new feature branch with the given name off the main branch, pushes the new feature branch to origin (if and only if "push-new-branches" is true), and brings over all uncommitted changes to the new feature branch.

See "sync" for information regarding upstream remotes.`

func hackCmd() *cobra.Command {
	addVerboseFlag, readVerboseFlag := flags.Verbose()
	addDryRunFlag, readDryRunFlag := flags.DryRun()
	cmd := cobra.Command{
		Use:     "hack <branch>",
		GroupID: "basic",
		Args:    cobra.ArbitraryArgs,
		Short:   hackDesc,
		Long:    cmdhelpers.Long(hackDesc, hackHelp),
		RunE: func(cmd *cobra.Command, args []string) error {
			return executeHack(args, readDryRunFlag(cmd), readVerboseFlag(cmd))
		},
	}
	addDryRunFlag(&cmd)
	addVerboseFlag(&cmd)
	return &cmd
}

func executeHack(args []string, dryRun, verbose bool) error {
	repo, err := execute.OpenRepo(execute.OpenRepoArgs{
		DryRun:           dryRun,
		OmitBranchNames:  false,
		PrintCommands:    true,
		ValidateGitRepo:  true,
		ValidateIsOnline: false,
		Verbose:          verbose,
	})
	if err != nil {
		return err
	}
	config, initialBranchesSnapshot, initialStashSize, exit, err := determineHackConfig(args, repo, dryRun, verbose)
	if err != nil || exit {
		return err
	}
	appendConfig, doAppend, makeFeatureBranchConfig, doMakeFeatureBranch := config.Get()
	if doAppend {
		return createBranch(createBranchArgs{
			appendConfig:          appendConfig,
			beginBranchesSnapshot: initialBranchesSnapshot,
			beginConfigSnapshot:   repo.ConfigSnapshot,
			beginStashSize:        initialStashSize,
			dryRun:                dryRun,
			rootDir:               repo.RootDir,
			runner:                repo.Runner,
			verbose:               verbose,
		})
	}
	if doMakeFeatureBranch {
		return makeFeatureBranch(makeFeatureBranchArgs{
			beginConfigSnapshot: repo.ConfigSnapshot,
			config:              repo.Runner.Config,
			makeFeatureConfig:   makeFeatureBranchConfig,
			rootDir:             repo.RootDir,
			runner:              repo.Runner,
			verbose:             verbose,
		})
	}
	panic("both config arms were nil")
}

// If set to appendConfig, the user wants to append a new branch to an existing branch.
// If set to makeFeatureConfig, the user wants to make an existing branch a feature branch.
type hackConfig = Either[appendConfig, makeFeatureConfig]

// this configuration is for when "git hack" is used to make contribution, observed, or parked branches feature branches
type makeFeatureConfig struct {
	targetBranches commandconfig.BranchesAndTypes
}

func createBranch(args createBranchArgs) error {
	runState := runstate.RunState{
		BeginBranchesSnapshot: args.beginBranchesSnapshot,
		BeginConfigSnapshot:   args.beginConfigSnapshot,
		BeginStashSize:        args.beginStashSize,
		Command:               "hack",
		DryRun:                args.dryRun,
		EndBranchesSnapshot:   gitdomain.EmptyBranchesSnapshot(),
		EndConfigSnapshot:     undoconfig.EmptyConfigSnapshot(),
		EndStashSize:          0,
		RunProgram:            appendProgram(args.appendConfig),
	}
	return fullInterpreter.Execute(fullInterpreter.ExecuteArgs{
		Config:                  args.appendConfig.config,
		Connector:               nil,
		DialogTestInputs:        &args.appendConfig.dialogTestInputs,
<<<<<<< HEAD
		Config:                  args.appendConfig.UnvalidatedConfig,
=======
>>>>>>> 03ad1546
		HasOpenChanges:          args.appendConfig.hasOpenChanges,
		InitialBranchesSnapshot: args.beginBranchesSnapshot,
		InitialConfigSnapshot:   args.beginConfigSnapshot,
		InitialStashSize:        args.beginStashSize,
		RootDir:                 args.rootDir,
		Run:                     args.runner,
		RunState:                runState,
		Verbose:                 args.verbose,
	})
}

type createBranchArgs struct {
	appendConfig          appendConfig
	beginBranchesSnapshot gitdomain.BranchesSnapshot
	beginConfigSnapshot   undoconfig.ConfigSnapshot
	beginStashSize        gitdomain.StashSize
	dryRun                bool
	rootDir               gitdomain.RepoRootDir
	runner                *git.ProdRunner
	verbose               bool
}

func determineHackConfig(args []string, repo *execute.OpenRepoResult, dryRun, verbose bool) (config hackConfig, branchesSnapshot gitdomain.BranchesSnapshot, stashSize gitdomain.StashSize, exit bool, err error) {
	fc := execute.FailureCollector{}
	dialogTestInputs := components.LoadTestInputs(os.Environ())
	var repoStatus gitdomain.RepoStatus
	repoStatus, err = repo.Runner.Backend.RepoStatus()
	if err != nil {
		return
	}
	branchesSnapshot, stashSize, exit, err = execute.LoadRepoSnapshot(execute.LoadRepoSnapshotArgs{
		Config:                repo.Runner.Config,
		DialogTestInputs:      dialogTestInputs,
		Fetch:                 len(args) == 1 && !repoStatus.OpenChanges,
		HandleUnfinishedState: true,
		Repo:                  repo,
		RepoStatus:            repoStatus,
		ValidateIsConfigured:  true,
		ValidateNoOpenChanges: false,
		Verbose:               verbose,
	})
	if err != nil || exit {
		return
	}
	previousBranch := repo.Runner.Backend.PreviouslyCheckedOutBranch()
	targetBranches := gitdomain.NewLocalBranchNames(args...)
	if len(targetBranches) == 0 {
		config = Right[appendConfig, makeFeatureConfig](makeFeatureConfig{
			targetBranches: commandconfig.NewBranchesAndTypes(gitdomain.LocalBranchNames{branchesSnapshot.Active}, repo.Runner.Config.FullConfig),
		})
		return
	}
	if len(targetBranches) > 0 && branchesSnapshot.Branches.HasLocalBranches(targetBranches) {
		config = Right[appendConfig, makeFeatureConfig](makeFeatureConfig{
			targetBranches: commandconfig.NewBranchesAndTypes(targetBranches, repo.Runner.Config.FullConfig),
		})
		return
	}
	if len(targetBranches) > 1 {
		err = errors.New(messages.HackTooManyArguments)
		return
	}
	targetBranch := targetBranches[0]
	remotes := fc.Remotes(repo.Runner.Backend.Remotes())
	if branchesSnapshot.Branches.HasLocalBranch(targetBranch) {
		err = fmt.Errorf(messages.BranchAlreadyExistsLocally, targetBranch)
		return
	}
	if branchesSnapshot.Branches.HasMatchingTrackingBranchFor(targetBranch) {
		err = fmt.Errorf(messages.BranchAlreadyExistsRemotely, targetBranch)
		return
	}
	branchNamesToSync := gitdomain.LocalBranchNames{repo.Runner.Config.FullConfig.MainBranch}
	branchesToSync := fc.BranchInfos(branchesSnapshot.Branches.Select(branchNamesToSync...))
	config = Left[appendConfig, makeFeatureConfig](appendConfig{
		allBranches:               branchesSnapshot.Branches,
		branchesToSync:            branchesToSync,
		config:                    repo.Runner.Config.FullConfig,
		dialogTestInputs:          dialogTestInputs,
		dryRun:                    dryRun,
		hasOpenChanges:            repoStatus.OpenChanges,
		initialBranch:             branchesSnapshot.Active,
		newBranchParentCandidates: gitdomain.LocalBranchNames{repo.Runner.Config.FullConfig.MainBranch},
		parentBranch:              repo.Runner.Config.FullConfig.MainBranch,
		previousBranch:            previousBranch,
		remotes:                   remotes,
		targetBranch:              targetBranch,
	})
	return
}

func makeFeatureBranch(args makeFeatureBranchArgs) error {
	err := validateMakeFeatureConfig(args.makeFeatureConfig)
	if err != nil {
		return err
	}
	for branchName, branchType := range args.makeFeatureConfig.targetBranches {
		switch branchType {
		case configdomain.BranchTypeContributionBranch:
			err = args.config.RemoveFromContributionBranches(branchName)
		case configdomain.BranchTypeObservedBranch:
			err = args.config.RemoveFromObservedBranches(branchName)
		case configdomain.BranchTypeParkedBranch:
			err = args.config.RemoveFromParkedBranches(branchName)
		case configdomain.BranchTypeFeatureBranch, configdomain.BranchTypeMainBranch, configdomain.BranchTypePerennialBranch:
			panic(fmt.Sprintf("unchecked branch type: %s", branchType))
		}
		if err != nil {
			return err
		}
		fmt.Printf(messages.HackBranchIsNowFeature, branchName)
	}
	return configInterpreter.Finished(configInterpreter.FinishedArgs{
		BeginConfigSnapshot: args.beginConfigSnapshot,
		Command:             "observe",
		EndConfigSnapshot:   undoconfig.EmptyConfigSnapshot(),
		RootDir:             args.rootDir,
		Runner:              args.runner,
		Verbose:             args.verbose,
	})
}

type makeFeatureBranchArgs struct {
	beginConfigSnapshot undoconfig.ConfigSnapshot
	config              *config.Config
	makeFeatureConfig   makeFeatureConfig
	rootDir             gitdomain.RepoRootDir
	runner              *git.ProdRunner
	verbose             bool
}

func validateMakeFeatureConfig(config makeFeatureConfig) error {
	for branchName, branchType := range config.targetBranches {
		switch branchType {
		case configdomain.BranchTypeContributionBranch, configdomain.BranchTypeObservedBranch, configdomain.BranchTypeParkedBranch:
			return nil
		case configdomain.BranchTypeFeatureBranch:
			return fmt.Errorf(messages.HackBranchIsAlreadyFeature, branchName)
		case configdomain.BranchTypeMainBranch:
			return errors.New(messages.HackCannotFeatureMainBranch)
		case configdomain.BranchTypePerennialBranch:
			return fmt.Errorf(messages.HackCannotFeaturePerennialBranch, branchName)
		}
		panic(fmt.Sprintf("unhandled branch type: %s", branchType))
	}
	return nil
}<|MERGE_RESOLUTION|>--- conflicted
+++ resolved
@@ -112,13 +112,9 @@
 		RunProgram:            appendProgram(args.appendConfig),
 	}
 	return fullInterpreter.Execute(fullInterpreter.ExecuteArgs{
-		Config:                  args.appendConfig.config,
+		Config:                  args.appendConfig.UnvalidatedConfig,
 		Connector:               nil,
 		DialogTestInputs:        &args.appendConfig.dialogTestInputs,
-<<<<<<< HEAD
-		Config:                  args.appendConfig.UnvalidatedConfig,
-=======
->>>>>>> 03ad1546
 		HasOpenChanges:          args.appendConfig.hasOpenChanges,
 		InitialBranchesSnapshot: args.beginBranchesSnapshot,
 		InitialConfigSnapshot:   args.beginConfigSnapshot,
