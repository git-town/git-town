--- conflicted
+++ resolved
@@ -186,12 +186,8 @@
 		RootDir:            repo.RootDir,
 		StashSize:          stashSize,
 		TestInputs:         &dialogTestInputs,
-<<<<<<< HEAD
 		Unvalidated:        repo.UnvalidatedConfig,
 		Verbose:            verbose,
-=======
-		Unvalidated:        repo.Config,
->>>>>>> 1de846c4
 	})
 	if err != nil || exit {
 		return data, branchesSnapshot, stashSize, exit, err
@@ -234,11 +230,7 @@
 	data = Left[appendData, makeFeatureData](appendData{
 		allBranches:               branchesSnapshot.Branches,
 		branchesToSync:            branchesToSync,
-<<<<<<< HEAD
-		config:                    *validatedConfig,
-=======
-		config:                    repo.Config,
->>>>>>> 1de846c4
+		config:                    validatedConfig,
 		dialogTestInputs:          dialogTestInputs,
 		dryRun:                    dryRun,
 		hasOpenChanges:            repoStatus.OpenChanges,
@@ -287,11 +279,7 @@
 
 type makeFeatureBranchArgs struct {
 	beginConfigSnapshot undoconfig.ConfigSnapshot
-<<<<<<< HEAD
 	config              config.ValidatedConfig
-=======
-	config              config.Config
->>>>>>> 1de846c4
 	makeFeatureData     makeFeatureData
 	repo                execute.OpenRepoResult
 	rootDir             gitdomain.RepoRootDir
