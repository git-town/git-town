package cmd

import (
	"errors"
	"fmt"
	"os"

	"github.com/git-town/git-town/v14/src/cli/dialog/components"
	"github.com/git-town/git-town/v14/src/cli/flags"
	"github.com/git-town/git-town/v14/src/cmd/cmdhelpers"
	"github.com/git-town/git-town/v14/src/config"
	"github.com/git-town/git-town/v14/src/config/commandconfig"
	"github.com/git-town/git-town/v14/src/config/configdomain"
	"github.com/git-town/git-town/v14/src/execute"
	"github.com/git-town/git-town/v14/src/git"
	"github.com/git-town/git-town/v14/src/git/gitdomain"
	. "github.com/git-town/git-town/v14/src/gohacks/prelude"
	"github.com/git-town/git-town/v14/src/messages"
	"github.com/git-town/git-town/v14/src/undo/undoconfig"
	"github.com/git-town/git-town/v14/src/validate"
	configInterpreter "github.com/git-town/git-town/v14/src/vm/interpreter/config"
	fullInterpreter "github.com/git-town/git-town/v14/src/vm/interpreter/full"
	"github.com/git-town/git-town/v14/src/vm/runstate"
	"github.com/spf13/cobra"
)

const hackDesc = "Create a new feature branch off the main development branch"

const hackHelp = `
Syncs the main branch, forks a new feature branch with the given name off the main branch, pushes the new feature branch to origin (if and only if "push-new-branches" is true), and brings over all uncommitted changes to the new feature branch.

See "sync" for information regarding upstream remotes.`

func hackCmd() *cobra.Command {
	addVerboseFlag, readVerboseFlag := flags.Verbose()
	addDryRunFlag, readDryRunFlag := flags.DryRun()
	cmd := cobra.Command{
		Use:     "hack <branch>",
		GroupID: "basic",
		Args:    cobra.ArbitraryArgs,
		Short:   hackDesc,
		Long:    cmdhelpers.Long(hackDesc, hackHelp),
		RunE: func(cmd *cobra.Command, args []string) error {
			return executeHack(args, readDryRunFlag(cmd), readVerboseFlag(cmd))
		},
	}
	addDryRunFlag(&cmd)
	addVerboseFlag(&cmd)
	return &cmd
}

func executeHack(args []string, dryRun, verbose bool) error {
	repo, err := execute.OpenRepo(execute.OpenRepoArgs{
		DryRun:           dryRun,
		OmitBranchNames:  false,
		PrintCommands:    true,
		ValidateGitRepo:  true,
		ValidateIsOnline: false,
		Verbose:          verbose,
	})
	if err != nil {
		return err
	}
	data, initialBranchesSnapshot, initialStashSize, exit, err := determineHackData(args, repo, dryRun, verbose)
	if err != nil || exit {
		return err
	}
	appendData, doAppend, makeFeatureBranchData, doMakeFeatureBranch := data.Get()
	if doAppend {
		return createBranch(createBranchArgs{
			appendData:            appendData,
			beginBranchesSnapshot: initialBranchesSnapshot,
			beginConfigSnapshot:   repo.ConfigSnapshot,
			beginStashSize:        initialStashSize,
			dryRun:                dryRun,
			rootDir:               repo.RootDir,
			verbose:               verbose,
		})
	}
	if doMakeFeatureBranch {
		return makeFeatureBranch(makeFeatureBranchArgs{
			beginConfigSnapshot: repo.ConfigSnapshot,
			config:              makeFeatureBranchData.config,
			makeFeatureData:     makeFeatureBranchData,
			repo:                repo,
			rootDir:             repo.RootDir,
			verbose:             verbose,
		})
	}
	panic("both config arms were nil")
}

// If set to appendData, the user wants to append a new branch to an existing branch.
// If set to makeFeatureData, the user wants to make an existing branch a feature branch.
type hackData = Either[appendData, makeFeatureData]

// this configuration is for when "git hack" is used to make contribution, observed, or parked branches feature branches
type makeFeatureData struct {
	config         config.ValidatedConfig
	runner         *git.ProdRunner
	targetBranches commandconfig.BranchesAndTypes
}

func createBranch(args createBranchArgs) error {
	runState := runstate.RunState{
		BeginBranchesSnapshot: args.beginBranchesSnapshot,
		BeginConfigSnapshot:   args.beginConfigSnapshot,
		BeginStashSize:        args.beginStashSize,
		Command:               "hack",
		DryRun:                args.dryRun,
		EndBranchesSnapshot:   gitdomain.EmptyBranchesSnapshot(),
		EndConfigSnapshot:     undoconfig.EmptyConfigSnapshot(),
		EndStashSize:          0,
		RunProgram:            appendProgram(args.appendData),
	}
	return fullInterpreter.Execute(fullInterpreter.ExecuteArgs{
		Config:                  args.appendData.config,
		Connector:               nil,
		DialogTestInputs:        &args.appendData.dialogTestInputs,
		HasOpenChanges:          args.appendData.hasOpenChanges,
		InitialBranchesSnapshot: args.beginBranchesSnapshot,
		InitialConfigSnapshot:   args.beginConfigSnapshot,
		InitialStashSize:        args.beginStashSize,
		RootDir:                 args.rootDir,
		Run:                     args.appendData.runner,
		RunState:                runState,
		Verbose:                 args.verbose,
	})
}

type createBranchArgs struct {
	appendData            appendData
	beginBranchesSnapshot gitdomain.BranchesSnapshot
	beginConfigSnapshot   undoconfig.ConfigSnapshot
	beginStashSize        gitdomain.StashSize
	dryRun                bool
	rootDir               gitdomain.RepoRootDir
	verbose               bool
}

func determineHackData(args []string, repo *execute.OpenRepoResult, dryRun, verbose bool) (data hackData, branchesSnapshot gitdomain.BranchesSnapshot, stashSize gitdomain.StashSize, exit bool, err error) {
	dialogTestInputs := components.LoadTestInputs(os.Environ())
	previousBranch := repo.Backend.PreviouslyCheckedOutBranch()
	targetBranches := gitdomain.NewLocalBranchNames(args...)
	var repoStatus gitdomain.RepoStatus
	repoStatus, err = repo.Backend.RepoStatus()
	if err != nil {
		return
	}
	branchesSnapshot, stashSize, exit, err = execute.LoadRepoSnapshot(execute.LoadRepoSnapshotArgs{
		Config:                &repo.UnvalidatedConfig.Config,
		DialogTestInputs:      dialogTestInputs,
		Fetch:                 len(args) == 1 && !repoStatus.OpenChanges,
		HandleUnfinishedState: true,
		Repo:                  repo,
		RepoStatus:            repoStatus,
		ValidateNoOpenChanges: false,
		Verbose:               verbose,
	})
	if err != nil || exit {
		return
	}
	previousBranch := repo.Backend.PreviouslyCheckedOutBranch()
	targetBranches := gitdomain.NewLocalBranchNames(args...)
	localBranches := branchesSnapshot.Branches.LocalBranches().Names()
	validatedConfig, exit, err := validate.Config(validate.ConfigArgs{
		Backend:            &repo.Backend,
		BranchesToValidate: targetBranches,
		LocalBranches:      localBranches,
		TestInputs:         &dialogTestInputs,
		Unvalidated:        repo.UnvalidatedConfig,
	})
	if err != nil || exit {
		return data, branchesSnapshot, stashSize, exit, err
	}
	if len(targetBranches) == 0 {
		data = Right[appendData, makeFeatureData](makeFeatureData{
			targetBranches: commandconfig.NewBranchesAndTypes(gitdomain.LocalBranchNames{branchesSnapshot.Active}, validatedConfig.Config),
		})
		return
	}
	if len(targetBranches) > 0 && branchesSnapshot.Branches.HasLocalBranches(targetBranches) {
		data = Right[appendData, makeFeatureData](makeFeatureData{
			targetBranches: commandconfig.NewBranchesAndTypes(targetBranches, validatedConfig.Config),
		})
		return
	}
	if len(targetBranches) > 1 {
		err = errors.New(messages.HackTooManyArguments)
		return
	}
	targetBranch := targetBranches[0]
	var remotes gitdomain.Remotes
	remotes, err = repo.Backend.Remotes()
	if err != nil {
		return
	}
	if branchesSnapshot.Branches.HasLocalBranch(targetBranch) {
		err = fmt.Errorf(messages.BranchAlreadyExistsLocally, targetBranch)
		return
	}
	if branchesSnapshot.Branches.HasMatchingTrackingBranchFor(targetBranch) {
		err = fmt.Errorf(messages.BranchAlreadyExistsRemotely, targetBranch)
		return
	}
<<<<<<< HEAD
	runner := git.ProdRunner{
		Backend:         repo.Backend,
		CommandsCounter: repo.CommandsCounter,
		Config:          &validatedConfig,
		FinalMessages:   &repo.FinalMessages,
		Frontend:        repo.Frontend,
	}
	branchNamesToSync := gitdomain.LocalBranchNames{validatedConfig.Config.MainBranch}
	branchesToSync := fc.BranchInfos(branchesSnapshot.Branches.Select(branchNamesToSync...))
=======
	branchNamesToSync := gitdomain.LocalBranchNames{repo.Config.Config.MainBranch}
	var branchesToSync gitdomain.BranchInfos
	branchesToSync, err = branchesSnapshot.Branches.Select(branchNamesToSync...)
	if err != nil {
		return
	}
>>>>>>> 63fdcad4
	data = Left[appendData, makeFeatureData](appendData{
		allBranches:               branchesSnapshot.Branches,
		branchesToSync:            branchesToSync,
		config:                    validatedConfig.Config,
		dialogTestInputs:          dialogTestInputs,
		dryRun:                    dryRun,
		hasOpenChanges:            repoStatus.OpenChanges,
		initialBranch:             branchesSnapshot.Active,
		newBranchParentCandidates: gitdomain.LocalBranchNames{validatedConfig.Config.MainBranch},
		parentBranch:              validatedConfig.Config.MainBranch,
		previousBranch:            previousBranch,
		remotes:                   remotes,
		runner:                    &runner,
		targetBranch:              targetBranch,
	})
	return
}

func makeFeatureBranch(args makeFeatureBranchArgs) error {
	err := validateMakeFeatureData(args.makeFeatureData)
	if err != nil {
		return err
	}
	for branchName, branchType := range args.makeFeatureData.targetBranches {
		switch branchType {
		case configdomain.BranchTypeContributionBranch:
			err = args.config.RemoveFromContributionBranches(branchName)
		case configdomain.BranchTypeObservedBranch:
			err = args.config.RemoveFromObservedBranches(branchName)
		case configdomain.BranchTypeParkedBranch:
			err = args.config.RemoveFromParkedBranches(branchName)
		case configdomain.BranchTypeFeatureBranch, configdomain.BranchTypeMainBranch, configdomain.BranchTypePerennialBranch:
			panic(fmt.Sprintf("unchecked branch type: %s", branchType))
		}
		if err != nil {
			return err
		}
		fmt.Printf(messages.HackBranchIsNowFeature, branchName)
	}
	return configInterpreter.Finished(configInterpreter.FinishedArgs{
		Backend:             args.repo.Backend,
		BeginConfigSnapshot: args.beginConfigSnapshot,
		Command:             "observe",
		CommandsCounter:     args.repo.CommandsCounter,
		EndConfigSnapshot:   undoconfig.EmptyConfigSnapshot(),
		FinalMessages:       &args.repo.FinalMessages,
		RootDir:             args.rootDir,
		Verbose:             args.verbose,
	})
}

type makeFeatureBranchArgs struct {
	beginConfigSnapshot undoconfig.ConfigSnapshot
	config              config.ValidatedConfig
	makeFeatureData     makeFeatureData
	repo                *execute.OpenRepoResult
	rootDir             gitdomain.RepoRootDir
	verbose             bool
}

func validateMakeFeatureData(data makeFeatureData) error {
	for branchName, branchType := range data.targetBranches {
		switch branchType {
		case configdomain.BranchTypeContributionBranch, configdomain.BranchTypeObservedBranch, configdomain.BranchTypeParkedBranch:
			return nil
		case configdomain.BranchTypeFeatureBranch:
			return fmt.Errorf(messages.HackBranchIsAlreadyFeature, branchName)
		case configdomain.BranchTypeMainBranch:
			return errors.New(messages.HackCannotFeatureMainBranch)
		case configdomain.BranchTypePerennialBranch:
			return fmt.Errorf(messages.HackCannotFeaturePerennialBranch, branchName)
		}
		panic(fmt.Sprintf("unhandled branch type: %s", branchType))
	}
	return nil
}<|MERGE_RESOLUTION|>--- conflicted
+++ resolved
@@ -203,7 +203,6 @@
 		err = fmt.Errorf(messages.BranchAlreadyExistsRemotely, targetBranch)
 		return
 	}
-<<<<<<< HEAD
 	runner := git.ProdRunner{
 		Backend:         repo.Backend,
 		CommandsCounter: repo.CommandsCounter,
@@ -213,14 +212,6 @@
 	}
 	branchNamesToSync := gitdomain.LocalBranchNames{validatedConfig.Config.MainBranch}
 	branchesToSync := fc.BranchInfos(branchesSnapshot.Branches.Select(branchNamesToSync...))
-=======
-	branchNamesToSync := gitdomain.LocalBranchNames{repo.Config.Config.MainBranch}
-	var branchesToSync gitdomain.BranchInfos
-	branchesToSync, err = branchesSnapshot.Branches.Select(branchNamesToSync...)
-	if err != nil {
-		return
-	}
->>>>>>> 63fdcad4
 	data = Left[appendData, makeFeatureData](appendData{
 		allBranches:               branchesSnapshot.Branches,
 		branchesToSync:            branchesToSync,
