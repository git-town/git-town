package cmd

import (
	"fmt"

	"github.com/git-town/git-town/v7/src/git"
	"github.com/git-town/git-town/v7/src/runstate"
	"github.com/git-town/git-town/v7/src/validate"
	"github.com/spf13/cobra"
)

func hackCmd() *cobra.Command {
	debug := false
	promptForParentFlag := false
	cmd := cobra.Command{
		Use:     "hack <branch>",
		GroupID: "basic",
		Args:    cobra.ExactArgs(1),
		Short:   "Creates a new feature branch off the main development branch",
		Long: `Creates a new feature branch off the main development branch

Syncs the main branch,
forks a new feature branch with the given name off the main branch,
pushes the new feature branch to origin
(if and only if "push-new-branches" is true),
and brings over all uncommitted changes to the new feature branch.

See "sync" for information regarding upstream remotes.`,
		RunE: func(cmd *cobra.Command, args []string) error {
<<<<<<< HEAD
			return runHack(debug, promptForParentFlag, args)
=======
			return runHack(args, promptForParentFlag, repo)
>>>>>>> 09d7c9f2
		},
	}
	cmd.Flags().BoolVarP(&promptForParentFlag, "prompt", "p", false, "Prompt for the parent branch")
	return &cmd
}

<<<<<<< HEAD
func runHack(debug, prompt bool, args []string) error {
	repo, exit, err := LoadPublicRepo(RepoArgs{
		debug:                 debug,
		dryRun:                false,
		handleUnfinishedState: true,
		validateGitversion:    true,
		validateIsRepository:  true,
		validateIsConfigured:  true,
	})
	if err != nil || exit {
		return err
	}
	config, err := determineHackConfig(args, prompt, &repo)
	if err != nil {
		return err
	}
	stepList, err := appendStepList(config, &repo)
=======
func runHack(args []string, promptForParentFlag bool, repo *git.ProdRepo) error {
	config, err := determineHackConfig(args, promptForParentFlag, repo)
	if err != nil {
		return err
	}
	stepList, err := appendStepList(config, repo)
>>>>>>> 09d7c9f2
	if err != nil {
		return err
	}
	runState := runstate.New("hack", stepList)
<<<<<<< HEAD
	return runstate.Execute(runState, &repo, nil)
}

func determineHackConfig(args []string, promptForParent bool, repo *git.PublicRepo) (*appendConfig, error) {
=======
	return runstate.Execute(runState, repo, nil)
}

func determineHackConfig(args []string, promptForParent bool, repo *git.ProdRepo) (*appendConfig, error) {
>>>>>>> 09d7c9f2
	ec := runstate.ErrorChecker{}
	targetBranch := args[0]
	parentBranch := ec.String(determineParentBranch(targetBranch, promptForParent, repo))
	hasOrigin := ec.Bool(repo.HasOrigin())
	shouldNewBranchPush := ec.Bool(repo.Config.ShouldNewBranchPush())
	isOffline := ec.Bool(repo.Config.IsOffline())
	mainBranch := repo.Config.MainBranch()
	if ec.Err == nil && hasOrigin && !isOffline {
		ec.Check(repo.Fetch())
	}
	hasBranch := ec.Bool(repo.HasLocalOrOriginBranch(targetBranch, mainBranch))
	pushHook := ec.Bool(repo.Config.PushHook())
	if hasBranch {
		return nil, fmt.Errorf("a branch named %q already exists", targetBranch)
	}
	return &appendConfig{
		ancestorBranches:    []string{},
		targetBranch:        targetBranch,
		parentBranch:        parentBranch,
		hasOrigin:           hasOrigin,
		mainBranch:          mainBranch,
		shouldNewBranchPush: shouldNewBranchPush,
		noPushHook:          !pushHook,
		isOffline:           isOffline,
	}, ec.Err
}

func determineParentBranch(targetBranch string, promptForParent bool, repo *git.PublicRepo) (string, error) {
	if promptForParent {
		parentBranch, err := validate.EnterParent(targetBranch, repo.Config.MainBranch(), repo)
		if err != nil {
			return "", err
		}
		err = validate.KnowsBranchAncestry(parentBranch, repo.Config.MainBranch(), repo)
		if err != nil {
			return "", err
		}
		return parentBranch, nil
	}
	return repo.Config.MainBranch(), nil
}<|MERGE_RESOLUTION|>--- conflicted
+++ resolved
@@ -27,19 +27,14 @@
 
 See "sync" for information regarding upstream remotes.`,
 		RunE: func(cmd *cobra.Command, args []string) error {
-<<<<<<< HEAD
-			return runHack(debug, promptForParentFlag, args)
-=======
-			return runHack(args, promptForParentFlag, repo)
->>>>>>> 09d7c9f2
+			return runHack(args, promptForParentFlag, debug)
 		},
 	}
 	cmd.Flags().BoolVarP(&promptForParentFlag, "prompt", "p", false, "Prompt for the parent branch")
 	return &cmd
 }
 
-<<<<<<< HEAD
-func runHack(debug, prompt bool, args []string) error {
+func runHack(args []string, prompt, debug bool) error {
 	repo, exit, err := LoadPublicRepo(RepoArgs{
 		debug:                 debug,
 		dryRun:                false,
@@ -56,29 +51,14 @@
 		return err
 	}
 	stepList, err := appendStepList(config, &repo)
-=======
-func runHack(args []string, promptForParentFlag bool, repo *git.ProdRepo) error {
-	config, err := determineHackConfig(args, promptForParentFlag, repo)
-	if err != nil {
-		return err
-	}
-	stepList, err := appendStepList(config, repo)
->>>>>>> 09d7c9f2
 	if err != nil {
 		return err
 	}
 	runState := runstate.New("hack", stepList)
-<<<<<<< HEAD
 	return runstate.Execute(runState, &repo, nil)
 }
 
 func determineHackConfig(args []string, promptForParent bool, repo *git.PublicRepo) (*appendConfig, error) {
-=======
-	return runstate.Execute(runState, repo, nil)
-}
-
-func determineHackConfig(args []string, promptForParent bool, repo *git.ProdRepo) (*appendConfig, error) {
->>>>>>> 09d7c9f2
 	ec := runstate.ErrorChecker{}
 	targetBranch := args[0]
 	parentBranch := ec.String(determineParentBranch(targetBranch, promptForParent, repo))
