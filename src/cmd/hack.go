--- conflicted
+++ resolved
@@ -12,6 +12,7 @@
 	"github.com/git-town/git-town/v14/src/config/commandconfig"
 	"github.com/git-town/git-town/v14/src/config/configdomain"
 	"github.com/git-town/git-town/v14/src/execute"
+	"github.com/git-town/git-town/v14/src/git"
 	"github.com/git-town/git-town/v14/src/git/gitdomain"
 	. "github.com/git-town/git-town/v14/src/gohacks/prelude"
 	"github.com/git-town/git-town/v14/src/messages"
@@ -73,21 +74,13 @@
 			beginStashSize:        initialStashSize,
 			dryRun:                dryRun,
 			rootDir:               repo.RootDir,
-<<<<<<< HEAD
-=======
-			runner:                appendData.runner,
->>>>>>> 72b0acf5
 			verbose:               verbose,
 		})
 	}
 	if doMakeFeatureBranch {
 		return makeFeatureBranch(makeFeatureBranchArgs{
 			beginConfigSnapshot: repo.ConfigSnapshot,
-<<<<<<< HEAD
 			config:              makeFeatureBranchData.config,
-=======
-			config:              repo.Config,
->>>>>>> 72b0acf5
 			makeFeatureData:     makeFeatureBranchData,
 			repo:                repo,
 			rootDir:             repo.RootDir,
@@ -104,11 +97,7 @@
 
 // this configuration is for when "git hack" is used to make contribution, observed, or parked branches feature branches
 type makeFeatureData struct {
-<<<<<<< HEAD
 	config         config.ValidatedConfig
-=======
-	runner         *git.ProdRunner
->>>>>>> 72b0acf5
 	targetBranches commandconfig.BranchesAndTypes
 }
 
@@ -165,21 +154,12 @@
 		Frontend:        repo.Frontend,
 	}
 	branchesSnapshot, stashSize, exit, err = execute.LoadRepoSnapshot(execute.LoadRepoSnapshotArgs{
-<<<<<<< HEAD
 		Config:                &repo.UnvalidatedConfig.Config,
-=======
-		Config:                repo.Config,
->>>>>>> 72b0acf5
 		DialogTestInputs:      dialogTestInputs,
 		Fetch:                 len(args) == 1 && !repoStatus.OpenChanges,
 		HandleUnfinishedState: true,
 		Repo:                  repo,
 		RepoStatus:            repoStatus,
-<<<<<<< HEAD
-=======
-		Runner:                &runner,
-		ValidateIsConfigured:  true,
->>>>>>> 72b0acf5
 		ValidateNoOpenChanges: false,
 		Verbose:               verbose,
 	})
@@ -195,23 +175,13 @@
 	}
 	if len(targetBranches) == 0 {
 		data = Right[appendData, makeFeatureData](makeFeatureData{
-<<<<<<< HEAD
 			targetBranches: commandconfig.NewBranchesAndTypes(gitdomain.LocalBranchNames{branchesSnapshot.Active}, validatedConfig.Config),
-=======
-			runner:         &runner,
-			targetBranches: commandconfig.NewBranchesAndTypes(gitdomain.LocalBranchNames{branchesSnapshot.Active}, repo.Config.Config),
->>>>>>> 72b0acf5
 		})
 		return
 	}
 	if len(targetBranches) > 0 && branchesSnapshot.Branches.HasLocalBranches(targetBranches) {
 		data = Right[appendData, makeFeatureData](makeFeatureData{
-<<<<<<< HEAD
 			targetBranches: commandconfig.NewBranchesAndTypes(targetBranches, validatedConfig.Config),
-=======
-			runner:         &runner,
-			targetBranches: commandconfig.NewBranchesAndTypes(targetBranches, repo.Config.Config),
->>>>>>> 72b0acf5
 		})
 		return
 	}
@@ -229,31 +199,18 @@
 		err = fmt.Errorf(messages.BranchAlreadyExistsRemotely, targetBranch)
 		return
 	}
-<<<<<<< HEAD
 	branchNamesToSync := gitdomain.LocalBranchNames{validatedConfig.Config.MainBranch}
-=======
-	branchNamesToSync := gitdomain.LocalBranchNames{repo.Config.Config.MainBranch}
->>>>>>> 72b0acf5
 	branchesToSync := fc.BranchInfos(branchesSnapshot.Branches.Select(branchNamesToSync...))
 	data = Left[appendData, makeFeatureData](appendData{
 		allBranches:               branchesSnapshot.Branches,
 		branchesToSync:            branchesToSync,
-<<<<<<< HEAD
 		config:                    validatedConfig.Config,
-=======
-		config:                    repo.Config.Config,
->>>>>>> 72b0acf5
 		dialogTestInputs:          dialogTestInputs,
 		dryRun:                    dryRun,
 		hasOpenChanges:            repoStatus.OpenChanges,
 		initialBranch:             branchesSnapshot.Active,
-<<<<<<< HEAD
 		newBranchParentCandidates: gitdomain.LocalBranchNames{validatedConfig.Config.MainBranch},
 		parentBranch:              validatedConfig.Config.MainBranch,
-=======
-		newBranchParentCandidates: gitdomain.LocalBranchNames{repo.Config.Config.MainBranch},
-		parentBranch:              repo.Config.Config.MainBranch,
->>>>>>> 72b0acf5
 		previousBranch:            previousBranch,
 		remotes:                   remotes,
 		runner:                    &runner,
@@ -289,11 +246,7 @@
 		Command:             "observe",
 		CommandsCounter:     args.repo.CommandsCounter,
 		EndConfigSnapshot:   undoconfig.EmptyConfigSnapshot(),
-<<<<<<< HEAD
 		FinalMessages:       &args.repo.FinalMessages,
-=======
-		FinalMessages:       args.repo.FinalMessages,
->>>>>>> 72b0acf5
 		RootDir:             args.rootDir,
 		Verbose:             args.verbose,
 	})
