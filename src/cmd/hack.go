--- conflicted
+++ resolved
@@ -72,10 +72,7 @@
 		Connector:               nil,
 		DialogTestInputs:        &config.dialogTestInputs,
 		FullConfig:              config.FullConfig,
-<<<<<<< HEAD
 		HasOpenChanges:          config.hasOpenChanges,
-=======
->>>>>>> 34bf1ebc
 		InitialBranchesSnapshot: initialBranchesSnapshot,
 		InitialConfigSnapshot:   repo.ConfigSnapshot,
 		InitialStashSize:        initialStashSize,
