--- conflicted
+++ resolved
@@ -153,10 +153,6 @@
 		HandleUnfinishedState: true,
 		Repo:                  repo,
 		RepoStatus:            repoStatus,
-<<<<<<< HEAD
-=======
-		Runner:                &runner,
->>>>>>> f31a4a9f
 		ValidateNoOpenChanges: false,
 		Verbose:               verbose,
 	})
