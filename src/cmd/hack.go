--- conflicted
+++ resolved
@@ -75,15 +75,9 @@
 	})
 }
 
-<<<<<<< HEAD
 func determineHackConfig(args []string, repo *execute.OpenRepoResult, verbose bool) (*appendConfig, domain.BranchesSnapshot, domain.StashSnapshot, bool, error) {
 	lineage := repo.Runner.GitTown.Lineage
 	fc := configdomain.FailureCollector{}
-=======
-func determineHackConfig(args []string, repo *execute.OpenRepoResult, verbose bool) (*appendConfig, gitdomain.BranchesStatus, gitdomain.StashSize, bool, error) {
-	lineage := repo.Runner.GitTown.Lineage(repo.Runner.Backend.GitTown.RemoveLocalConfigValue)
-	fc := execute.FailureCollector{}
->>>>>>> f0ea0cec
 	pushHook := repo.Runner.GitTown.PushHook
 	branches, branchesSnapshot, stashSnapshot, exit, err := execute.LoadBranches(execute.LoadBranchesArgs{
 		Repo:                  repo,
