package cmd

import (
	"fmt"
	"os"

	"github.com/git-town/git-town/v12/src/cli/dialog/components"
	"github.com/git-town/git-town/v12/src/cli/flags"
	"github.com/git-town/git-town/v12/src/cmd/cmdhelpers"
	"github.com/git-town/git-town/v12/src/execute"
	"github.com/git-town/git-town/v12/src/git/gitdomain"
	"github.com/git-town/git-town/v12/src/messages"
	"github.com/git-town/git-town/v12/src/undo/undoconfig"
	"github.com/git-town/git-town/v12/src/vm/interpreter"
	"github.com/git-town/git-town/v12/src/vm/runstate"
	"github.com/spf13/cobra"
)

const hackDesc = "Creates a new feature branch off the main development branch"

const hackHelp = `
Syncs the main branch, forks a new feature branch with the given name off the main branch, pushes the new feature branch to origin (if and only if "push-new-branches" is true), and brings over all uncommitted changes to the new feature branch.

See "sync" for information regarding upstream remotes.`

func hackCmd() *cobra.Command {
	addVerboseFlag, readVerboseFlag := flags.Verbose()
	addDryRunFlag, readDryRunFlag := flags.DryRun()
	cmd := cobra.Command{
		Use:     "hack <branch>",
		GroupID: "basic",
		Args:    cobra.ExactArgs(1),
		Short:   hackDesc,
		Long:    cmdhelpers.Long(hackDesc, hackHelp),
		RunE: func(cmd *cobra.Command, args []string) error {
			return executeHack(args, readDryRunFlag(cmd), readVerboseFlag(cmd))
		},
	}
	addDryRunFlag(&cmd)
	addVerboseFlag(&cmd)
	return &cmd
}

func executeHack(args []string, dryRun, verbose bool) error {
	repo, err := execute.OpenRepo(execute.OpenRepoArgs{
		DryRun:           dryRun,
		OmitBranchNames:  false,
		PrintCommands:    true,
		ValidateGitRepo:  true,
		ValidateIsOnline: false,
		Verbose:          verbose,
	})
	if err != nil {
		return err
	}
	config, initialBranchesSnapshot, initialStashSize, exit, err := determineHackConfig(args, repo, dryRun, verbose)
	if err != nil || exit {
		return err
	}
	runState := runstate.RunState{
		AfterBranchesSnapshot:  gitdomain.EmptyBranchesSnapshot(),
		AfterConfigSnapshot:    undoconfig.EmptyConfigSnapshot(),
		AfterStashSize:         0,
		BeforeBranchesSnapshot: initialBranchesSnapshot,
		BeforeConfigSnapshot:   repo.ConfigSnapshot,
		BeforeStashSize:        initialStashSize,
		Command:                "hack",
		DryRun:                 dryRun,
		RunProgram:             appendProgram(config),
	}
	return interpreter.Execute(interpreter.ExecuteArgs{
		Connector:               nil,
		DialogTestInputs:        &config.dialogTestInputs,
		FullConfig:              config.FullConfig,
		InitialBranchesSnapshot: initialBranchesSnapshot,
		InitialConfigSnapshot:   repo.ConfigSnapshot,
		InitialStashSize:        initialStashSize,
		RootDir:                 repo.RootDir,
		Run:                     repo.Runner,
		RunState:                &runState,
		Verbose:                 verbose,
	})
}

func determineHackConfig(args []string, repo *execute.OpenRepoResult, dryRun, verbose bool) (*appendConfig, gitdomain.BranchesSnapshot, gitdomain.StashSize, bool, error) {
	fc := execute.FailureCollector{}
	dialogTestInputs := components.LoadTestInputs(os.Environ())
<<<<<<< HEAD
	repoStatus, err := repo.Runner.Backend.RepoStatus()
	if err != nil {
		return nil, gitdomain.BranchesSnapshot{}, 0, false, err
	}
	branchesSnapshot, stashSize, exit, err := execute.LoadRepoSnapshot(execute.LoadRepoSnapshotArgs{
=======
	branchesSnapshot, stashSize, repoStatus, exit, err := execute.LoadRepoSnapshot(execute.LoadRepoSnapshotArgs{
>>>>>>> 7dcbd4e0
		DialogTestInputs:      dialogTestInputs,
		Fetch:                 true,
		FullConfig:            &repo.Runner.FullConfig,
		HandleUnfinishedState: true,
		HasOpenChanges:        repoStatus.OpenChanges,
		Repo:                  repo,
		ValidateIsConfigured:  true,
		ValidateNoOpenChanges: false,
		Verbose:               verbose,
	})
	if err != nil || exit {
		return nil, branchesSnapshot, stashSize, exit, err
	}
	previousBranch := repo.Runner.Backend.PreviouslyCheckedOutBranch()
	targetBranch := gitdomain.NewLocalBranchName(args[0])
	remotes := fc.Remotes(repo.Runner.Backend.Remotes())
	if branchesSnapshot.Branches.HasLocalBranch(targetBranch) {
		return nil, branchesSnapshot, stashSize, false, fmt.Errorf(messages.BranchAlreadyExistsLocally, targetBranch)
	}
	if branchesSnapshot.Branches.HasMatchingTrackingBranchFor(targetBranch) {
		return nil, branchesSnapshot, stashSize, false, fmt.Errorf(messages.BranchAlreadyExistsRemotely, targetBranch)
	}
	branchNamesToSync := gitdomain.LocalBranchNames{repo.Runner.MainBranch}
	branchesToSync := fc.BranchInfos(branchesSnapshot.Branches.Select(branchNamesToSync))
	return &appendConfig{
		FullConfig:                &repo.Runner.FullConfig,
		allBranches:               branchesSnapshot.Branches,
		branchesToSync:            branchesToSync,
		dialogTestInputs:          dialogTestInputs,
		dryRun:                    dryRun,
		hasOpenChanges:            repoStatus.OpenChanges,
		initialBranch:             branchesSnapshot.Active,
		newBranchParentCandidates: gitdomain.LocalBranchNames{repo.Runner.MainBranch},
		parentBranch:              repo.Runner.MainBranch,
		previousBranch:            previousBranch,
		remotes:                   remotes,
		targetBranch:              targetBranch,
	}, branchesSnapshot, stashSize, false, fc.Err
}<|MERGE_RESOLUTION|>--- conflicted
+++ resolved
@@ -85,15 +85,7 @@
 func determineHackConfig(args []string, repo *execute.OpenRepoResult, dryRun, verbose bool) (*appendConfig, gitdomain.BranchesSnapshot, gitdomain.StashSize, bool, error) {
 	fc := execute.FailureCollector{}
 	dialogTestInputs := components.LoadTestInputs(os.Environ())
-<<<<<<< HEAD
-	repoStatus, err := repo.Runner.Backend.RepoStatus()
-	if err != nil {
-		return nil, gitdomain.BranchesSnapshot{}, 0, false, err
-	}
-	branchesSnapshot, stashSize, exit, err := execute.LoadRepoSnapshot(execute.LoadRepoSnapshotArgs{
-=======
 	branchesSnapshot, stashSize, repoStatus, exit, err := execute.LoadRepoSnapshot(execute.LoadRepoSnapshotArgs{
->>>>>>> 7dcbd4e0
 		DialogTestInputs:      dialogTestInputs,
 		Fetch:                 true,
 		FullConfig:            &repo.Runner.FullConfig,
