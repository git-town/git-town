--- conflicted
+++ resolved
@@ -30,13 +30,8 @@
 
 func appendStepList(config appendConfig, repo *git.ProdRepo) (runstate.StepList, error) {
 	result := runstate.StepList{}
-<<<<<<< HEAD
-	for _, branchName := range append(config.ancestorBranches, config.parentBranch) {
-		steps, err := updateBranchSteps(branchName, true, config.branchesDeletedOnRemote, repo)
-=======
 	for _, branch := range append(config.ancestorBranches, config.parentBranch) {
-		steps, err := syncBranchSteps(branch, true, repo)
->>>>>>> 8fc56adf
+		steps, err := updateBranchSteps(branch, true, config.branchesDeletedOnRemote, repo)
 		if err != nil {
 			return runstate.StepList{}, err
 		}
