package cmd

import (
	"errors"
	"fmt"
	"os"

	"github.com/git-town/git-town/v12/src/cli/dialog/components"
	"github.com/git-town/git-town/v12/src/cli/flags"
	"github.com/git-town/git-town/v12/src/cli/print"
	"github.com/git-town/git-town/v12/src/cmd/cmdhelpers"
	"github.com/git-town/git-town/v12/src/execute"
	"github.com/git-town/git-town/v12/src/hosting"
	"github.com/git-town/git-town/v12/src/messages"
	"github.com/git-town/git-town/v12/src/skip"
	"github.com/git-town/git-town/v12/src/vm/statefile"
	"github.com/spf13/cobra"
)

const skipDesc = "Restarts the last run git-town command by skipping the current branch"

func skipCmd() *cobra.Command {
	addVerboseFlag, readVerboseFlag := flags.Verbose()
	cmd := cobra.Command{
		Use:     "skip",
		GroupID: "errors",
		Args:    cobra.NoArgs,
		Short:   skipDesc,
		Long:    cmdhelpers.Long(skipDesc),
		RunE: func(cmd *cobra.Command, args []string) error {
			return executeSkip(readVerboseFlag(cmd))
		},
	}
	addVerboseFlag(&cmd)
	return &cmd
}

func executeSkip(verbose bool) error {
	repo, err := execute.OpenRepo(execute.OpenRepoArgs{
		DryRun:           false,
		OmitBranchNames:  false,
		PrintCommands:    true,
		ValidateGitRepo:  true,
		ValidateIsOnline: false,
		Verbose:          verbose,
	})
	if err != nil {
		return err
	}
<<<<<<< HEAD
	dialogTestInputs := components.LoadTestInputs(os.Environ())
	repoStatus, err := repo.Runner.Backend.RepoStatus()
	if err != nil {
		return err
	}
	currentSnapshot, _, exit, err := execute.LoadRepoSnapshot(execute.LoadRepoSnapshotArgs{
=======
	initialBranchesSnapshot, initialStashSize, _, exit, err := execute.LoadRepoSnapshot(execute.LoadRepoSnapshotArgs{
>>>>>>> 7dcbd4e0
		DialogTestInputs:      dialogTestInputs,
		Fetch:                 false,
		FullConfig:            &repo.Runner.FullConfig,
		HandleUnfinishedState: false,
		HasOpenChanges:        repoStatus.OpenChanges,
		Repo:                  repo,
		ValidateIsConfigured:  true,
		ValidateNoOpenChanges: false,
		Verbose:               verbose,
	})
	if err != nil || exit {
		return err
	}
	runState, err := statefile.Load(repo.RootDir)
	if err != nil {
		return fmt.Errorf(messages.RunstateLoadProblem, err)
	}
	if runState == nil || runState.IsFinished() {
		return errors.New(messages.SkipNothingToDo)
	}
	if !runState.UnfinishedDetails.CanSkip {
		return errors.New(messages.SkipBranchHasConflicts)
	}
	originURL := repo.Runner.Config.OriginURL()
	connector, err := hosting.NewConnector(hosting.NewConnectorArgs{
		FullConfig:      &repo.Runner.FullConfig,
		HostingPlatform: repo.Runner.HostingPlatform,
		Log:             print.Logger{},
		OriginURL:       originURL,
	})
	if err != nil {
		return err
	}
	return skip.Execute(skip.ExecuteArgs{
		Connector:      connector,
		CurrentBranch:  currentSnapshot.Active,
		HasOpenChanges: repoStatus.OpenChanges,
		RootDir:        repo.RootDir,
		RunState:       runState,
		Runner:         repo.Runner,
		TestInputs:     dialogTestInputs,
		Verbose:        verbose,
	})
}<|MERGE_RESOLUTION|>--- conflicted
+++ resolved
@@ -3,9 +3,7 @@
 import (
 	"errors"
 	"fmt"
-	"os"
 
-	"github.com/git-town/git-town/v12/src/cli/dialog/components"
 	"github.com/git-town/git-town/v12/src/cli/flags"
 	"github.com/git-town/git-town/v12/src/cli/print"
 	"github.com/git-town/git-town/v12/src/cmd/cmdhelpers"
@@ -47,16 +45,7 @@
 	if err != nil {
 		return err
 	}
-<<<<<<< HEAD
-	dialogTestInputs := components.LoadTestInputs(os.Environ())
-	repoStatus, err := repo.Runner.Backend.RepoStatus()
-	if err != nil {
-		return err
-	}
-	currentSnapshot, _, exit, err := execute.LoadRepoSnapshot(execute.LoadRepoSnapshotArgs{
-=======
 	initialBranchesSnapshot, initialStashSize, _, exit, err := execute.LoadRepoSnapshot(execute.LoadRepoSnapshotArgs{
->>>>>>> 7dcbd4e0
 		DialogTestInputs:      dialogTestInputs,
 		Fetch:                 false,
 		FullConfig:            &repo.Runner.FullConfig,
