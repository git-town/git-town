--- conflicted
+++ resolved
@@ -12,11 +12,7 @@
 	"github.com/git-town/git-town/v12/src/execute"
 	"github.com/git-town/git-town/v12/src/hosting"
 	"github.com/git-town/git-town/v12/src/messages"
-<<<<<<< HEAD
 	"github.com/git-town/git-town/v12/src/skip"
-=======
-	fullInterpreter "github.com/git-town/git-town/v12/src/vm/interpreter/full"
->>>>>>> ad9591ef
 	"github.com/git-town/git-town/v12/src/vm/statefile"
 	"github.com/spf13/cobra"
 )
@@ -51,12 +47,8 @@
 	if err != nil {
 		return err
 	}
-<<<<<<< HEAD
 	dialogTestInputs := components.LoadTestInputs(os.Environ())
-	initialBranchesSnapshot, _, repoStatus, exit, err := execute.LoadRepoSnapshot(execute.LoadRepoSnapshotArgs{
-=======
 	initialBranchesSnapshot, initialStashSize, repoStatus, exit, err := execute.LoadRepoSnapshot(execute.LoadRepoSnapshotArgs{
->>>>>>> ad9591ef
 		DialogTestInputs:      dialogTestInputs,
 		Fetch:                 false,
 		FullConfig:            &repo.Runner.FullConfig,
@@ -79,7 +71,6 @@
 	if !runState.UnfinishedDetails.CanSkip {
 		return errors.New(messages.SkipBranchHasConflicts)
 	}
-<<<<<<< HEAD
 	originURL := repo.Runner.Config.OriginURL()
 	connector, err := hosting.NewConnector(hosting.NewConnectorArgs{
 		FullConfig:      &repo.Runner.FullConfig,
@@ -99,20 +90,5 @@
 		Runner:         repo.Runner,
 		TestInputs:     dialogTestInputs,
 		Verbose:        verbose,
-=======
-	skipRunState := runState.CreateSkipRunState()
-	return fullInterpreter.Execute(fullInterpreter.ExecuteArgs{
-		Connector:               nil,
-		DialogTestInputs:        &dialogTestInputs,
-		FullConfig:              &repo.Runner.FullConfig,
-		HasOpenChanges:          repoStatus.OpenChanges,
-		InitialBranchesSnapshot: initialBranchesSnapshot,
-		InitialConfigSnapshot:   repo.ConfigSnapshot,
-		InitialStashSize:        initialStashSize,
-		RootDir:                 repo.RootDir,
-		Run:                     repo.Runner,
-		RunState:                &skipRunState,
-		Verbose:                 verbose,
->>>>>>> ad9591ef
 	})
 }