--- conflicted
+++ resolved
@@ -78,17 +78,6 @@
 	if !runState.UnfinishedDetails.CanSkip {
 		return errors.New(messages.SkipBranchHasConflicts)
 	}
-<<<<<<< HEAD
-	originURL := repo.Runner.Config.OriginURL()
-	connector, err := hosting.NewConnector(hosting.NewConnectorArgs{
-		UnvalidatedConfig: &repo.Runner.Config.FullConfig,
-		HostingPlatform:   repo.Runner.Config.FullConfig.HostingPlatform,
-		Log:               print.Logger{},
-		OriginURL:         originURL,
-	})
-	if err != nil {
-		return err
-=======
 	var connector hostingdomain.Connector
 	if originURL, hasOriginURL := repo.Runner.Config.OriginURL().Get(); hasOriginURL {
 		connector, err = hosting.NewConnector(hosting.NewConnectorArgs{
@@ -100,7 +89,6 @@
 		if err != nil {
 			return err
 		}
->>>>>>> 5aa0f657
 	}
 	return skip.Execute(skip.ExecuteArgs{
 		Connector:      connector,
