package cmd

import (
	"errors"
	"fmt"
	"os"

	"github.com/git-town/git-town/v14/src/cli/dialog/components"
	"github.com/git-town/git-town/v14/src/cli/flags"
	"github.com/git-town/git-town/v14/src/cli/print"
	"github.com/git-town/git-town/v14/src/cmd/cmdhelpers"
	"github.com/git-town/git-town/v14/src/execute"
	"github.com/git-town/git-town/v14/src/hosting"
	"github.com/git-town/git-town/v14/src/hosting/hostingdomain"
	"github.com/git-town/git-town/v14/src/messages"
	"github.com/git-town/git-town/v14/src/skip"
	"github.com/git-town/git-town/v14/src/validate"
	"github.com/git-town/git-town/v14/src/vm/statefile"
	"github.com/spf13/cobra"
)

const skipDesc = "Restart the last run Git Town command by skipping the current branch"

func skipCmd() *cobra.Command {
	addVerboseFlag, readVerboseFlag := flags.Verbose()
	cmd := cobra.Command{
		Use:     "skip",
		GroupID: "errors",
		Args:    cobra.NoArgs,
		Short:   skipDesc,
		Long:    cmdhelpers.Long(skipDesc),
		RunE: func(cmd *cobra.Command, _ []string) error {
			return executeSkip(readVerboseFlag(cmd))
		},
	}
	addVerboseFlag(&cmd)
	return &cmd
}

func executeSkip(verbose bool) error {
	repo, err := execute.OpenRepo(execute.OpenRepoArgs{
		DryRun:           false,
		OmitBranchNames:  false,
		PrintCommands:    true,
		ValidateGitRepo:  true,
		ValidateIsOnline: false,
		Verbose:          verbose,
	})
	if err != nil {
		return err
	}
	dialogTestInputs := components.LoadTestInputs(os.Environ())
	repoStatus, err := repo.Backend.RepoStatus()
	if err != nil {
		return err
	}
	initialBranchesSnapshot, stashSize, exit, err := execute.LoadRepoSnapshot(execute.LoadRepoSnapshotArgs{
		Backend:               &repo.Backend,
		DialogTestInputs:      dialogTestInputs,
		Fetch:                 false,
		Frontend:              &repo.Frontend,
		Repo:                  repo,
		RepoStatus:            repoStatus,
		ValidateNoOpenChanges: false,
	})
	if err != nil || exit {
		return err
	}
	localBranches := initialBranchesSnapshot.Branches.LocalBranches().Names()
	validatedConfig, exit, err := validate.Config(validate.ConfigArgs{
		Backend:            &repo.Backend,
		BranchesSnapshot:   initialBranchesSnapshot,
		BranchesToValidate: localBranches,
		CommandsCounter:    repo.CommandsCounter,
		ConfigSnapshot:     repo.ConfigSnapshot,
		DialogTestInputs:   dialogTestInputs,
		FinalMessages:      &repo.FinalMessages,
		Frontend:           repo.Frontend,
		LocalBranches:      localBranches,
<<<<<<< HEAD
		RepoStatus:         repoStatus,
		RootDir:            repo.RootDir,
		StashSize:          stashSize,
		TestInputs:         &dialogTestInputs,
		Unvalidated:        repo.UnvalidatedConfig,
		Verbose:            verbose,
=======
		TestInputs:         dialogTestInputs,
		Unvalidated:        repo.Config,
>>>>>>> 55b6d7b3
	})
	if err != nil || exit {
		return err
	}
	runStateOpt, err := statefile.Load(repo.RootDir)
	if err != nil {
		return fmt.Errorf(messages.RunstateLoadProblem, err)
	}
	runState, hasRunState := runStateOpt.Get()
	if !hasRunState || runState.IsFinished() {
		return errors.New(messages.SkipNothingToDo)
	}
	if !runState.UnfinishedDetails.CanSkip {
		return errors.New(messages.SkipBranchHasConflicts)
	}
	var connector hostingdomain.Connector
	if originURL, hasOriginURL := validatedConfig.OriginURL().Get(); hasOriginURL {
		connector, err = hosting.NewConnector(hosting.NewConnectorArgs{
			Config:          repo.UnvalidatedConfig.Config,
			HostingPlatform: validatedConfig.Config.HostingPlatform,
			Log:             print.Logger{},
			OriginURL:       originURL,
		})
		if err != nil {
			return err
		}
	}
	return skip.Execute(skip.ExecuteArgs{
		Backend:         repo.Backend,
		CommandsCounter: repo.CommandsCounter,
		Config:          validatedConfig,
		Connector:       connector,
		CurrentBranch:   initialBranchesSnapshot.Active,
		FinalMessages:   &repo.FinalMessages,
		Frontend:        repo.Frontend,
		HasOpenChanges:  repoStatus.OpenChanges,
		RootDir:         repo.RootDir,
		RunState:        runState,
		TestInputs:      dialogTestInputs,
		Verbose:         verbose,
	})
}<|MERGE_RESOLUTION|>--- conflicted
+++ resolved
@@ -77,17 +77,12 @@
 		FinalMessages:      &repo.FinalMessages,
 		Frontend:           repo.Frontend,
 		LocalBranches:      localBranches,
-<<<<<<< HEAD
 		RepoStatus:         repoStatus,
 		RootDir:            repo.RootDir,
 		StashSize:          stashSize,
-		TestInputs:         &dialogTestInputs,
+		TestInputs:         dialogTestInputs,
 		Unvalidated:        repo.UnvalidatedConfig,
 		Verbose:            verbose,
-=======
-		TestInputs:         dialogTestInputs,
-		Unvalidated:        repo.Config,
->>>>>>> 55b6d7b3
 	})
 	if err != nil || exit {
 		return err
