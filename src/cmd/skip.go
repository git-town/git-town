package cmd

import (
	"errors"
	"fmt"
	"os"

	"github.com/git-town/git-town/v14/src/cli/dialog/components"
	"github.com/git-town/git-town/v14/src/cli/flags"
	"github.com/git-town/git-town/v14/src/cli/print"
	"github.com/git-town/git-town/v14/src/cmd/cmdhelpers"
	"github.com/git-town/git-town/v14/src/execute"
	"github.com/git-town/git-town/v14/src/git"
	"github.com/git-town/git-town/v14/src/hosting"
	"github.com/git-town/git-town/v14/src/hosting/hostingdomain"
	"github.com/git-town/git-town/v14/src/messages"
	"github.com/git-town/git-town/v14/src/skip"
	"github.com/git-town/git-town/v14/src/validate"
	"github.com/git-town/git-town/v14/src/vm/statefile"
	"github.com/spf13/cobra"
)

const skipDesc = "Restart the last run Git Town command by skipping the current branch"

func skipCmd() *cobra.Command {
	addVerboseFlag, readVerboseFlag := flags.Verbose()
	cmd := cobra.Command{
		Use:     "skip",
		GroupID: "errors",
		Args:    cobra.NoArgs,
		Short:   skipDesc,
		Long:    cmdhelpers.Long(skipDesc),
		RunE: func(cmd *cobra.Command, _ []string) error {
			return executeSkip(readVerboseFlag(cmd))
		},
	}
	addVerboseFlag(&cmd)
	return &cmd
}

func executeSkip(verbose bool) error {
	repo, err := execute.OpenRepo(execute.OpenRepoArgs{
		DryRun:           false,
		OmitBranchNames:  false,
		PrintCommands:    true,
		ValidateGitRepo:  true,
		ValidateIsOnline: false,
		Verbose:          verbose,
	})
	if err != nil {
		return err
	}
	dialogTestInputs := components.LoadTestInputs(os.Environ())
	repoStatus, err := repo.Backend.RepoStatus()
	if err != nil {
		return err
	}
	runner := git.ProdRunner{
		Backend:         repo.Backend,
		CommandsCounter: repo.CommandsCounter,
		Config:          repo.Config,
		FinalMessages:   repo.FinalMessages,
		Frontend:        repo.Frontend,
	}
	initialBranchesSnapshot, _, exit, err := execute.LoadRepoSnapshot(execute.LoadRepoSnapshotArgs{
<<<<<<< HEAD
		Config:                &repo.UnvalidatedConfig.Config,
=======
		Config:                repo.Config,
>>>>>>> 72b0acf5
		DialogTestInputs:      dialogTestInputs,
		Fetch:                 false,
		HandleUnfinishedState: false,
		Repo:                  repo,
		RepoStatus:            repoStatus,
<<<<<<< HEAD
=======
		Runner:                &runner,
		ValidateIsConfigured:  true,
>>>>>>> 72b0acf5
		ValidateNoOpenChanges: false,
		Verbose:               verbose,
	})
	if err != nil || exit {
		return err
	}
	runStateOpt, err := statefile.Load(repo.RootDir)
	if err != nil {
		return fmt.Errorf(messages.RunstateLoadProblem, err)
	}
	runState, hasRunState := runStateOpt.Get()
	if !hasRunState || runState.IsFinished() {
		return errors.New(messages.SkipNothingToDo)
	}
	if !runState.UnfinishedDetails.CanSkip {
		return errors.New(messages.SkipBranchHasConflicts)
	}
	validatedConfig, err := validate.Config(repo.UnvalidatedConfig, initialBranchesSnapshot.Branches.LocalBranches().Names(), initialBranchesSnapshot.Branches, &repo.Backend, &dialogTestInputs)
	var connector hostingdomain.Connector
<<<<<<< HEAD
	if originURL, hasOriginURL := validatedConfig.OriginURL().Get(); hasOriginURL {
		connector, err = hosting.NewConnector(hosting.NewConnectorArgs{
			Config:          &validatedConfig.Config,
			HostingPlatform: validatedConfig.Config.HostingPlatform,
=======
	if originURL, hasOriginURL := repo.Config.OriginURL().Get(); hasOriginURL {
		connector, err = hosting.NewConnector(hosting.NewConnectorArgs{
			FullConfig:      &repo.Config.Config,
			HostingPlatform: repo.Config.Config.HostingPlatform,
>>>>>>> 72b0acf5
			Log:             print.Logger{},
			OriginURL:       originURL,
		})
		if err != nil {
			return err
		}
	}
	prodRunner := git.ProdRunner{
		Config:          validatedConfig,
		Backend:         repo.Backend,
		Frontend:        repo.Frontend,
		CommandsCounter: repo.CommandsCounter,
		FinalMessages:   &repo.FinalMessages,
	}
	return skip.Execute(skip.ExecuteArgs{
		Connector:      connector,
		CurrentBranch:  initialBranchesSnapshot.Active,
		HasOpenChanges: repoStatus.OpenChanges,
		RootDir:        repo.RootDir,
		RunState:       runState,
<<<<<<< HEAD
		Runner:         &prodRunner,
=======
		Runner:         &runner,
>>>>>>> 72b0acf5
		TestInputs:     dialogTestInputs,
		Verbose:        verbose,
	})
}<|MERGE_RESOLUTION|>--- conflicted
+++ resolved
@@ -63,21 +63,12 @@
 		Frontend:        repo.Frontend,
 	}
 	initialBranchesSnapshot, _, exit, err := execute.LoadRepoSnapshot(execute.LoadRepoSnapshotArgs{
-<<<<<<< HEAD
 		Config:                &repo.UnvalidatedConfig.Config,
-=======
-		Config:                repo.Config,
->>>>>>> 72b0acf5
 		DialogTestInputs:      dialogTestInputs,
 		Fetch:                 false,
 		HandleUnfinishedState: false,
 		Repo:                  repo,
 		RepoStatus:            repoStatus,
-<<<<<<< HEAD
-=======
-		Runner:                &runner,
-		ValidateIsConfigured:  true,
->>>>>>> 72b0acf5
 		ValidateNoOpenChanges: false,
 		Verbose:               verbose,
 	})
@@ -97,17 +88,10 @@
 	}
 	validatedConfig, err := validate.Config(repo.UnvalidatedConfig, initialBranchesSnapshot.Branches.LocalBranches().Names(), initialBranchesSnapshot.Branches, &repo.Backend, &dialogTestInputs)
 	var connector hostingdomain.Connector
-<<<<<<< HEAD
 	if originURL, hasOriginURL := validatedConfig.OriginURL().Get(); hasOriginURL {
 		connector, err = hosting.NewConnector(hosting.NewConnectorArgs{
 			Config:          &validatedConfig.Config,
 			HostingPlatform: validatedConfig.Config.HostingPlatform,
-=======
-	if originURL, hasOriginURL := repo.Config.OriginURL().Get(); hasOriginURL {
-		connector, err = hosting.NewConnector(hosting.NewConnectorArgs{
-			FullConfig:      &repo.Config.Config,
-			HostingPlatform: repo.Config.Config.HostingPlatform,
->>>>>>> 72b0acf5
 			Log:             print.Logger{},
 			OriginURL:       originURL,
 		})
@@ -128,11 +112,7 @@
 		HasOpenChanges: repoStatus.OpenChanges,
 		RootDir:        repo.RootDir,
 		RunState:       runState,
-<<<<<<< HEAD
 		Runner:         &prodRunner,
-=======
-		Runner:         &runner,
->>>>>>> 72b0acf5
 		TestInputs:     dialogTestInputs,
 		Verbose:        verbose,
 	})
