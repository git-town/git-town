package cmd

import (
	"errors"
	"fmt"
	"os"

	"github.com/git-town/git-town/v14/src/cli/dialog/components"
	"github.com/git-town/git-town/v14/src/cli/flags"
	"github.com/git-town/git-town/v14/src/cli/print"
	"github.com/git-town/git-town/v14/src/cmd/cmdhelpers"
	"github.com/git-town/git-town/v14/src/config/configdomain"
	"github.com/git-town/git-town/v14/src/config/gitconfig"
	"github.com/git-town/git-town/v14/src/execute"
	"github.com/git-town/git-town/v14/src/git/gitdomain"
	. "github.com/git-town/git-town/v14/src/gohacks/prelude"
	"github.com/git-town/git-town/v14/src/gohacks/slice"
	"github.com/git-town/git-town/v14/src/gohacks/stringslice"
	"github.com/git-town/git-town/v14/src/hosting"
	"github.com/git-town/git-town/v14/src/hosting/hostingdomain"
	"github.com/git-town/git-town/v14/src/messages"
	"github.com/git-town/git-town/v14/src/sync"
	"github.com/git-town/git-town/v14/src/undo/undoconfig"
	"github.com/git-town/git-town/v14/src/validate"
	fullInterpreter "github.com/git-town/git-town/v14/src/vm/interpreter/full"
	"github.com/git-town/git-town/v14/src/vm/opcodes"
	"github.com/git-town/git-town/v14/src/vm/program"
	"github.com/git-town/git-town/v14/src/vm/runstate"
	"github.com/spf13/cobra"
)

const shipCommand = "ship"

const shipDesc = "Deliver a completed feature branch"

const shipHelp = `
Squash-merges the current branch, or <branch_name> if given, into the main branch, resulting in linear history on the main branch.

- syncs the main branch
- pulls updates for <branch_name>
- merges the main branch into <branch_name>
- squash-merges <branch_name> into the main branch
  with commit message specified by the user
- pushes the main branch to the origin repository
- deletes <branch_name> from the local and origin repositories

Ships direct children of the main branch. To ship a child branch, ship or kill all ancestor branches first.

If you use GitHub, this command can squash merge pull requests via the GitHub API. Setup:

1. Get a GitHub personal access token with the "repo" scope
2. Run 'git config %s <token>' (optionally add the '--global' flag)

Now anytime you ship a branch with a pull request on GitHub, it will squash merge via the GitHub API. It will also update the base branch for any pull requests against that branch.

If your origin server deletes shipped branches, for example GitHub's feature to automatically delete head branches, run "git config %s false" and Git Town will leave it up to your origin server to delete the tracking branch of the branch you are shipping.`

func shipCmd() *cobra.Command {
	addVerboseFlag, readVerboseFlag := flags.Verbose()
	addMessageFlag, readMessageFlag := flags.CommitMessage("Specify the commit message for the squash commit")
	addDryRunFlag, readDryRunFlag := flags.DryRun()
	cmd := cobra.Command{
		Use:   shipCommand,
		Args:  cobra.MaximumNArgs(1),
		Short: shipDesc,
		Long:  cmdhelpers.Long(shipDesc, fmt.Sprintf(shipHelp, gitconfig.KeyGithubToken, gitconfig.KeyShipDeleteTrackingBranch)),
		RunE: func(cmd *cobra.Command, args []string) error {
			return executeShip(args, readMessageFlag(cmd), readDryRunFlag(cmd), readVerboseFlag(cmd))
		},
	}
	addDryRunFlag(&cmd)
	addVerboseFlag(&cmd)
	addMessageFlag(&cmd)
	return &cmd
}

func executeShip(args []string, message gitdomain.CommitMessage, dryRun, verbose bool) error {
	repo, err := execute.OpenRepo(execute.OpenRepoArgs{
		DryRun:           dryRun,
		OmitBranchNames:  false,
		PrintCommands:    true,
		ValidateGitRepo:  true,
		ValidateIsOnline: false,
		Verbose:          verbose,
	})
	if err != nil {
		return err
	}
	config, initialBranchesSnapshot, initialStashSize, exit, err := determineShipConfig(args, repo, dryRun, verbose)
	if err != nil || exit {
		return err
	}
	if config.branchToShip.LocalName == config.initialBranch {
		repoStatus, err := repo.Runner.Backend.RepoStatus()
		if err != nil {
			return err
		}
		err = validate.NoOpenChanges(repoStatus.OpenChanges)
		if err != nil {
			return err
		}
	}
	runState := runstate.RunState{
		BeginBranchesSnapshot: initialBranchesSnapshot,
		BeginConfigSnapshot:   repo.ConfigSnapshot,
		BeginStashSize:        initialStashSize,
		Command:               shipCommand,
		DryRun:                dryRun,
		EndBranchesSnapshot:   gitdomain.EmptyBranchesSnapshot(),
		EndConfigSnapshot:     undoconfig.EmptyConfigSnapshot(),
		EndStashSize:          0,
		RunProgram:            shipProgram(config, message),
	}
	return fullInterpreter.Execute(fullInterpreter.ExecuteArgs{
		Connector:               config.connector,
		DialogTestInputs:        &config.dialogTestInputs,
		FullConfig:              config.FullConfig,
		HasOpenChanges:          config.hasOpenChanges,
		InitialBranchesSnapshot: initialBranchesSnapshot,
		InitialConfigSnapshot:   repo.ConfigSnapshot,
		InitialStashSize:        initialStashSize,
		RootDir:                 repo.RootDir,
		Run:                     repo.Runner,
		RunState:                runState,
		Verbose:                 verbose,
	})
}

type shipConfig struct {
	*configdomain.FullConfig
	allBranches              gitdomain.BranchInfos
	branchToShip             gitdomain.BranchInfo
	canShipViaAPI            bool
	childBranches            gitdomain.LocalBranchNames
	connector                hostingdomain.Connector
	dialogTestInputs         components.TestInputs
	dryRun                   bool
	hasOpenChanges           bool
	initialBranch            gitdomain.LocalBranchName
	isShippingInitialBranch  bool
	previousBranch           gitdomain.LocalBranchName
	proposal                 Option[hostingdomain.Proposal]
	proposalMessage          string
	proposalsOfChildBranches []hostingdomain.Proposal
	remotes                  gitdomain.Remotes
	targetBranch             gitdomain.BranchInfo
}

func determineShipConfig(args []string, repo *execute.OpenRepoResult, dryRun, verbose bool) (*shipConfig, gitdomain.BranchesSnapshot, gitdomain.StashSize, bool, error) {
	dialogTestInputs := components.LoadTestInputs(os.Environ())
	repoStatus, err := repo.Runner.Backend.RepoStatus()
	if err != nil {
		return nil, gitdomain.EmptyBranchesSnapshot(), 0, false, err
	}
	branchesSnapshot, stashSize, exit, err := execute.LoadRepoSnapshot(execute.LoadRepoSnapshotArgs{
		Config:                repo.Runner.Config,
		DialogTestInputs:      dialogTestInputs,
		Fetch:                 true,
		HandleUnfinishedState: true,
		Repo:                  repo,
		RepoStatus:            repoStatus,
		ValidateIsConfigured:  true,
		ValidateNoOpenChanges: len(args) == 0,
		Verbose:               verbose,
	})
	if err != nil || exit {
		return nil, branchesSnapshot, stashSize, exit, err
	}
	previousBranch := repo.Runner.Backend.PreviouslyCheckedOutBranch()
	remotes, err := repo.Runner.Backend.Remotes()
	if err != nil {
		return nil, branchesSnapshot, stashSize, false, err
	}
	branchNameToShip := gitdomain.NewLocalBranchName(slice.FirstElementOr(args, branchesSnapshot.Active.String()))
	branchToShip, hasBranchToShip := branchesSnapshot.Branches.FindByLocalName(branchNameToShip).Get()
	if hasBranchToShip && branchToShip.SyncStatus == gitdomain.SyncStatusOtherWorktree {
		return nil, branchesSnapshot, stashSize, false, fmt.Errorf(messages.ShipBranchOtherWorktree, branchNameToShip)
	}
	isShippingInitialBranch := branchNameToShip == branchesSnapshot.Active
	if !hasBranchToShip {
		return nil, branchesSnapshot, stashSize, false, fmt.Errorf(messages.BranchDoesntExist, branchNameToShip)
	}
	if err = validateShippableBranchType(repo.Runner.Config.FullConfig.BranchType(branchNameToShip)); err != nil {
		return nil, branchesSnapshot, stashSize, false, err
	}
	err = execute.EnsureKnownBranchesAncestry(execute.EnsureKnownBranchesAncestryArgs{
		BranchesToVerify: gitdomain.LocalBranchNames{branchNameToShip},
		Config:           repo.Runner.Config,
		DefaultChoice:    repo.Runner.Config.FullConfig.MainBranch,
		DialogTestInputs: &dialogTestInputs,
		LocalBranches:    branchesSnapshot.Branches,
		MainBranch:       repo.Runner.Config.FullConfig.MainBranch,
		Runner:           repo.Runner,
	})
	if err != nil {
		return nil, branchesSnapshot, stashSize, false, err
	}
	targetBranchName, hasTargetBranch := repo.Runner.Config.FullConfig.Lineage.Parent(branchNameToShip).Get()
	if !hasTargetBranch {
		return nil, branchesSnapshot, stashSize, false, fmt.Errorf(messages.ShipBranchHasNoParent, branchNameToShip)
	}
<<<<<<< HEAD
	targetBranch := branchesSnapshot.Branches.FindByLocalName(targetBranchName)
	if targetBranch == nil {
		return nil, branchesSnapshot, stashSize, false, errors.New(messages.PerennialBranchCannotShip)
=======
	targetBranch, hasTargetBranch := branchesSnapshot.Branches.FindByLocalName(targetBranchName).Get()
	if !hasTargetBranch {
		return nil, branchesSnapshot, stashSize, false, fmt.Errorf(messages.BranchDoesntExist, targetBranchName)
>>>>>>> 5aa0f657
	}
	err = ensureParentBranchIsMainOrPerennialBranch(branchNameToShip, targetBranchName, &repo.Runner.Config.FullConfig, repo.Runner.Config.FullConfig.Lineage)
	if err != nil {
		return nil, branchesSnapshot, stashSize, false, err
	}
	var proposalOpt Option[hostingdomain.Proposal]
	childBranches := repo.Runner.Config.FullConfig.Lineage.Children(branchNameToShip)
	proposalsOfChildBranches := []hostingdomain.Proposal{}
	var connector hostingdomain.Connector
	if originURL, hasOriginURL := repo.Runner.Config.OriginURL().Get(); hasOriginURL {
		connector, err = hosting.NewConnector(hosting.NewConnectorArgs{
			FullConfig:      &repo.Runner.Config.FullConfig,
			HostingPlatform: repo.Runner.Config.FullConfig.HostingPlatform,
			Log:             print.Logger{},
			OriginURL:       originURL,
		})
		if err != nil {
			return nil, branchesSnapshot, stashSize, false, err
		}
	}
	canShipViaAPI := false
	proposalMessage := ""
	if !repo.IsOffline.Bool() && connector != nil {
		if branchToShip.HasTrackingBranch() {
<<<<<<< HEAD
			proposal, err = connector.FindProposal(branchNameToShip, targetBranch.LocalName)
=======
			proposalOpt, err = connector.FindProposal(branchNameToShip, targetBranchName)
>>>>>>> 5aa0f657
			if err != nil {
				return nil, branchesSnapshot, stashSize, false, err
			}
			proposal, hasProposal := proposalOpt.Get()
			if hasProposal {
				canShipViaAPI = true
				proposalMessage = connector.DefaultProposalMessage(proposal)
			}
		}
		for _, childBranch := range childBranches {
			childProposalOpt, err := connector.FindProposal(childBranch, branchNameToShip)
			if err != nil {
				return nil, branchesSnapshot, stashSize, false, fmt.Errorf(messages.ProposalNotFoundForBranch, branchNameToShip, err)
			}
			childProposal, hasChildProposal := childProposalOpt.Get()
			if hasChildProposal {
				proposalsOfChildBranches = append(proposalsOfChildBranches, childProposal)
			}
		}
	}
	return &shipConfig{
		FullConfig:               &repo.Runner.Config.FullConfig,
		allBranches:              branchesSnapshot.Branches,
		branchToShip:             branchToShip,
		canShipViaAPI:            canShipViaAPI,
		childBranches:            childBranches,
		connector:                connector,
		dialogTestInputs:         dialogTestInputs,
		dryRun:                   dryRun,
		hasOpenChanges:           repoStatus.OpenChanges,
		initialBranch:            branchesSnapshot.Active,
		isShippingInitialBranch:  isShippingInitialBranch,
		previousBranch:           previousBranch,
		proposal:                 proposalOpt,
		proposalMessage:          proposalMessage,
		proposalsOfChildBranches: proposalsOfChildBranches,
		remotes:                  remotes,
		targetBranch:             targetBranch,
	}, branchesSnapshot, stashSize, false, nil
}

func ensureParentBranchIsMainOrPerennialBranch(branch, parentBranch gitdomain.LocalBranchName, config *configdomain.FullConfig, lineage configdomain.Lineage) error {
	if !config.IsMainOrPerennialBranch(parentBranch) {
		ancestors := lineage.Ancestors(branch)
		ancestorsWithoutMainOrPerennial := ancestors[1:]
		oldestAncestor := ancestorsWithoutMainOrPerennial[0]
		return fmt.Errorf(messages.ShipChildBranch, stringslice.Connect(ancestorsWithoutMainOrPerennial.Strings()), oldestAncestor)
	}
	return nil
}

func shipProgram(config *shipConfig, commitMessage gitdomain.CommitMessage) program.Program {
	prog := program.Program{}
	if config.SyncBeforeShip {
		// sync the parent branch
		sync.BranchProgram(config.targetBranch, sync.BranchProgramArgs{
			Config:        config.FullConfig,
			BranchInfos:   config.allBranches,
			InitialBranch: config.initialBranch,
			Remotes:       config.remotes,
			Program:       &prog,
			PushBranch:    true,
		})
		// sync the branch to ship (local sync only)
		sync.BranchProgram(config.branchToShip, sync.BranchProgramArgs{
			Config:        config.FullConfig,
			BranchInfos:   config.allBranches,
			InitialBranch: config.initialBranch,
			Remotes:       config.remotes,
			Program:       &prog,
			PushBranch:    false,
		})
	}
	prog.Add(&opcodes.EnsureHasShippableChanges{Branch: config.branchToShip.LocalName, Parent: config.MainBranch})
	prog.Add(&opcodes.Checkout{Branch: config.targetBranch.LocalName})
	if proposal, hasProposal := config.proposal.Get(); hasProposal && config.canShipViaAPI {
		// update the proposals of child branches
		for _, childProposal := range config.proposalsOfChildBranches {
			prog.Add(&opcodes.UpdateProposalTarget{
				ProposalNumber: childProposal.Number,
				NewTarget:      config.targetBranch.LocalName,
			})
		}
		prog.Add(&opcodes.PushCurrentBranch{CurrentBranch: config.branchToShip.LocalName})
		prog.Add(&opcodes.ConnectorMergeProposal{
			Branch:          config.branchToShip.LocalName,
			ProposalNumber:  proposal.Number,
			CommitMessage:   commitMessage,
			ProposalMessage: config.proposalMessage,
		})
		prog.Add(&opcodes.PullCurrentBranch{})
	} else {
		prog.Add(&opcodes.SquashMerge{Branch: config.branchToShip.LocalName, CommitMessage: commitMessage, Parent: config.targetBranch.LocalName})
	}
	if config.remotes.HasOrigin() && config.IsOnline() {
		prog.Add(&opcodes.PushCurrentBranch{CurrentBranch: config.targetBranch.LocalName})
	}
	// NOTE: when shipping via API, we can always delete the tracking branch because:
	// - we know we have a tracking branch (otherwise there would be no PR to ship via API)
	// - we have updated the PRs of all child branches (because we have API access)
	// - we know we are online
	if config.canShipViaAPI || (config.branchToShip.HasTrackingBranch() && len(config.childBranches) == 0 && config.IsOnline()) {
		if config.ShipDeleteTrackingBranch {
			prog.Add(&opcodes.DeleteTrackingBranch{Branch: config.branchToShip.RemoteName})
		}
	}
	prog.Add(&opcodes.DeleteLocalBranch{Branch: config.branchToShip.LocalName})
	if !config.dryRun {
		prog.Add(&opcodes.DeleteParentBranch{Branch: config.branchToShip.LocalName})
	}
	for _, child := range config.childBranches {
		prog.Add(&opcodes.ChangeParent{Branch: child, Parent: config.targetBranch.LocalName})
	}
	if !config.isShippingInitialBranch {
		prog.Add(&opcodes.Checkout{Branch: config.initialBranch})
	}
	cmdhelpers.Wrap(&prog, cmdhelpers.WrapOptions{
		DryRun:                   config.dryRun,
		RunInGitRoot:             true,
		StashOpenChanges:         !config.isShippingInitialBranch && config.hasOpenChanges,
		PreviousBranchCandidates: gitdomain.LocalBranchNames{config.previousBranch},
	})
	return prog
}

func validateShippableBranchType(branchType configdomain.BranchType) error {
	switch branchType {
	case configdomain.BranchTypeContributionBranch:
		return errors.New(messages.ContributionBranchCannotShip)
	case configdomain.BranchTypeFeatureBranch, configdomain.BranchTypeParkedBranch:
		return nil
	case configdomain.BranchTypeMainBranch:
		return errors.New(messages.MainBranchCannotShip)
	case configdomain.BranchTypeObservedBranch:
		return errors.New(messages.ObservedBranchCannotShip)
	case configdomain.BranchTypePerennialBranch:
		return errors.New(messages.PerennialBranchCannotShip)
	}
	panic(fmt.Sprintf("unhandled branch type: %v", branchType))
}<|MERGE_RESOLUTION|>--- conflicted
+++ resolved
@@ -199,15 +199,9 @@
 	if !hasTargetBranch {
 		return nil, branchesSnapshot, stashSize, false, fmt.Errorf(messages.ShipBranchHasNoParent, branchNameToShip)
 	}
-<<<<<<< HEAD
 	targetBranch := branchesSnapshot.Branches.FindByLocalName(targetBranchName)
 	if targetBranch == nil {
-		return nil, branchesSnapshot, stashSize, false, errors.New(messages.PerennialBranchCannotShip)
-=======
-	targetBranch, hasTargetBranch := branchesSnapshot.Branches.FindByLocalName(targetBranchName).Get()
-	if !hasTargetBranch {
 		return nil, branchesSnapshot, stashSize, false, fmt.Errorf(messages.BranchDoesntExist, targetBranchName)
->>>>>>> 5aa0f657
 	}
 	err = ensureParentBranchIsMainOrPerennialBranch(branchNameToShip, targetBranchName, &repo.Runner.Config.FullConfig, repo.Runner.Config.FullConfig.Lineage)
 	if err != nil {
@@ -232,11 +226,7 @@
 	proposalMessage := ""
 	if !repo.IsOffline.Bool() && connector != nil {
 		if branchToShip.HasTrackingBranch() {
-<<<<<<< HEAD
 			proposal, err = connector.FindProposal(branchNameToShip, targetBranch.LocalName)
-=======
-			proposalOpt, err = connector.FindProposal(branchNameToShip, targetBranchName)
->>>>>>> 5aa0f657
 			if err != nil {
 				return nil, branchesSnapshot, stashSize, false, err
 			}
