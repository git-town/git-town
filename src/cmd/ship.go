package cmd

import (
	"fmt"

	"github.com/git-town/git-town/v10/src/cli/flags"
	"github.com/git-town/git-town/v10/src/cli/log"
	"github.com/git-town/git-town/v10/src/config"
	"github.com/git-town/git-town/v10/src/domain"
	"github.com/git-town/git-town/v10/src/execute"
	"github.com/git-town/git-town/v10/src/gohacks/slice"
	"github.com/git-town/git-town/v10/src/gohacks/stringslice"
	"github.com/git-town/git-town/v10/src/hosting"
	"github.com/git-town/git-town/v10/src/hosting/github"
	"github.com/git-town/git-town/v10/src/messages"
	"github.com/git-town/git-town/v10/src/validate"
	"github.com/git-town/git-town/v10/src/vm/interpreter"
	"github.com/git-town/git-town/v10/src/vm/opcode"
	"github.com/git-town/git-town/v10/src/vm/program"
	"github.com/git-town/git-town/v10/src/vm/runstate"
	"github.com/spf13/cobra"
)

const shipDesc = "Deliver a completed feature branch"

const shipHelp = `
Squash-merges the current branch, or <branch_name> if given,
into the main branch, resulting in linear history on the main branch.

- syncs the main branch
- pulls updates for <branch_name>
- merges the main branch into <branch_name>
- squash-merges <branch_name> into the main branch
  with commit message specified by the user
- pushes the main branch to the origin repository
- deletes <branch_name> from the local and origin repositories

Ships direct children of the main branch.
To ship a nested child branch, ship or kill all ancestor branches first.

If you use GitHub, this command can squash merge pull requests via the GitHub API. Setup:
1. Get a GitHub personal access token with the "repo" scope
2. Run 'git config %s <token>' (optionally add the '--global' flag)
Now anytime you ship a branch with a pull request on GitHub, it will squash merge via the GitHub API.
It will also update the base branch for any pull requests against that branch.

If your origin server deletes shipped branches, for example
GitHub's feature to automatically delete head branches,
run "git config %s false"
and Git Town will leave it up to your origin server to delete the remote branch.`

func shipCmd() *cobra.Command {
	addVerboseFlag, readVerboseFlag := flags.Verbose()
	addMessageFlag, readMessageFlag := flags.String("message", "m", "", "Specify the commit message for the squash commit")
	cmd := cobra.Command{
		Use:     "ship",
		GroupID: "basic",
		Args:    cobra.MaximumNArgs(1),
		Short:   shipDesc,
		Long:    long(shipDesc, fmt.Sprintf(shipHelp, config.KeyGithubToken, config.KeyShipDeleteRemoteBranch)),
		RunE: func(cmd *cobra.Command, args []string) error {
			return executeShip(args, readMessageFlag(cmd), readVerboseFlag(cmd))
		},
	}
	addVerboseFlag(&cmd)
	addMessageFlag(&cmd)
	return &cmd
}

func executeShip(args []string, message string, verbose bool) error {
	repo, err := execute.OpenRepo(execute.OpenRepoArgs{
		Verbose:          verbose,
		DryRun:           false,
		OmitBranchNames:  false,
		PrintCommands:    true,
		ValidateIsOnline: false,
		ValidateGitRepo:  true,
	})
	if err != nil {
		return err
	}
	config, initialBranchesSnapshot, initialStashSnapshot, exit, err := determineShipConfig(args, repo, verbose)
	if err != nil || exit {
		return err
	}
	if config.branchToShip.LocalName == config.branches.Initial {
		repoStatus, err := repo.Runner.Backend.RepoStatus()
		if err != nil {
			return err
		}
		err = validate.NoOpenChanges(repoStatus.OpenChanges)
		if err != nil {
			return err
		}
	}
	runState := runstate.RunState{
		Command:             "ship",
		InitialActiveBranch: initialBranchesSnapshot.Active,
		RunProgram:          shipProgram(config, message),
	}
	return interpreter.Execute(interpreter.ExecuteArgs{
		RunState:                &runState,
		Run:                     &repo.Runner,
		Connector:               config.connector,
		Verbose:                 verbose,
		Lineage:                 config.lineage,
		NoPushHook:              !config.pushHook,
		RootDir:                 repo.RootDir,
		InitialBranchesSnapshot: initialBranchesSnapshot,
		InitialConfigSnapshot:   repo.ConfigSnapshot,
		InitialStashSnapshot:    initialStashSnapshot,
	})
}

type shipConfig struct {
	branches                 domain.Branches
	branchToShip             domain.BranchInfo
	connector                hosting.Connector
	targetBranch             domain.BranchInfo
	canShipViaAPI            bool
	childBranches            domain.LocalBranchNames
	proposalMessage          string
	deleteOriginBranch       bool
	hasOpenChanges           bool
	remotes                  domain.Remotes
	isShippingInitialBranch  bool
	isOffline                bool
	lineage                  config.Lineage
	mainBranch               domain.LocalBranchName
	previousBranch           domain.LocalBranchName
	proposal                 *domain.Proposal
	proposalsOfChildBranches []domain.Proposal
	pullBranchStrategy       config.PullBranchStrategy
	pushHook                 bool
	shouldSyncUpstream       bool
	syncStrategy             config.SyncStrategy
}

func determineShipConfig(args []string, repo *execute.OpenRepoResult, verbose bool) (*shipConfig, domain.BranchesSnapshot, domain.StashSnapshot, bool, error) {
	lineage := repo.Runner.Config.Lineage(repo.Runner.Backend.Config.RemoveLocalConfigValue)
	pushHook, err := repo.Runner.Config.PushHook()
	if err != nil {
		return nil, domain.EmptyBranchesSnapshot(), domain.EmptyStashSnapshot(), false, err
	}
	branches, branchesSnapshot, stashSnapshot, exit, err := execute.LoadBranches(execute.LoadBranchesArgs{
		Repo:                  repo,
		Verbose:               verbose,
		Fetch:                 true,
		HandleUnfinishedState: true,
		Lineage:               lineage,
		PushHook:              pushHook,
		ValidateIsConfigured:  true,
		ValidateNoOpenChanges: len(args) == 0,
	})
	if err != nil || exit {
		return nil, branchesSnapshot, stashSnapshot, exit, err
	}
	previousBranch := repo.Runner.Backend.PreviouslyCheckedOutBranch()
	repoStatus, err := repo.Runner.Backend.RepoStatus()
	if err != nil {
		return nil, branchesSnapshot, stashSnapshot, false, err
	}
	remotes, err := repo.Runner.Backend.Remotes()
	if err != nil {
		return nil, branchesSnapshot, stashSnapshot, false, err
	}
	deleteOrigin, err := repo.Runner.Config.ShouldShipDeleteOriginBranch()
	if err != nil {
		return nil, branchesSnapshot, stashSnapshot, false, err
	}
	mainBranch := repo.Runner.Config.MainBranch()
	branchNameToShip := domain.NewLocalBranchName(slice.FirstElementOr(args, branches.Initial.String()))
	branchToShip := branches.All.FindByLocalName(branchNameToShip)
	isShippingInitialBranch := branchNameToShip == branches.Initial
	syncStrategy, err := repo.Runner.Config.SyncStrategy()
	if err != nil {
		return nil, branchesSnapshot, stashSnapshot, false, err
	}
	pullBranchStrategy, err := repo.Runner.Config.PullBranchStrategy()
	if err != nil {
		return nil, branchesSnapshot, stashSnapshot, false, err
	}
	shouldSyncUpstream, err := repo.Runner.Config.ShouldSyncUpstream()
	if err != nil {
		return nil, branchesSnapshot, stashSnapshot, false, err
	}
	if !isShippingInitialBranch {
		if branchToShip == nil {
			return nil, branchesSnapshot, stashSnapshot, false, fmt.Errorf(messages.BranchDoesntExist, branchNameToShip)
		}
	}
	if !branches.Types.IsFeatureBranch(branchNameToShip) {
		return nil, branchesSnapshot, stashSnapshot, false, fmt.Errorf(messages.ShipNoFeatureBranch, branchNameToShip)
	}
<<<<<<< HEAD
	branches.Types, lineage, err = execute.EnsureKnowsBranchAncestry(branchNameToShip, execute.EnsureKnowsBranchAncestryArgs{
=======
	updated, err := validate.KnowsBranchAncestors(branchNameToShip, validate.KnowsBranchAncestorsArgs{
>>>>>>> 1015c742
		AllBranches:   branches.All,
		Backend:       &repo.Runner.Backend,
		BranchTypes:   branches.Types,
		DefaultBranch: mainBranch,
<<<<<<< HEAD
		Lineage:       lineage,
=======
>>>>>>> 1015c742
		MainBranch:    mainBranch,
		Runner:        &repo.Runner,
	})
	if err != nil {
		return nil, branchesSnapshot, stashSnapshot, false, err
	}
	err = ensureParentBranchIsMainOrPerennialBranch(branchNameToShip, branches.Types, lineage)
	if err != nil {
		return nil, branchesSnapshot, stashSnapshot, false, err
	}
	targetBranchName := lineage.Parent(branchNameToShip)
	targetBranch := branches.All.FindByLocalName(targetBranchName)
	if targetBranch == nil {
		return nil, branchesSnapshot, stashSnapshot, false, fmt.Errorf(messages.BranchDoesntExist, targetBranchName)
	}
	canShipViaAPI := false
	proposalMessage := ""
	var proposal *domain.Proposal
	childBranches := lineage.Children(branchNameToShip)
	proposalsOfChildBranches := []domain.Proposal{}
	pushHook, err = repo.Runner.Config.PushHook()
	if err != nil {
		return nil, branchesSnapshot, stashSnapshot, false, err
	}
	originURL := repo.Runner.Config.OriginURL()
	hostingService, err := repo.Runner.Config.HostingService()
	if err != nil {
		return nil, branchesSnapshot, stashSnapshot, false, err
	}
	connector, err := hosting.NewConnector(hosting.NewConnectorArgs{
		HostingService:  hostingService,
		GetSHAForBranch: repo.Runner.Backend.SHAForBranch,
		OriginURL:       originURL,
		GiteaAPIToken:   repo.Runner.Config.GiteaToken(),
		GithubAPIToken:  github.GetAPIToken(repo.Runner.Config),
		GitlabAPIToken:  repo.Runner.Config.GitLabToken(),
		MainBranch:      mainBranch,
		Log:             log.Printing{},
	})
	if err != nil {
		return nil, branchesSnapshot, stashSnapshot, false, err
	}
	if !repo.IsOffline && connector != nil {
		if branchToShip.HasTrackingBranch() {
			proposal, err = connector.FindProposal(branchNameToShip, targetBranchName)
			if err != nil {
				return nil, branchesSnapshot, stashSnapshot, false, err
			}
			if proposal != nil {
				canShipViaAPI = true
				proposalMessage = connector.DefaultProposalMessage(*proposal)
			}
		}
		for _, childBranch := range childBranches {
			childProposal, err := connector.FindProposal(childBranch, branchNameToShip)
			if err != nil {
				return nil, branchesSnapshot, stashSnapshot, false, fmt.Errorf(messages.ProposalNotFoundForBranch, branchNameToShip, err)
			}
			if childProposal != nil {
				proposalsOfChildBranches = append(proposalsOfChildBranches, *childProposal)
			}
		}
	}
	return &shipConfig{
		branches:                 branches,
		connector:                connector,
		targetBranch:             *targetBranch,
		branchToShip:             *branchToShip,
		canShipViaAPI:            canShipViaAPI,
		childBranches:            childBranches,
		proposalMessage:          proposalMessage,
		deleteOriginBranch:       deleteOrigin,
		hasOpenChanges:           repoStatus.OpenChanges,
		remotes:                  remotes,
		isOffline:                repo.IsOffline,
		isShippingInitialBranch:  isShippingInitialBranch,
		lineage:                  lineage,
		mainBranch:               mainBranch,
		previousBranch:           previousBranch,
		proposal:                 proposal,
		proposalsOfChildBranches: proposalsOfChildBranches,
		pullBranchStrategy:       pullBranchStrategy,
		pushHook:                 pushHook,
		shouldSyncUpstream:       shouldSyncUpstream,
		syncStrategy:             syncStrategy,
	}, branchesSnapshot, stashSnapshot, false, nil
}

func ensureParentBranchIsMainOrPerennialBranch(branch domain.LocalBranchName, branchTypes domain.BranchTypes, lineage config.Lineage) error {
	parentBranch := lineage.Parent(branch)
	if !branchTypes.IsMainBranch(parentBranch) && !branchTypes.IsPerennialBranch(parentBranch) {
		ancestors := lineage.Ancestors(branch)
		ancestorsWithoutMainOrPerennial := ancestors[1:]
		oldestAncestor := ancestorsWithoutMainOrPerennial[0]
		return fmt.Errorf(`shipping this branch would ship %s as well,
please ship %q first`, stringslice.Connect(ancestorsWithoutMainOrPerennial.Strings()), oldestAncestor)
	}
	return nil
}

func shipProgram(config *shipConfig, commitMessage string) program.Program {
	prog := program.Program{}
	// sync the parent branch
	syncBranchProgram(config.targetBranch, syncBranchProgramArgs{
		branchTypes:        config.branches.Types,
		remotes:            config.remotes,
		isOffline:          config.isOffline,
		lineage:            config.lineage,
		program:            &prog,
		mainBranch:         config.mainBranch,
		pullBranchStrategy: config.pullBranchStrategy,
		pushBranch:         true,
		pushHook:           config.pushHook,
		shouldSyncUpstream: config.shouldSyncUpstream,
		syncStrategy:       config.syncStrategy,
	})
	// sync the branch to ship (local sync only)
	syncBranchProgram(config.branchToShip, syncBranchProgramArgs{
		branchTypes:        config.branches.Types,
		remotes:            config.remotes,
		isOffline:          config.isOffline,
		lineage:            config.lineage,
		program:            &prog,
		mainBranch:         config.mainBranch,
		pullBranchStrategy: config.pullBranchStrategy,
		pushBranch:         false,
		pushHook:           config.pushHook,
		shouldSyncUpstream: config.shouldSyncUpstream,
		syncStrategy:       config.syncStrategy,
	})
	prog.Add(&opcode.EnsureHasShippableChanges{Branch: config.branchToShip.LocalName, Parent: config.mainBranch})
	prog.Add(&opcode.Checkout{Branch: config.targetBranch.LocalName})
	if config.canShipViaAPI {
		// update the proposals of child branches
		for _, childProposal := range config.proposalsOfChildBranches {
			prog.Add(&opcode.UpdateProposalTarget{
				ProposalNumber: childProposal.Number,
				NewTarget:      config.targetBranch.LocalName,
			})
		}
		// push
		prog.Add(&opcode.PushCurrentBranch{CurrentBranch: config.branchToShip.LocalName, NoPushHook: !config.pushHook})
		prog.Add(&opcode.ConnectorMergeProposal{
			Branch:          config.branchToShip.LocalName,
			ProposalNumber:  config.proposal.Number,
			CommitMessage:   commitMessage,
			ProposalMessage: config.proposalMessage,
		})
		prog.Add(&opcode.PullCurrentBranch{})
	} else {
		prog.Add(&opcode.SquashMerge{Branch: config.branchToShip.LocalName, CommitMessage: commitMessage, Parent: config.targetBranch.LocalName})
	}
	if config.remotes.HasOrigin() && !config.isOffline {
		prog.Add(&opcode.PushCurrentBranch{CurrentBranch: config.targetBranch.LocalName, NoPushHook: !config.pushHook})
	}
	// NOTE: when shipping via API, we can always delete the remote branch because:
	// - we know we have a tracking branch (otherwise there would be no PR to ship via API)
	// - we have updated the PRs of all child branches (because we have API access)
	// - we know we are online
	if config.canShipViaAPI || (config.branchToShip.HasTrackingBranch() && len(config.childBranches) == 0 && !config.isOffline) {
		if config.deleteOriginBranch {
			prog.Add(&opcode.DeleteTrackingBranch{Branch: config.branchToShip.RemoteName})
		}
	}
	prog.Add(&opcode.DeleteLocalBranch{Branch: config.branchToShip.LocalName, Force: false})
	prog.Add(&opcode.DeleteParentBranch{Branch: config.branchToShip.LocalName})
	for _, child := range config.childBranches {
		prog.Add(&opcode.ChangeParent{Branch: child, Parent: config.targetBranch.LocalName})
	}
	if !config.isShippingInitialBranch {
		prog.Add(&opcode.Checkout{Branch: config.branches.Initial})
	}
	wrap(&prog, wrapOptions{
		RunInGitRoot:     true,
		StashOpenChanges: !config.isShippingInitialBranch && config.hasOpenChanges,
		MainBranch:       config.mainBranch,
		InitialBranch:    config.branches.Initial,
		PreviousBranch:   config.previousBranch,
	})
	return prog
}<|MERGE_RESOLUTION|>--- conflicted
+++ resolved
@@ -192,19 +192,12 @@
 	if !branches.Types.IsFeatureBranch(branchNameToShip) {
 		return nil, branchesSnapshot, stashSnapshot, false, fmt.Errorf(messages.ShipNoFeatureBranch, branchNameToShip)
 	}
-<<<<<<< HEAD
 	branches.Types, lineage, err = execute.EnsureKnowsBranchAncestry(branchNameToShip, execute.EnsureKnowsBranchAncestryArgs{
-=======
-	updated, err := validate.KnowsBranchAncestors(branchNameToShip, validate.KnowsBranchAncestorsArgs{
->>>>>>> 1015c742
 		AllBranches:   branches.All,
 		Backend:       &repo.Runner.Backend,
 		BranchTypes:   branches.Types,
 		DefaultBranch: mainBranch,
-<<<<<<< HEAD
 		Lineage:       lineage,
-=======
->>>>>>> 1015c742
 		MainBranch:    mainBranch,
 		Runner:        &repo.Runner,
 	})
