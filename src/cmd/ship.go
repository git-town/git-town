package cmd

import (
	"errors"
	"fmt"
	"os"

	"github.com/git-town/git-town/v14/src/cli/dialog/components"
	"github.com/git-town/git-town/v14/src/cli/flags"
	"github.com/git-town/git-town/v14/src/cli/print"
	"github.com/git-town/git-town/v14/src/cmd/cmdhelpers"
	"github.com/git-town/git-town/v14/src/config"
	"github.com/git-town/git-town/v14/src/config/configdomain"
	"github.com/git-town/git-town/v14/src/config/gitconfig"
	"github.com/git-town/git-town/v14/src/execute"
	"github.com/git-town/git-town/v14/src/git/gitdomain"
	. "github.com/git-town/git-town/v14/src/gohacks/prelude"
	"github.com/git-town/git-town/v14/src/gohacks/slice"
	"github.com/git-town/git-town/v14/src/gohacks/stringslice"
	"github.com/git-town/git-town/v14/src/hosting"
	"github.com/git-town/git-town/v14/src/hosting/hostingdomain"
	"github.com/git-town/git-town/v14/src/messages"
	"github.com/git-town/git-town/v14/src/sync"
	"github.com/git-town/git-town/v14/src/undo/undoconfig"
	"github.com/git-town/git-town/v14/src/validate"
	fullInterpreter "github.com/git-town/git-town/v14/src/vm/interpreter/full"
	"github.com/git-town/git-town/v14/src/vm/opcodes"
	"github.com/git-town/git-town/v14/src/vm/program"
	"github.com/git-town/git-town/v14/src/vm/runstate"
	"github.com/spf13/cobra"
)

const shipCommand = "ship"

const shipDesc = "Deliver a completed feature branch"

const shipHelp = `
Squash-merges the current branch, or <branch_name> if given, into the main branch, resulting in linear history on the main branch.

- syncs the main branch
- pulls updates for <branch_name>
- merges the main branch into <branch_name>
- squash-merges <branch_name> into the main branch
  with commit message specified by the user
- pushes the main branch to the origin repository
- deletes <branch_name> from the local and origin repositories

Ships direct children of the main branch. To ship a child branch, ship or kill all ancestor branches first.

If you use GitHub, this command can squash merge pull requests via the GitHub API. Setup:

1. Get a GitHub personal access token with the "repo" scope
2. Run 'git config %s <token>' (optionally add the '--global' flag)

Now anytime you ship a branch with a pull request on GitHub, it will squash merge via the GitHub API. It will also update the base branch for any pull requests against that branch.

If your origin server deletes shipped branches, for example GitHub's feature to automatically delete head branches, run "git config %s false" and Git Town will leave it up to your origin server to delete the tracking branch of the branch you are shipping.`

func shipCmd() *cobra.Command {
	addVerboseFlag, readVerboseFlag := flags.Verbose()
	addMessageFlag, readMessageFlag := flags.CommitMessage("Specify the commit message for the squash commit")
	addDryRunFlag, readDryRunFlag := flags.DryRun()
	cmd := cobra.Command{
		Use:   shipCommand,
		Args:  cobra.MaximumNArgs(1),
		Short: shipDesc,
		Long:  cmdhelpers.Long(shipDesc, fmt.Sprintf(shipHelp, gitconfig.KeyGithubToken, gitconfig.KeyShipDeleteTrackingBranch)),
		RunE: func(cmd *cobra.Command, args []string) error {
			return executeShip(args, readMessageFlag(cmd), readDryRunFlag(cmd), readVerboseFlag(cmd))
		},
	}
	addDryRunFlag(&cmd)
	addVerboseFlag(&cmd)
	addMessageFlag(&cmd)
	return &cmd
}

func executeShip(args []string, message gitdomain.CommitMessage, dryRun, verbose bool) error {
	repo, err := execute.OpenRepo(execute.OpenRepoArgs{
		DryRun:           dryRun,
		OmitBranchNames:  false,
		PrintCommands:    true,
		ValidateGitRepo:  true,
		ValidateIsOnline: false,
		Verbose:          verbose,
	})
	if err != nil {
		return err
	}
	data, initialBranchesSnapshot, initialStashSize, exit, err := determineShipData(args, repo, dryRun, verbose)
	if err != nil || exit {
		return err
	}
	err = validateData(*data)
	if err != nil {
		return err
	}
	runState := runstate.RunState{
		BeginBranchesSnapshot: initialBranchesSnapshot,
		BeginConfigSnapshot:   repo.ConfigSnapshot,
		BeginStashSize:        initialStashSize,
		Command:               shipCommand,
		DryRun:                dryRun,
		EndBranchesSnapshot:   gitdomain.EmptyBranchesSnapshot(),
		EndConfigSnapshot:     undoconfig.EmptyConfigSnapshot(),
		EndStashSize:          0,
		RunProgram:            shipProgram(data, message),
	}
	return fullInterpreter.Execute(fullInterpreter.ExecuteArgs{
		Backend:                 repo.Backend,
		CommandsCounter:         repo.CommandsCounter,
		Config:                  data.config,
		Connector:               data.connector,
		DialogTestInputs:        &data.dialogTestInputs,
		FinalMessages:           &repo.FinalMessages,
		Frontend:                repo.Frontend,
		HasOpenChanges:          data.hasOpenChanges,
		InitialBranchesSnapshot: initialBranchesSnapshot,
		InitialConfigSnapshot:   repo.ConfigSnapshot,
		InitialStashSize:        initialStashSize,
		RootDir:                 repo.RootDir,
		RunState:                runState,
		Verbose:                 verbose,
	})
}

type shipData struct {
	allBranches              gitdomain.BranchInfos
	branchToShip             gitdomain.BranchInfo
	canShipViaAPI            bool
	childBranches            gitdomain.LocalBranchNames
	config                   config.ValidatedConfig
	connector                hostingdomain.Connector
	dialogTestInputs         components.TestInputs
	dryRun                   bool
	hasOpenChanges           bool
	initialBranch            gitdomain.LocalBranchName
	isShippingInitialBranch  bool
	previousBranch           gitdomain.LocalBranchName
	proposal                 Option[hostingdomain.Proposal]
	proposalMessage          string
	proposalsOfChildBranches []hostingdomain.Proposal
	remotes                  gitdomain.Remotes
	targetBranch             gitdomain.BranchInfo
}

func determineShipData(args []string, repo execute.OpenRepoResult, dryRun, verbose bool) (*shipData, gitdomain.BranchesSnapshot, gitdomain.StashSize, bool, error) {
	dialogTestInputs := components.LoadTestInputs(os.Environ())
	repoStatus, err := repo.Backend.RepoStatus()
	if err != nil {
		return nil, gitdomain.EmptyBranchesSnapshot(), 0, false, err
	}
	branchesSnapshot, stashSize, exit, err := execute.LoadRepoSnapshot(execute.LoadRepoSnapshotArgs{
		Backend:               &repo.Backend,
		DialogTestInputs:      dialogTestInputs,
		Fetch:                 true,
		Frontend:              &repo.Frontend,
		Repo:                  repo,
		RepoStatus:            repoStatus,
		ValidateNoOpenChanges: len(args) == 0,
	})
	if err != nil || exit {
		return nil, branchesSnapshot, stashSize, exit, err
	}
	previousBranch := repo.Backend.PreviouslyCheckedOutBranch()
	remotes, err := repo.Backend.Remotes()
	if err != nil {
		return nil, branchesSnapshot, stashSize, false, err
	}
	branchNameToShip := gitdomain.NewLocalBranchName(slice.FirstElementOr(args, branchesSnapshot.Active.String()))
	branchToShip, hasBranchToShip := branchesSnapshot.Branches.FindByLocalName(branchNameToShip).Get()
	if hasBranchToShip && branchToShip.SyncStatus == gitdomain.SyncStatusOtherWorktree {
		return nil, branchesSnapshot, stashSize, false, fmt.Errorf(messages.ShipBranchOtherWorktree, branchNameToShip)
	}
	isShippingInitialBranch := branchNameToShip == branchesSnapshot.Active
	if !hasBranchToShip {
		return nil, branchesSnapshot, stashSize, false, fmt.Errorf(messages.BranchDoesntExist, branchNameToShip)
	}
	if err = validateShippableBranchType(repo.UnvalidatedConfig.Config.BranchType(branchNameToShip)); err != nil {
		return nil, branchesSnapshot, stashSize, false, err
	}
	localBranches := branchesSnapshot.Branches.LocalBranches().Names()
	validatedConfig, exit, err := validate.Config(validate.ConfigArgs{
		Backend:            &repo.Backend,
		BranchesSnapshot:   branchesSnapshot,
		BranchesToValidate: gitdomain.LocalBranchNames{branchToShip.LocalName},
		CommandsCounter:    repo.CommandsCounter,
		ConfigSnapshot:     repo.ConfigSnapshot,
		DialogTestInputs:   dialogTestInputs,
		FinalMessages:      &repo.FinalMessages,
		Frontend:           repo.Frontend,
		LocalBranches:      localBranches,
		RepoStatus:         repoStatus,
		RootDir:            repo.RootDir,
		StashSize:          stashSize,
		TestInputs:         &dialogTestInputs,
<<<<<<< HEAD
		Unvalidated:        repo.UnvalidatedConfig,
		Verbose:            verbose,
=======
		Unvalidated:        repo.Config,
>>>>>>> 1de846c4
	})
	if err != nil || exit {
		return nil, branchesSnapshot, stashSize, exit, err
	}
	targetBranchName, hasTargetBranch := validatedConfig.Config.Lineage.Parent(branchNameToShip).Get()
	if !hasTargetBranch {
		return nil, branchesSnapshot, stashSize, false, fmt.Errorf(messages.ShipBranchHasNoParent, branchNameToShip)
	}
	targetBranch, hasTargetBranch := branchesSnapshot.Branches.FindByLocalName(targetBranchName).Get()
	if !hasTargetBranch {
		return nil, branchesSnapshot, stashSize, false, fmt.Errorf(messages.BranchDoesntExist, targetBranchName)
	}
	err = ensureParentBranchIsMainOrPerennialBranch(branchNameToShip, targetBranchName, &validatedConfig.Config, validatedConfig.Config.Lineage)
	if err != nil {
		return nil, branchesSnapshot, stashSize, false, err
	}
	var proposalOpt Option[hostingdomain.Proposal]
	childBranches := validatedConfig.Config.Lineage.Children(branchNameToShip)
	proposalsOfChildBranches := []hostingdomain.Proposal{}
	var connector hostingdomain.Connector
	if originURL, hasOriginURL := validatedConfig.OriginURL().Get(); hasOriginURL {
		connector, err = hosting.NewConnector(hosting.NewConnectorArgs{
			Config:          repo.UnvalidatedConfig.Config,
			HostingPlatform: validatedConfig.Config.HostingPlatform,
			Log:             print.Logger{},
			OriginURL:       originURL,
		})
		if err != nil {
			return nil, branchesSnapshot, stashSize, false, err
		}
	}
	canShipViaAPI := false
	proposalMessage := ""
	if !repo.IsOffline.Bool() && connector != nil {
		if branchToShip.HasTrackingBranch() {
			proposalOpt, err = connector.FindProposal(branchNameToShip, targetBranchName)
			if err != nil {
				return nil, branchesSnapshot, stashSize, false, err
			}
			proposal, hasProposal := proposalOpt.Get()
			if hasProposal {
				canShipViaAPI = true
				proposalMessage = connector.DefaultProposalMessage(proposal)
			}
		}
		for _, childBranch := range childBranches {
			childProposalOpt, err := connector.FindProposal(childBranch, branchNameToShip)
			if err != nil {
				return nil, branchesSnapshot, stashSize, false, fmt.Errorf(messages.ProposalNotFoundForBranch, branchNameToShip, err)
			}
			childProposal, hasChildProposal := childProposalOpt.Get()
			if hasChildProposal {
				proposalsOfChildBranches = append(proposalsOfChildBranches, childProposal)
			}
		}
	}
	return &shipData{
		allBranches:              branchesSnapshot.Branches,
		branchToShip:             branchToShip,
		canShipViaAPI:            canShipViaAPI,
		childBranches:            childBranches,
<<<<<<< HEAD
		config:                   *validatedConfig,
=======
		config:                   repo.Config,
>>>>>>> 1de846c4
		connector:                connector,
		dialogTestInputs:         dialogTestInputs,
		dryRun:                   dryRun,
		hasOpenChanges:           repoStatus.OpenChanges,
		initialBranch:            branchesSnapshot.Active,
		isShippingInitialBranch:  isShippingInitialBranch,
		previousBranch:           previousBranch,
		proposal:                 proposalOpt,
		proposalMessage:          proposalMessage,
		proposalsOfChildBranches: proposalsOfChildBranches,
		remotes:                  remotes,
		targetBranch:             targetBranch,
	}, branchesSnapshot, stashSize, false, nil
}

func ensureParentBranchIsMainOrPerennialBranch(branch, parentBranch gitdomain.LocalBranchName, config *configdomain.ValidatedConfig, lineage configdomain.Lineage) error {
	if !config.IsMainOrPerennialBranch(parentBranch) {
		ancestors := lineage.Ancestors(branch)
		ancestorsWithoutMainOrPerennial := ancestors[1:]
		oldestAncestor := ancestorsWithoutMainOrPerennial[0]
		return fmt.Errorf(messages.ShipChildBranch, stringslice.Connect(ancestorsWithoutMainOrPerennial.Strings()), oldestAncestor)
	}
	return nil
}

func shipProgram(data *shipData, commitMessage gitdomain.CommitMessage) program.Program {
	prog := program.Program{}
	if data.config.Config.SyncBeforeShip {
		// sync the parent branch
		sync.BranchProgram(data.targetBranch, sync.BranchProgramArgs{
			BranchInfos:   data.allBranches,
			Config:        data.config.Config,
			InitialBranch: data.initialBranch,
			Remotes:       data.remotes,
			Program:       &prog,
			PushBranch:    true,
		})
		// sync the branch to ship (local sync only)
		sync.BranchProgram(data.branchToShip, sync.BranchProgramArgs{
			BranchInfos:   data.allBranches,
			Config:        data.config.Config,
			InitialBranch: data.initialBranch,
			Remotes:       data.remotes,
			Program:       &prog,
			PushBranch:    false,
		})
	}
	prog.Add(&opcodes.EnsureHasShippableChanges{Branch: data.branchToShip.LocalName, Parent: data.config.Config.MainBranch})
	prog.Add(&opcodes.Checkout{Branch: data.targetBranch.LocalName})
	if proposal, hasProposal := data.proposal.Get(); hasProposal && data.canShipViaAPI {
		// update the proposals of child branches
		for _, childProposal := range data.proposalsOfChildBranches {
			prog.Add(&opcodes.UpdateProposalTarget{
				ProposalNumber: childProposal.Number,
				NewTarget:      data.targetBranch.LocalName,
			})
		}
		prog.Add(&opcodes.PushCurrentBranch{CurrentBranch: data.branchToShip.LocalName})
		prog.Add(&opcodes.ConnectorMergeProposal{
			Branch:          data.branchToShip.LocalName,
			ProposalNumber:  proposal.Number,
			CommitMessage:   commitMessage,
			ProposalMessage: data.proposalMessage,
		})
		prog.Add(&opcodes.PullCurrentBranch{})
	} else {
		prog.Add(&opcodes.SquashMerge{Branch: data.branchToShip.LocalName, CommitMessage: commitMessage, Parent: data.targetBranch.LocalName})
	}
	if data.remotes.HasOrigin() && data.config.Config.IsOnline() {
		prog.Add(&opcodes.PushCurrentBranch{CurrentBranch: data.targetBranch.LocalName})
	}
	// NOTE: when shipping via API, we can always delete the tracking branch because:
	// - we know we have a tracking branch (otherwise there would be no PR to ship via API)
	// - we have updated the PRs of all child branches (because we have API access)
	// - we know we are online
	if data.canShipViaAPI || (data.branchToShip.HasTrackingBranch() && len(data.childBranches) == 0 && data.config.Config.IsOnline()) {
		if data.config.Config.ShipDeleteTrackingBranch {
			prog.Add(&opcodes.DeleteTrackingBranch{Branch: data.branchToShip.RemoteName})
		}
	}
	prog.Add(&opcodes.DeleteLocalBranch{Branch: data.branchToShip.LocalName})
	if !data.dryRun {
		prog.Add(&opcodes.DeleteParentBranch{Branch: data.branchToShip.LocalName})
	}
	for _, child := range data.childBranches {
		prog.Add(&opcodes.ChangeParent{Branch: child, Parent: data.targetBranch.LocalName})
	}
	if !data.isShippingInitialBranch {
		prog.Add(&opcodes.Checkout{Branch: data.initialBranch})
	}
	cmdhelpers.Wrap(&prog, cmdhelpers.WrapOptions{
		DryRun:                   data.dryRun,
		RunInGitRoot:             true,
		StashOpenChanges:         !data.isShippingInitialBranch && data.hasOpenChanges,
		PreviousBranchCandidates: gitdomain.LocalBranchNames{data.previousBranch},
	})
	return prog
}

func validateShippableBranchType(branchType configdomain.BranchType) error {
	switch branchType {
	case configdomain.BranchTypeContributionBranch:
		return errors.New(messages.ContributionBranchCannotShip)
	case configdomain.BranchTypeFeatureBranch, configdomain.BranchTypeParkedBranch:
		return nil
	case configdomain.BranchTypeMainBranch:
		return errors.New(messages.MainBranchCannotShip)
	case configdomain.BranchTypeObservedBranch:
		return errors.New(messages.ObservedBranchCannotShip)
	case configdomain.BranchTypePerennialBranch:
		return errors.New(messages.PerennialBranchCannotShip)
	}
	panic(fmt.Sprintf("unhandled branch type: %v", branchType))
}

func validateData(data shipData) error {
	if data.branchToShip.LocalName == data.initialBranch {
		return validate.NoOpenChanges(data.hasOpenChanges)
	}
	return nil
}<|MERGE_RESOLUTION|>--- conflicted
+++ resolved
@@ -194,12 +194,8 @@
 		RootDir:            repo.RootDir,
 		StashSize:          stashSize,
 		TestInputs:         &dialogTestInputs,
-<<<<<<< HEAD
 		Unvalidated:        repo.UnvalidatedConfig,
 		Verbose:            verbose,
-=======
-		Unvalidated:        repo.Config,
->>>>>>> 1de846c4
 	})
 	if err != nil || exit {
 		return nil, branchesSnapshot, stashSize, exit, err
@@ -261,11 +257,7 @@
 		branchToShip:             branchToShip,
 		canShipViaAPI:            canShipViaAPI,
 		childBranches:            childBranches,
-<<<<<<< HEAD
-		config:                   *validatedConfig,
-=======
-		config:                   repo.Config,
->>>>>>> 1de846c4
+		config:                   validatedConfig,
 		connector:                connector,
 		dialogTestInputs:         dialogTestInputs,
 		dryRun:                   dryRun,
