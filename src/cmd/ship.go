package cmd

import (
	"errors"
	"fmt"
	"os"

	"github.com/git-town/git-town/v14/src/cli/dialog/components"
	"github.com/git-town/git-town/v14/src/cli/flags"
	"github.com/git-town/git-town/v14/src/cli/print"
	"github.com/git-town/git-town/v14/src/cmd/cmdhelpers"
	"github.com/git-town/git-town/v14/src/config/configdomain"
	"github.com/git-town/git-town/v14/src/config/gitconfig"
	"github.com/git-town/git-town/v14/src/execute"
	"github.com/git-town/git-town/v14/src/git/gitdomain"
	. "github.com/git-town/git-town/v14/src/gohacks/prelude"
	"github.com/git-town/git-town/v14/src/gohacks/slice"
	"github.com/git-town/git-town/v14/src/gohacks/stringslice"
	"github.com/git-town/git-town/v14/src/hosting"
	"github.com/git-town/git-town/v14/src/hosting/hostingdomain"
	"github.com/git-town/git-town/v14/src/messages"
	"github.com/git-town/git-town/v14/src/sync"
	"github.com/git-town/git-town/v14/src/undo/undoconfig"
	"github.com/git-town/git-town/v14/src/validate"
	fullInterpreter "github.com/git-town/git-town/v14/src/vm/interpreter/full"
	"github.com/git-town/git-town/v14/src/vm/opcodes"
	"github.com/git-town/git-town/v14/src/vm/program"
	"github.com/git-town/git-town/v14/src/vm/runstate"
	"github.com/spf13/cobra"
)

const shipCommand = "ship"

const shipDesc = "Deliver a completed feature branch"

const shipHelp = `
Squash-merges the current branch, or <branch_name> if given, into the main branch, resulting in linear history on the main branch.

- syncs the main branch
- pulls updates for <branch_name>
- merges the main branch into <branch_name>
- squash-merges <branch_name> into the main branch
  with commit message specified by the user
- pushes the main branch to the origin repository
- deletes <branch_name> from the local and origin repositories

Ships direct children of the main branch. To ship a child branch, ship or kill all ancestor branches first.

If you use GitHub, this command can squash merge pull requests via the GitHub API. Setup:

1. Get a GitHub personal access token with the "repo" scope
2. Run 'git config %s <token>' (optionally add the '--global' flag)

Now anytime you ship a branch with a pull request on GitHub, it will squash merge via the GitHub API. It will also update the base branch for any pull requests against that branch.

If your origin server deletes shipped branches, for example GitHub's feature to automatically delete head branches, run "git config %s false" and Git Town will leave it up to your origin server to delete the tracking branch of the branch you are shipping.`

func shipCmd() *cobra.Command {
	addVerboseFlag, readVerboseFlag := flags.Verbose()
	addMessageFlag, readMessageFlag := flags.CommitMessage("Specify the commit message for the squash commit")
	addDryRunFlag, readDryRunFlag := flags.DryRun()
	cmd := cobra.Command{
		Use:   shipCommand,
		Args:  cobra.MaximumNArgs(1),
		Short: shipDesc,
		Long:  cmdhelpers.Long(shipDesc, fmt.Sprintf(shipHelp, gitconfig.KeyGithubToken, gitconfig.KeyShipDeleteTrackingBranch)),
		RunE: func(cmd *cobra.Command, args []string) error {
			return executeShip(args, readMessageFlag(cmd), readDryRunFlag(cmd), readVerboseFlag(cmd))
		},
	}
	addDryRunFlag(&cmd)
	addVerboseFlag(&cmd)
	addMessageFlag(&cmd)
	return &cmd
}

func executeShip(args []string, message gitdomain.CommitMessage, dryRun, verbose bool) error {
	repo, err := execute.OpenRepo(execute.OpenRepoArgs{
		DryRun:           dryRun,
		OmitBranchNames:  false,
		PrintCommands:    true,
		ValidateGitRepo:  true,
		ValidateIsOnline: false,
		Verbose:          verbose,
	})
	if err != nil {
		return err
	}
	config, initialBranchesSnapshot, initialStashSize, exit, err := determineShipConfig(args, repo, dryRun, verbose)
	if err != nil || exit {
		return err
	}
	if config.branchToShip.LocalName == config.initialBranch {
		repoStatus, err := repo.Runner.Backend.RepoStatus()
		if err != nil {
			return err
		}
		err = validate.NoOpenChanges(repoStatus.OpenChanges)
		if err != nil {
			return err
		}
	}
	runState := runstate.RunState{
		BeginBranchesSnapshot: initialBranchesSnapshot,
		BeginConfigSnapshot:   repo.ConfigSnapshot,
		BeginStashSize:        initialStashSize,
		Command:               shipCommand,
		DryRun:                dryRun,
		EndBranchesSnapshot:   gitdomain.EmptyBranchesSnapshot(),
		EndConfigSnapshot:     undoconfig.EmptyConfigSnapshot(),
		EndStashSize:          0,
		RunProgram:            shipProgram(config, message),
	}
	return fullInterpreter.Execute(fullInterpreter.ExecuteArgs{
		Connector:               config.connector,
		DialogTestInputs:        &config.dialogTestInputs,
		FullConfig:              config.UnvalidatedConfig,
		HasOpenChanges:          config.hasOpenChanges,
		InitialBranchesSnapshot: initialBranchesSnapshot,
		InitialConfigSnapshot:   repo.ConfigSnapshot,
		InitialStashSize:        initialStashSize,
		RootDir:                 repo.RootDir,
		Run:                     repo.Runner,
		RunState:                runState,
		Verbose:                 verbose,
	})
}

type shipConfig struct {
<<<<<<< HEAD
	*configdomain.UnvalidatedConfig
=======
	configdomain.FullConfig
>>>>>>> 4526237e
	allBranches              gitdomain.BranchInfos
	branchToShip             gitdomain.BranchInfo
	canShipViaAPI            bool
	childBranches            gitdomain.LocalBranchNames
	connector                hostingdomain.Connector
	dialogTestInputs         components.TestInputs
	dryRun                   bool
	hasOpenChanges           bool
	initialBranch            gitdomain.LocalBranchName
	isShippingInitialBranch  bool
	previousBranch           gitdomain.LocalBranchName
	proposal                 Option[hostingdomain.Proposal]
	proposalMessage          string
	proposalsOfChildBranches []hostingdomain.Proposal
	remotes                  gitdomain.Remotes
	targetBranch             gitdomain.BranchInfo
}

func determineShipConfig(args []string, repo *execute.OpenRepoResult, dryRun, verbose bool) (*shipConfig, gitdomain.BranchesSnapshot, gitdomain.StashSize, bool, error) {
	dialogTestInputs := components.LoadTestInputs(os.Environ())
	repoStatus, err := repo.Runner.Backend.RepoStatus()
	if err != nil {
		return nil, gitdomain.EmptyBranchesSnapshot(), 0, false, err
	}
	branchesSnapshot, stashSize, exit, err := execute.LoadRepoSnapshot(execute.LoadRepoSnapshotArgs{
		Config:                repo.Runner.Config,
		DialogTestInputs:      dialogTestInputs,
		Fetch:                 true,
		HandleUnfinishedState: true,
		Repo:                  repo,
		RepoStatus:            repoStatus,
		ValidateIsConfigured:  true,
		ValidateNoOpenChanges: len(args) == 0,
		Verbose:               verbose,
	})
	if err != nil || exit {
		return nil, branchesSnapshot, stashSize, exit, err
	}
	previousBranch := repo.Runner.Backend.PreviouslyCheckedOutBranch()
	remotes, err := repo.Runner.Backend.Remotes()
	if err != nil {
		return nil, branchesSnapshot, stashSize, false, err
	}
	branchNameToShip := gitdomain.NewLocalBranchName(slice.FirstElementOr(args, branchesSnapshot.Active.String()))
	branchToShip, hasBranchToShip := branchesSnapshot.Branches.FindByLocalName(branchNameToShip).Get()
	if hasBranchToShip && branchToShip.SyncStatus == gitdomain.SyncStatusOtherWorktree {
		return nil, branchesSnapshot, stashSize, false, fmt.Errorf(messages.ShipBranchOtherWorktree, branchNameToShip)
	}
	isShippingInitialBranch := branchNameToShip == branchesSnapshot.Active
	if !hasBranchToShip {
		return nil, branchesSnapshot, stashSize, false, fmt.Errorf(messages.BranchDoesntExist, branchNameToShip)
	}
	if err = validateShippableBranchType(repo.Runner.Config.FullConfig.BranchType(branchNameToShip)); err != nil {
		return nil, branchesSnapshot, stashSize, false, err
	}
	err = execute.EnsureKnownBranchesAncestry(execute.EnsureKnownBranchesAncestryArgs{
		BranchesToVerify: gitdomain.LocalBranchNames{branchNameToShip},
		Config:           repo.Runner.Config,
		DefaultChoice:    repo.Runner.Config.FullConfig.MainBranch,
		DialogTestInputs: &dialogTestInputs,
		LocalBranches:    branchesSnapshot.Branches,
		MainBranch:       repo.Runner.Config.FullConfig.MainBranch,
		Runner:           repo.Runner,
	})
	if err != nil {
		return nil, branchesSnapshot, stashSize, false, err
	}
	targetBranchName, hasTargetBranch := repo.Runner.Config.FullConfig.Lineage.Parent(branchNameToShip).Get()
	if !hasTargetBranch {
		return nil, branchesSnapshot, stashSize, false, fmt.Errorf(messages.ShipBranchHasNoParent, branchNameToShip)
	}
	targetBranch, hasTargetBranch := branchesSnapshot.Branches.FindByLocalName(targetBranchName).Get()
	if !hasTargetBranch {
		return nil, branchesSnapshot, stashSize, false, fmt.Errorf(messages.BranchDoesntExist, targetBranchName)
	}
	err = ensureParentBranchIsMainOrPerennialBranch(branchNameToShip, targetBranchName, &repo.Runner.Config.FullConfig, repo.Runner.Config.FullConfig.Lineage)
	if err != nil {
		return nil, branchesSnapshot, stashSize, false, err
	}
	var proposalOpt Option[hostingdomain.Proposal]
	childBranches := repo.Runner.Config.FullConfig.Lineage.Children(branchNameToShip)
	proposalsOfChildBranches := []hostingdomain.Proposal{}
	var connector hostingdomain.Connector
	if originURL, hasOriginURL := repo.Runner.Config.OriginURL().Get(); hasOriginURL {
		connector, err = hosting.NewConnector(hosting.NewConnectorArgs{
			FullConfig:      &repo.Runner.Config.FullConfig,
			HostingPlatform: repo.Runner.Config.FullConfig.HostingPlatform,
			Log:             print.Logger{},
			OriginURL:       originURL,
		})
		if err != nil {
			return nil, branchesSnapshot, stashSize, false, err
		}
	}
	canShipViaAPI := false
	proposalMessage := ""
	if !repo.IsOffline.Bool() && connector != nil {
		if branchToShip.HasTrackingBranch() {
			proposalOpt, err = connector.FindProposal(branchNameToShip, targetBranchName)
			if err != nil {
				return nil, branchesSnapshot, stashSize, false, err
			}
			proposal, hasProposal := proposalOpt.Get()
			if hasProposal {
				canShipViaAPI = true
				proposalMessage = connector.DefaultProposalMessage(proposal)
			}
		}
		for _, childBranch := range childBranches {
			childProposalOpt, err := connector.FindProposal(childBranch, branchNameToShip)
			if err != nil {
				return nil, branchesSnapshot, stashSize, false, fmt.Errorf(messages.ProposalNotFoundForBranch, branchNameToShip, err)
			}
			childProposal, hasChildProposal := childProposalOpt.Get()
			if hasChildProposal {
				proposalsOfChildBranches = append(proposalsOfChildBranches, childProposal)
			}
		}
	}
	return &shipConfig{
<<<<<<< HEAD
		UnvalidatedConfig:        &repo.Runner.Config.FullConfig,
=======
		FullConfig:               repo.Runner.Config.FullConfig,
>>>>>>> 4526237e
		allBranches:              branchesSnapshot.Branches,
		branchToShip:             branchToShip,
		canShipViaAPI:            canShipViaAPI,
		childBranches:            childBranches,
		connector:                connector,
		dialogTestInputs:         dialogTestInputs,
		dryRun:                   dryRun,
		hasOpenChanges:           repoStatus.OpenChanges,
		initialBranch:            branchesSnapshot.Active,
		isShippingInitialBranch:  isShippingInitialBranch,
		previousBranch:           previousBranch,
		proposal:                 proposalOpt,
		proposalMessage:          proposalMessage,
		proposalsOfChildBranches: proposalsOfChildBranches,
		remotes:                  remotes,
		targetBranch:             targetBranch,
	}, branchesSnapshot, stashSize, false, nil
}

func ensureParentBranchIsMainOrPerennialBranch(branch, parentBranch gitdomain.LocalBranchName, config *configdomain.UnvalidatedConfig, lineage configdomain.Lineage) error {
	parentBranch := lineage.Parent(branch)
	if !config.IsMainOrPerennialBranch(parentBranch) {
		ancestors := lineage.Ancestors(branch)
		ancestorsWithoutMainOrPerennial := ancestors[1:]
		oldestAncestor := ancestorsWithoutMainOrPerennial[0]
		return fmt.Errorf(messages.ShipChildBranch, stringslice.Connect(ancestorsWithoutMainOrPerennial.Strings()), oldestAncestor)
	}
	return nil
}

func shipProgram(config *shipConfig, commitMessage gitdomain.CommitMessage) program.Program {
	prog := program.Program{}
	if config.SyncBeforeShip {
		// sync the parent branch
		sync.BranchProgram(config.targetBranch, sync.BranchProgramArgs{
			Config:        config.UnvalidatedConfig,
			BranchInfos:   config.allBranches,
			InitialBranch: config.initialBranch,
			Remotes:       config.remotes,
			Program:       &prog,
			PushBranch:    true,
		})
		// sync the branch to ship (local sync only)
		sync.BranchProgram(config.branchToShip, sync.BranchProgramArgs{
			Config:        config.UnvalidatedConfig,
			BranchInfos:   config.allBranches,
			InitialBranch: config.initialBranch,
			Remotes:       config.remotes,
			Program:       &prog,
			PushBranch:    false,
		})
	}
	prog.Add(&opcodes.EnsureHasShippableChanges{Branch: config.branchToShip.LocalName, Parent: config.MainBranch})
	prog.Add(&opcodes.Checkout{Branch: config.targetBranch.LocalName})
	if proposal, hasProposal := config.proposal.Get(); hasProposal && config.canShipViaAPI {
		// update the proposals of child branches
		for _, childProposal := range config.proposalsOfChildBranches {
			prog.Add(&opcodes.UpdateProposalTarget{
				ProposalNumber: childProposal.Number,
				NewTarget:      config.targetBranch.LocalName,
			})
		}
		prog.Add(&opcodes.PushCurrentBranch{CurrentBranch: config.branchToShip.LocalName})
		prog.Add(&opcodes.ConnectorMergeProposal{
			Branch:          config.branchToShip.LocalName,
			ProposalNumber:  proposal.Number,
			CommitMessage:   commitMessage,
			ProposalMessage: config.proposalMessage,
		})
		prog.Add(&opcodes.PullCurrentBranch{})
	} else {
		prog.Add(&opcodes.SquashMerge{Branch: config.branchToShip.LocalName, CommitMessage: commitMessage, Parent: config.targetBranch.LocalName})
	}
	if config.remotes.HasOrigin() && config.IsOnline() {
		prog.Add(&opcodes.PushCurrentBranch{CurrentBranch: config.targetBranch.LocalName})
	}
	// NOTE: when shipping via API, we can always delete the tracking branch because:
	// - we know we have a tracking branch (otherwise there would be no PR to ship via API)
	// - we have updated the PRs of all child branches (because we have API access)
	// - we know we are online
	if config.canShipViaAPI || (config.branchToShip.HasTrackingBranch() && len(config.childBranches) == 0 && config.IsOnline()) {
		if config.ShipDeleteTrackingBranch {
			prog.Add(&opcodes.DeleteTrackingBranch{Branch: config.branchToShip.RemoteName})
		}
	}
	prog.Add(&opcodes.DeleteLocalBranch{Branch: config.branchToShip.LocalName})
	if !config.dryRun {
		prog.Add(&opcodes.DeleteParentBranch{Branch: config.branchToShip.LocalName})
	}
	for _, child := range config.childBranches {
		prog.Add(&opcodes.ChangeParent{Branch: child, Parent: config.targetBranch.LocalName})
	}
	if !config.isShippingInitialBranch {
		prog.Add(&opcodes.Checkout{Branch: config.initialBranch})
	}
	cmdhelpers.Wrap(&prog, cmdhelpers.WrapOptions{
		DryRun:                   config.dryRun,
		RunInGitRoot:             true,
		StashOpenChanges:         !config.isShippingInitialBranch && config.hasOpenChanges,
		PreviousBranchCandidates: gitdomain.LocalBranchNames{config.previousBranch},
	})
	return prog
}

func validateShippableBranchType(branchType configdomain.BranchType) error {
	switch branchType {
	case configdomain.BranchTypeContributionBranch:
		return errors.New(messages.ContributionBranchCannotShip)
	case configdomain.BranchTypeFeatureBranch, configdomain.BranchTypeParkedBranch:
		return nil
	case configdomain.BranchTypeMainBranch:
		return errors.New(messages.MainBranchCannotShip)
	case configdomain.BranchTypeObservedBranch:
		return errors.New(messages.ObservedBranchCannotShip)
	case configdomain.BranchTypePerennialBranch:
		return errors.New(messages.PerennialBranchCannotShip)
	}
	panic(fmt.Sprintf("unhandled branch type: %v", branchType))
}<|MERGE_RESOLUTION|>--- conflicted
+++ resolved
@@ -127,11 +127,7 @@
 }
 
 type shipConfig struct {
-<<<<<<< HEAD
-	*configdomain.UnvalidatedConfig
-=======
-	configdomain.FullConfig
->>>>>>> 4526237e
+	configdomain.UnvalidatedConfig
 	allBranches              gitdomain.BranchInfos
 	branchToShip             gitdomain.BranchInfo
 	canShipViaAPI            bool
@@ -252,11 +248,7 @@
 		}
 	}
 	return &shipConfig{
-<<<<<<< HEAD
-		UnvalidatedConfig:        &repo.Runner.Config.FullConfig,
-=======
-		FullConfig:               repo.Runner.Config.FullConfig,
->>>>>>> 4526237e
+		UnvalidatedConfig:        repo.Runner.Config.FullConfig,
 		allBranches:              branchesSnapshot.Branches,
 		branchToShip:             branchToShip,
 		canShipViaAPI:            canShipViaAPI,
