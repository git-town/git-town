package cmd

import (
	"errors"
	"fmt"
	"os"

	"github.com/git-town/git-town/v14/src/cli/dialog/components"
	"github.com/git-town/git-town/v14/src/cli/flags"
	"github.com/git-town/git-town/v14/src/cli/print"
	"github.com/git-town/git-town/v14/src/cmd/cmdhelpers"
	"github.com/git-town/git-town/v14/src/config/configdomain"
	"github.com/git-town/git-town/v14/src/config/gitconfig"
	"github.com/git-town/git-town/v14/src/execute"
	"github.com/git-town/git-town/v14/src/git/gitdomain"
	"github.com/git-town/git-town/v14/src/gohacks/slice"
	"github.com/git-town/git-town/v14/src/gohacks/stringslice"
	"github.com/git-town/git-town/v14/src/hosting"
	"github.com/git-town/git-town/v14/src/hosting/hostingdomain"
	"github.com/git-town/git-town/v14/src/messages"
	"github.com/git-town/git-town/v14/src/sync"
	"github.com/git-town/git-town/v14/src/undo/undoconfig"
	"github.com/git-town/git-town/v14/src/validate"
	fullInterpreter "github.com/git-town/git-town/v14/src/vm/interpreter/full"
	"github.com/git-town/git-town/v14/src/vm/opcodes"
	"github.com/git-town/git-town/v14/src/vm/program"
	"github.com/git-town/git-town/v14/src/vm/runstate"
	"github.com/spf13/cobra"
)

const shipCommand = "ship"

const shipDesc = "Deliver a completed feature branch"

const shipHelp = `
Squash-merges the current branch, or <branch_name> if given, into the main branch, resulting in linear history on the main branch.

- syncs the main branch
- pulls updates for <branch_name>
- merges the main branch into <branch_name>
- squash-merges <branch_name> into the main branch
  with commit message specified by the user
- pushes the main branch to the origin repository
- deletes <branch_name> from the local and origin repositories

Ships direct children of the main branch. To ship a child branch, ship or kill all ancestor branches first.

If you use GitHub, this command can squash merge pull requests via the GitHub API. Setup:

1. Get a GitHub personal access token with the "repo" scope
2. Run 'git config %s <token>' (optionally add the '--global' flag)

Now anytime you ship a branch with a pull request on GitHub, it will squash merge via the GitHub API. It will also update the base branch for any pull requests against that branch.

If your origin server deletes shipped branches, for example GitHub's feature to automatically delete head branches, run "git config %s false" and Git Town will leave it up to your origin server to delete the tracking branch of the branch you are shipping.`

func shipCmd() *cobra.Command {
	addVerboseFlag, readVerboseFlag := flags.Verbose()
	addMessageFlag, readMessageFlag := flags.CommitMessage("Specify the commit message for the squash commit")
	addDryRunFlag, readDryRunFlag := flags.DryRun()
	cmd := cobra.Command{
		Use:   shipCommand,
		Args:  cobra.MaximumNArgs(1),
		Short: shipDesc,
		Long:  cmdhelpers.Long(shipDesc, fmt.Sprintf(shipHelp, gitconfig.KeyGithubToken, gitconfig.KeyShipDeleteTrackingBranch)),
		RunE: func(cmd *cobra.Command, args []string) error {
			return executeShip(args, readMessageFlag(cmd), readDryRunFlag(cmd), readVerboseFlag(cmd))
		},
	}
	addDryRunFlag(&cmd)
	addVerboseFlag(&cmd)
	addMessageFlag(&cmd)
	return &cmd
}

func executeShip(args []string, message gitdomain.CommitMessage, dryRun, verbose bool) error {
	repo, err := execute.OpenRepo(execute.OpenRepoArgs{
		DryRun:           dryRun,
		OmitBranchNames:  false,
		PrintCommands:    true,
		ValidateGitRepo:  true,
		ValidateIsOnline: false,
		Verbose:          verbose,
	})
	if err != nil {
		return err
	}
	config, initialBranchesSnapshot, initialStashSize, exit, err := determineShipConfig(args, repo, dryRun, verbose)
	if err != nil || exit {
		return err
	}
	if config.branchToShip.LocalName == config.initialBranch {
		repoStatus, err := repo.Runner.Backend.RepoStatus()
		if err != nil {
			return err
		}
		err = validate.NoOpenChanges(repoStatus.OpenChanges)
		if err != nil {
			return err
		}
	}
	runState := runstate.RunState{
		BeginBranchesSnapshot: initialBranchesSnapshot,
		BeginConfigSnapshot:   repo.ConfigSnapshot,
		BeginStashSize:        initialStashSize,
		Command:               shipCommand,
		DryRun:                dryRun,
		EndBranchesSnapshot:   gitdomain.EmptyBranchesSnapshot(),
		EndConfigSnapshot:     undoconfig.EmptyConfigSnapshot(),
		EndStashSize:          0,
		RunProgram:            shipProgram(config, message),
	}
	return fullInterpreter.Execute(fullInterpreter.ExecuteArgs{
		Connector:               config.connector,
		DialogTestInputs:        &config.dialogTestInputs,
		FullConfig:              config.FullConfig,
		HasOpenChanges:          config.hasOpenChanges,
		InitialBranchesSnapshot: initialBranchesSnapshot,
		InitialConfigSnapshot:   repo.ConfigSnapshot,
		InitialStashSize:        initialStashSize,
		RootDir:                 repo.RootDir,
		Run:                     repo.Runner,
		RunState:                &runState,
		Verbose:                 verbose,
	})
}

type shipConfig struct {
	*configdomain.FullConfig
	allBranches              gitdomain.BranchInfos
	branchToShip             gitdomain.BranchInfo
	canShipViaAPI            bool
	childBranches            gitdomain.LocalBranchNames
	connector                hostingdomain.Connector
	dialogTestInputs         components.TestInputs
	dryRun                   bool
	hasOpenChanges           bool
	initialBranch            gitdomain.LocalBranchName
	isShippingInitialBranch  bool
	previousBranch           gitdomain.LocalBranchName
	proposal                 *hostingdomain.Proposal
	proposalMessage          string
	proposalsOfChildBranches []hostingdomain.Proposal
	remotes                  gitdomain.Remotes
	targetBranch             gitdomain.BranchInfo
}

func determineShipConfig(args []string, repo *execute.OpenRepoResult, dryRun, verbose bool) (*shipConfig, gitdomain.BranchesSnapshot, gitdomain.StashSize, bool, error) {
	dialogTestInputs := components.LoadTestInputs(os.Environ())
	repoStatus, err := repo.Runner.Backend.RepoStatus()
	if err != nil {
		return nil, gitdomain.EmptyBranchesSnapshot(), 0, false, err
	}
	branchesSnapshot, stashSize, exit, err := execute.LoadRepoSnapshot(execute.LoadRepoSnapshotArgs{
		Config:                repo.Runner.Config,
		DialogTestInputs:      dialogTestInputs,
		Fetch:                 true,
		HandleUnfinishedState: true,
		Repo:                  repo,
		RepoStatus:            repoStatus,
		ValidateIsConfigured:  true,
		ValidateNoOpenChanges: len(args) == 0,
		Verbose:               verbose,
	})
	if err != nil || exit {
		return nil, branchesSnapshot, stashSize, exit, err
	}
	previousBranch := repo.Runner.Backend.PreviouslyCheckedOutBranch()
	remotes, err := repo.Runner.Backend.Remotes()
	if err != nil {
		return nil, branchesSnapshot, stashSize, false, err
	}
	branchNameToShip := gitdomain.NewLocalBranchName(slice.FirstElementOr(args, branchesSnapshot.Active.String()))
	branchToShip := branchesSnapshot.Branches.FindByLocalName(branchNameToShip)
	if branchToShip != nil && branchToShip.SyncStatus == gitdomain.SyncStatusOtherWorktree {
		return nil, branchesSnapshot, stashSize, false, fmt.Errorf(messages.ShipBranchOtherWorktree, branchNameToShip)
	}
	isShippingInitialBranch := branchNameToShip == branchesSnapshot.Active
	if !isShippingInitialBranch {
		if branchToShip == nil {
			return nil, branchesSnapshot, stashSize, false, fmt.Errorf(messages.BranchDoesntExist, branchNameToShip)
		}
	}
	if err = validateShippableBranchType(repo.Runner.Config.FullConfig.BranchType(branchNameToShip)); err != nil {
		return nil, branchesSnapshot, stashSize, false, err
	}
	err = execute.EnsureKnownBranchesAncestry(execute.EnsureKnownBranchesAncestryArgs{
		BranchesToVerify: gitdomain.LocalBranchNames{branchNameToShip},
		Config:           repo.Runner.Config,
		DefaultChoice:    repo.Runner.Config.FullConfig.MainBranch,
		DialogTestInputs: &dialogTestInputs,
		LocalBranches:    branchesSnapshot.Branches,
		MainBranch:       repo.Runner.Config.FullConfig.MainBranch,
		Runner:           repo.Runner,
	})
	if err != nil {
		return nil, branchesSnapshot, stashSize, false, err
	}
<<<<<<< HEAD
	targetBranchName, hasTargetBranch := repo.Runner.Config.FullConfig.Lineage.Parent(branchNameToShip).Get()
	if !hasTargetBranch {
		return nil, branchesSnapshot, stashSize, false, fmt.Errorf(messages.ShipBranchHasNoParent, branchNameToShip)
	}
	err = ensureParentBranchIsMainOrPerennialBranch(branchNameToShip, targetBranchName, &repo.Runner.Config.FullConfig, repo.Runner.Config.FullConfig.Lineage)
	if err != nil {
		return nil, branchesSnapshot, stashSize, false, err
	}
=======
	targetBranchName := repo.Runner.Config.FullConfig.Lineage.Parent(branchNameToShip)
>>>>>>> 4d0b7228
	targetBranch := branchesSnapshot.Branches.FindByLocalName(targetBranchName)
	if targetBranch == nil {
		return nil, branchesSnapshot, stashSize, false, fmt.Errorf(messages.BranchDoesntExist, targetBranchName)
	}
	err = ensureParentBranchIsMainOrPerennialBranch(branchNameToShip, targetBranchName, &repo.Runner.Config.FullConfig, repo.Runner.Config.FullConfig.Lineage)
	if err != nil {
		return nil, branchesSnapshot, stashSize, false, err
	}
	var proposal *hostingdomain.Proposal
	childBranches := repo.Runner.Config.FullConfig.Lineage.Children(branchNameToShip)
	proposalsOfChildBranches := []hostingdomain.Proposal{}
	originURL := repo.Runner.Config.OriginURL()
	connector, err := hosting.NewConnector(hosting.NewConnectorArgs{
		FullConfig:      &repo.Runner.Config.FullConfig,
		HostingPlatform: repo.Runner.Config.FullConfig.HostingPlatform,
		Log:             print.Logger{},
		OriginURL:       originURL,
	})
	if err != nil {
		return nil, branchesSnapshot, stashSize, false, err
	}
	canShipViaAPI := false
	proposalMessage := ""
	if !repo.IsOffline.Bool() && connector != nil {
		if branchToShip.HasTrackingBranch() {
			proposal, err = connector.FindProposal(branchNameToShip, targetBranchName)
			if err != nil {
				return nil, branchesSnapshot, stashSize, false, err
			}
			if proposal != nil {
				canShipViaAPI = true
				proposalMessage = connector.DefaultProposalMessage(*proposal)
			}
		}
		for _, childBranch := range childBranches {
			childProposal, err := connector.FindProposal(childBranch, branchNameToShip)
			if err != nil {
				return nil, branchesSnapshot, stashSize, false, fmt.Errorf(messages.ProposalNotFoundForBranch, branchNameToShip, err)
			}
			if childProposal != nil {
				proposalsOfChildBranches = append(proposalsOfChildBranches, *childProposal)
			}
		}
	}
	return &shipConfig{
		FullConfig:               &repo.Runner.Config.FullConfig,
		allBranches:              branchesSnapshot.Branches,
		branchToShip:             *branchToShip,
		canShipViaAPI:            canShipViaAPI,
		childBranches:            childBranches,
		connector:                connector,
		dialogTestInputs:         dialogTestInputs,
		dryRun:                   dryRun,
		hasOpenChanges:           repoStatus.OpenChanges,
		initialBranch:            branchesSnapshot.Active,
		isShippingInitialBranch:  isShippingInitialBranch,
		previousBranch:           previousBranch,
		proposal:                 proposal,
		proposalMessage:          proposalMessage,
		proposalsOfChildBranches: proposalsOfChildBranches,
		remotes:                  remotes,
		targetBranch:             *targetBranch,
	}, branchesSnapshot, stashSize, false, nil
}

func ensureParentBranchIsMainOrPerennialBranch(branch, parentBranch gitdomain.LocalBranchName, config *configdomain.FullConfig, lineage configdomain.Lineage) error {
	if !config.IsMainOrPerennialBranch(parentBranch) {
		ancestors := lineage.Ancestors(branch)
		ancestorsWithoutMainOrPerennial := ancestors[1:]
		oldestAncestor := ancestorsWithoutMainOrPerennial[0]
		return fmt.Errorf(messages.ShipChildBranch, stringslice.Connect(ancestorsWithoutMainOrPerennial.Strings()), oldestAncestor)
	}
	return nil
}

func shipProgram(config *shipConfig, commitMessage gitdomain.CommitMessage) program.Program {
	prog := program.Program{}
	if config.SyncBeforeShip {
		// sync the parent branch
		sync.BranchProgram(config.targetBranch, sync.BranchProgramArgs{
			Config:        config.FullConfig,
			BranchInfos:   config.allBranches,
			InitialBranch: config.initialBranch,
			Remotes:       config.remotes,
			Program:       &prog,
			PushBranch:    true,
		})
		// sync the branch to ship (local sync only)
		sync.BranchProgram(config.branchToShip, sync.BranchProgramArgs{
			Config:        config.FullConfig,
			BranchInfos:   config.allBranches,
			InitialBranch: config.initialBranch,
			Remotes:       config.remotes,
			Program:       &prog,
			PushBranch:    false,
		})
	}
	prog.Add(&opcodes.EnsureHasShippableChanges{Branch: config.branchToShip.LocalName, Parent: config.MainBranch})
	prog.Add(&opcodes.Checkout{Branch: config.targetBranch.LocalName})
	if config.canShipViaAPI {
		// update the proposals of child branches
		for _, childProposal := range config.proposalsOfChildBranches {
			prog.Add(&opcodes.UpdateProposalTarget{
				ProposalNumber: childProposal.Number,
				NewTarget:      config.targetBranch.LocalName,
			})
		}
		prog.Add(&opcodes.PushCurrentBranch{CurrentBranch: config.branchToShip.LocalName})
		prog.Add(&opcodes.ConnectorMergeProposal{
			Branch:          config.branchToShip.LocalName,
			ProposalNumber:  config.proposal.Number,
			CommitMessage:   commitMessage,
			ProposalMessage: config.proposalMessage,
		})
		prog.Add(&opcodes.PullCurrentBranch{})
	} else {
		prog.Add(&opcodes.SquashMerge{Branch: config.branchToShip.LocalName, CommitMessage: commitMessage, Parent: config.targetBranch.LocalName})
	}
	if config.remotes.HasOrigin() && config.IsOnline() {
		prog.Add(&opcodes.PushCurrentBranch{CurrentBranch: config.targetBranch.LocalName})
	}
	// NOTE: when shipping via API, we can always delete the tracking branch because:
	// - we know we have a tracking branch (otherwise there would be no PR to ship via API)
	// - we have updated the PRs of all child branches (because we have API access)
	// - we know we are online
	if config.canShipViaAPI || (config.branchToShip.HasTrackingBranch() && len(config.childBranches) == 0 && config.IsOnline()) {
		if config.ShipDeleteTrackingBranch {
			prog.Add(&opcodes.DeleteTrackingBranch{Branch: config.branchToShip.RemoteName})
		}
	}
	prog.Add(&opcodes.DeleteLocalBranch{Branch: config.branchToShip.LocalName})
	if !config.dryRun {
		prog.Add(&opcodes.DeleteParentBranch{Branch: config.branchToShip.LocalName})
	}
	for _, child := range config.childBranches {
		prog.Add(&opcodes.ChangeParent{Branch: child, Parent: config.targetBranch.LocalName})
	}
	if !config.isShippingInitialBranch {
		prog.Add(&opcodes.Checkout{Branch: config.initialBranch})
	}
	cmdhelpers.Wrap(&prog, cmdhelpers.WrapOptions{
		DryRun:                   config.dryRun,
		RunInGitRoot:             true,
		StashOpenChanges:         !config.isShippingInitialBranch && config.hasOpenChanges,
		PreviousBranchCandidates: gitdomain.LocalBranchNames{config.previousBranch},
	})
	return prog
}

func validateShippableBranchType(branchType configdomain.BranchType) error {
	switch branchType {
	case configdomain.BranchTypeContributionBranch:
		return errors.New(messages.ContributionBranchCannotShip)
	case configdomain.BranchTypeFeatureBranch, configdomain.BranchTypeParkedBranch:
		return nil
	case configdomain.BranchTypeMainBranch:
		return errors.New(messages.MainBranchCannotShip)
	case configdomain.BranchTypeObservedBranch:
		return errors.New(messages.ObservedBranchCannotShip)
	case configdomain.BranchTypePerennialBranch:
		return errors.New(messages.PerennialBranchCannotShip)
	}
	panic(fmt.Sprintf("unhandled branch type: %v", branchType))
}<|MERGE_RESOLUTION|>--- conflicted
+++ resolved
@@ -196,7 +196,6 @@
 	if err != nil {
 		return nil, branchesSnapshot, stashSize, false, err
 	}
-<<<<<<< HEAD
 	targetBranchName, hasTargetBranch := repo.Runner.Config.FullConfig.Lineage.Parent(branchNameToShip).Get()
 	if !hasTargetBranch {
 		return nil, branchesSnapshot, stashSize, false, fmt.Errorf(messages.ShipBranchHasNoParent, branchNameToShip)
@@ -205,9 +204,6 @@
 	if err != nil {
 		return nil, branchesSnapshot, stashSize, false, err
 	}
-=======
-	targetBranchName := repo.Runner.Config.FullConfig.Lineage.Parent(branchNameToShip)
->>>>>>> 4d0b7228
 	targetBranch := branchesSnapshot.Branches.FindByLocalName(targetBranchName)
 	if targetBranch == nil {
 		return nil, branchesSnapshot, stashSize, false, fmt.Errorf(messages.BranchDoesntExist, targetBranchName)
