--- conflicted
+++ resolved
@@ -350,12 +350,8 @@
 	// - we know we are online
 	if config.canShipViaAPI || (config.branchToShip.HasTrackingBranch() && len(config.childBranches) == 0 && !config.isOffline) {
 		if config.deleteOriginBranch {
-<<<<<<< HEAD
 			remote, remoteBranch := config.branchToShip.RemoteName.Parts()
-			list.Add(&steps.DeleteRemoteBranchStep{Branch: remoteBranch, Remote: remote, IsTracking: true})
-=======
-			list.Add(&steps.DeleteOriginBranchStep{Branch: config.branchToShip.Name, IsTracking: true, NoPushHook: false})
->>>>>>> 95e5f596
+			list.Add(&steps.DeleteRemoteBranchStep{Branch: remoteBranch, Remote: remote, IsTracking: true, NoPushHook: false})
 		}
 	}
 	list.Add(&steps.DeleteLocalBranchStep{Branch: config.branchToShip.Name, Parent: config.mainBranch.Location(), Force: false})
