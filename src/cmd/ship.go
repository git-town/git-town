package cmd

import (
	"fmt"
	"os"

	"github.com/git-town/git-town/v12/src/cli/dialog/components"
	"github.com/git-town/git-town/v12/src/cli/flags"
	"github.com/git-town/git-town/v12/src/cli/print"
	"github.com/git-town/git-town/v12/src/cmd/cmdhelpers"
	"github.com/git-town/git-town/v12/src/config/configdomain"
	"github.com/git-town/git-town/v12/src/config/gitconfig"
	"github.com/git-town/git-town/v12/src/execute"
	"github.com/git-town/git-town/v12/src/git/gitdomain"
	"github.com/git-town/git-town/v12/src/gohacks/slice"
	"github.com/git-town/git-town/v12/src/gohacks/stringslice"
	"github.com/git-town/git-town/v12/src/hosting"
	"github.com/git-town/git-town/v12/src/hosting/hostingdomain"
	"github.com/git-town/git-town/v12/src/messages"
	"github.com/git-town/git-town/v12/src/sync"
	"github.com/git-town/git-town/v12/src/undo/undoconfig"
	"github.com/git-town/git-town/v12/src/validate"
	"github.com/git-town/git-town/v12/src/vm/interpreter"
	"github.com/git-town/git-town/v12/src/vm/opcodes"
	"github.com/git-town/git-town/v12/src/vm/program"
	"github.com/git-town/git-town/v12/src/vm/runstate"
	"github.com/spf13/cobra"
)

const shipDesc = "Deliver a completed feature branch"

const shipHelp = `
Squash-merges the current branch, or <branch_name> if given, into the main branch, resulting in linear history on the main branch.

- syncs the main branch
- pulls updates for <branch_name>
- merges the main branch into <branch_name>
- squash-merges <branch_name> into the main branch
  with commit message specified by the user
- pushes the main branch to the origin repository
- deletes <branch_name> from the local and origin repositories

Ships direct children of the main branch. To ship a child branch, ship or kill all ancestor branches first.

If you use GitHub, this command can squash merge pull requests via the GitHub API. Setup:

1. Get a GitHub personal access token with the "repo" scope
2. Run 'git config %s <token>' (optionally add the '--global' flag)

Now anytime you ship a branch with a pull request on GitHub, it will squash merge via the GitHub API. It will also update the base branch for any pull requests against that branch.

If your origin server deletes shipped branches, for example GitHub's feature to automatically delete head branches, run "git config %s false" and Git Town will leave it up to your origin server to delete the tracking branch of the branch you are shipping.`

func shipCmd() *cobra.Command {
	addVerboseFlag, readVerboseFlag := flags.Verbose()
	addMessageFlag, readMessageFlag := flags.String("message", "m", "", "Specify the commit message for the squash commit")
	addDryRunFlag, readDryRunFlag := flags.DryRun()
	cmd := cobra.Command{
		Use:     "ship",
		GroupID: "basic",
		Args:    cobra.MaximumNArgs(1),
		Short:   shipDesc,
		Long:    cmdhelpers.Long(shipDesc, fmt.Sprintf(shipHelp, gitconfig.KeyGithubToken, gitconfig.KeyShipDeleteTrackingBranch)),
		RunE: func(cmd *cobra.Command, args []string) error {
			return executeShip(args, readMessageFlag(cmd), readDryRunFlag(cmd), readVerboseFlag(cmd))
		},
	}
	addDryRunFlag(&cmd)
	addVerboseFlag(&cmd)
	addMessageFlag(&cmd)
	return &cmd
}

func executeShip(args []string, message string, dryRun, verbose bool) error {
	repo, err := execute.OpenRepo(execute.OpenRepoArgs{
		DryRun:           dryRun,
		OmitBranchNames:  false,
		PrintCommands:    true,
		ValidateGitRepo:  true,
		ValidateIsOnline: false,
		Verbose:          verbose,
	})
	if err != nil {
		return err
	}
	config, initialBranchesSnapshot, initialStashSize, exit, err := determineShipConfig(args, repo, dryRun, verbose)
	if err != nil || exit {
		return err
	}
	if config.branchToShip.LocalName == config.initialBranch {
		repoStatus, err := repo.Runner.Backend.RepoStatus()
		if err != nil {
			return err
		}
		err = validate.NoOpenChanges(repoStatus.OpenChanges)
		if err != nil {
			return err
		}
	}
	runState := runstate.RunState{
		AfterBranchesSnapshot:  gitdomain.EmptyBranchesSnapshot(),
		AfterConfigSnapshot:    undoconfig.EmptyConfigSnapshot(),
		AfterStashSize:         0,
		BeforeBranchesSnapshot: initialBranchesSnapshot,
		BeforeConfigSnapshot:   repo.ConfigSnapshot,
		BeforeStashSize:        initialStashSize,
		Command:                "ship",
		DryRun:                 dryRun,
		RunProgram:             shipProgram(config, message),
	}
	return interpreter.Execute(interpreter.ExecuteArgs{
		Connector:               config.connector,
		DialogTestInputs:        &config.dialogTestInputs,
		FullConfig:              config.FullConfig,
		InitialBranchesSnapshot: initialBranchesSnapshot,
		InitialConfigSnapshot:   repo.ConfigSnapshot,
		InitialStashSize:        initialStashSize,
		RootDir:                 repo.RootDir,
		Run:                     repo.Runner,
		RunState:                &runState,
		Verbose:                 verbose,
	})
}

type shipConfig struct {
	*configdomain.FullConfig
	allBranches              gitdomain.BranchInfos
	branchToShip             gitdomain.BranchInfo
	canShipViaAPI            bool
	childBranches            gitdomain.LocalBranchNames
	connector                hostingdomain.Connector
	dialogTestInputs         components.TestInputs
	dryRun                   bool
	hasOpenChanges           bool
	initialBranch            gitdomain.LocalBranchName
	isShippingInitialBranch  bool
	previousBranch           gitdomain.LocalBranchName
	proposal                 *hostingdomain.Proposal
	proposalMessage          string
	proposalsOfChildBranches []hostingdomain.Proposal
	remotes                  gitdomain.Remotes
	targetBranch             gitdomain.BranchInfo
}

func determineShipConfig(args []string, repo *execute.OpenRepoResult, dryRun, verbose bool) (*shipConfig, gitdomain.BranchesSnapshot, gitdomain.StashSize, bool, error) {
	dialogTestInputs := components.LoadTestInputs(os.Environ())
<<<<<<< HEAD
	repoStatus, err := repo.Runner.Backend.RepoStatus()
	if err != nil {
		return nil, gitdomain.BranchesSnapshot{}, 0, false, err
	}
	branchesSnapshot, stashSize, exit, err := execute.LoadRepoSnapshot(execute.LoadRepoSnapshotArgs{
=======
	branchesSnapshot, stashSize, repoStatus, exit, err := execute.LoadRepoSnapshot(execute.LoadRepoSnapshotArgs{
>>>>>>> 7dcbd4e0
		DialogTestInputs:      dialogTestInputs,
		Fetch:                 true,
		FullConfig:            &repo.Runner.FullConfig,
		HandleUnfinishedState: true,
		HasOpenChanges:        repoStatus.OpenChanges,
		Repo:                  repo,
		ValidateIsConfigured:  true,
		ValidateNoOpenChanges: len(args) == 0,
		Verbose:               verbose,
	})
	if err != nil || exit {
		return nil, branchesSnapshot, stashSize, exit, err
	}
	previousBranch := repo.Runner.Backend.PreviouslyCheckedOutBranch()
	remotes, err := repo.Runner.Backend.Remotes()
	if err != nil {
		return nil, branchesSnapshot, stashSize, false, err
	}
	branchNameToShip := gitdomain.NewLocalBranchName(slice.FirstElementOr(args, branchesSnapshot.Active.String()))
	branchToShip := branchesSnapshot.Branches.FindByLocalName(branchNameToShip)
	if branchToShip != nil && branchToShip.SyncStatus == gitdomain.SyncStatusOtherWorktree {
		return nil, branchesSnapshot, stashSize, false, fmt.Errorf(messages.ShipBranchOtherWorktree, branchNameToShip)
	}
	isShippingInitialBranch := branchNameToShip == branchesSnapshot.Active
	if !isShippingInitialBranch {
		if branchToShip == nil {
			return nil, branchesSnapshot, stashSize, false, fmt.Errorf(messages.BranchDoesntExist, branchNameToShip)
		}
	}
	if !repo.Runner.IsFeatureBranch(branchNameToShip) {
		return nil, branchesSnapshot, stashSize, false, fmt.Errorf(messages.ShipNoFeatureBranch, branchNameToShip)
	}
	err = execute.EnsureKnownBranchAncestry(branchNameToShip, execute.EnsureKnownBranchAncestryArgs{
		Config:           &repo.Runner.FullConfig,
		AllBranches:      branchesSnapshot.Branches,
		DefaultBranch:    repo.Runner.MainBranch,
		DialogTestInputs: &dialogTestInputs,
		Runner:           repo.Runner,
	})
	if err != nil {
		return nil, branchesSnapshot, stashSize, false, err
	}
	err = ensureParentBranchIsMainOrPerennialBranch(branchNameToShip, &repo.Runner.FullConfig, repo.Runner.Lineage)
	if err != nil {
		return nil, branchesSnapshot, stashSize, false, err
	}
	targetBranchName := repo.Runner.Lineage.Parent(branchNameToShip)
	targetBranch := branchesSnapshot.Branches.FindByLocalName(targetBranchName)
	if targetBranch == nil {
		return nil, branchesSnapshot, stashSize, false, fmt.Errorf(messages.BranchDoesntExist, targetBranchName)
	}
	var proposal *hostingdomain.Proposal
	childBranches := repo.Runner.Lineage.Children(branchNameToShip)
	proposalsOfChildBranches := []hostingdomain.Proposal{}
	originURL := repo.Runner.Config.OriginURL()
	connector, err := hosting.NewConnector(hosting.NewConnectorArgs{
		FullConfig:      &repo.Runner.FullConfig,
		HostingPlatform: repo.Runner.HostingPlatform,
		Log:             print.Logger{},
		OriginURL:       originURL,
	})
	if err != nil {
		return nil, branchesSnapshot, stashSize, false, err
	}
	canShipViaAPI := false
	proposalMessage := ""
	if !repo.IsOffline && connector != nil {
		if branchToShip.HasTrackingBranch() {
			proposal, err = connector.FindProposal(branchNameToShip, targetBranchName)
			if err != nil {
				return nil, branchesSnapshot, stashSize, false, err
			}
			if proposal != nil {
				canShipViaAPI = true
				proposalMessage = connector.DefaultProposalMessage(*proposal)
			}
		}
		for _, childBranch := range childBranches {
			childProposal, err := connector.FindProposal(childBranch, branchNameToShip)
			if err != nil {
				return nil, branchesSnapshot, stashSize, false, fmt.Errorf(messages.ProposalNotFoundForBranch, branchNameToShip, err)
			}
			if childProposal != nil {
				proposalsOfChildBranches = append(proposalsOfChildBranches, *childProposal)
			}
		}
	}
	return &shipConfig{
		FullConfig:               &repo.Runner.FullConfig,
		allBranches:              branchesSnapshot.Branches,
		branchToShip:             *branchToShip,
		canShipViaAPI:            canShipViaAPI,
		childBranches:            childBranches,
		connector:                connector,
		dialogTestInputs:         dialogTestInputs,
		dryRun:                   dryRun,
		hasOpenChanges:           repoStatus.OpenChanges,
		initialBranch:            branchesSnapshot.Active,
		isShippingInitialBranch:  isShippingInitialBranch,
		previousBranch:           previousBranch,
		proposal:                 proposal,
		proposalMessage:          proposalMessage,
		proposalsOfChildBranches: proposalsOfChildBranches,
		remotes:                  remotes,
		targetBranch:             *targetBranch,
	}, branchesSnapshot, stashSize, false, nil
}

func ensureParentBranchIsMainOrPerennialBranch(branch gitdomain.LocalBranchName, config *configdomain.FullConfig, lineage configdomain.Lineage) error {
	parentBranch := lineage.Parent(branch)
	if config.IsFeatureBranch(parentBranch) {
		ancestors := lineage.Ancestors(branch)
		ancestorsWithoutMainOrPerennial := ancestors[1:]
		oldestAncestor := ancestorsWithoutMainOrPerennial[0]
		return fmt.Errorf(messages.ShipChildBranch, stringslice.Connect(ancestorsWithoutMainOrPerennial.Strings()), oldestAncestor)
	}
	return nil
}

func shipProgram(config *shipConfig, commitMessage string) program.Program {
	prog := program.Program{}
	if config.SyncBeforeShip {
		// sync the parent branch
		sync.BranchProgram(config.targetBranch, sync.BranchProgramArgs{
			Config:      config.FullConfig,
			BranchInfos: config.allBranches,
			Remotes:     config.remotes,
			Program:     &prog,
			PushBranch:  true,
		})
		// sync the branch to ship (local sync only)
		sync.BranchProgram(config.branchToShip, sync.BranchProgramArgs{
			Config:      config.FullConfig,
			BranchInfos: config.allBranches,
			Remotes:     config.remotes,
			Program:     &prog,
			PushBranch:  false,
		})
	}
	prog.Add(&opcodes.EnsureHasShippableChanges{Branch: config.branchToShip.LocalName, Parent: config.MainBranch})
	prog.Add(&opcodes.Checkout{Branch: config.targetBranch.LocalName})
	if config.canShipViaAPI {
		// update the proposals of child branches
		for _, childProposal := range config.proposalsOfChildBranches {
			prog.Add(&opcodes.UpdateProposalTarget{
				ProposalNumber: childProposal.Number,
				NewTarget:      config.targetBranch.LocalName,
			})
		}
		prog.Add(&opcodes.PushCurrentBranch{CurrentBranch: config.branchToShip.LocalName})
		prog.Add(&opcodes.ConnectorMergeProposal{
			Branch:          config.branchToShip.LocalName,
			ProposalNumber:  config.proposal.Number,
			CommitMessage:   commitMessage,
			ProposalMessage: config.proposalMessage,
		})
		prog.Add(&opcodes.PullCurrentBranch{})
	} else {
		prog.Add(&opcodes.SquashMerge{Branch: config.branchToShip.LocalName, CommitMessage: commitMessage, Parent: config.targetBranch.LocalName})
	}
	if config.remotes.HasOrigin() && config.IsOnline() {
		prog.Add(&opcodes.PushCurrentBranch{CurrentBranch: config.targetBranch.LocalName})
	}
	// NOTE: when shipping via API, we can always delete the tracking branch because:
	// - we know we have a tracking branch (otherwise there would be no PR to ship via API)
	// - we have updated the PRs of all child branches (because we have API access)
	// - we know we are online
	if config.canShipViaAPI || (config.branchToShip.HasTrackingBranch() && len(config.childBranches) == 0 && config.IsOnline()) {
		if config.ShipDeleteTrackingBranch {
			prog.Add(&opcodes.DeleteTrackingBranch{Branch: config.branchToShip.RemoteName})
		}
	}
	prog.Add(&opcodes.DeleteLocalBranch{Branch: config.branchToShip.LocalName, Force: false})
	if !config.dryRun {
		prog.Add(&opcodes.DeleteParentBranch{Branch: config.branchToShip.LocalName})
	}
	for _, child := range config.childBranches {
		prog.Add(&opcodes.ChangeParent{Branch: child, Parent: config.targetBranch.LocalName})
	}
	if !config.isShippingInitialBranch {
		prog.Add(&opcodes.Checkout{Branch: config.initialBranch})
	}
	cmdhelpers.Wrap(&prog, cmdhelpers.WrapOptions{
		DryRun:                   config.dryRun,
		RunInGitRoot:             true,
		StashOpenChanges:         !config.isShippingInitialBranch && config.hasOpenChanges,
		PreviousBranchCandidates: gitdomain.LocalBranchNames{config.previousBranch},
	})
	return prog
}<|MERGE_RESOLUTION|>--- conflicted
+++ resolved
@@ -144,15 +144,7 @@
 
 func determineShipConfig(args []string, repo *execute.OpenRepoResult, dryRun, verbose bool) (*shipConfig, gitdomain.BranchesSnapshot, gitdomain.StashSize, bool, error) {
 	dialogTestInputs := components.LoadTestInputs(os.Environ())
-<<<<<<< HEAD
-	repoStatus, err := repo.Runner.Backend.RepoStatus()
-	if err != nil {
-		return nil, gitdomain.BranchesSnapshot{}, 0, false, err
-	}
-	branchesSnapshot, stashSize, exit, err := execute.LoadRepoSnapshot(execute.LoadRepoSnapshotArgs{
-=======
 	branchesSnapshot, stashSize, repoStatus, exit, err := execute.LoadRepoSnapshot(execute.LoadRepoSnapshotArgs{
->>>>>>> 7dcbd4e0
 		DialogTestInputs:      dialogTestInputs,
 		Fetch:                 true,
 		FullConfig:            &repo.Runner.FullConfig,
