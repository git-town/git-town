package cmd

import (
	"fmt"
	"strings"

	"github.com/git-town/git-town/v7/src/cli"
	"github.com/git-town/git-town/v7/src/config"
	"github.com/git-town/git-town/v7/src/dialog"
	"github.com/git-town/git-town/v7/src/git"
	"github.com/git-town/git-town/v7/src/hosting"
	"github.com/git-town/git-town/v7/src/runstate"
	"github.com/git-town/git-town/v7/src/steps"
	"github.com/spf13/cobra"
)

type shipConfig struct {
	branchToShip            string
	branchToMergeInto       string
	canShipWithDriver       bool
	childBranches           []string
	defaultCommitMessage    string
	hasOrigin               bool
	hasTrackingBranch       bool
	initialBranch           string
	isShippingInitialBranch bool
	isOffline               bool
	branchesDeletedOnRemote []string // local branches whose tracking branches have been deleted
	pullRequestNumber       int64
	deleteOriginBranch      bool
}

func shipCmd(repo *git.ProdRepo) *cobra.Command {
	var commitMessage string
	shipCmd := cobra.Command{
		Use:   "ship",
		Short: "Deliver a completed feature branch",
		Long: fmt.Sprintf(`Deliver a completed feature branch

Squash-merges the current branch, or <branch_name> if given,
into the main branch, resulting in linear history on the main branch.

- syncs the main branch
- pulls updates for <branch_name>
- merges the main branch into <branch_name>
- squash-merges <branch_name> into the main branch
  with commit message specified by the user
- pushes the main branch to the origin repository
- deletes <branch_name> from the local and origin repositories

Ships direct children of the main branch.
To ship a nested child branch, ship or kill all ancestor branches first.

If you use GitHub, this command can squash merge pull requests via the GitHub API. Setup:
1. Get a GitHub personal access token with the "repo" scope
2. Run 'git config %s <token>' (optionally add the '--global' flag)
Now anytime you ship a branch with a pull request on GitHub, it will squash merge via the GitHub API.
It will also update the base branch for any pull requests against that branch.

If your origin server deletes shipped branches, for example
GitHub's feature to automatically delete head branches,
run "git config %s false"
and Git Town will leave it up to your origin server to delete the remote branch.`, config.GithubToken, config.ShipDeleteRemoteBranch),
		Run: func(cmd *cobra.Command, args []string) {
			driver := hosting.NewDriver(&repo.Config, &repo.Silent, cli.PrintDriverAction)
			config, err := determineShipConfig(args, driver, repo)
			if err != nil {
				cli.Exit(err)
			}
			stepList, err := shipStepList(config, commitMessage, repo)
			if err != nil {
				cli.Exit(err)
			}
			runState := runstate.New("ship", stepList)
			err = runstate.Execute(runState, repo, driver)
			if err != nil {
				cli.Exit(err)
			}
		},
		Args: cobra.MaximumNArgs(1),
		PreRunE: func(cmd *cobra.Command, args []string) error {
			if err := ValidateIsRepository(repo); err != nil {
				return err
			}
			return validateIsConfigured(repo)
		},
	}
	shipCmd.Flags().StringVarP(&commitMessage, "message", "m", "", "Specify the commit message for the squash commit")
	return &shipCmd
}

func determineShipConfig(args []string, driver hosting.Driver, repo *git.ProdRepo) (shipConfig, error) {
	initialBranch, err := repo.Silent.CurrentBranch()
	if err != nil {
		return shipConfig{}, err
	}
	result := shipConfig{
		initialBranch: initialBranch,
	}
	if len(args) == 0 {
		result.branchToShip = result.initialBranch
	} else {
		result.branchToShip = args[0]
	}
	if result.branchToShip == result.initialBranch {
		hasOpenChanges, err := repo.Silent.HasOpenChanges()
		if err != nil {
			return shipConfig{}, err
		}
		if hasOpenChanges {
			return shipConfig{}, fmt.Errorf("you have uncommitted changes. Did you mean to commit them before shipping?")
		}
	}
	result.hasOrigin, err = repo.Silent.HasOrigin()
	if err != nil {
		return shipConfig{}, err
	}
	isOffline, err := repo.Config.IsOffline()
	if err != nil {
		return shipConfig{}, err
	}
	if result.hasOrigin && !isOffline {
		err := repo.Logging.Fetch()
		if err != nil {
			return shipConfig{}, err
		}
	}
	if result.branchToShip != result.initialBranch {
		hasBranch, err := repo.Silent.HasLocalOrOriginBranch(result.branchToShip)
		if err != nil {
			return shipConfig{}, err
		}
		if !hasBranch {
			return shipConfig{}, fmt.Errorf("there is no branch named %q", result.branchToShip)
		}
	}
	if !repo.Config.IsFeatureBranch(result.branchToShip) {
		return shipConfig{}, fmt.Errorf("the branch %q is not a feature branch. Only feature branches can be shipped", result.branchToShip)
	}
	result.branchesDeletedOnRemote, err = repo.Silent.LocalBranchesWithDeletedTrackingBranches()
	if err != nil {
		return shipConfig{}, err
	}
	parentDialog := dialog.ParentBranches{}
	err = parentDialog.EnsureKnowsParentBranches([]string{result.branchToShip}, repo)
	if err != nil {
		return shipConfig{}, err
	}
	ensureParentBranchIsMainOrPerennialBranch(result.branchToShip, repo)
	result.hasTrackingBranch, err = repo.Silent.HasTrackingBranch(result.branchToShip)
	if err != nil {
		return shipConfig{}, err
	}
	result.isOffline = isOffline
	result.isShippingInitialBranch = result.branchToShip == result.initialBranch
	result.branchToMergeInto = repo.Config.ParentBranch(result.branchToShip)
	prInfo, err := determinePullRequestInfo(result.branchToShip, result.branchToMergeInto, repo, driver)
	if err != nil {
		return shipConfig{}, err
	}
	result.canShipWithDriver = prInfo.CanMergeWithAPI
	result.defaultCommitMessage = prInfo.DefaultCommitMessage
	result.pullRequestNumber = prInfo.PullRequestNumber
	result.childBranches = repo.Config.ChildBranches(result.branchToShip)
	deleteOrigin, err := repo.Config.ShouldShipDeleteOriginBranch()
	if err != nil {
		return shipConfig{}, err
	}
	result.deleteOriginBranch = deleteOrigin
	return result, err
}

func ensureParentBranchIsMainOrPerennialBranch(branch string, repo *git.ProdRepo) {
	parentBranch := repo.Config.ParentBranch(branch)
	if !repo.Config.IsMainBranch(parentBranch) && !repo.Config.IsPerennialBranch(parentBranch) {
		ancestors := repo.Config.AncestorBranches(branch)
		ancestorsWithoutMainOrPerennial := ancestors[1:]
		oldestAncestor := ancestorsWithoutMainOrPerennial[0]
		cli.Exit(fmt.Errorf(`shipping this branch would ship %q as well,
please ship %q first`, strings.Join(ancestorsWithoutMainOrPerennial, ", "), oldestAncestor))
	}
}

<<<<<<< HEAD
func createShipStepList(config shipConfig, commitMessage string, repo *git.ProdRepo) (runstate.StepList, error) {
	syncSteps, err := updateBranchSteps(config.branchToMergeInto, true, config.branchesDeletedOnRemote, repo)
=======
func shipStepList(config shipConfig, commitMessage string, repo *git.ProdRepo) (runstate.StepList, error) {
	syncSteps, err := syncBranchSteps(config.branchToMergeInto, true, repo)
>>>>>>> 8fc56adf
	if err != nil {
		return runstate.StepList{}, err
	}
	result := runstate.StepList{}
	result.AppendList(syncSteps)
	syncSteps, err = updateBranchSteps(config.branchToShip, false, config.branchesDeletedOnRemote, repo)
	if err != nil {
		return runstate.StepList{}, err
	}
	result.AppendList(syncSteps)
	result.Append(&steps.EnsureHasShippableChangesStep{Branch: config.branchToShip})
	result.Append(&steps.CheckoutBranchStep{Branch: config.branchToMergeInto})
	if config.canShipWithDriver {
		result.Append(&steps.PushBranchStep{Branch: config.branchToShip})
		result.Append(&steps.DriverMergePullRequestStep{
			Branch:               config.branchToShip,
			PullRequestNumber:    config.pullRequestNumber,
			CommitMessage:        commitMessage,
			DefaultCommitMessage: config.defaultCommitMessage,
		})
		result.Append(&steps.PullBranchStep{})
	} else {
		result.Append(&steps.SquashMergeBranchStep{Branch: config.branchToShip, CommitMessage: commitMessage})
	}
	if config.hasOrigin && !config.isOffline {
		result.Append(&steps.PushBranchStep{Branch: config.branchToMergeInto, Undoable: true})
	}
	// NOTE: when shipping with a driver, we can always delete the remote branch because:
	// - we know we have a tracking branch (otherwise there would be no PR to ship via driver)
	// - we have updated the PRs of all child branches (because we have API access)
	// - we know we are online
	if config.canShipWithDriver || (config.hasTrackingBranch && len(config.childBranches) == 0 && !config.isOffline) {
		if config.deleteOriginBranch {
			result.Append(&steps.DeleteOriginBranchStep{Branch: config.branchToShip, IsTracking: true})
		}
	}
	result.Append(&steps.DeleteLocalBranchStep{Branch: config.branchToShip})
	result.Append(&steps.DeleteParentBranchStep{Branch: config.branchToShip})
	for _, child := range config.childBranches {
		result.Append(&steps.SetParentBranchStep{Branch: child, ParentBranch: config.branchToMergeInto})
	}
	if !config.isShippingInitialBranch {
		result.Append(&steps.CheckoutBranchStep{Branch: config.initialBranch})
	}
	err = result.Wrap(runstate.WrapOptions{RunInGitRoot: true, StashOpenChanges: !config.isShippingInitialBranch}, repo)
	return result, err
}

func determinePullRequestInfo(branch, parentBranch string, repo *git.ProdRepo, driver hosting.Driver) (hosting.PullRequestInfo, error) {
	hasOrigin, err := repo.Silent.HasOrigin()
	if err != nil {
		return hosting.PullRequestInfo{}, err
	}
	if !hasOrigin {
		return hosting.PullRequestInfo{}, nil
	}
	isOffline, err := repo.Config.IsOffline()
	if err != nil {
		return hosting.PullRequestInfo{}, err
	}
	if isOffline {
		return hosting.PullRequestInfo{}, nil
	}
	if driver == nil {
		return hosting.PullRequestInfo{}, nil
	}
	return driver.LoadPullRequestInfo(branch, parentBranch)
}<|MERGE_RESOLUTION|>--- conflicted
+++ resolved
@@ -181,13 +181,8 @@
 	}
 }
 
-<<<<<<< HEAD
-func createShipStepList(config shipConfig, commitMessage string, repo *git.ProdRepo) (runstate.StepList, error) {
+func shipStepList(config shipConfig, commitMessage string, repo *git.ProdRepo) (runstate.StepList, error) {
 	syncSteps, err := updateBranchSteps(config.branchToMergeInto, true, config.branchesDeletedOnRemote, repo)
-=======
-func shipStepList(config shipConfig, commitMessage string, repo *git.ProdRepo) (runstate.StepList, error) {
-	syncSteps, err := syncBranchSteps(config.branchToMergeInto, true, repo)
->>>>>>> 8fc56adf
 	if err != nil {
 		return runstate.StepList{}, err
 	}
