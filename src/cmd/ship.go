--- conflicted
+++ resolved
@@ -70,11 +70,7 @@
 	if result.BranchToShip == result.InitialBranch {
 		git.EnsureDoesNotHaveOpenChanges("Did you mean to commit them before shipping?")
 	}
-<<<<<<< HEAD
-	if git.Config().HasRemote("origin") && !git.IsOffline() {
-=======
 	if git.HasRemote("origin") && !git.Config().IsOffline() {
->>>>>>> 8a322978
 		script.Fetch()
 	}
 	if result.BranchToShip != result.InitialBranch {
@@ -101,11 +97,7 @@
 
 func getShipStepList(config shipConfig) steps.StepList {
 	result := steps.StepList{}
-<<<<<<< HEAD
-	var isOffline = git.IsOffline()
-=======
 	var isOffline = git.Config().IsOffline()
->>>>>>> 8a322978
 	branchToMergeInto := git.Config().GetParentBranch(config.BranchToShip)
 	isShippingInitialBranch := config.BranchToShip == config.InitialBranch
 	result.AppendList(steps.GetSyncBranchSteps(branchToMergeInto, true))
