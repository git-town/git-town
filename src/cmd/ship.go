package cmd

import (
	"errors"
	"fmt"
	"os"

	"github.com/git-town/git-town/v14/src/cli/dialog/components"
	"github.com/git-town/git-town/v14/src/cli/flags"
	"github.com/git-town/git-town/v14/src/cli/print"
	"github.com/git-town/git-town/v14/src/cmd/cmdhelpers"
	"github.com/git-town/git-town/v14/src/config"
	"github.com/git-town/git-town/v14/src/config/configdomain"
	"github.com/git-town/git-town/v14/src/config/gitconfig"
	"github.com/git-town/git-town/v14/src/execute"
	"github.com/git-town/git-town/v14/src/git/gitdomain"
	. "github.com/git-town/git-town/v14/src/gohacks/prelude"
	"github.com/git-town/git-town/v14/src/gohacks/slice"
	"github.com/git-town/git-town/v14/src/gohacks/stringslice"
	"github.com/git-town/git-town/v14/src/hosting"
	"github.com/git-town/git-town/v14/src/hosting/hostingdomain"
	"github.com/git-town/git-town/v14/src/messages"
	"github.com/git-town/git-town/v14/src/undo/undoconfig"
	"github.com/git-town/git-town/v14/src/validate"
	fullInterpreter "github.com/git-town/git-town/v14/src/vm/interpreter/full"
	"github.com/git-town/git-town/v14/src/vm/opcodes"
	"github.com/git-town/git-town/v14/src/vm/program"
	"github.com/git-town/git-town/v14/src/vm/runstate"
	"github.com/spf13/cobra"
)

const shipCommand = "ship"

const shipDesc = "Deliver a completed feature branch"

const shipHelp = `
Squash-merges the current branch, or <branch_name> if given, into the main branch, resulting in linear history on the main branch.

Ships only direct children of the main branch. To ship a child branch, ship or kill all ancestor branches first.

If you use GitHub, this command can squash merge pull requests via the GitHub API. Setup:

1. Get a GitHub personal access token with the "repo" scope
2. Run 'git config %s <token>' (optionally add the '--global' flag)

Now anytime you ship a branch with a pull request on GitHub, it will squash merge via the GitHub API. It will also update the base branch for any pull requests against that branch.

If your origin server deletes shipped branches, for example GitHub's feature to automatically delete head branches, run "git config %s false" and Git Town will leave it up to your origin server to delete the tracking branch of the branch you are shipping.`

func shipCmd() *cobra.Command {
	addVerboseFlag, readVerboseFlag := flags.Verbose()
	addMessageFlag, readMessageFlag := flags.CommitMessage("Specify the commit message for the squash commit")
	addDryRunFlag, readDryRunFlag := flags.DryRun()
	cmd := cobra.Command{
		Use:   shipCommand,
		Args:  cobra.MaximumNArgs(1),
		Short: shipDesc,
		Long:  cmdhelpers.Long(shipDesc, fmt.Sprintf(shipHelp, gitconfig.KeyGithubToken, gitconfig.KeyShipDeleteTrackingBranch)),
		RunE: func(cmd *cobra.Command, args []string) error {
			return executeShip(args, readMessageFlag(cmd), readDryRunFlag(cmd), readVerboseFlag(cmd))
		},
	}
	addDryRunFlag(&cmd)
	addVerboseFlag(&cmd)
	addMessageFlag(&cmd)
	return &cmd
}

func executeShip(args []string, message Option[gitdomain.CommitMessage], dryRun, verbose bool) error {
	repo, err := execute.OpenRepo(execute.OpenRepoArgs{
		DryRun:           dryRun,
		OmitBranchNames:  false,
		PrintCommands:    true,
		ValidateGitRepo:  true,
		ValidateIsOnline: false,
		Verbose:          verbose,
	})
	if err != nil {
		return err
	}
	data, exit, err := determineShipData(args, repo, dryRun, verbose)
	if err != nil || exit {
		return err
	}
	err = validateData(*data)
	if err != nil {
		return err
	}
	runState := runstate.RunState{
		BeginBranchesSnapshot: data.branchesSnapshot,
		BeginConfigSnapshot:   repo.ConfigSnapshot,
		BeginStashSize:        data.stashSize,
		Command:               shipCommand,
		DryRun:                dryRun,
		EndBranchesSnapshot:   None[gitdomain.BranchesSnapshot](),
		EndConfigSnapshot:     None[undoconfig.ConfigSnapshot](),
		EndStashSize:          None[gitdomain.StashSize](),
		RunProgram:            shipProgram(data, message),
	}
	return fullInterpreter.Execute(fullInterpreter.ExecuteArgs{
		Backend:                 repo.Backend,
		CommandsCounter:         repo.CommandsCounter,
		Config:                  data.config,
		Connector:               data.connector,
		DialogTestInputs:        data.dialogTestInputs,
		FinalMessages:           repo.FinalMessages,
		Frontend:                repo.Frontend,
		Git:                     repo.Git,
		HasOpenChanges:          data.hasOpenChanges,
		InitialBranch:           data.initialBranch,
		InitialBranchesSnapshot: data.branchesSnapshot,
		InitialConfigSnapshot:   repo.ConfigSnapshot,
		InitialStashSize:        data.stashSize,
		RootDir:                 repo.RootDir,
		RunState:                runState,
		Verbose:                 verbose,
	})
}

type shipData struct {
	allBranches              gitdomain.BranchInfos
	branchToShip             gitdomain.BranchInfo
	branchesSnapshot         gitdomain.BranchesSnapshot
	canShipViaAPI            bool
	childBranches            gitdomain.LocalBranchNames
	config                   config.ValidatedConfig
	connector                Option[hostingdomain.Connector]
	dialogTestInputs         Mutable[components.TestInputs]
	dryRun                   bool
	hasOpenChanges           bool
	initialBranch            gitdomain.LocalBranchName
	isShippingInitialBranch  bool
	previousBranch           Option[gitdomain.LocalBranchName]
	proposal                 Option[hostingdomain.Proposal]
	proposalMessage          string
	proposalsOfChildBranches []hostingdomain.Proposal
	remotes                  gitdomain.Remotes
	stashSize                gitdomain.StashSize
	targetBranch             gitdomain.BranchInfo
}

func determineShipData(args []string, repo execute.OpenRepoResult, dryRun, verbose bool) (*shipData, bool, error) {
	dialogTestInputs := components.LoadTestInputs(os.Environ())
	repoStatus, err := repo.Git.RepoStatus(repo.Backend)
	if err != nil {
		return nil, false, err
	}
	branchesSnapshot, stashSize, exit, err := execute.LoadRepoSnapshot(execute.LoadRepoSnapshotArgs{
		Backend:               repo.Backend,
		CommandsCounter:       repo.CommandsCounter,
		ConfigSnapshot:        repo.ConfigSnapshot,
		DialogTestInputs:      dialogTestInputs,
		Fetch:                 true,
		FinalMessages:         repo.FinalMessages,
		Frontend:              repo.Frontend,
		Git:                   repo.Git,
		HandleUnfinishedState: true,
		Repo:                  repo,
		RepoStatus:            repoStatus,
		RootDir:               repo.RootDir,
		UnvalidatedConfig:     repo.UnvalidatedConfig,
		ValidateNoOpenChanges: len(args) == 0,
		Verbose:               verbose,
	})
	if err != nil || exit {
		return nil, exit, err
	}
	previousBranch := repo.Git.PreviouslyCheckedOutBranch(repo.Backend)
	remotes, err := repo.Git.Remotes(repo.Backend)
	if err != nil {
		return nil, false, err
	}
	branchNameToShip := gitdomain.NewLocalBranchName(slice.FirstElementOr(args, branchesSnapshot.Active.String()))
	branchToShip, hasBranchToShip := branchesSnapshot.Branches.FindByLocalName(branchNameToShip).Get()
	if hasBranchToShip && branchToShip.SyncStatus == gitdomain.SyncStatusOtherWorktree {
		return nil, false, fmt.Errorf(messages.ShipBranchOtherWorktree, branchNameToShip)
	}
	initialBranch, hasInitialBranch := branchesSnapshot.Active.Get()
	if !hasInitialBranch {
		return nil, false, errors.New(messages.CurrentBranchCannotDetermine)
	}
	isShippingInitialBranch := branchNameToShip == initialBranch
	if !hasBranchToShip {
		return nil, false, fmt.Errorf(messages.BranchDoesntExist, branchNameToShip)
	}
	localBranches := branchesSnapshot.Branches.LocalBranches().Names()
	validatedConfig, exit, err := validate.Config(validate.ConfigArgs{
		Backend:            repo.Backend,
		BranchesSnapshot:   branchesSnapshot,
		BranchesToValidate: gitdomain.LocalBranchNames{branchNameToShip},
		DialogTestInputs:   dialogTestInputs,
		Frontend:           repo.Frontend,
		Git:                repo.Git,
		LocalBranches:      localBranches,
		RepoStatus:         repoStatus,
		TestInputs:         dialogTestInputs,
		Unvalidated:        repo.UnvalidatedConfig,
	})
	if err != nil || exit {
		return nil, exit, err
	}
	if err = validateShippableBranchType(validatedConfig.Config.BranchType(branchNameToShip)); err != nil {
		return nil, false, err
	}
	targetBranchName, hasTargetBranch := validatedConfig.Config.Lineage.Parent(branchNameToShip).Get()
	if !hasTargetBranch {
		return nil, false, fmt.Errorf(messages.ShipBranchHasNoParent, branchNameToShip)
	}
	targetBranch, hasTargetBranch := branchesSnapshot.Branches.FindByLocalName(targetBranchName).Get()
	if !hasTargetBranch {
		return nil, false, fmt.Errorf(messages.BranchDoesntExist, targetBranchName)
	}
	err = ensureParentBranchIsMainOrPerennialBranch(branchNameToShip, targetBranchName, validatedConfig.Config, validatedConfig.Config.Lineage)
	if err != nil {
		return nil, false, err
	}
	var proposalOpt Option[hostingdomain.Proposal]
	childBranches := validatedConfig.Config.Lineage.Children(branchNameToShip)
	proposalsOfChildBranches := []hostingdomain.Proposal{}
	var connectorOpt Option[hostingdomain.Connector]
	if originURL, hasOriginURL := validatedConfig.OriginURL().Get(); hasOriginURL {
		connectorOpt, err = hosting.NewConnector(hosting.NewConnectorArgs{
			Config:          *validatedConfig.Config.UnvalidatedConfig,
			HostingPlatform: validatedConfig.Config.HostingPlatform,
			Log:             print.Logger{},
			OriginURL:       originURL,
		})
		if err != nil {
			return nil, false, err
		}
	}
	canShipViaAPI := false
	proposalMessage := ""
	if connector, hasConnector := connectorOpt.Get(); hasConnector {
		if !repo.IsOffline.Bool() {
			if branchToShip.HasTrackingBranch() {
				proposalOpt, err = connector.FindProposal(branchNameToShip, targetBranchName)
				if err != nil {
					return nil, false, err
				}
				proposal, hasProposal := proposalOpt.Get()
				if hasProposal {
					canShipViaAPI = true
					proposalMessage = connector.DefaultProposalMessage(proposal)
				}
			}
			for _, childBranch := range childBranches {
				childProposalOpt, err := connector.FindProposal(childBranch, branchNameToShip)
				if err != nil {
					return nil, false, fmt.Errorf(messages.ProposalNotFoundForBranch, branchNameToShip, err)
				}
				childProposal, hasChildProposal := childProposalOpt.Get()
				if hasChildProposal {
					proposalsOfChildBranches = append(proposalsOfChildBranches, childProposal)
				}
			}
		}
	}
	return &shipData{
		allBranches:              branchesSnapshot.Branches,
		branchToShip:             *branchToShip,
		branchesSnapshot:         branchesSnapshot,
		canShipViaAPI:            canShipViaAPI,
		childBranches:            childBranches,
		config:                   validatedConfig,
		connector:                connectorOpt,
		dialogTestInputs:         dialogTestInputs,
		dryRun:                   dryRun,
		hasOpenChanges:           repoStatus.OpenChanges,
		initialBranch:            initialBranch,
		isShippingInitialBranch:  isShippingInitialBranch,
		previousBranch:           previousBranch,
		proposal:                 proposalOpt,
		proposalMessage:          proposalMessage,
		proposalsOfChildBranches: proposalsOfChildBranches,
		remotes:                  remotes,
		stashSize:                stashSize,
		targetBranch:             *targetBranch,
	}, false, nil
}

func ensureParentBranchIsMainOrPerennialBranch(branch, parentBranch gitdomain.LocalBranchName, config configdomain.ValidatedConfig, lineage configdomain.Lineage) error {
	if !config.IsMainOrPerennialBranch(parentBranch) {
		ancestors := lineage.Ancestors(branch)
		ancestorsWithoutMainOrPerennial := ancestors[1:]
		oldestAncestor := ancestorsWithoutMainOrPerennial[0]
		return fmt.Errorf(messages.ShipChildBranch, stringslice.Connect(ancestorsWithoutMainOrPerennial.Strings()), oldestAncestor)
	}
	return nil
}

func shipProgram(data *shipData, commitMessage Option[gitdomain.CommitMessage]) program.Program {
<<<<<<< HEAD
	prog := program.Program{}
=======
	prog := NewMutable(&program.Program{})
	if data.config.Config.SyncBeforeShip {
		// sync the parent branch
		sync.BranchProgram(data.targetBranch, sync.BranchProgramArgs{
			BranchInfos:   data.allBranches,
			Config:        data.config.Config,
			InitialBranch: data.initialBranch,
			Remotes:       data.remotes,
			Program:       prog,
			PushBranch:    true,
		})
		// sync the branch to ship (local sync only)
		sync.BranchProgram(data.branchToShip, sync.BranchProgramArgs{
			BranchInfos:   data.allBranches,
			Config:        data.config.Config,
			InitialBranch: data.initialBranch,
			Remotes:       data.remotes,
			Program:       prog,
			PushBranch:    false,
		})
	}
>>>>>>> c53fe151
	localBranchToShip, hasLocalBranchToShip := data.branchToShip.LocalName.Get()
	localTargetBranch, _ := data.targetBranch.LocalName.Get()
	if hasLocalBranchToShip {
		prog.Value.Add(&opcodes.EnsureHasShippableChanges{Branch: localBranchToShip, Parent: data.config.Config.MainBranch})
		prog.Value.Add(&opcodes.Checkout{Branch: localTargetBranch})
	}
	// TODO: distinguish the various scenarios here:
	// 1. ship the current branch without API: pull tracking branch, then ship locally
	// 2. ship the current branch with API: verify the branch is not behind its tracking branch, if ahead or out of sync abort with error, if in sync or behind ship via API
	// 3. ship the given branch without API: check out the branch, pull from tracking, ship locally
	// 4. ship the given branch with API and branch exists locally: verify the local branch is not ahead or out of sync with its tracking branch, if behind or in sync ship via API, if ahead or out of sync abort with error
	// 5. ship the given branch with API and branch does not exist locally: ship via API
	if proposal, hasProposal := data.proposal.Get(); hasProposal && data.canShipViaAPI {
		// update the proposals of child branches
		for _, childProposal := range data.proposalsOfChildBranches {
			prog.Value.Add(&opcodes.UpdateProposalTarget{
				ProposalNumber: childProposal.Number,
				NewTarget:      localTargetBranch,
			})
		}
		prog.Value.Add(&opcodes.PushCurrentBranch{CurrentBranch: localBranchToShip})
		prog.Value.Add(&opcodes.ConnectorMergeProposal{
			Branch:          localBranchToShip,
			ProposalNumber:  proposal.Number,
			CommitMessage:   commitMessage,
			ProposalMessage: data.proposalMessage,
		})
		prog.Value.Add(&opcodes.PullCurrentBranch{})
	} else {
		prog.Value.Add(&opcodes.SquashMerge{Branch: localBranchToShip, CommitMessage: commitMessage, Parent: localTargetBranch})
	}
	if data.remotes.HasOrigin() && data.config.Config.IsOnline() {
		prog.Value.Add(&opcodes.PushCurrentBranch{CurrentBranch: localTargetBranch})
	}
	// NOTE: when shipping via API, we can always delete the tracking branch because:
	// - we know we have a tracking branch (otherwise there would be no PR to ship via API)
	// - we have updated the PRs of all child branches (because we have API access)
	// - we know we are online
	if branchToShipRemoteName, hasRemoteName := data.branchToShip.RemoteName.Get(); hasRemoteName {
		if data.canShipViaAPI || (data.branchToShip.HasTrackingBranch() && len(data.childBranches) == 0 && data.config.Config.IsOnline()) {
			if data.config.Config.ShipDeleteTrackingBranch {
				prog.Value.Add(&opcodes.DeleteTrackingBranch{Branch: branchToShipRemoteName})
			}
		}
	}
	prog.Value.Add(&opcodes.DeleteLocalBranch{Branch: localBranchToShip})
	if !data.dryRun {
		prog.Value.Add(&opcodes.DeleteParentBranch{Branch: localBranchToShip})
	}
	for _, child := range data.childBranches {
		prog.Value.Add(&opcodes.ChangeParent{Branch: child, Parent: localTargetBranch})
	}
	if !data.isShippingInitialBranch {
		prog.Value.Add(&opcodes.Checkout{Branch: data.initialBranch})
	}
	previousBranchCandidates := gitdomain.LocalBranchNames{}
	if previousBranch, hasPreviousBranch := data.previousBranch.Get(); hasPreviousBranch {
		previousBranchCandidates = append(previousBranchCandidates, previousBranch)
	}
	cmdhelpers.Wrap(prog, cmdhelpers.WrapOptions{
		DryRun:                   data.dryRun,
		RunInGitRoot:             true,
		StashOpenChanges:         !data.isShippingInitialBranch && data.hasOpenChanges,
		PreviousBranchCandidates: previousBranchCandidates,
	})
	return prog.Get()
}

func validateShippableBranchType(branchType configdomain.BranchType) error {
	switch branchType {
	case configdomain.BranchTypeContributionBranch:
		return errors.New(messages.ContributionBranchCannotShip)
	case configdomain.BranchTypeFeatureBranch, configdomain.BranchTypeParkedBranch:
		return nil
	case configdomain.BranchTypeMainBranch:
		return errors.New(messages.MainBranchCannotShip)
	case configdomain.BranchTypeObservedBranch:
		return errors.New(messages.ObservedBranchCannotShip)
	case configdomain.BranchTypePerennialBranch:
		return errors.New(messages.PerennialBranchCannotShip)
	}
	panic(fmt.Sprintf("unhandled branch type: %v", branchType))
}

func validateData(data shipData) error {
	if localName, hasLocalName := data.branchToShip.LocalName.Get(); hasLocalName {
		if localName == data.initialBranch {
			return validate.NoOpenChanges(data.hasOpenChanges)
		}
	}
	return nil
}<|MERGE_RESOLUTION|>--- conflicted
+++ resolved
@@ -290,31 +290,7 @@
 }
 
 func shipProgram(data *shipData, commitMessage Option[gitdomain.CommitMessage]) program.Program {
-<<<<<<< HEAD
-	prog := program.Program{}
-=======
 	prog := NewMutable(&program.Program{})
-	if data.config.Config.SyncBeforeShip {
-		// sync the parent branch
-		sync.BranchProgram(data.targetBranch, sync.BranchProgramArgs{
-			BranchInfos:   data.allBranches,
-			Config:        data.config.Config,
-			InitialBranch: data.initialBranch,
-			Remotes:       data.remotes,
-			Program:       prog,
-			PushBranch:    true,
-		})
-		// sync the branch to ship (local sync only)
-		sync.BranchProgram(data.branchToShip, sync.BranchProgramArgs{
-			BranchInfos:   data.allBranches,
-			Config:        data.config.Config,
-			InitialBranch: data.initialBranch,
-			Remotes:       data.remotes,
-			Program:       prog,
-			PushBranch:    false,
-		})
-	}
->>>>>>> c53fe151
 	localBranchToShip, hasLocalBranchToShip := data.branchToShip.LocalName.Get()
 	localTargetBranch, _ := data.targetBranch.LocalName.Get()
 	if hasLocalBranchToShip {
