package cmd

import (
	"fmt"
	"strings"

	"github.com/git-town/git-town/v7/src/cli"
	"github.com/git-town/git-town/v7/src/config"
	"github.com/git-town/git-town/v7/src/git"
	"github.com/git-town/git-town/v7/src/hosting"
	"github.com/git-town/git-town/v7/src/runstate"
	"github.com/git-town/git-town/v7/src/steps"
	"github.com/git-town/git-town/v7/src/validate"
	"github.com/spf13/cobra"
)

func shipCmd() *cobra.Command {
	debug := false
	commitMessage := ""
	cmd := cobra.Command{
		Use:     "ship",
		GroupID: "basic",
		Args:    cobra.MaximumNArgs(1),
		Short:   "Deliver a completed feature branch",
		Long: fmt.Sprintf(`Deliver a completed feature branch

Squash-merges the current branch, or <branch_name> if given,
into the main branch, resulting in linear history on the main branch.

- syncs the main branch
- pulls updates for <branch_name>
- merges the main branch into <branch_name>
- squash-merges <branch_name> into the main branch
  with commit message specified by the user
- pushes the main branch to the origin repository
- deletes <branch_name> from the local and origin repositories

Ships direct children of the main branch.
To ship a nested child branch, ship or kill all ancestor branches first.

If you use GitHub, this command can squash merge pull requests via the GitHub API. Setup:
1. Get a GitHub personal access token with the "repo" scope
2. Run 'git config %s <token>' (optionally add the '--global' flag)
Now anytime you ship a branch with a pull request on GitHub, it will squash merge via the GitHub API.
It will also update the base branch for any pull requests against that branch.

If your origin server deletes shipped branches, for example
GitHub's feature to automatically delete head branches,
run "git config %s false"
and Git Town will leave it up to your origin server to delete the remote branch.`, config.GithubTokenKey, config.ShipDeleteRemoteBranchKey),
		RunE: func(cmd *cobra.Command, args []string) error {
<<<<<<< HEAD
			return runShip(debug, commitMessage, args)
=======
			return runShip(repo, args, commitMessage)
>>>>>>> 09d7c9f2
		},
	}
	cmd.Flags().StringVarP(&commitMessage, "message", "m", "", "Specify the commit message for the squash commit")
	debugFlag(&cmd, &debug)
	return &cmd
}

func runShip(debug bool, message string, args []string) error {
	repo, exit, err := LoadPublicRepo(RepoArgs{
		debug:                 debug,
		dryRun:                false,
		handleUnfinishedState: true,
		validateGitversion:    true,
		validateIsRepository:  true,
		validateIsConfigured:  true,
	})
	if err != nil || exit {
		return err
	}
	connector, err := hosting.NewConnector(repo.Config, &repo.InternalRepo, cli.PrintConnectorAction)
	if err != nil {
		return err
	}
	config, err := determineShipConfig(args, connector, &repo)
	if err != nil {
		return err
	}
	stepList, err := shipStepList(config, message, &repo)
	if err != nil {
		return err
	}
	runState := runstate.New("ship", stepList)
	return runstate.Execute(runState, &repo, connector)
}

func runShip(repo *git.ProdRepo, args []string, commitMessage string) error {
	connector, err := hosting.NewConnector(repo.Config, &repo.Silent, cli.PrintConnectorAction)
	if err != nil {
		return err
	}
	config, err := determineShipConfig(args, connector, repo)
	if err != nil {
		return err
	}
	stepList, err := shipStepList(config, commitMessage, repo)
	if err != nil {
		return err
	}
	runState := runstate.New("ship", stepList)
	return runstate.Execute(runState, repo, connector)
}

type shipConfig struct {
	branchToShip             string
	branchToMergeInto        string // TODO: rename to parentBranch
	canShipViaAPI            bool
	childBranches            []string
	defaultProposalMessage   string // TODO: rename to proposalMessage
	deleteOriginBranch       bool
	hasOrigin                bool
	hasTrackingBranch        bool
	initialBranch            string
	isShippingInitialBranch  bool
	isOffline                bool
	mainBranch               string
	proposal                 *hosting.Proposal
	proposalsOfChildBranches []hosting.Proposal
}

func determineShipConfig(args []string, connector hosting.Connector, repo *git.PublicRepo) (*shipConfig, error) {
	hasOrigin, err := repo.HasOrigin()
	if err != nil {
		return nil, err
	}
	isOffline, err := repo.Config.IsOffline()
	if err != nil {
		return nil, err
	}
	initialBranch, err := repo.CurrentBranch()
	if err != nil {
		return nil, err
	}
	deleteOrigin, err := repo.Config.ShouldShipDeleteOriginBranch()
	if err != nil {
		return nil, err
	}
	mainBranch := repo.Config.MainBranch()
	var branchToShip string
	if len(args) > 0 {
		branchToShip = args[0]
	} else {
		branchToShip = initialBranch
	}
	isShippingInitialBranch := branchToShip == initialBranch
	if isShippingInitialBranch {
		hasOpenChanges, err := repo.HasOpenChanges()
		if err != nil {
			return nil, err
		}
		if hasOpenChanges {
			return nil, fmt.Errorf("you have uncommitted changes. Did you mean to commit them before shipping?")
		}
	}
	if hasOrigin && !isOffline {
		err := repo.Fetch()
		if err != nil {
			return nil, err
		}
	}
	if !isShippingInitialBranch {
		hasBranch, err := repo.HasLocalOrOriginBranch(branchToShip, mainBranch)
		if err != nil {
			return nil, err
		}
		if !hasBranch {
			return nil, fmt.Errorf("there is no branch named %q", branchToShip)
		}
	}
	if !repo.Config.IsFeatureBranch(branchToShip) {
		return nil, fmt.Errorf("the branch %q is not a feature branch. Only feature branches can be shipped", branchToShip)
	}
	err = validate.KnowsBranchAncestry(branchToShip, mainBranch, repo)
	if err != nil {
		return nil, err
	}
	err = ensureParentBranchIsMainOrPerennialBranch(branchToShip, repo)
	if err != nil {
		return nil, err
	}
	hasTrackingBranch, err := repo.HasTrackingBranch(branchToShip)
	if err != nil {
		return nil, err
	}
	branchToMergeInto := repo.Config.ParentBranch(branchToShip)
	canShipViaAPI := false
	defaultProposalMessage := ""
	var proposal *hosting.Proposal
	childBranches := repo.Config.ChildBranches(branchToShip)
	proposalsOfChildBranches := []hosting.Proposal{}
	if !isOffline && connector != nil {
		if hasTrackingBranch {
			proposal, err = connector.FindProposal(branchToShip, branchToMergeInto)
			if err != nil {
				return nil, err
			}
			if proposal != nil {
				canShipViaAPI = true
				defaultProposalMessage = connector.DefaultProposalMessage(*proposal)
			}
		}
		for _, childBranch := range childBranches {
			childProposal, err := connector.FindProposal(childBranch, branchToShip)
			if err != nil {
				return nil, fmt.Errorf("cannot determine proposal for branch %q: %w", branchToShip, err)
			}
			if childProposal != nil {
				proposalsOfChildBranches = append(proposalsOfChildBranches, *childProposal)
			}
		}
	}
	return &shipConfig{
		branchToMergeInto:        branchToMergeInto,
		branchToShip:             branchToShip,
		canShipViaAPI:            canShipViaAPI,
		childBranches:            childBranches,
		defaultProposalMessage:   defaultProposalMessage,
		deleteOriginBranch:       deleteOrigin,
		hasOrigin:                hasOrigin,
		hasTrackingBranch:        hasTrackingBranch,
		initialBranch:            initialBranch,
		isOffline:                isOffline,
		isShippingInitialBranch:  isShippingInitialBranch,
		mainBranch:               mainBranch,
		proposal:                 proposal,
		proposalsOfChildBranches: proposalsOfChildBranches,
	}, nil
}

func ensureParentBranchIsMainOrPerennialBranch(branch string, repo *git.PublicRepo) error {
	parentBranch := repo.Config.ParentBranch(branch)
	if !repo.Config.IsMainBranch(parentBranch) && !repo.Config.IsPerennialBranch(parentBranch) {
		ancestors := repo.Config.AncestorBranches(branch)
		ancestorsWithoutMainOrPerennial := ancestors[1:]
		oldestAncestor := ancestorsWithoutMainOrPerennial[0]
		return fmt.Errorf(`shipping this branch would ship %q as well,
please ship %q first`, strings.Join(ancestorsWithoutMainOrPerennial, ", "), oldestAncestor)
	}
	return nil
}

func shipStepList(config *shipConfig, commitMessage string, repo *git.PublicRepo) (runstate.StepList, error) {
	list := runstate.StepListBuilder{}
	updateBranchSteps(&list, config.branchToMergeInto, true, repo) // sync the parent branch
	updateBranchSteps(&list, config.branchToShip, false, repo)     // sync the branch to ship locally only
	list.Add(&steps.EnsureHasShippableChangesStep{Branch: config.branchToShip, Parent: config.mainBranch})
	list.Add(&steps.CheckoutStep{Branch: config.branchToMergeInto})
	if config.canShipViaAPI {
		// update the proposals of child branches
		for _, childProposal := range config.proposalsOfChildBranches {
			list.Add(&steps.UpdateProposalTargetStep{
				ProposalNumber: childProposal.Number,
				NewTarget:      config.branchToMergeInto,
				ExistingTarget: childProposal.Target,
			})
		}
		// push
		list.Add(&steps.PushBranchStep{Branch: config.branchToShip})
		list.Add(&steps.ConnectorMergeProposalStep{
			Branch:                 config.branchToShip,
			ProposalNumber:         config.proposal.Number,
			CommitMessage:          commitMessage,
			DefaultProposalMessage: config.defaultProposalMessage,
		})
		list.Add(&steps.PullBranchStep{})
	} else {
		list.Add(&steps.SquashMergeStep{Branch: config.branchToShip, CommitMessage: commitMessage, Parent: config.branchToMergeInto})
	}
	if config.hasOrigin && !config.isOffline {
		list.Add(&steps.PushBranchStep{Branch: config.branchToMergeInto, Undoable: true})
	}
	// NOTE: when shipping via API, we can always delete the remote branch because:
	// - we know we have a tracking branch (otherwise there would be no PR to ship via API)
	// - we have updated the PRs of all child branches (because we have API access)
	// - we know we are online
	if config.canShipViaAPI || (config.hasTrackingBranch && len(config.childBranches) == 0 && !config.isOffline) {
		if config.deleteOriginBranch {
			list.Add(&steps.DeleteOriginBranchStep{Branch: config.branchToShip, IsTracking: true})
		}
	}
	list.Add(&steps.DeleteLocalBranchStep{Branch: config.branchToShip, Parent: config.mainBranch})
	list.Add(&steps.DeleteParentBranchStep{Branch: config.branchToShip})
	for _, child := range config.childBranches {
		list.Add(&steps.SetParentStep{Branch: child, ParentBranch: config.branchToMergeInto})
	}
	if !config.isShippingInitialBranch {
		// TODO: check out the main branch here?
		list.Add(&steps.CheckoutStep{Branch: config.initialBranch})
	}
	list.Wrap(runstate.WrapOptions{RunInGitRoot: true, StashOpenChanges: !config.isShippingInitialBranch}, &repo.InternalRepo, config.mainBranch)
	return list.Result()
}<|MERGE_RESOLUTION|>--- conflicted
+++ resolved
@@ -49,11 +49,7 @@
 run "git config %s false"
 and Git Town will leave it up to your origin server to delete the remote branch.`, config.GithubTokenKey, config.ShipDeleteRemoteBranchKey),
 		RunE: func(cmd *cobra.Command, args []string) error {
-<<<<<<< HEAD
-			return runShip(debug, commitMessage, args)
-=======
-			return runShip(repo, args, commitMessage)
->>>>>>> 09d7c9f2
+			return runShip(args, commitMessage, debug)
 		},
 	}
 	cmd.Flags().StringVarP(&commitMessage, "message", "m", "", "Specify the commit message for the squash commit")
@@ -61,7 +57,7 @@
 	return &cmd
 }
 
-func runShip(debug bool, message string, args []string) error {
+func runShip(args []string, message string, debug bool) error {
 	repo, exit, err := LoadPublicRepo(RepoArgs{
 		debug:                 debug,
 		dryRun:                false,
@@ -87,23 +83,6 @@
 	}
 	runState := runstate.New("ship", stepList)
 	return runstate.Execute(runState, &repo, connector)
-}
-
-func runShip(repo *git.ProdRepo, args []string, commitMessage string) error {
-	connector, err := hosting.NewConnector(repo.Config, &repo.Silent, cli.PrintConnectorAction)
-	if err != nil {
-		return err
-	}
-	config, err := determineShipConfig(args, connector, repo)
-	if err != nil {
-		return err
-	}
-	stepList, err := shipStepList(config, commitMessage, repo)
-	if err != nil {
-		return err
-	}
-	runState := runstate.New("ship", stepList)
-	return runstate.Execute(runState, repo, connector)
 }
 
 type shipConfig struct {
