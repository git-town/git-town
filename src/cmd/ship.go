--- conflicted
+++ resolved
@@ -210,17 +210,6 @@
 	var proposalOpt Option[hostingdomain.Proposal]
 	childBranches := repo.Runner.Config.FullConfig.Lineage.Children(branchNameToShip)
 	proposalsOfChildBranches := []hostingdomain.Proposal{}
-<<<<<<< HEAD
-	originURL := repo.Runner.Config.OriginURL()
-	connector, err := hosting.NewConnector(hosting.NewConnectorArgs{
-		UnvalidatedConfig: &repo.Runner.Config.FullConfig,
-		HostingPlatform:   repo.Runner.Config.FullConfig.HostingPlatform,
-		Log:               print.Logger{},
-		OriginURL:         originURL,
-	})
-	if err != nil {
-		return nil, branchesSnapshot, stashSize, false, err
-=======
 	var connector hostingdomain.Connector
 	if originURL, hasOriginURL := repo.Runner.Config.OriginURL().Get(); hasOriginURL {
 		connector, err = hosting.NewConnector(hosting.NewConnectorArgs{
@@ -232,7 +221,6 @@
 		if err != nil {
 			return nil, branchesSnapshot, stashSize, false, err
 		}
->>>>>>> 5aa0f657
 	}
 	canShipViaAPI := false
 	proposalMessage := ""
