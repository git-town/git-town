--- conflicted
+++ resolved
@@ -14,26 +14,6 @@
 	"github.com/spf13/cobra"
 )
 
-<<<<<<< HEAD
-type shipConfig struct {
-	branchToShip             string
-	branchToMergeInto        string
-	canShipViaAPI            bool
-	childBranches            []string
-	defaultProposalMessage   string
-	deleteOriginBranch       bool
-	hasOrigin                bool
-	hasTrackingBranch        bool
-	initialBranch            string
-	isShippingInitialBranch  bool
-	isOffline                bool
-	branchesDeletedOnRemote  []string // local branches whose tracking branches have been deleted
-	proposalNumber           int
-	proposalsOfChildBranches []hosting.Proposal
-}
-
-=======
->>>>>>> 2373f8c4
 func shipCmd(repo *git.ProdRepo) *cobra.Command {
 	var commitMessage string
 	shipCmd := cobra.Command{
@@ -206,6 +186,7 @@
 }
 
 type shipConfig struct {
+	branchesDeletedOnRemote  []string // local branches whose tracking branches have been deleted
 	branchToShip             string
 	branchToMergeInto        string // TODO: rename to parentBranch
 	canShipViaAPI            bool
