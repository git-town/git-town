package cmd

import (
	"strings"

	"github.com/Originate/git-town/src/git"
	"github.com/Originate/git-town/src/prompt"
	"github.com/Originate/git-town/src/script"
	"github.com/Originate/git-town/src/steps"
	"github.com/Originate/git-town/src/util"

	"github.com/spf13/cobra"
)

type shipConfig struct {
<<<<<<< HEAD
	BranchToShip  string
	InitialBranch string
=======
	BranchToShip        string
	InitialBranch       string
	IsTargetBranchLocal bool
>>>>>>> master
}

var commitMessage string

var shipCmd = &cobra.Command{
	Use:   "ship",
	Short: "Deliver a completed feature branch",
	Long: `Deliver a completed feature branch

Squash-merges the current branch, or <branch_name> if given,
into the main branch, resulting in linear history on the main branch.

- syncs the main branch
- pulls remote updates for <branch_name>
- merges the main branch into <branch_name>
- squash-merges <branch_name> into the main branch
  with commit message specified by the user
- pushes the main branch to the remote repository
- deletes <branch_name> from the local and remote repositories

Only shipping of direct children of the main branch is allowed.
To ship a nested child branch, all ancestor branches have to be shipped or killed.`,
	Run: func(cmd *cobra.Command, args []string) {
		git.EnsureIsRepository()
		prompt.EnsureIsConfigured()
		steps.Run(steps.RunOptions{
			CanSkip:              func() bool { return false },
			Command:              "ship",
			IsAbort:              abortFlag,
			IsContinue:           continueFlag,
			IsSkip:               false,
			IsUndo:               undoFlag,
			SkipMessageGenerator: func() string { return "" },
			StepListGenerator: func() steps.StepList {
				config := checkShipPreconditions(args)
				return getShipStepList(config)
			},
		})
	},
	PreRunE: func(cmd *cobra.Command, args []string) error {
		return validateMaxArgs(args, 1)
	},
}

func checkShipPreconditions(args []string) (result shipConfig) {
	result.InitialBranch = git.GetCurrentBranchName()
	if len(args) == 0 {
		result.BranchToShip = result.InitialBranch
	} else {
		result.BranchToShip = args[0]
	}
	if result.BranchToShip == result.InitialBranch {
		git.EnsureDoesNotHaveOpenChanges("Did you mean to commit them before shipping?")
	}
	if git.HasRemote("origin") {
		script.Fetch()
	}
	if result.BranchToShip != result.InitialBranch {
		git.EnsureHasBranch(result.BranchToShip)
	}
	git.EnsureIsFeatureBranch(result.BranchToShip, "Only feature branches can be shipped.")
	prompt.EnsureKnowsParentBranches([]string{result.BranchToShip})
	ensureParentBranchIsMainBranch(result.BranchToShip)
	return
}

func ensureParentBranchIsMainBranch(branchName string) {
	if git.GetParentBranch(branchName) != git.GetMainBranch() {
		ancestors := git.GetAncestorBranches(branchName)
		ancestorsWithoutMain := ancestors[1:]
		oldestAncestor := ancestorsWithoutMain[0]
		util.ExitWithErrorMessage(
			"Shipping this branch would ship "+strings.Join(ancestorsWithoutMain, ", ")+" as well.",
			"Please ship \""+oldestAncestor+"\" first.",
		)
	}
}

func getShipStepList(config shipConfig) (result steps.StepList) {
<<<<<<< HEAD
	targetBranch := git.GetMainBranch()
	areInitialAndBranchToShipDifferent := config.BranchToShip != config.InitialBranch
	result.AppendList(steps.GetSyncBranchSteps(targetBranch))
=======
	mainBranch := git.GetMainBranch()
	isShippingInitialBranch := config.BranchToShip == config.InitialBranch
	result.AppendList(steps.GetSyncBranchSteps(mainBranch))
>>>>>>> b14c6ba2
	result.Append(steps.CheckoutBranchStep{BranchName: config.BranchToShip})
	result.Append(steps.MergeTrackingBranchStep{})
	result.Append(steps.MergeBranchStep{BranchName: targetBranch})
	result.Append(steps.EnsureHasShippableChangesStep{BranchName: config.BranchToShip})
	result.Append(steps.CheckoutBranchStep{BranchName: targetBranch})
	result.Append(steps.SquashMergeBranchStep{BranchName: config.BranchToShip, CommitMessage: commitMessage})
	if git.HasRemote("origin") {
		result.Append(steps.PushBranchStep{BranchName: targetBranch, Undoable: true})
	}
	childBranches := git.GetChildBranches(config.BranchToShip)
	if git.HasTrackingBranch(config.BranchToShip) && len(childBranches) == 0 {
		result.Append(steps.DeleteRemoteBranchStep{BranchName: config.BranchToShip, IsTracking: true})
	}
	result.Append(steps.DeleteLocalBranchStep{BranchName: config.BranchToShip})
	result.Append(steps.DeleteParentBranchStep{BranchName: config.BranchToShip})
	for _, child := range childBranches {
		result.Append(steps.SetParentBranchStep{BranchName: child, ParentBranchName: targetBranch})
	}
	result.Append(steps.DeleteAncestorBranchesStep{})
	if !isShippingInitialBranch {
		result.Append(steps.CheckoutBranchStep{BranchName: config.InitialBranch})
	}
	result.Wrap(steps.WrapOptions{RunInGitRoot: true, StashOpenChanges: !isShippingInitialBranch})
	return
}

func init() {
	shipCmd.Flags().BoolVar(&abortFlag, "abort", false, abortFlagDescription)
	shipCmd.Flags().StringVarP(&commitMessage, "message", "m", "", "Specify the commit message for the squash commit")
	shipCmd.Flags().BoolVar(&continueFlag, "continue", false, continueFlagDescription)
	shipCmd.Flags().BoolVar(&undoFlag, "undo", false, undoFlagDescription)
	RootCmd.AddCommand(shipCmd)
}<|MERGE_RESOLUTION|>--- conflicted
+++ resolved
@@ -13,14 +13,8 @@
 )
 
 type shipConfig struct {
-<<<<<<< HEAD
 	BranchToShip  string
 	InitialBranch string
-=======
-	BranchToShip        string
-	InitialBranch       string
-	IsTargetBranchLocal bool
->>>>>>> master
 }
 
 var commitMessage string
@@ -100,15 +94,9 @@
 }
 
 func getShipStepList(config shipConfig) (result steps.StepList) {
-<<<<<<< HEAD
 	targetBranch := git.GetMainBranch()
-	areInitialAndBranchToShipDifferent := config.BranchToShip != config.InitialBranch
+	isShippingInitialBranch := config.BranchToShip == config.InitialBranch
 	result.AppendList(steps.GetSyncBranchSteps(targetBranch))
-=======
-	mainBranch := git.GetMainBranch()
-	isShippingInitialBranch := config.BranchToShip == config.InitialBranch
-	result.AppendList(steps.GetSyncBranchSteps(mainBranch))
->>>>>>> b14c6ba2
 	result.Append(steps.CheckoutBranchStep{BranchName: config.BranchToShip})
 	result.Append(steps.MergeTrackingBranchStep{})
 	result.Append(steps.MergeBranchStep{BranchName: targetBranch})
