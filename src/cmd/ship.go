package cmd

import (
	"fmt"
	"strings"

	"github.com/git-town/git-town/v7/src/cli"
	"github.com/git-town/git-town/v7/src/config"
	"github.com/git-town/git-town/v7/src/dialog"
	"github.com/git-town/git-town/v7/src/git"
	"github.com/git-town/git-town/v7/src/hosting"
	"github.com/git-town/git-town/v7/src/runstate"
	"github.com/git-town/git-town/v7/src/steps"
	"github.com/spf13/cobra"
)

func shipCmd(repo *git.ProdRepo) *cobra.Command {
	var commitMessage string
	shipCmd := cobra.Command{
		Use:   "ship",
		Short: "Deliver a completed feature branch",
		Long: fmt.Sprintf(`Deliver a completed feature branch

Squash-merges the current branch, or <branch_name> if given,
into the main branch, resulting in linear history on the main branch.

- syncs the main branch
- pulls updates for <branch_name>
- merges the main branch into <branch_name>
- squash-merges <branch_name> into the main branch
  with commit message specified by the user
- pushes the main branch to the origin repository
- deletes <branch_name> from the local and origin repositories

Ships direct children of the main branch.
To ship a nested child branch, ship or kill all ancestor branches first.

If you use GitHub, this command can squash merge pull requests via the GitHub API. Setup:
1. Get a GitHub personal access token with the "repo" scope
2. Run 'git config %s <token>' (optionally add the '--global' flag)
Now anytime you ship a branch with a pull request on GitHub, it will squash merge via the GitHub API.
It will also update the base branch for any pull requests against that branch.

If your origin server deletes shipped branches, for example
GitHub's feature to automatically delete head branches,
run "git config %s false"
and Git Town will leave it up to your origin server to delete the remote branch.`, config.GithubToken, config.ShipDeleteRemoteBranch),
		Run: func(cmd *cobra.Command, args []string) {
			connector, err := hosting.NewConnector(&repo.Config, &repo.Silent, cli.PrintConnectorAction)
			if err != nil {
				cli.Exit(err)
			}
			config, err := determineShipConfig(args, connector, repo)
			if err != nil {
				cli.Exit(err)
			}
			stepList, err := shipStepList(config, commitMessage, repo)
			if err != nil {
				cli.Exit(err)
			}
			runState := runstate.New("ship", stepList)
			err = runstate.Execute(runState, repo, connector)
			if err != nil {
				cli.Exit(err)
			}
		},
		Args: cobra.MaximumNArgs(1),
		PreRunE: func(cmd *cobra.Command, args []string) error {
			if err := ValidateIsRepository(repo); err != nil {
				return err
			}
			return validateIsConfigured(repo)
		},
	}
	shipCmd.Flags().StringVarP(&commitMessage, "message", "m", "", "Specify the commit message for the squash commit")
	return &shipCmd
}

type shipConfig struct {
	branchToShip             string
	branchToMergeInto        string // TODO: rename to parentBranch
	canShipViaAPI            bool
	childBranches            []string
	defaultProposalMessage   string // TODO: rename to proposalMessage
	deleteOriginBranch       bool
	hasOrigin                bool
	hasTrackingBranch        bool
	initialBranch            string
	isShippingInitialBranch  bool
	isOffline                bool
	proposal                 *hosting.Proposal
	proposalsOfChildBranches []hosting.Proposal
}

func determineShipConfig(args []string, connector hosting.Connector, repo *git.ProdRepo) (*shipConfig, error) {
	hasOrigin, err := repo.Silent.HasOrigin()
	if err != nil {
		return nil, err
	}
	isOffline, err := repo.Config.IsOffline()
	if err != nil {
		return nil, err
	}
	initialBranch, err := repo.Silent.CurrentBranch()
	if err != nil {
		return nil, err
	}
	deleteOrigin, err := repo.Config.ShouldShipDeleteOriginBranch()
	if err != nil {
		return nil, err
	}
	var branchToShip string
	if len(args) > 0 {
		branchToShip = args[0]
	} else {
		branchToShip = initialBranch
	}
	isShippingInitialBranch := branchToShip == initialBranch
	if isShippingInitialBranch {
		hasOpenChanges, err := repo.Silent.HasOpenChanges()
		if err != nil {
			return nil, err
		}
		if hasOpenChanges {
			return nil, fmt.Errorf("you have uncommitted changes. Did you mean to commit them before shipping?")
		}
	}
	if hasOrigin && !isOffline {
		err := repo.Logging.Fetch()
		if err != nil {
			return nil, err
		}
	}
	if !isShippingInitialBranch {
		hasBranch, err := repo.Silent.HasLocalOrOriginBranch(branchToShip)
		if err != nil {
			return nil, err
		}
		if !hasBranch {
			return nil, fmt.Errorf("there is no branch named %q", branchToShip)
		}
	}
	if !repo.Config.IsFeatureBranch(branchToShip) {
		return nil, fmt.Errorf("the branch %q is not a feature branch. Only feature branches can be shipped", branchToShip)
	}
	result.branchesDeletedOnRemote, err = repo.Silent.LocalBranchesWithDeletedTrackingBranches()
	if err != nil {
		return shipConfig{}, err
	}
	parentDialog := dialog.ParentBranches{}
	err = parentDialog.EnsureKnowsParentBranches([]string{branchToShip}, repo)
	if err != nil {
		return nil, err
	}
	ensureParentBranchIsMainOrPerennialBranch(branchToShip, repo)
	hasTrackingBranch, err := repo.Silent.HasTrackingBranch(branchToShip)
	if err != nil {
		return nil, err
	}
	branchToMergeInto := repo.Config.ParentBranch(branchToShip)
	canShipViaAPI := false
	defaultProposalMessage := ""
	var proposal *hosting.Proposal
	childBranches := repo.Config.ChildBranches(branchToShip)
	proposalsOfChildBranches := []hosting.Proposal{}
	if !isOffline && connector != nil {
		if hasTrackingBranch {
			proposal, err = connector.FindProposal(branchToShip, branchToMergeInto)
			if err != nil {
				return nil, err
			}
			if proposal != nil {
				canShipViaAPI = true
				defaultProposalMessage = connector.DefaultProposalMessage(*proposal)
			}
		}
		for _, childBranch := range childBranches {
			childProposal, err := connector.FindProposal(childBranch, branchToShip)
			if err != nil {
				return nil, fmt.Errorf("cannot determine proposal for branch %q: %w", branchToShip, err)
			}
			if childProposal != nil {
				proposalsOfChildBranches = append(proposalsOfChildBranches, *childProposal)
			}
		}
	}
	return &shipConfig{
		branchToMergeInto:        branchToMergeInto,
		branchToShip:             branchToShip,
		canShipViaAPI:            canShipViaAPI,
		childBranches:            childBranches,
		defaultProposalMessage:   defaultProposalMessage,
		deleteOriginBranch:       deleteOrigin,
		hasOrigin:                hasOrigin,
		hasTrackingBranch:        hasTrackingBranch,
		initialBranch:            initialBranch,
		isOffline:                isOffline,
		isShippingInitialBranch:  isShippingInitialBranch,
		proposal:                 proposal,
		proposalsOfChildBranches: proposalsOfChildBranches,
	}, nil
}

<<<<<<< HEAD
type shipConfig struct {
	branchesDeletedOnRemote  []string // local branches whose tracking branches have been deleted
	branchToShip             string
	branchToMergeInto        string // TODO: rename to parentBranch
	canShipViaAPI            bool
	childBranches            []string
	defaultProposalMessage   string // TODO: rename to proposalMessage
	deleteOriginBranch       bool
	hasOrigin                bool
	hasTrackingBranch        bool
	initialBranch            string
	isShippingInitialBranch  bool
	isOffline                bool
	proposal                 *hosting.Proposal
	proposalsOfChildBranches []hosting.Proposal
}

=======
>>>>>>> 319f157c
func ensureParentBranchIsMainOrPerennialBranch(branch string, repo *git.ProdRepo) {
	parentBranch := repo.Config.ParentBranch(branch)
	if !repo.Config.IsMainBranch(parentBranch) && !repo.Config.IsPerennialBranch(parentBranch) {
		ancestors := repo.Config.AncestorBranches(branch)
		ancestorsWithoutMainOrPerennial := ancestors[1:]
		oldestAncestor := ancestorsWithoutMainOrPerennial[0]
		cli.Exit(fmt.Errorf(`shipping this branch would ship %q as well,
please ship %q first`, strings.Join(ancestorsWithoutMainOrPerennial, ", "), oldestAncestor))
	}
}

func shipStepList(config *shipConfig, commitMessage string, repo *git.ProdRepo) (runstate.StepList, error) {
<<<<<<< HEAD
	// sync the parent branch
	result, err := syncBranchSteps(config.branchToMergeInto, true, repo)
	if err != nil {
		return runstate.StepList{}, err
	}
	// sync the branch to ship locally only
	syncSteps, err = updateBranchSteps(config.branchToShip, false, config.branchesDeletedOnRemote, repo)
	if err != nil {
		return runstate.StepList{}, err
	}
	result.AppendList(syncSteps)
	result.Append(&steps.EnsureHasShippableChangesStep{Branch: config.branchToShip})
	result.Append(&steps.CheckoutBranchStep{Branch: config.branchToMergeInto})
=======
	list := runstate.StepListBuilder{}
	syncBranchSteps(&list, config.branchToMergeInto, true, repo) // sync the parent branch
	syncBranchSteps(&list, config.branchToShip, false, repo)     // sync the branch to ship locally only
	list.Add(&steps.EnsureHasShippableChangesStep{Branch: config.branchToShip})
	list.Add(&steps.CheckoutBranchStep{Branch: config.branchToMergeInto})
>>>>>>> 319f157c
	if config.canShipViaAPI {
		// update the proposals of child branches
		for _, childProposal := range config.proposalsOfChildBranches {
			list.Add(&steps.UpdateProposalTargetStep{
				ProposalNumber: childProposal.Number,
				NewTarget:      config.branchToMergeInto,
				ExistingTarget: childProposal.Target,
			})
		}
		// push
		list.Add(&steps.PushBranchStep{Branch: config.branchToShip})
		list.Add(&steps.ConnectorMergeProposalStep{
			Branch:                 config.branchToShip,
			ProposalNumber:         config.proposal.Number,
			CommitMessage:          commitMessage,
			DefaultProposalMessage: config.defaultProposalMessage,
		})
		list.Add(&steps.PullBranchStep{})
	} else {
		list.Add(&steps.SquashMergeBranchStep{Branch: config.branchToShip, CommitMessage: commitMessage})
	}
	if config.hasOrigin && !config.isOffline {
		list.Add(&steps.PushBranchStep{Branch: config.branchToMergeInto, Undoable: true})
	}
	// NOTE: when shipping via API, we can always delete the remote branch because:
	// - we know we have a tracking branch (otherwise there would be no PR to ship via API)
	// - we have updated the PRs of all child branches (because we have API access)
	// - we know we are online
	if config.canShipViaAPI || (config.hasTrackingBranch && len(config.childBranches) == 0 && !config.isOffline) {
		if config.deleteOriginBranch {
			list.Add(&steps.DeleteOriginBranchStep{Branch: config.branchToShip, IsTracking: true})
		}
	}
	list.Add(&steps.DeleteLocalBranchStep{Branch: config.branchToShip})
	list.Add(&steps.DeleteParentBranchStep{Branch: config.branchToShip})
	for _, child := range config.childBranches {
		list.Add(&steps.SetParentBranchStep{Branch: child, ParentBranch: config.branchToMergeInto})
	}
	if !config.isShippingInitialBranch {
		// TODO: check out the main branch here?
		list.Add(&steps.CheckoutBranchStep{Branch: config.initialBranch})
	}
	list.Wrap(runstate.WrapOptions{RunInGitRoot: true, StashOpenChanges: !config.isShippingInitialBranch}, repo)
	return list.Result()
}<|MERGE_RESOLUTION|>--- conflicted
+++ resolved
@@ -77,6 +77,7 @@
 }
 
 type shipConfig struct {
+	branchesDeletedOnRemote  []string // local branches whose tracking branches have been deleted
 	branchToShip             string
 	branchToMergeInto        string // TODO: rename to parentBranch
 	canShipViaAPI            bool
@@ -201,26 +202,6 @@
 	}, nil
 }
 
-<<<<<<< HEAD
-type shipConfig struct {
-	branchesDeletedOnRemote  []string // local branches whose tracking branches have been deleted
-	branchToShip             string
-	branchToMergeInto        string // TODO: rename to parentBranch
-	canShipViaAPI            bool
-	childBranches            []string
-	defaultProposalMessage   string // TODO: rename to proposalMessage
-	deleteOriginBranch       bool
-	hasOrigin                bool
-	hasTrackingBranch        bool
-	initialBranch            string
-	isShippingInitialBranch  bool
-	isOffline                bool
-	proposal                 *hosting.Proposal
-	proposalsOfChildBranches []hosting.Proposal
-}
-
-=======
->>>>>>> 319f157c
 func ensureParentBranchIsMainOrPerennialBranch(branch string, repo *git.ProdRepo) {
 	parentBranch := repo.Config.ParentBranch(branch)
 	if !repo.Config.IsMainBranch(parentBranch) && !repo.Config.IsPerennialBranch(parentBranch) {
@@ -233,27 +214,11 @@
 }
 
 func shipStepList(config *shipConfig, commitMessage string, repo *git.ProdRepo) (runstate.StepList, error) {
-<<<<<<< HEAD
-	// sync the parent branch
-	result, err := syncBranchSteps(config.branchToMergeInto, true, repo)
-	if err != nil {
-		return runstate.StepList{}, err
-	}
-	// sync the branch to ship locally only
-	syncSteps, err = updateBranchSteps(config.branchToShip, false, config.branchesDeletedOnRemote, repo)
-	if err != nil {
-		return runstate.StepList{}, err
-	}
-	result.AppendList(syncSteps)
-	result.Append(&steps.EnsureHasShippableChangesStep{Branch: config.branchToShip})
-	result.Append(&steps.CheckoutBranchStep{Branch: config.branchToMergeInto})
-=======
 	list := runstate.StepListBuilder{}
-	syncBranchSteps(&list, config.branchToMergeInto, true, repo) // sync the parent branch
-	syncBranchSteps(&list, config.branchToShip, false, repo)     // sync the branch to ship locally only
+	syncBranchSteps(&list, config.branchToMergeInto, true, config.branchesDeletedOnRemote, repo) // sync the parent branch
+	syncBranchSteps(&list, config.branchToShip, false, config.branchesDeletedOnRemote, repo)     // sync the branch to ship locally only
 	list.Add(&steps.EnsureHasShippableChangesStep{Branch: config.branchToShip})
 	list.Add(&steps.CheckoutBranchStep{Branch: config.branchToMergeInto})
->>>>>>> 319f157c
 	if config.canShipViaAPI {
 		// update the proposals of child branches
 		for _, childProposal := range config.proposalsOfChildBranches {
