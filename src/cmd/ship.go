--- conflicted
+++ resolved
@@ -189,13 +189,8 @@
 	}
 }
 
-<<<<<<< HEAD
-func shipStepList(config shipConfig, commitMessage string, repo *git.ProdRepo) (runstate.StepList, error) {
-	syncSteps, err := updateBranchSteps(config.branchToMergeInto, true, config.branchesDeletedOnRemote, repo)
-=======
 func shipStepList(config *shipConfig, commitMessage string, repo *git.ProdRepo) (runstate.StepList, error) {
 	syncSteps, err := syncBranchSteps(config.branchToMergeInto, true, repo)
->>>>>>> 0ee41167
 	if err != nil {
 		return runstate.StepList{}, err
 	}
