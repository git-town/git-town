package cmd

import (
	"fmt"

	"github.com/git-town/git-town/v9/src/cli"
	"github.com/git-town/git-town/v9/src/config"
	"github.com/git-town/git-town/v9/src/domain"
	"github.com/git-town/git-town/v9/src/execute"
	"github.com/git-town/git-town/v9/src/flags"
	"github.com/git-town/git-town/v9/src/git"
	"github.com/git-town/git-town/v9/src/hosting"
	"github.com/git-town/git-town/v9/src/messages"
	"github.com/git-town/git-town/v9/src/runstate"
	"github.com/git-town/git-town/v9/src/slice"
	"github.com/git-town/git-town/v9/src/steps"
	"github.com/git-town/git-town/v9/src/stringslice"
	"github.com/git-town/git-town/v9/src/validate"
	"github.com/spf13/cobra"
)

const shipDesc = "Deliver a completed feature branch"

const shipHelp = `
Squash-merges the current branch, or <branch_name> if given,
into the main branch, resulting in linear history on the main branch.

- syncs the main branch
- pulls updates for <branch_name>
- merges the main branch into <branch_name>
- squash-merges <branch_name> into the main branch
  with commit message specified by the user
- pushes the main branch to the origin repository
- deletes <branch_name> from the local and origin repositories

Ships direct children of the main branch.
To ship a nested child branch, ship or kill all ancestor branches first.

If you use GitHub, this command can squash merge pull requests via the GitHub API. Setup:
1. Get a GitHub personal access token with the "repo" scope
2. Run 'git config %s <token>' (optionally add the '--global' flag)
Now anytime you ship a branch with a pull request on GitHub, it will squash merge via the GitHub API.
It will also update the base branch for any pull requests against that branch.

If your origin server deletes shipped branches, for example
GitHub's feature to automatically delete head branches,
run "git config %s false"
and Git Town will leave it up to your origin server to delete the remote branch.`

func shipCmd() *cobra.Command {
	addDebugFlag, readDebugFlag := flags.Debug()
	addMessageFlag, readMessageFlag := flags.String("message", "m", "", "Specify the commit message for the squash commit")
	cmd := cobra.Command{
		Use:     "ship",
		GroupID: "basic",
		Args:    cobra.MaximumNArgs(1),
		Short:   shipDesc,
		Long:    long(shipDesc, fmt.Sprintf(shipHelp, config.KeyGithubToken, config.KeyShipDeleteRemoteBranch)),
		RunE: func(cmd *cobra.Command, args []string) error {
			return ship(args, readMessageFlag(cmd), readDebugFlag(cmd))
		},
	}
	addDebugFlag(&cmd)
	addMessageFlag(&cmd)
	return &cmd
}

func ship(args []string, message string, debug bool) error {
	repo, err := execute.OpenRepo(execute.OpenRepoArgs{
		Debug:            debug,
		DryRun:           false,
		OmitBranchNames:  false,
		ValidateIsOnline: false,
		ValidateGitRepo:  true,
	})
	if err != nil {
		return err
	}
	config, exit, err := determineShipConfig(args, &repo)
	if err != nil || exit {
		return err
	}
	if config.branchToShip.LocalName == config.branches.Initial {
		hasOpenChanges, err := repo.Runner.Backend.HasOpenChanges()
		if err != nil {
			return err
		}
		err = validate.NoOpenChanges(hasOpenChanges)
		if err != nil {
			return err
		}
	}
	stepList, err := shipStepList(config, message, &repo.Runner)
	if err != nil {
		return err
	}
	fmt.Println("SHIP STEP LIST", stepList.String())
	runState := runstate.RunState{
		Command:     "ship",
		RunStepList: stepList,
	}
	return runstate.Execute(runstate.ExecuteArgs{
		RunState:  &runState,
		Run:       &repo.Runner,
		Connector: config.connector,
		Lineage:   config.lineage,
		RootDir:   repo.RootDir,
	})
}

type shipConfig struct {
	branches                 domain.Branches
	branchToShip             domain.BranchInfo
	connector                hosting.Connector
	targetBranch             domain.BranchInfo
	canShipViaAPI            bool
	childBranches            domain.LocalBranchNames
	proposalMessage          string
	deleteOriginBranch       bool
	hasOpenChanges           bool
	remotes                  domain.Remotes
	isShippingInitialBranch  bool
	isOffline                bool
	lineage                  config.Lineage
	mainBranch               domain.LocalBranchName
	previousBranch           domain.LocalBranchName
	proposal                 *hosting.Proposal
	proposalsOfChildBranches []hosting.Proposal
	pullBranchStrategy       config.PullBranchStrategy
	pushHook                 bool
	shouldSyncUpstream       bool
	syncStrategy             config.SyncStrategy
}

func determineShipConfig(args []string, repo *execute.OpenRepoResult) (*shipConfig, bool, error) {
<<<<<<< HEAD
	branches, exit, err := execute.LoadSnapshot(execute.LoadBranchesArgs{
=======
	lineage := repo.Runner.Config.Lineage()
	branches, exit, err := execute.LoadBranches(execute.LoadBranchesArgs{
>>>>>>> 92c4f072
		Repo:                  repo,
		Fetch:                 true,
		HandleUnfinishedState: true,
		Lineage:               lineage,
		ValidateIsConfigured:  true,
		ValidateNoOpenChanges: len(args) == 0,
	})
	if err != nil || exit {
		return nil, exit, err
	}
	previousBranch := repo.Runner.Backend.PreviouslyCheckedOutBranch()
	hasOpenChanges, err := repo.Runner.Backend.HasOpenChanges()
	if err != nil {
		return nil, false, err
	}
	remotes, err := repo.Runner.Backend.Remotes()
	if err != nil {
		return nil, false, err
	}
	deleteOrigin, err := repo.Runner.Config.ShouldShipDeleteOriginBranch()
	if err != nil {
		return nil, false, err
	}
	mainBranch := repo.Runner.Config.MainBranch()
	branchNameToShip := domain.NewLocalBranchName(slice.FirstElementOr(args, branches.Initial.String()))
	branchToShip := branches.All.FindLocalBranch(branchNameToShip)
	isShippingInitialBranch := branchNameToShip == branches.Initial
	syncStrategy, err := repo.Runner.Config.SyncStrategy()
	if err != nil {
		return nil, false, err
	}
	pullBranchStrategy, err := repo.Runner.Config.PullBranchStrategy()
	if err != nil {
		return nil, false, err
	}
	shouldSyncUpstream, err := repo.Runner.Config.ShouldSyncUpstream()
	if err != nil {
		return nil, false, err
	}
	if !isShippingInitialBranch {
		if branchToShip == nil {
			return nil, false, fmt.Errorf(messages.BranchDoesntExist, branchNameToShip)
		}
	}
	if !branches.Types.IsFeatureBranch(branchNameToShip) {
		return nil, false, fmt.Errorf(messages.ShipNoFeatureBranch, branchNameToShip)
	}
	updated, err := validate.KnowsBranchAncestors(branchNameToShip, validate.KnowsBranchAncestorsArgs{
		DefaultBranch: mainBranch,
		Backend:       &repo.Runner.Backend,
		AllBranches:   branches.All,
		Lineage:       lineage,
		BranchTypes:   branches.Types,
		MainBranch:    mainBranch,
	})
	if err != nil {
		return nil, false, err
	}
	if updated {
		lineage = repo.Runner.Config.Lineage()
	}
	err = ensureParentBranchIsMainOrPerennialBranch(branchNameToShip, branches.Types, lineage)
	if err != nil {
		return nil, false, err
	}
	targetBranchName := lineage.Parent(branchNameToShip)
	targetBranch := branches.All.FindLocalBranch(targetBranchName)
	if targetBranch == nil {
		return nil, false, fmt.Errorf(messages.BranchDoesntExist, targetBranchName)
	}
	canShipViaAPI := false
	proposalMessage := ""
	var proposal *hosting.Proposal
	childBranches := lineage.Children(branchNameToShip)
	proposalsOfChildBranches := []hosting.Proposal{}
	pushHook, err := repo.Runner.Config.PushHook()
	if err != nil {
		return nil, false, err
	}
	originURL := repo.Runner.Config.OriginURL()
	hostingService, err := repo.Runner.Config.HostingService()
	if err != nil {
		return nil, false, err
	}
	connector, err := hosting.NewConnector(hosting.NewConnectorArgs{
		HostingService:  hostingService,
		GetSHAForBranch: repo.Runner.Backend.SHAForBranch,
		OriginURL:       originURL,
		GiteaAPIToken:   repo.Runner.Config.GiteaToken(),
		GithubAPIToken:  repo.Runner.Config.GitHubToken(),
		GitlabAPIToken:  repo.Runner.Config.GitLabToken(),
		MainBranch:      mainBranch,
		Log:             cli.PrintingLog{},
	})
	if err != nil {
		return nil, false, err
	}
	if !repo.IsOffline && connector != nil {
		if branchToShip.HasTrackingBranch() {
			proposal, err = connector.FindProposal(branchNameToShip, targetBranchName)
			if err != nil {
				return nil, false, err
			}
			if proposal != nil {
				canShipViaAPI = true
				proposalMessage = connector.DefaultProposalMessage(*proposal)
			}
		}
		for _, childBranch := range childBranches {
			childProposal, err := connector.FindProposal(childBranch, branchNameToShip)
			if err != nil {
				return nil, false, fmt.Errorf(messages.ProposalNotFoundForBranch, branchNameToShip, err)
			}
			if childProposal != nil {
				proposalsOfChildBranches = append(proposalsOfChildBranches, *childProposal)
			}
		}
	}
	return &shipConfig{
		branches:                 branches,
		connector:                connector,
		targetBranch:             *targetBranch,
		branchToShip:             *branchToShip,
		canShipViaAPI:            canShipViaAPI,
		childBranches:            childBranches,
		proposalMessage:          proposalMessage,
		deleteOriginBranch:       deleteOrigin,
		hasOpenChanges:           hasOpenChanges,
		remotes:                  remotes,
		isOffline:                repo.IsOffline,
		isShippingInitialBranch:  isShippingInitialBranch,
		lineage:                  lineage,
		mainBranch:               mainBranch,
		previousBranch:           previousBranch,
		proposal:                 proposal,
		proposalsOfChildBranches: proposalsOfChildBranches,
		pullBranchStrategy:       pullBranchStrategy,
		pushHook:                 pushHook,
		shouldSyncUpstream:       shouldSyncUpstream,
		syncStrategy:             syncStrategy,
	}, false, nil
}

func ensureParentBranchIsMainOrPerennialBranch(branch domain.LocalBranchName, branchTypes domain.BranchTypes, lineage config.Lineage) error {
	parentBranch := lineage.Parent(branch)
	if !branchTypes.IsMainBranch(parentBranch) && !branchTypes.IsPerennialBranch(parentBranch) {
		ancestors := lineage.Ancestors(branch)
		ancestorsWithoutMainOrPerennial := ancestors[1:]
		oldestAncestor := ancestorsWithoutMainOrPerennial[0]
		return fmt.Errorf(`shipping this branch would ship %s as well,
please ship %q first`, stringslice.Connect(ancestorsWithoutMainOrPerennial.Strings()), oldestAncestor)
	}
	return nil
}

func shipStepList(config *shipConfig, commitMessage string, run *git.ProdRunner) (runstate.StepList, error) {
	list := runstate.StepListBuilder{}
	// sync the parent branch
	syncBranchSteps(&list, syncBranchStepsArgs{
		branch:             config.targetBranch,
		branchTypes:        config.branches.Types,
		remotes:            config.remotes,
		isOffline:          config.isOffline,
		lineage:            config.lineage,
		mainBranch:         config.mainBranch,
		pullBranchStrategy: config.pullBranchStrategy,
		pushBranch:         true,
		pushHook:           config.pushHook,
		shouldSyncUpstream: config.shouldSyncUpstream,
		syncStrategy:       config.syncStrategy,
	})
	// sync the branch to ship (local sync only)
	syncBranchSteps(&list, syncBranchStepsArgs{
		branch:             config.branchToShip,
		branchTypes:        config.branches.Types,
		remotes:            config.remotes,
		isOffline:          config.isOffline,
		lineage:            config.lineage,
		mainBranch:         config.mainBranch,
		pullBranchStrategy: config.pullBranchStrategy,
		pushBranch:         false,
		pushHook:           config.pushHook,
		shouldSyncUpstream: config.shouldSyncUpstream,
		syncStrategy:       config.syncStrategy,
	})
	list.Add(&steps.EnsureHasShippableChangesStep{Branch: config.branchToShip.LocalName, Parent: config.mainBranch})
	list.Add(&steps.CheckoutStep{Branch: config.targetBranch.LocalName})
	if config.canShipViaAPI {
		// update the proposals of child branches
		for _, childProposal := range config.proposalsOfChildBranches {
			list.Add(&steps.UpdateProposalTargetStep{
				ProposalNumber: childProposal.Number,
				NewTarget:      config.targetBranch.LocalName,
				ExistingTarget: childProposal.Target,
			})
		}
		// push
		list.Add(&steps.PushCurrentBranchStep{CurrentBranch: config.branchToShip.LocalName, NoPushHook: false, Undoable: false})
		list.Add(&steps.ConnectorMergeProposalStep{
			Branch:          config.branchToShip.LocalName,
			ProposalNumber:  config.proposal.Number,
			CommitMessage:   commitMessage,
			ProposalMessage: config.proposalMessage,
		})
		list.Add(&steps.PullCurrentBranchStep{})
	} else {
		list.Add(&steps.SquashMergeStep{Branch: config.branchToShip.LocalName, CommitMessage: commitMessage, Parent: config.targetBranch.LocalName})
	}
	if config.remotes.HasOrigin() && !config.isOffline {
		list.Add(&steps.PushCurrentBranchStep{CurrentBranch: config.targetBranch.LocalName, Undoable: true, NoPushHook: false})
	}
	// NOTE: when shipping via API, we can always delete the remote branch because:
	// - we know we have a tracking branch (otherwise there would be no PR to ship via API)
	// - we have updated the PRs of all child branches (because we have API access)
	// - we know we are online
	if config.canShipViaAPI || (config.branchToShip.HasTrackingBranch() && len(config.childBranches) == 0 && !config.isOffline) {
		if config.deleteOriginBranch {
			list.Add(&steps.DeleteTrackingBranchStep{Branch: config.branchToShip.LocalName, NoPushHook: false})
		}
	}
	list.Add(&steps.DeleteLocalBranchStep{Branch: config.branchToShip.LocalName, Parent: config.mainBranch.Location(), Force: false})
	list.Add(&steps.DeleteParentBranchStep{Branch: config.branchToShip.LocalName, Parent: run.Config.Lineage().Parent(config.branchToShip.LocalName)})
	for _, child := range config.childBranches {
		list.Add(&steps.SetParentStep{Branch: child, ParentBranch: config.targetBranch.LocalName})
	}
	if !config.isShippingInitialBranch {
		list.Add(&steps.CheckoutStep{Branch: config.branches.Initial})
	}
	list.Wrap(runstate.WrapOptions{
		RunInGitRoot:     true,
		StashOpenChanges: !config.isShippingInitialBranch && config.hasOpenChanges,
		MainBranch:       config.mainBranch,
		InitialBranch:    config.branches.Initial,
		PreviousBranch:   config.previousBranch,
	})
	return list.Result()
}<|MERGE_RESOLUTION|>--- conflicted
+++ resolved
@@ -133,12 +133,8 @@
 }
 
 func determineShipConfig(args []string, repo *execute.OpenRepoResult) (*shipConfig, bool, error) {
-<<<<<<< HEAD
+	lineage := repo.Runner.Config.Lineage()
 	branches, exit, err := execute.LoadSnapshot(execute.LoadBranchesArgs{
-=======
-	lineage := repo.Runner.Config.Lineage()
-	branches, exit, err := execute.LoadBranches(execute.LoadBranchesArgs{
->>>>>>> 92c4f072
 		Repo:                  repo,
 		Fetch:                 true,
 		HandleUnfinishedState: true,
