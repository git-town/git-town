--- conflicted
+++ resolved
@@ -112,11 +112,8 @@
 		Connector:               config.connector,
 		FullConfig:              config.FullConfig,
 		DialogTestInputs:        &config.dialogTestInputs,
-<<<<<<< HEAD
 		FullConfig:              config.FullConfig,
 		HasOpenChanges:          config.hasOpenChanges,
-=======
->>>>>>> 34bf1ebc
 		InitialBranchesSnapshot: initialBranchesSnapshot,
 		InitialConfigSnapshot:   repo.ConfigSnapshot,
 		InitialStashSize:        initialStashSize,
