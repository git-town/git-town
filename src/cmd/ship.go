--- conflicted
+++ resolved
@@ -271,10 +271,6 @@
 		proposalMessage:          proposalMessage,
 		proposalsOfChildBranches: proposalsOfChildBranches,
 		remotes:                  remotes,
-<<<<<<< HEAD
-		runner:                   runner,
-=======
->>>>>>> 09a7b1ab
 		targetBranch:             targetBranch,
 	}, branchesSnapshot, stashSize, false, nil
 }
