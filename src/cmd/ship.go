--- conflicted
+++ resolved
@@ -91,21 +91,9 @@
 	if err != nil || exit {
 		return err
 	}
-<<<<<<< HEAD
-	if data.branchToShip.LocalName == data.initialBranch {
-		repoStatus, err := repo.BackendCommands.RepoStatus()
-		if err != nil {
-			return err
-		}
-		err = validate.NoOpenChanges(repoStatus.OpenChanges)
-		if err != nil {
-			return err
-		}
-=======
-	err = validateData(*config)
+	err = validateData(*data)
 	if err != nil {
 		return err
->>>>>>> 48416638
 	}
 	runState := runstate.RunState{
 		BeginBranchesSnapshot: initialBranchesSnapshot,
