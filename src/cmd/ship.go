package cmd

import (
	"fmt"
	"strings"

	"github.com/git-town/git-town/v7/src/cli"
	"github.com/git-town/git-town/v7/src/config"
	"github.com/git-town/git-town/v7/src/dialog"
	"github.com/git-town/git-town/v7/src/git"
	"github.com/git-town/git-town/v7/src/hosting"
	"github.com/git-town/git-town/v7/src/runstate"
	"github.com/git-town/git-town/v7/src/steps"
	"github.com/spf13/cobra"
)

func shipCmd(repo *git.ProdRepo) *cobra.Command {
	var commitMessage string
	shipCmd := cobra.Command{
		Use:   "ship",
		Short: "Deliver a completed feature branch",
		Long: fmt.Sprintf(`Deliver a completed feature branch

Squash-merges the current branch, or <branch_name> if given,
into the main branch, resulting in linear history on the main branch.

- syncs the main branch
- pulls updates for <branch_name>
- merges the main branch into <branch_name>
- squash-merges <branch_name> into the main branch
  with commit message specified by the user
- pushes the main branch to the origin repository
- deletes <branch_name> from the local and origin repositories

Ships direct children of the main branch.
To ship a nested child branch, ship or kill all ancestor branches first.

If you use GitHub, this command can squash merge pull requests via the GitHub API. Setup:
1. Get a GitHub personal access token with the "repo" scope
2. Run 'git config %s <token>' (optionally add the '--global' flag)
Now anytime you ship a branch with a pull request on GitHub, it will squash merge via the GitHub API.
It will also update the base branch for any pull requests against that branch.

If your origin server deletes shipped branches, for example
GitHub's feature to automatically delete head branches,
run "git config %s false"
<<<<<<< HEAD
and Git Town will leave it up to your origin server to delete the remote branch.`, config.GithubToken, config.ShipDeleteRemoteBranch),
		RunE: func(cmd *cobra.Command, args []string) error {
=======
and Git Town will leave it up to your origin server to delete the remote branch.`, config.GithubTokenKey, config.ShipDeleteRemoteBranchKey),
		Run: func(cmd *cobra.Command, args []string) {
>>>>>>> 05191109
			connector, err := hosting.NewConnector(&repo.Config, &repo.Silent, cli.PrintConnectorAction)
			if err != nil {
				return err
			}
			config, err := determineShipConfig(args, connector, repo)
			if err != nil {
				return err
			}
			stepList, err := shipStepList(config, commitMessage, repo)
			if err != nil {
				return err
			}
			runState := runstate.New("ship", stepList)
			return runstate.Execute(runState, repo, connector)
		},
		Args: cobra.MaximumNArgs(1),
		PreRunE: func(cmd *cobra.Command, args []string) error {
			if err := ValidateIsRepository(repo); err != nil {
				return err
			}
			return validateIsConfigured(repo)
		},
		GroupID: "basic",
	}
	shipCmd.Flags().StringVarP(&commitMessage, "message", "m", "", "Specify the commit message for the squash commit")
	return &shipCmd
}

type shipConfig struct {
	branchToShip             string
	branchToMergeInto        string // TODO: rename to parentBranch
	canShipViaAPI            bool
	childBranches            []string
	defaultProposalMessage   string // TODO: rename to proposalMessage
	deleteOriginBranch       bool
	hasOrigin                bool
	hasTrackingBranch        bool
	initialBranch            string
	isShippingInitialBranch  bool
	isOffline                bool
	proposal                 *hosting.Proposal
	proposalsOfChildBranches []hosting.Proposal
}

func determineShipConfig(args []string, connector hosting.Connector, repo *git.ProdRepo) (*shipConfig, error) {
	hasOrigin, err := repo.Silent.HasOrigin()
	if err != nil {
		return nil, err
	}
	isOffline, err := repo.Config.IsOffline()
	if err != nil {
		return nil, err
	}
	initialBranch, err := repo.Silent.CurrentBranch()
	if err != nil {
		return nil, err
	}
	deleteOrigin, err := repo.Config.ShouldShipDeleteOriginBranch()
	if err != nil {
		return nil, err
	}
	var branchToShip string
	if len(args) > 0 {
		branchToShip = args[0]
	} else {
		branchToShip = initialBranch
	}
	isShippingInitialBranch := branchToShip == initialBranch
	if isShippingInitialBranch {
		hasOpenChanges, err := repo.Silent.HasOpenChanges()
		if err != nil {
			return nil, err
		}
		if hasOpenChanges {
			return nil, fmt.Errorf("you have uncommitted changes. Did you mean to commit them before shipping?")
		}
	}
	if hasOrigin && !isOffline {
		err := repo.Logging.Fetch()
		if err != nil {
			return nil, err
		}
	}
	if !isShippingInitialBranch {
		hasBranch, err := repo.Silent.HasLocalOrOriginBranch(branchToShip)
		if err != nil {
			return nil, err
		}
		if !hasBranch {
			return nil, fmt.Errorf("there is no branch named %q", branchToShip)
		}
	}
	if !repo.Config.IsFeatureBranch(branchToShip) {
		return nil, fmt.Errorf("the branch %q is not a feature branch. Only feature branches can be shipped", branchToShip)
	}
	parentDialog := dialog.ParentBranches{}
	err = parentDialog.EnsureKnowsParentBranches([]string{branchToShip}, repo)
	if err != nil {
		return nil, err
	}
	err = ensureParentBranchIsMainOrPerennialBranch(branchToShip, repo)
	if err != nil {
		return nil, err
	}
	hasTrackingBranch, err := repo.Silent.HasTrackingBranch(branchToShip)
	if err != nil {
		return nil, err
	}
	branchToMergeInto := repo.Config.ParentBranch(branchToShip)
	canShipViaAPI := false
	defaultProposalMessage := ""
	var proposal *hosting.Proposal
	childBranches := repo.Config.ChildBranches(branchToShip)
	proposalsOfChildBranches := []hosting.Proposal{}
	if !isOffline && connector != nil {
		if hasTrackingBranch {
			proposal, err = connector.FindProposal(branchToShip, branchToMergeInto)
			if err != nil {
				return nil, err
			}
			if proposal != nil {
				canShipViaAPI = true
				defaultProposalMessage = connector.DefaultProposalMessage(*proposal)
			}
		}
		for _, childBranch := range childBranches {
			childProposal, err := connector.FindProposal(childBranch, branchToShip)
			if err != nil {
				return nil, fmt.Errorf("cannot determine proposal for branch %q: %w", branchToShip, err)
			}
			if childProposal != nil {
				proposalsOfChildBranches = append(proposalsOfChildBranches, *childProposal)
			}
		}
	}
	return &shipConfig{
		branchToMergeInto:        branchToMergeInto,
		branchToShip:             branchToShip,
		canShipViaAPI:            canShipViaAPI,
		childBranches:            childBranches,
		defaultProposalMessage:   defaultProposalMessage,
		deleteOriginBranch:       deleteOrigin,
		hasOrigin:                hasOrigin,
		hasTrackingBranch:        hasTrackingBranch,
		initialBranch:            initialBranch,
		isOffline:                isOffline,
		isShippingInitialBranch:  isShippingInitialBranch,
		proposal:                 proposal,
		proposalsOfChildBranches: proposalsOfChildBranches,
	}, nil
}

func ensureParentBranchIsMainOrPerennialBranch(branch string, repo *git.ProdRepo) error {
	parentBranch := repo.Config.ParentBranch(branch)
	if !repo.Config.IsMainBranch(parentBranch) && !repo.Config.IsPerennialBranch(parentBranch) {
		ancestors := repo.Config.AncestorBranches(branch)
		ancestorsWithoutMainOrPerennial := ancestors[1:]
		oldestAncestor := ancestorsWithoutMainOrPerennial[0]
		return fmt.Errorf(`shipping this branch would ship %q as well,
please ship %q first`, strings.Join(ancestorsWithoutMainOrPerennial, ", "), oldestAncestor)
	}
	return nil
}

func shipStepList(config *shipConfig, commitMessage string, repo *git.ProdRepo) (runstate.StepList, error) {
	list := runstate.StepListBuilder{}
	updateBranchSteps(&list, config.branchToMergeInto, true, repo) // sync the parent branch
	updateBranchSteps(&list, config.branchToShip, false, repo)     // sync the branch to ship locally only
	list.Add(&steps.EnsureHasShippableChangesStep{Branch: config.branchToShip})
	list.Add(&steps.CheckoutStep{Branch: config.branchToMergeInto})
	if config.canShipViaAPI {
		// update the proposals of child branches
		for _, childProposal := range config.proposalsOfChildBranches {
			list.Add(&steps.UpdateProposalTargetStep{
				ProposalNumber: childProposal.Number,
				NewTarget:      config.branchToMergeInto,
				ExistingTarget: childProposal.Target,
			})
		}
		// push
		list.Add(&steps.PushBranchStep{Branch: config.branchToShip})
		list.Add(&steps.ConnectorMergeProposalStep{
			Branch:                 config.branchToShip,
			ProposalNumber:         config.proposal.Number,
			CommitMessage:          commitMessage,
			DefaultProposalMessage: config.defaultProposalMessage,
		})
		list.Add(&steps.PullBranchStep{})
	} else {
		list.Add(&steps.SquashMergeStep{Branch: config.branchToShip, CommitMessage: commitMessage})
	}
	if config.hasOrigin && !config.isOffline {
		list.Add(&steps.PushBranchStep{Branch: config.branchToMergeInto, Undoable: true})
	}
	// NOTE: when shipping via API, we can always delete the remote branch because:
	// - we know we have a tracking branch (otherwise there would be no PR to ship via API)
	// - we have updated the PRs of all child branches (because we have API access)
	// - we know we are online
	if config.canShipViaAPI || (config.hasTrackingBranch && len(config.childBranches) == 0 && !config.isOffline) {
		if config.deleteOriginBranch {
			list.Add(&steps.DeleteOriginBranchStep{Branch: config.branchToShip, IsTracking: true})
		}
	}
	list.Add(&steps.DeleteLocalBranchStep{Branch: config.branchToShip})
	list.Add(&steps.DeleteParentBranchStep{Branch: config.branchToShip})
	for _, child := range config.childBranches {
		list.Add(&steps.SetParentStep{Branch: child, ParentBranch: config.branchToMergeInto})
	}
	if !config.isShippingInitialBranch {
		// TODO: check out the main branch here?
		list.Add(&steps.CheckoutStep{Branch: config.initialBranch})
	}
	list.Wrap(runstate.WrapOptions{RunInGitRoot: true, StashOpenChanges: !config.isShippingInitialBranch}, repo)
	return list.Result()
}<|MERGE_RESOLUTION|>--- conflicted
+++ resolved
@@ -44,13 +44,8 @@
 If your origin server deletes shipped branches, for example
 GitHub's feature to automatically delete head branches,
 run "git config %s false"
-<<<<<<< HEAD
-and Git Town will leave it up to your origin server to delete the remote branch.`, config.GithubToken, config.ShipDeleteRemoteBranch),
+and Git Town will leave it up to your origin server to delete the remote branch.`, config.GithubTokenKey, config.ShipDeleteRemoteBranchKey),
 		RunE: func(cmd *cobra.Command, args []string) error {
-=======
-and Git Town will leave it up to your origin server to delete the remote branch.`, config.GithubTokenKey, config.ShipDeleteRemoteBranchKey),
-		Run: func(cmd *cobra.Command, args []string) {
->>>>>>> 05191109
 			connector, err := hosting.NewConnector(&repo.Config, &repo.Silent, cli.PrintConnectorAction)
 			if err != nil {
 				return err
