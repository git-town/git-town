--- conflicted
+++ resolved
@@ -10,20 +10,6 @@
 	"github.com/spf13/cobra"
 )
 
-<<<<<<< HEAD
-type appendConfig struct {
-	ancestorBranches        []string
-	branchesDeletedOnRemote []string // local branches whose tracking branches have been deleted
-	hasOrigin               bool
-	isOffline               bool
-	noPushHook              bool
-	parentBranch            string
-	shouldNewBranchPush     bool
-	targetBranch            string
-}
-
-=======
->>>>>>> 2373f8c4
 func appendCmd(repo *git.ProdRepo) *cobra.Command {
 	return &cobra.Command{
 		Use:   "append <branch>",
@@ -64,13 +50,14 @@
 }
 
 type appendConfig struct {
-	ancestorBranches    []string
-	hasOrigin           bool
-	isOffline           bool
-	noPushHook          bool
-	parentBranch        string
-	shouldNewBranchPush bool
-	targetBranch        string
+	ancestorBranches        []string
+	branchesDeletedOnRemote []string // local branches whose tracking branches have been deleted
+	hasOrigin               bool
+	isOffline               bool
+	noPushHook              bool
+	parentBranch            string
+	shouldNewBranchPush     bool
+	targetBranch            string
 }
 
 func determineAppendConfig(args []string, repo *git.ProdRepo) (*appendConfig, error) {
