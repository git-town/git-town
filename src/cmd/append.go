package cmd

import (
	"os"
	"slices"

	"github.com/git-town/git-town/v14/src/cli/dialog/components"
	"github.com/git-town/git-town/v14/src/cli/flags"
	"github.com/git-town/git-town/v14/src/cmd/cmdhelpers"
	"github.com/git-town/git-town/v14/src/execute"
	"github.com/git-town/git-town/v14/src/git/gitdomain"
	"github.com/git-town/git-town/v14/src/messages"
	"github.com/git-town/git-town/v14/src/sync"
	"github.com/git-town/git-town/v14/src/undo/undoconfig"
	"github.com/git-town/git-town/v14/src/validate"
	fullInterpreter "github.com/git-town/git-town/v14/src/vm/interpreter/full"
	"github.com/git-town/git-town/v14/src/vm/opcodes"
	"github.com/git-town/git-town/v14/src/vm/program"
	"github.com/git-town/git-town/v14/src/vm/runstate"
	"github.com/spf13/cobra"
)

const appendDesc = "Create a new feature branch as a child of the current branch"

const appendHelp = `
Syncs the current branch, forks a new feature branch with the given name off the current branch, makes the new branch a child of the current branch, pushes the new feature branch to the origin repository (if and only if "push-new-branches" is true), and brings over all uncommitted changes to the new feature branch.

See "sync" for information regarding upstream remotes.`

func appendCmd() *cobra.Command {
	addVerboseFlag, readVerboseFlag := flags.Verbose()
	addDryRunFlag, readDryRunFlag := flags.DryRun()
	cmd := cobra.Command{
		Use:     "append <branch>",
		GroupID: "lineage",
		Args:    cobra.ExactArgs(1),
		Short:   appendDesc,
		Long:    cmdhelpers.Long(appendDesc, appendHelp),
		RunE: func(cmd *cobra.Command, args []string) error {
			return executeAppend(args[0], readDryRunFlag(cmd), readVerboseFlag(cmd))
		},
	}
	addDryRunFlag(&cmd)
	addVerboseFlag(&cmd)
	return &cmd
}

func executeAppend(arg string, dryRun, verbose bool) error {
	repo, err := execute.OpenRepo(execute.OpenRepoArgs{
		DryRun:           dryRun,
		OmitBranchNames:  false,
		PrintCommands:    true,
		ValidateGitRepo:  true,
		ValidateIsOnline: false,
		Verbose:          verbose,
	})
	if err != nil {
		return err
	}
	data, initialBranchesSnapshot, initialStashSize, exit, err := determineAppendData(gitdomain.NewLocalBranchName(arg), repo, dryRun, verbose)
	if err != nil || exit {
		return err
	}
	runState := runstate.RunState{
		BeginBranchesSnapshot: initialBranchesSnapshot,
		BeginConfigSnapshot:   repo.ConfigSnapshot,
		BeginStashSize:        initialStashSize,
		Command:               "append",
		DryRun:                dryRun,
		EndBranchesSnapshot:   gitdomain.EmptyBranchesSnapshot(),
		EndConfigSnapshot:     undoconfig.EmptyConfigSnapshot(),
		EndStashSize:          0,
		RunProgram:            appendProgram(*data),
	}
	return fullInterpreter.Execute(fullInterpreter.ExecuteArgs{
		Backend:                 repo.Backend,
		CommandsCounter:         repo.CommandsCounter,
		Config:                  data.config,
		Connector:               nil,
		DialogTestInputs:        &data.dialogTestInputs,
		FinalMessages:           repo.FinalMessages,
		Frontend:                repo.Frontend,
		HasOpenChanges:          data.hasOpenChanges,
		InitialBranchesSnapshot: initialBranchesSnapshot,
		InitialConfigSnapshot:   repo.ConfigSnapshot,
		InitialStashSize:        initialStashSize,
		RootDir:                 repo.RootDir,
		RunState:                runState,
		Verbose:                 verbose,
	})
}

type appendData struct {
	allBranches               gitdomain.BranchInfos
	branchesToSync            gitdomain.BranchInfos
	config                    configdomain.ValidatedConfig
	dialogTestInputs          components.TestInputs
	dryRun                    bool
	hasOpenChanges            bool
	initialBranch             gitdomain.LocalBranchName
	newBranchParentCandidates gitdomain.LocalBranchNames
	parentBranch              gitdomain.LocalBranchName
	previousBranch            gitdomain.LocalBranchName
	remotes                   gitdomain.Remotes
	targetBranch              gitdomain.LocalBranchName
}

func determineAppendData(targetBranch gitdomain.LocalBranchName, repo *execute.OpenRepoResult, dryRun, verbose bool) (*appendData, gitdomain.BranchesSnapshot, gitdomain.StashSize, bool, error) {
	fc := execute.FailureCollector{}
	dialogTestInputs := components.LoadTestInputs(os.Environ())
	repoStatus, err := repo.Backend.RepoStatus()
	if err != nil {
		return nil, gitdomain.EmptyBranchesSnapshot(), 0, false, err
	}
	branchesSnapshot, stashSize, exit, err := execute.LoadRepoSnapshot(execute.LoadRepoSnapshotArgs{
		Backend:               &repo.Backend,
		Config:                repo.UnvalidatedConfig.Config,
		DialogTestInputs:      dialogTestInputs,
		Fetch:                 !repoStatus.OpenChanges,
		Frontend:              &repo.Frontend,
		HandleUnfinishedState: true,
		Repo:                  repo,
		RepoStatus:            repoStatus,
		ValidateNoOpenChanges: false,
		Verbose:               verbose,
	})
	if err != nil || exit {
		return nil, branchesSnapshot, stashSize, exit, err
	}
	previousBranch := repo.Backend.PreviouslyCheckedOutBranch()
	remotes := fc.Remotes(repo.Backend.Remotes())
	if branchesSnapshot.Branches.HasLocalBranch(targetBranch) {
		fc.Fail(messages.BranchAlreadyExistsLocally, targetBranch)
	}
	if branchesSnapshot.Branches.HasMatchingTrackingBranchFor(targetBranch) {
		fc.Fail(messages.BranchAlreadyExistsRemotely, targetBranch)
	}
	validatedConfig, runner, exit, err := validate.Config(validate.ConfigArgs{
		Backend:            &repo.Backend,
		BranchesSnapshot:   branchesSnapshot,
		BranchesToValidate: gitdomain.LocalBranchNames{branchesSnapshot.Active},
		CommandsCounter:    repo.CommandsCounter,
		ConfigSnapshot:     repo.ConfigSnapshot,
		DialogTestInputs:   dialogTestInputs,
		FinalMessages:      &repo.FinalMessages,
		Frontend:           repo.Frontend,
		LocalBranches:      branchesSnapshot.Branches.LocalBranches().Names(),
		RepoStatus:         repoStatus,
		RootDir:            repo.RootDir,
		StashSize:          stashSize,
		TestInputs:         &dialogTestInputs,
		Unvalidated:        repo.UnvalidatedConfig,
		Verbose:            verbose,
	})
	if err != nil || exit {
		return nil, branchesSnapshot, stashSize, exit, err
	}
	branchNamesToSync := validatedConfig.Config.Lineage.BranchAndAncestors(branchesSnapshot.Active)
	branchesToSync := fc.BranchInfos(branchesSnapshot.Branches.Select(branchNamesToSync...))
	initialAndAncestors := validatedConfig.Config.Lineage.BranchAndAncestors(branchesSnapshot.Active)
	slices.Reverse(initialAndAncestors)
	return &appendData{
		allBranches:               branchesSnapshot.Branches,
		branchesToSync:            branchesToSync,
		config:                    validatedConfig.Config,
		dialogTestInputs:          dialogTestInputs,
		dryRun:                    dryRun,
		hasOpenChanges:            repoStatus.OpenChanges,
		initialBranch:             branchesSnapshot.Active,
		newBranchParentCandidates: initialAndAncestors,
		parentBranch:              branchesSnapshot.Active,
		previousBranch:            previousBranch,
		remotes:                   remotes,
<<<<<<< HEAD
		runner:                    runner,
=======
>>>>>>> 09a7b1ab
		targetBranch:              targetBranch,
	}, branchesSnapshot, stashSize, false, fc.Err
}

func appendProgram(data appendData) program.Program {
	prog := program.Program{}
	if !data.hasOpenChanges {
		for _, branch := range data.branchesToSync {
			sync.BranchProgram(branch, sync.BranchProgramArgs{
				BranchInfos:   data.allBranches,
				Config:        data.config.Config,
				InitialBranch: data.initialBranch,
				Program:       &prog,
				Remotes:       data.remotes,
				PushBranch:    true,
			})
		}
	}
	prog.Add(&opcodes.CreateAndCheckoutBranchExistingParent{
		Ancestors: data.newBranchParentCandidates,
		Branch:    data.targetBranch,
	})
	if data.remotes.HasOrigin() && data.config.Config.ShouldPushNewBranches() && data.config.Config.IsOnline() {
		prog.Add(&opcodes.CreateTrackingBranch{Branch: data.targetBranch})
	}
	prog.Add(&opcodes.SetExistingParent{
		Branch:    data.targetBranch,
		Ancestors: data.newBranchParentCandidates,
	})
	cmdhelpers.Wrap(&prog, cmdhelpers.WrapOptions{
		DryRun:                   data.dryRun,
		RunInGitRoot:             true,
		StashOpenChanges:         data.hasOpenChanges,
		PreviousBranchCandidates: gitdomain.LocalBranchNames{data.initialBranch, data.previousBranch},
	})
	return prog
}<|MERGE_RESOLUTION|>--- conflicted
+++ resolved
@@ -171,10 +171,6 @@
 		parentBranch:              branchesSnapshot.Active,
 		previousBranch:            previousBranch,
 		remotes:                   remotes,
-<<<<<<< HEAD
-		runner:                    runner,
-=======
->>>>>>> 09a7b1ab
 		targetBranch:              targetBranch,
 	}, branchesSnapshot, stashSize, false, fc.Err
 }
