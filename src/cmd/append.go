--- conflicted
+++ resolved
@@ -26,18 +26,14 @@
 
 See "sync" for information regarding upstream remotes.`,
 		RunE: func(cmd *cobra.Command, args []string) error {
-<<<<<<< HEAD
-			return runAppend(debug, args)
-=======
-			return runAppend(args, repo)
->>>>>>> 09d7c9f2
+			return runAppend(args, debug)
 		},
 	}
 	debugFlag(cmd, &debug)
 	return cmd
 }
 
-func runAppend(debug bool, args []string) error {
+func runAppend(args []string, debug bool) error {
 	repo, exit, err := LoadPublicRepo(RepoArgs{
 		debug:                 debug,
 		dryRun:                false,
@@ -59,19 +55,6 @@
 	}
 	runState := runstate.New("append", stepList)
 	return runstate.Execute(runState, &repo, nil)
-}
-
-func runAppend(args []string, repo *git.ProdRepo) error {
-	config, err := determineAppendConfig(args, repo)
-	if err != nil {
-		return err
-	}
-	stepList, err := appendStepList(config, repo)
-	if err != nil {
-		return err
-	}
-	runState := runstate.New("append", stepList)
-	return runstate.Execute(runState, repo, nil)
 }
 
 type appendConfig struct {
