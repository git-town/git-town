package cmd

import (
	"github.com/git-town/git-town/v9/src/config"
	"github.com/git-town/git-town/v9/src/domain"
	"github.com/git-town/git-town/v9/src/execute"
	"github.com/git-town/git-town/v9/src/failure"
	"github.com/git-town/git-town/v9/src/flags"
	"github.com/git-town/git-town/v9/src/messages"
	"github.com/git-town/git-town/v9/src/runstate"
	"github.com/git-town/git-town/v9/src/steps"
	"github.com/git-town/git-town/v9/src/validate"
	"github.com/spf13/cobra"
)

const appendDesc = "Creates a new feature branch as a child of the current branch"

const appendHelp = `
Syncs the current branch,
forks a new feature branch with the given name off the current branch,
makes the new branch a child of the current branch,
pushes the new feature branch to the origin repository
(if and only if "push-new-branches" is true),
and brings over all uncommitted changes to the new feature branch.

See "sync" for information regarding upstream remotes.`

func appendCmd() *cobra.Command {
	addDebugFlag, readDebugFlag := flags.Debug()
	cmd := cobra.Command{
		Use:     "append <branch>",
		GroupID: "lineage",
		Args:    cobra.ExactArgs(1),
		Short:   appendDesc,
		Long:    long(appendDesc, appendHelp),
		RunE: func(cmd *cobra.Command, args []string) error {
			return runAppend(args[0], readDebugFlag(cmd))
		},
	}
	addDebugFlag(&cmd)
	return &cmd
}

func runAppend(arg string, debug bool) error {
	repo, err := execute.OpenRepo(execute.OpenRepoArgs{
		Debug:            debug,
		DryRun:           false,
		OmitBranchNames:  false,
		ValidateIsOnline: false,
		ValidateGitRepo:  true,
	})
	if err != nil {
		return err
	}
	config, exit, err := determineAppendConfig(domain.NewLocalBranchName(arg), &repo)
	if err != nil || exit {
		return err
	}
	stepList, err := appendStepList(config)
	if err != nil {
		return err
	}
	runState := runstate.RunState{
		Command:     "append",
		RunStepList: stepList,
	}
	return runstate.Execute(runstate.ExecuteArgs{
		RunState:  &runState,
		Run:       &repo.Runner,
		Connector: nil,
		Lineage:   config.lineage,
		RootDir:   repo.RootDir,
	})
}

type appendConfig struct {
	branches            domain.Branches
	branchesToSync      domain.BranchInfos
	hasOpenChanges      bool
	remotes             domain.Remotes
	isOffline           bool
	lineage             config.Lineage
	mainBranch          domain.LocalBranchName
	pushHook            bool
	parentBranch        domain.LocalBranchName
	previousBranch      domain.LocalBranchName
	pullBranchStrategy  config.PullBranchStrategy
	shouldNewBranchPush bool
	shouldSyncUpstream  bool
	syncStrategy        config.SyncStrategy
	targetBranch        domain.LocalBranchName
}

func determineAppendConfig(targetBranch domain.LocalBranchName, repo *execute.OpenRepoResult) (*appendConfig, bool, error) {
<<<<<<< HEAD
	snapshot, initialBranch, exit, err := execute.LoadSnapshot(execute.LoadBranchesArgs{
=======
	lineage := repo.Runner.Config.Lineage()
	branches, exit, err := execute.LoadBranches(execute.LoadBranchesArgs{
>>>>>>> 92c4f072
		Repo:                  repo,
		Fetch:                 true,
		Lineage:               lineage,
		HandleUnfinishedState: true,
		ValidateIsConfigured:  true,
		ValidateNoOpenChanges: false,
	})
	if err != nil || exit {
		return nil, exit, err
	}
	previousBranch := repo.Runner.Backend.PreviouslyCheckedOutBranch()
	fc := failure.Collector{}
	remotes := fc.Remotes(repo.Runner.Backend.Remotes())
	mainBranch := repo.Runner.Config.MainBranch()
	pushHook := fc.Bool(repo.Runner.Config.PushHook())
	pullBranchStrategy := fc.PullBranchStrategy(repo.Runner.Config.PullBranchStrategy())
	hasOpenChanges := fc.Bool(repo.Runner.Backend.HasOpenChanges())
	shouldNewBranchPush := fc.Bool(repo.Runner.Config.ShouldNewBranchPush())
	if fc.Err != nil {
		return nil, false, fc.Err
	}
	if snapshot.Branches.HasLocalBranch(targetBranch) {
		fc.Fail(messages.BranchAlreadyExistsLocally, targetBranch)
	}
	if snapshot.Branches.HasMatchingRemoteBranchFor(targetBranch) {
		fc.Fail(messages.BranchAlreadyExistsRemotely, targetBranch)
	}
<<<<<<< HEAD
	lineage := repo.Runner.Config.Lineage()
	updated, err := validate.KnowsBranchAncestors(snapshot.Initial, validate.KnowsBranchAncestorsArgs{
=======
	updated, err := validate.KnowsBranchAncestors(branches.Initial, validate.KnowsBranchAncestorsArgs{
>>>>>>> 92c4f072
		DefaultBranch: mainBranch,
		Backend:       &repo.Runner.Backend,
		AllBranches:   snapshot.Branches,
		Lineage:       lineage,
		BranchTypes:   snapshot.Types,
		MainBranch:    mainBranch,
	})
	if err != nil {
		return nil, false, err
	}
	if updated {
		lineage = repo.Runner.Config.Lineage() // refresh lineage after ancestry changes
	}
	branchNamesToSync := lineage.BranchAndAncestors(snapshot.Initial)
	branchesToSync := fc.BranchesSyncStatus(snapshot.All.Select(branchNamesToSync))
	syncStrategy := fc.SyncStrategy(repo.Runner.Config.SyncStrategy())
	shouldSyncUpstream := fc.Bool(repo.Runner.Config.ShouldSyncUpstream())
	return &appendConfig{
		branches:            snapshot,
		branchesToSync:      branchesToSync,
		hasOpenChanges:      hasOpenChanges,
		remotes:             remotes,
		isOffline:           repo.IsOffline,
		lineage:             lineage,
		mainBranch:          mainBranch,
		pushHook:            pushHook,
		parentBranch:        snapshot.Initial,
		previousBranch:      previousBranch,
		pullBranchStrategy:  pullBranchStrategy,
		shouldNewBranchPush: shouldNewBranchPush,
		shouldSyncUpstream:  shouldSyncUpstream,
		syncStrategy:        syncStrategy,
		targetBranch:        targetBranch,
	}, false, fc.Err
}

func appendStepList(config *appendConfig) (runstate.StepList, error) {
	list := runstate.StepListBuilder{}
	for _, branch := range config.branchesToSync {
		syncBranchSteps(&list, syncBranchStepsArgs{
			branch:             branch,
			branchTypes:        config.branches.Types,
			isOffline:          config.isOffline,
			lineage:            config.lineage,
			remotes:            config.remotes,
			mainBranch:         config.mainBranch,
			pullBranchStrategy: config.pullBranchStrategy,
			pushBranch:         true,
			pushHook:           config.pushHook,
			shouldSyncUpstream: config.shouldSyncUpstream,
			syncStrategy:       config.syncStrategy,
		})
	}
	list.Add(&steps.CreateBranchStep{Branch: config.targetBranch, StartingPoint: config.parentBranch.Location()})
	list.Add(&steps.SetParentStep{Branch: config.targetBranch, ParentBranch: config.parentBranch})
	list.Add(&steps.CheckoutStep{Branch: config.targetBranch})
	if config.remotes.HasOrigin() && config.shouldNewBranchPush && !config.isOffline {
		list.Add(&steps.CreateTrackingBranchStep{Branch: config.targetBranch, NoPushHook: !config.pushHook})
	}
	list.Wrap(runstate.WrapOptions{
		RunInGitRoot:     true,
		StashOpenChanges: config.hasOpenChanges,
		MainBranch:       config.mainBranch,
		InitialBranch:    config.branches.Initial,
		PreviousBranch:   config.previousBranch,
	})
	return list.Result()
}<|MERGE_RESOLUTION|>--- conflicted
+++ resolved
@@ -92,12 +92,8 @@
 }
 
 func determineAppendConfig(targetBranch domain.LocalBranchName, repo *execute.OpenRepoResult) (*appendConfig, bool, error) {
-<<<<<<< HEAD
+	lineage := repo.Runner.Config.Lineage()
 	snapshot, initialBranch, exit, err := execute.LoadSnapshot(execute.LoadBranchesArgs{
-=======
-	lineage := repo.Runner.Config.Lineage()
-	branches, exit, err := execute.LoadBranches(execute.LoadBranchesArgs{
->>>>>>> 92c4f072
 		Repo:                  repo,
 		Fetch:                 true,
 		Lineage:               lineage,
@@ -125,12 +121,7 @@
 	if snapshot.Branches.HasMatchingRemoteBranchFor(targetBranch) {
 		fc.Fail(messages.BranchAlreadyExistsRemotely, targetBranch)
 	}
-<<<<<<< HEAD
-	lineage := repo.Runner.Config.Lineage()
 	updated, err := validate.KnowsBranchAncestors(snapshot.Initial, validate.KnowsBranchAncestorsArgs{
-=======
-	updated, err := validate.KnowsBranchAncestors(branches.Initial, validate.KnowsBranchAncestorsArgs{
->>>>>>> 92c4f072
 		DefaultBranch: mainBranch,
 		Backend:       &repo.Runner.Backend,
 		AllBranches:   snapshot.Branches,
