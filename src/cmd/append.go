--- conflicted
+++ resolved
@@ -143,17 +143,12 @@
 		FinalMessages:      &repo.FinalMessages,
 		Frontend:           repo.Frontend,
 		LocalBranches:      branchesSnapshot.Branches.LocalBranches().Names(),
-<<<<<<< HEAD
 		RepoStatus:         repoStatus,
 		RootDir:            repo.RootDir,
 		StashSize:          stashSize,
-		TestInputs:         &dialogTestInputs,
+		TestInputs:         dialogTestInputs,
 		Unvalidated:        repo.UnvalidatedConfig,
 		Verbose:            verbose,
-=======
-		TestInputs:         dialogTestInputs,
-		Unvalidated:        repo.Config,
->>>>>>> 55b6d7b3
 	})
 	if err != nil || exit {
 		return nil, branchesSnapshot, stashSize, exit, err
