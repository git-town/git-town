--- conflicted
+++ resolved
@@ -73,13 +73,9 @@
 		RunProgram:            appendProgram(*config),
 	}
 	return fullInterpreter.Execute(fullInterpreter.ExecuteArgs{
-		Config:                  config.config,
+		Config:                  config.ValidatedConfig,
 		Connector:               nil,
 		DialogTestInputs:        &config.dialogTestInputs,
-<<<<<<< HEAD
-		Config:                  config.ValidatedConfig,
-=======
->>>>>>> 03ad1546
 		HasOpenChanges:          config.hasOpenChanges,
 		InitialBranchesSnapshot: initialBranchesSnapshot,
 		InitialConfigSnapshot:   repo.ConfigSnapshot,
@@ -92,13 +88,9 @@
 }
 
 type appendConfig struct {
-<<<<<<< HEAD
-	configdomain.ValidatedConfig
-=======
->>>>>>> 03ad1546
 	allBranches               gitdomain.BranchInfos
 	branchesToSync            gitdomain.BranchInfos
-	config                    configdomain.FullConfig
+	config                    configdomain.ValidatedConfig
 	dialogTestInputs          components.TestInputs
 	dryRun                    bool
 	hasOpenChanges            bool
@@ -156,10 +148,6 @@
 	initialAndAncestors := repo.Runner.Config.FullConfig.Lineage.BranchAndAncestors(branchesSnapshot.Active)
 	slices.Reverse(initialAndAncestors)
 	return &appendConfig{
-<<<<<<< HEAD
-		ValidatedConfig:           repo.Runner.Config.FullConfig,
-=======
->>>>>>> 03ad1546
 		allBranches:               branchesSnapshot.Branches,
 		branchesToSync:            branchesToSync,
 		config:                    repo.Runner.Config.FullConfig,
@@ -180,12 +168,8 @@
 	if !config.hasOpenChanges {
 		for _, branch := range config.branchesToSync {
 			sync.BranchProgram(branch, sync.BranchProgramArgs{
-<<<<<<< HEAD
+				BranchInfos:   config.allBranches,
 				Config:        config.ValidatedConfig,
-=======
-				Config:        config.config,
->>>>>>> 03ad1546
-				BranchInfos:   config.allBranches,
 				InitialBranch: config.initialBranch,
 				Program:       &prog,
 				Remotes:       config.remotes,
