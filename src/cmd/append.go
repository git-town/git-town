--- conflicted
+++ resolved
@@ -88,11 +88,7 @@
 }
 
 type appendConfig struct {
-<<<<<<< HEAD
-	*configdomain.UnvalidatedConfig
-=======
-	configdomain.FullConfig
->>>>>>> 4526237e
+	configdomain.UnvalidatedConfig
 	allBranches               gitdomain.BranchInfos
 	branchesToSync            gitdomain.BranchInfos
 	dialogTestInputs          components.TestInputs
@@ -152,11 +148,7 @@
 	initialAndAncestors := repo.Runner.Config.FullConfig.Lineage.BranchAndAncestors(branchesSnapshot.Active)
 	slices.Reverse(initialAndAncestors)
 	return &appendConfig{
-<<<<<<< HEAD
-		UnvalidatedConfig:         &repo.Runner.Config.FullConfig,
-=======
-		FullConfig:                repo.Runner.Config.FullConfig,
->>>>>>> 4526237e
+		UnvalidatedConfig:         repo.Runner.Config.FullConfig,
 		allBranches:               branchesSnapshot.Branches,
 		branchesToSync:            branchesToSync,
 		dialogTestInputs:          dialogTestInputs,
