package cmd

import (
	"os"
	"slices"

	"github.com/git-town/git-town/v14/src/cli/dialog/components"
	"github.com/git-town/git-town/v14/src/cli/flags"
	"github.com/git-town/git-town/v14/src/cmd/cmdhelpers"
	"github.com/git-town/git-town/v14/src/config"
	"github.com/git-town/git-town/v14/src/execute"
	"github.com/git-town/git-town/v14/src/git"
	"github.com/git-town/git-town/v14/src/git/gitdomain"
	"github.com/git-town/git-town/v14/src/messages"
	"github.com/git-town/git-town/v14/src/sync"
	"github.com/git-town/git-town/v14/src/undo/undoconfig"
	"github.com/git-town/git-town/v14/src/validate"
	fullInterpreter "github.com/git-town/git-town/v14/src/vm/interpreter/full"
	"github.com/git-town/git-town/v14/src/vm/opcodes"
	"github.com/git-town/git-town/v14/src/vm/program"
	"github.com/git-town/git-town/v14/src/vm/runstate"
	"github.com/spf13/cobra"
)

const appendDesc = "Create a new feature branch as a child of the current branch"

const appendHelp = `
Syncs the current branch, forks a new feature branch with the given name off the current branch, makes the new branch a child of the current branch, pushes the new feature branch to the origin repository (if and only if "push-new-branches" is true), and brings over all uncommitted changes to the new feature branch.

See "sync" for information regarding upstream remotes.`

func appendCmd() *cobra.Command {
	addVerboseFlag, readVerboseFlag := flags.Verbose()
	addDryRunFlag, readDryRunFlag := flags.DryRun()
	cmd := cobra.Command{
		Use:     "append <branch>",
		GroupID: "lineage",
		Args:    cobra.ExactArgs(1),
		Short:   appendDesc,
		Long:    cmdhelpers.Long(appendDesc, appendHelp),
		RunE: func(cmd *cobra.Command, args []string) error {
			return executeAppend(args[0], readDryRunFlag(cmd), readVerboseFlag(cmd))
		},
	}
	addDryRunFlag(&cmd)
	addVerboseFlag(&cmd)
	return &cmd
}

func executeAppend(arg string, dryRun, verbose bool) error {
	repo, err := execute.OpenRepo(execute.OpenRepoArgs{
		DryRun:           dryRun,
		OmitBranchNames:  false,
		PrintCommands:    true,
		ValidateGitRepo:  true,
		ValidateIsOnline: false,
		Verbose:          verbose,
	})
	if err != nil {
		return err
	}
	data, initialBranchesSnapshot, initialStashSize, exit, err := determineAppendData(gitdomain.NewLocalBranchName(arg), repo, dryRun, verbose)
	if err != nil || exit {
		return err
	}
	runState := runstate.RunState{
		BeginBranchesSnapshot: initialBranchesSnapshot,
		BeginConfigSnapshot:   repo.ConfigSnapshot,
		BeginStashSize:        initialStashSize,
		Command:               "append",
		DryRun:                dryRun,
		EndBranchesSnapshot:   gitdomain.EmptyBranchesSnapshot(),
		EndConfigSnapshot:     undoconfig.EmptyConfigSnapshot(),
		EndStashSize:          0,
		RunProgram:            appendProgram(*data),
	}
	return fullInterpreter.Execute(fullInterpreter.ExecuteArgs{
		Backend:                 repo.Backend,
		CommandsCounter:         repo.CommandsCounter,
		Config:                  data.config,
		Connector:               nil,
		DialogTestInputs:        &data.dialogTestInputs,
		FinalMessages:           repo.FinalMessages,
		Frontend:                repo.Frontend,
		HasOpenChanges:          data.hasOpenChanges,
		InitialBranchesSnapshot: initialBranchesSnapshot,
		InitialConfigSnapshot:   repo.ConfigSnapshot,
		InitialStashSize:        initialStashSize,
		RootDir:                 repo.RootDir,
		RunState:                runState,
		Verbose:                 verbose,
	})
}

type appendData struct {
	allBranches               gitdomain.BranchInfos
	branchesToSync            gitdomain.BranchInfos
	config                    config.Config
	dialogTestInputs          components.TestInputs
	dryRun                    bool
	hasOpenChanges            bool
	initialBranch             gitdomain.LocalBranchName
	newBranchParentCandidates gitdomain.LocalBranchNames
	parentBranch              gitdomain.LocalBranchName
	previousBranch            gitdomain.LocalBranchName
	remotes                   gitdomain.Remotes
	runner                    *git.ProdRunner
	targetBranch              gitdomain.LocalBranchName
}

func determineAppendData(targetBranch gitdomain.LocalBranchName, repo *execute.OpenRepoResult, dryRun, verbose bool) (*appendData, gitdomain.BranchesSnapshot, gitdomain.StashSize, bool, error) {
	fc := execute.FailureCollector{}
	dialogTestInputs := components.LoadTestInputs(os.Environ())
	repoStatus, err := repo.Backend.RepoStatus()
	if err != nil {
		return nil, gitdomain.EmptyBranchesSnapshot(), 0, false, err
	}
	runner := git.ProdRunner{
		Backend:         repo.Backend,
		CommandsCounter: repo.CommandsCounter,
		Config:          repo.Config,
		FinalMessages:   repo.FinalMessages,
		Frontend:        repo.Frontend,
	}
	branchesSnapshot, stashSize, exit, err := execute.LoadRepoSnapshot(execute.LoadRepoSnapshotArgs{
		Config:                repo.Config,
		DialogTestInputs:      dialogTestInputs,
		Fetch:                 !repoStatus.OpenChanges,
		HandleUnfinishedState: true,
		Repo:                  repo,
		RepoStatus:            repoStatus,
		ValidateNoOpenChanges: false,
		Verbose:               verbose,
	})
	if err != nil || exit {
		return nil, branchesSnapshot, stashSize, exit, err
	}
	previousBranch := repo.Backend.PreviouslyCheckedOutBranch()
	remotes := fc.Remotes(repo.Backend.Remotes())
	if branchesSnapshot.Branches.HasLocalBranch(targetBranch) {
		fc.Fail(messages.BranchAlreadyExistsLocally, targetBranch)
	}
	if branchesSnapshot.Branches.HasMatchingTrackingBranchFor(targetBranch) {
		fc.Fail(messages.BranchAlreadyExistsRemotely, targetBranch)
	}
	repo.Config, exit, err = validate.Config(validate.ConfigArgs{
		Backend:            &repo.Backend,
		BranchesToValidate: gitdomain.LocalBranchNames{branchesSnapshot.Active},
		FinalMessages:      repo.FinalMessages,
		LocalBranches:      branchesSnapshot.Branches.LocalBranches().Names(),
		TestInputs:         &dialogTestInputs,
		Unvalidated:        *repo.Config,
	})
	if err != nil || exit {
		return nil, branchesSnapshot, stashSize, exit, err
	}
	branchNamesToSync := repo.Config.Config.Lineage.BranchAndAncestors(branchesSnapshot.Active)
	branchesToSync := fc.BranchInfos(branchesSnapshot.Branches.Select(branchNamesToSync...))
	initialAndAncestors := repo.Config.Config.Lineage.BranchAndAncestors(branchesSnapshot.Active)
	slices.Reverse(initialAndAncestors)
	return &appendData{
		allBranches:               branchesSnapshot.Branches,
		branchesToSync:            branchesToSync,
		config:                    *repo.Config,
		dialogTestInputs:          dialogTestInputs,
		dryRun:                    dryRun,
		hasOpenChanges:            repoStatus.OpenChanges,
		initialBranch:             branchesSnapshot.Active,
		newBranchParentCandidates: initialAndAncestors,
		parentBranch:              branchesSnapshot.Active,
		previousBranch:            previousBranch,
		remotes:                   remotes,
		runner:                    &runner,
		targetBranch:              targetBranch,
	}, branchesSnapshot, stashSize, false, fc.Err
}

func appendProgram(data appendData) program.Program {
	prog := program.Program{}
	if !data.hasOpenChanges {
		for _, branch := range data.branchesToSync {
			sync.BranchProgram(branch, sync.BranchProgramArgs{
<<<<<<< HEAD
				BranchInfos:   config.allBranches,
				Config:        config.config.Config,
				InitialBranch: config.initialBranch,
=======
				BranchInfos:   data.allBranches,
				Config:        data.config,
				InitialBranch: data.initialBranch,
>>>>>>> 9a1adf85
				Program:       &prog,
				Remotes:       data.remotes,
				PushBranch:    true,
			})
		}
	}
	prog.Add(&opcodes.CreateAndCheckoutBranchExistingParent{
		Ancestors: data.newBranchParentCandidates,
		Branch:    data.targetBranch,
	})
<<<<<<< HEAD
	if config.remotes.HasOrigin() && config.config.Config.ShouldPushNewBranches() && config.config.Config.IsOnline() {
		prog.Add(&opcodes.CreateTrackingBranch{Branch: config.targetBranch})
=======
	if data.remotes.HasOrigin() && data.config.ShouldPushNewBranches() && data.config.IsOnline() {
		prog.Add(&opcodes.CreateTrackingBranch{Branch: data.targetBranch})
>>>>>>> 9a1adf85
	}
	prog.Add(&opcodes.SetExistingParent{
		Branch:    data.targetBranch,
		Ancestors: data.newBranchParentCandidates,
	})
	cmdhelpers.Wrap(&prog, cmdhelpers.WrapOptions{
		DryRun:                   data.dryRun,
		RunInGitRoot:             true,
		StashOpenChanges:         data.hasOpenChanges,
		PreviousBranchCandidates: gitdomain.LocalBranchNames{data.initialBranch, data.previousBranch},
	})
	return prog
}<|MERGE_RESOLUTION|>--- conflicted
+++ resolved
@@ -180,15 +180,9 @@
 	if !data.hasOpenChanges {
 		for _, branch := range data.branchesToSync {
 			sync.BranchProgram(branch, sync.BranchProgramArgs{
-<<<<<<< HEAD
 				BranchInfos:   config.allBranches,
 				Config:        config.config.Config,
 				InitialBranch: config.initialBranch,
-=======
-				BranchInfos:   data.allBranches,
-				Config:        data.config,
-				InitialBranch: data.initialBranch,
->>>>>>> 9a1adf85
 				Program:       &prog,
 				Remotes:       data.remotes,
 				PushBranch:    true,
@@ -199,13 +193,8 @@
 		Ancestors: data.newBranchParentCandidates,
 		Branch:    data.targetBranch,
 	})
-<<<<<<< HEAD
 	if config.remotes.HasOrigin() && config.config.Config.ShouldPushNewBranches() && config.config.Config.IsOnline() {
 		prog.Add(&opcodes.CreateTrackingBranch{Branch: config.targetBranch})
-=======
-	if data.remotes.HasOrigin() && data.config.ShouldPushNewBranches() && data.config.IsOnline() {
-		prog.Add(&opcodes.CreateTrackingBranch{Branch: data.targetBranch})
->>>>>>> 9a1adf85
 	}
 	prog.Add(&opcodes.SetExistingParent{
 		Branch:    data.targetBranch,
