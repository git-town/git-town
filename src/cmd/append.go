--- conflicted
+++ resolved
@@ -93,12 +93,8 @@
 }
 
 func determineAppendConfig(targetBranch domain.LocalBranchName, repo *execute.OpenRepoResult) (*appendConfig, bool, error) {
-<<<<<<< HEAD
+	lineage := repo.Runner.Config.Lineage()
 	snapshot, exit, err := execute.LoadSnapshot(execute.LoadBranchesArgs{
-=======
-	lineage := repo.Runner.Config.Lineage()
-	branches, exit, err := execute.LoadBranches(execute.LoadBranchesArgs{
->>>>>>> 92c4f072
 		Repo:                  repo,
 		Fetch:                 true,
 		Lineage:               lineage,
@@ -126,12 +122,8 @@
 	if loadBranchesResult.Snapshot.Branches.HasMatchingRemoteBranchFor(targetBranch) {
 		fc.Fail(messages.BranchAlreadyExistsRemotely, targetBranch)
 	}
-<<<<<<< HEAD
 	lineage := repo.Runner.Config.Lineage()
-	updated, err := validate.KnowsBranchAncestors(loadBranchesResult.InitialBranch, validate.KnowsBranchAncestorsArgs{
-=======
 	updated, err := validate.KnowsBranchAncestors(branches.Initial, validate.KnowsBranchAncestorsArgs{
->>>>>>> 92c4f072
 		DefaultBranch: mainBranch,
 		Backend:       &repo.Runner.Backend,
 		AllBranches:   loadBranchesResult.Snapshot.Branches,
