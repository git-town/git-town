package cmd

import (
	"slices"

	"github.com/git-town/git-town/v11/src/cli/flags"
	"github.com/git-town/git-town/v11/src/cmd/cmdhelpers"
	"github.com/git-town/git-town/v11/src/config/configdomain"
	"github.com/git-town/git-town/v11/src/execute"
	"github.com/git-town/git-town/v11/src/git/gitdomain"
	"github.com/git-town/git-town/v11/src/messages"
	"github.com/git-town/git-town/v11/src/sync"
	"github.com/git-town/git-town/v11/src/vm/interpreter"
	"github.com/git-town/git-town/v11/src/vm/opcode"
	"github.com/git-town/git-town/v11/src/vm/program"
	"github.com/git-town/git-town/v11/src/vm/runstate"
	"github.com/spf13/cobra"
)

const appendDesc = "Creates a new feature branch as a child of the current branch"

const appendHelp = `
Syncs the current branch,
forks a new feature branch with the given name off the current branch,
makes the new branch a child of the current branch,
pushes the new feature branch to the origin repository
(if and only if "push-new-branches" is true),
and brings over all uncommitted changes to the new feature branch.

See "sync" for information regarding upstream remotes.`

func appendCmd() *cobra.Command {
	addVerboseFlag, readVerboseFlag := flags.Verbose()
	cmd := cobra.Command{
		Use:     "append <branch>",
		GroupID: "lineage",
		Args:    cobra.ExactArgs(1),
		Short:   appendDesc,
		Long:    cmdhelpers.Long(appendDesc, appendHelp),
		RunE: func(cmd *cobra.Command, args []string) error {
			return executeAppend(args[0], readVerboseFlag(cmd))
		},
	}
	addVerboseFlag(&cmd)
	return &cmd
}

func executeAppend(arg string, verbose bool) error {
	repo, err := execute.OpenRepo(execute.OpenRepoArgs{
		Verbose:          verbose,
		DryRun:           false,
		OmitBranchNames:  false,
		PrintCommands:    true,
		ValidateIsOnline: false,
		ValidateGitRepo:  true,
	})
	if err != nil {
		return err
	}
	config, initialBranchesSnapshot, initialStashSnapshot, exit, err := determineAppendConfig(gitdomain.NewLocalBranchName(arg), repo, verbose)
	if err != nil || exit {
		return err
	}
	runState := runstate.RunState{
		Command:             "append",
		InitialActiveBranch: initialBranchesSnapshot.Active,
		RunProgram:          appendProgram(config),
	}
	return interpreter.Execute(interpreter.ExecuteArgs{
		RunState:                &runState,
		Run:                     repo.Runner,
		Connector:               nil,
		Verbose:                 verbose,
		RootDir:                 repo.RootDir,
		InitialBranchesSnapshot: initialBranchesSnapshot,
		InitialConfigSnapshot:   repo.ConfigSnapshot,
		InitialStashSnapshot:    initialStashSnapshot,
		Lineage:                 config.lineage,
		NoPushHook:              config.pushHook.Negate(),
	})
}

type appendConfig struct {
	branches                  configdomain.Branches
	branchesToSync            gitdomain.BranchInfos
	hasOpenChanges            bool
	remotes                   gitdomain.Remotes
	isOnline                  configdomain.Online
	lineage                   configdomain.Lineage
	mainBranch                gitdomain.LocalBranchName
	newBranchParentCandidates gitdomain.LocalBranchNames
	pushHook                  configdomain.PushHook
	parentBranch              gitdomain.LocalBranchName
	previousBranch            gitdomain.LocalBranchName
	syncPerennialStrategy     configdomain.SyncPerennialStrategy
	shouldNewBranchPush       configdomain.NewBranchPush
	syncUpstream              configdomain.SyncUpstream
	syncFeatureStrategy       configdomain.SyncFeatureStrategy
	targetBranch              gitdomain.LocalBranchName
}

<<<<<<< HEAD
func determineAppendConfig(targetBranch domain.LocalBranchName, repo *execute.OpenRepoResult, verbose bool) (*appendConfig, domain.BranchesSnapshot, domain.StashSnapshot, bool, error) {
	lineage := repo.Runner.GitTown.Lineage
	fc := configdomain.FailureCollector{}
=======
func determineAppendConfig(targetBranch gitdomain.LocalBranchName, repo *execute.OpenRepoResult, verbose bool) (*appendConfig, gitdomain.BranchesStatus, gitdomain.StashSize, bool, error) {
	lineage := repo.Runner.GitTown.Lineage(repo.Runner.Backend.GitTown.RemoveLocalConfigValue)
	fc := execute.FailureCollector{}
>>>>>>> f0ea0cec
	pushHook := repo.Runner.GitTown.PushHook
	branches, branchesSnapshot, stashSnapshot, exit, err := execute.LoadBranches(execute.LoadBranchesArgs{
		Repo:                  repo,
		Verbose:               verbose,
		Fetch:                 true,
		Lineage:               lineage,
		HandleUnfinishedState: true,
		PushHook:              pushHook,
		ValidateIsConfigured:  true,
		ValidateNoOpenChanges: false,
	})
	if err != nil || exit {
		return nil, branchesSnapshot, stashSnapshot, exit, err
	}
	previousBranch := repo.Runner.Backend.PreviouslyCheckedOutBranch()
	remotes := fc.Remotes(repo.Runner.Backend.Remotes())
	mainBranch := repo.Runner.GitTown.MainBranch
	syncPerennialStrategy := repo.Runner.GitTown.SyncPerennialStrategy
	repoStatus := fc.RepoStatus(repo.Runner.Backend.RepoStatus())
	shouldNewBranchPush := repo.Runner.GitTown.NewBranchPush
	if fc.Err != nil {
		return nil, branchesSnapshot, stashSnapshot, false, fc.Err
	}
	if branches.All.HasLocalBranch(targetBranch) {
		fc.Fail(messages.BranchAlreadyExistsLocally, targetBranch)
	}
	if branches.All.HasMatchingTrackingBranchFor(targetBranch) {
		fc.Fail(messages.BranchAlreadyExistsRemotely, targetBranch)
	}
	branches.Types, lineage, err = execute.EnsureKnownBranchAncestry(branches.Initial, execute.EnsureKnownBranchAncestryArgs{
		AllBranches:   branches.All,
		BranchTypes:   branches.Types,
		DefaultBranch: mainBranch,
		Lineage:       lineage,
		MainBranch:    mainBranch,
		Runner:        repo.Runner,
	})
	if err != nil {
		return nil, branchesSnapshot, stashSnapshot, false, err
	}
	branchNamesToSync := lineage.BranchAndAncestors(branches.Initial)
	branchesToSync := fc.BranchesSyncStatus(branches.All.Select(branchNamesToSync))
	syncFeatureStrategy := repo.Runner.GitTown.SyncFeatureStrategy
	syncUpstream := repo.Runner.GitTown.SyncUpstream
	initialAndAncestors := lineage.BranchAndAncestors(branches.Initial)
	slices.Reverse(initialAndAncestors)
	return &appendConfig{
		branches:                  branches,
		branchesToSync:            branchesToSync,
		hasOpenChanges:            repoStatus.OpenChanges,
		remotes:                   remotes,
		isOnline:                  repo.IsOffline.ToOnline(),
		lineage:                   lineage,
		mainBranch:                mainBranch,
		newBranchParentCandidates: initialAndAncestors,
		pushHook:                  pushHook,
		parentBranch:              branches.Initial,
		previousBranch:            previousBranch,
		syncPerennialStrategy:     syncPerennialStrategy,
		shouldNewBranchPush:       shouldNewBranchPush,
		syncUpstream:              syncUpstream,
		syncFeatureStrategy:       syncFeatureStrategy,
		targetBranch:              targetBranch,
	}, branchesSnapshot, stashSnapshot, false, fc.Err
}

func appendProgram(config *appendConfig) program.Program {
	prog := program.Program{}
	for _, branch := range config.branchesToSync {
		sync.BranchProgram(branch, sync.BranchProgramArgs{
			BranchInfos:           config.branches.All,
			BranchTypes:           config.branches.Types,
			IsOnline:              config.isOnline,
			Lineage:               config.lineage,
			Program:               &prog,
			Remotes:               config.remotes,
			MainBranch:            config.mainBranch,
			SyncPerennialStrategy: config.syncPerennialStrategy,
			PushBranch:            true,
			PushHook:              config.pushHook,
			SyncUpstream:          config.syncUpstream,
			SyncFeatureStrategy:   config.syncFeatureStrategy,
		})
	}
	prog.Add(&opcode.CreateBranchExistingParent{
		Ancestors:  config.newBranchParentCandidates,
		Branch:     config.targetBranch,
		MainBranch: config.mainBranch,
	})
	prog.Add(&opcode.SetExistingParent{
		Branch:     config.targetBranch,
		Ancestors:  config.newBranchParentCandidates,
		MainBranch: config.mainBranch,
	})
	prog.Add(&opcode.Checkout{Branch: config.targetBranch})
	if config.remotes.HasOrigin() && config.shouldNewBranchPush.Bool() && config.isOnline.Bool() {
		prog.Add(&opcode.CreateTrackingBranch{Branch: config.targetBranch, NoPushHook: config.pushHook.Negate()})
	}
	cmdhelpers.Wrap(&prog, cmdhelpers.WrapOptions{
		RunInGitRoot:             true,
		StashOpenChanges:         config.hasOpenChanges,
		PreviousBranchCandidates: gitdomain.LocalBranchNames{config.branches.Initial, config.previousBranch},
	})
	return prog
}<|MERGE_RESOLUTION|>--- conflicted
+++ resolved
@@ -99,15 +99,9 @@
 	targetBranch              gitdomain.LocalBranchName
 }
 
-<<<<<<< HEAD
 func determineAppendConfig(targetBranch domain.LocalBranchName, repo *execute.OpenRepoResult, verbose bool) (*appendConfig, domain.BranchesSnapshot, domain.StashSnapshot, bool, error) {
 	lineage := repo.Runner.GitTown.Lineage
 	fc := configdomain.FailureCollector{}
-=======
-func determineAppendConfig(targetBranch gitdomain.LocalBranchName, repo *execute.OpenRepoResult, verbose bool) (*appendConfig, gitdomain.BranchesStatus, gitdomain.StashSize, bool, error) {
-	lineage := repo.Runner.GitTown.Lineage(repo.Runner.Backend.GitTown.RemoveLocalConfigValue)
-	fc := execute.FailureCollector{}
->>>>>>> f0ea0cec
 	pushHook := repo.Runner.GitTown.PushHook
 	branches, branchesSnapshot, stashSnapshot, exit, err := execute.LoadBranches(execute.LoadBranchesArgs{
 		Repo:                  repo,
