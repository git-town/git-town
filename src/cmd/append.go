--- conflicted
+++ resolved
@@ -147,12 +147,8 @@
 		RootDir:            repo.RootDir,
 		StashSize:          stashSize,
 		TestInputs:         &dialogTestInputs,
-<<<<<<< HEAD
 		Unvalidated:        repo.UnvalidatedConfig,
 		Verbose:            verbose,
-=======
-		Unvalidated:        repo.Config,
->>>>>>> 1de846c4
 	})
 	if err != nil || exit {
 		return nil, branchesSnapshot, stashSize, exit, err
@@ -164,11 +160,7 @@
 	return &appendData{
 		allBranches:               branchesSnapshot.Branches,
 		branchesToSync:            branchesToSync,
-<<<<<<< HEAD
-		config:                    *validatedConfig,
-=======
-		config:                    repo.Config,
->>>>>>> 1de846c4
+		config:                    validatedConfig,
 		dialogTestInputs:          dialogTestInputs,
 		dryRun:                    dryRun,
 		hasOpenChanges:            repoStatus.OpenChanges,
