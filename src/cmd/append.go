package cmd

import (
	"github.com/git-town/git-town/v9/src/config"
	"github.com/git-town/git-town/v9/src/domain"
	"github.com/git-town/git-town/v9/src/execute"
	"github.com/git-town/git-town/v9/src/failure"
	"github.com/git-town/git-town/v9/src/flags"
	"github.com/git-town/git-town/v9/src/git"
	"github.com/git-town/git-town/v9/src/messages"
	"github.com/git-town/git-town/v9/src/runstate"
	"github.com/git-town/git-town/v9/src/steps"
	"github.com/git-town/git-town/v9/src/validate"
	"github.com/spf13/cobra"
)

const appendDesc = "Creates a new feature branch as a child of the current branch"

const appendHelp = `
Syncs the current branch,
forks a new feature branch with the given name off the current branch,
makes the new branch a child of the current branch,
pushes the new feature branch to the origin repository
(if and only if "push-new-branches" is true),
and brings over all uncommitted changes to the new feature branch.

See "sync" for information regarding upstream remotes.`

func appendCmd() *cobra.Command {
	addDebugFlag, readDebugFlag := flags.Debug()
	cmd := cobra.Command{
		Use:     "append <branch>",
		GroupID: "lineage",
		Args:    cobra.ExactArgs(1),
		Short:   appendDesc,
		Long:    long(appendDesc, appendHelp),
		RunE: func(cmd *cobra.Command, args []string) error {
			return runAppend(args[0], readDebugFlag(cmd))
		},
	}
	addDebugFlag(&cmd)
	return &cmd
}

func runAppend(arg string, debug bool) error {
	repo, exit, err := execute.OpenRepo(execute.OpenShellArgs{
		Debug:                 debug,
		DryRun:                false,
		Fetch:                 true,
		HandleUnfinishedState: true,
		OmitBranchNames:       false,
		ValidateIsOnline:      false,
		ValidateGitRepo:       true,
		ValidateNoOpenChanges: false,
	})
	if err != nil || exit {
		return err
	}
	config, err := determineAppendConfig(domain.NewLocalBranchName(arg), &repo.Runner, repo.IsOffline)
	if err != nil {
		return err
	}
	stepList, err := appendStepList(config)
	if err != nil {
		return err
	}
	runState := runstate.RunState{
		Command:     "append",
		RunStepList: stepList,
	}
	return runstate.Execute(runstate.ExecuteArgs{
		RunState:  &runState,
		Run:       &repo.Runner,
		Connector: nil,
		RootDir:   repo.RootDir,
		Branches:  config.branches,
	})
}

type appendConfig struct {
<<<<<<< HEAD
	branchTypes         domain.BranchTypes
	branches            domain.BranchInfos
=======
	branches            domain.Branches
>>>>>>> 1b0c3b1f
	branchesToSync      domain.BranchInfos
	hasOpenChanges      bool
	remotes             config.Remotes
	isOffline           bool
	lineage             config.Lineage
	mainBranch          domain.LocalBranchName
	pushHook            bool
	parentBranch        domain.LocalBranchName
	previousBranch      domain.LocalBranchName
	pullBranchStrategy  config.PullBranchStrategy
	shouldNewBranchPush bool
	shouldSyncUpstream  bool
	syncStrategy        config.SyncStrategy
	targetBranch        domain.LocalBranchName
}

func determineAppendConfig(targetBranch domain.LocalBranchName, run *git.ProdRunner, isOffline bool) (*appendConfig, error) {
	branches, err := execute.LoadBranches(run, execute.LoadBranchesArgs{
		ValidateIsConfigured: true,
	})
	if err != nil {
		return nil, err
	}
	previousBranch := run.Backend.PreviouslyCheckedOutBranch()
	fc := failure.Collector{}
	remotes := fc.Strings(run.Backend.Remotes())
	mainBranch := run.Config.MainBranch()
	pushHook := fc.Bool(run.Config.PushHook())
	pullBranchStrategy := fc.PullBranchStrategy(run.Config.PullBranchStrategy())
	hasOpenChanges := fc.Bool(run.Backend.HasOpenChanges())
	shouldNewBranchPush := fc.Bool(run.Config.ShouldNewBranchPush())
	if fc.Err != nil {
		return nil, fc.Err
	}
	if branches.All.HasLocalBranch(targetBranch) {
		fc.Fail(messages.BranchAlreadyExistsLocally, targetBranch)
	}
	if branches.All.HasMatchingRemoteBranchFor(targetBranch) {
		fc.Fail(messages.BranchAlreadyExistsRemotely, targetBranch)
	}
	lineage := run.Config.Lineage()
	updated, err := validate.KnowsBranchAncestors(branches.Initial, validate.KnowsBranchAncestorsArgs{
		DefaultBranch: mainBranch,
		Backend:       &run.Backend,
		AllBranches:   branches.All,
		Lineage:       lineage,
		BranchTypes:   branches.Types,
		MainBranch:    mainBranch,
	})
	if err != nil {
		return nil, err
	}
	if updated {
		lineage = run.Config.Lineage() // refresh lineage after ancestry changes
	}
	branchNamesToSync := lineage.BranchAndAncestors(branches.Initial)
	branchesToSync := fc.BranchesSyncStatus(branches.All.Select(branchNamesToSync))
	syncStrategy := fc.SyncStrategy(run.Config.SyncStrategy())
	shouldSyncUpstream := fc.Bool(run.Config.ShouldSyncUpstream())
	return &appendConfig{
<<<<<<< HEAD
		branches:            branches.All,
		branchTypes:         branches.Types,
=======
		branches:            branches,
>>>>>>> 1b0c3b1f
		branchesToSync:      branchesToSync,
		hasOpenChanges:      hasOpenChanges,
		remotes:             remotes,
		isOffline:           isOffline,
		lineage:             lineage,
		mainBranch:          mainBranch,
		pushHook:            pushHook,
		parentBranch:        branches.Initial,
		previousBranch:      previousBranch,
		pullBranchStrategy:  pullBranchStrategy,
		shouldNewBranchPush: shouldNewBranchPush,
		shouldSyncUpstream:  shouldSyncUpstream,
		syncStrategy:        syncStrategy,
		targetBranch:        targetBranch,
	}, fc.Err
}

func appendStepList(config *appendConfig) (runstate.StepList, error) {
	list := runstate.StepListBuilder{}
	for _, branch := range config.branchesToSync {
		syncBranchSteps(&list, syncBranchStepsArgs{
			branch:             branch,
			branchTypes:        config.branches.Types,
			isOffline:          config.isOffline,
			lineage:            config.lineage,
			remotes:            config.remotes,
			mainBranch:         config.mainBranch,
			pullBranchStrategy: config.pullBranchStrategy,
			pushBranch:         true,
			pushHook:           config.pushHook,
			shouldSyncUpstream: config.shouldSyncUpstream,
			syncStrategy:       config.syncStrategy,
		})
	}
	list.Add(&steps.CreateBranchStep{Branch: config.targetBranch, StartingPoint: config.parentBranch.Location()})
	list.Add(&steps.SetParentStep{Branch: config.targetBranch, ParentBranch: config.parentBranch})
	list.Add(&steps.CheckoutStep{Branch: config.targetBranch})
	if config.remotes.HasOrigin() && config.shouldNewBranchPush && !config.isOffline {
		list.Add(&steps.CreateTrackingBranchStep{Branch: config.targetBranch, NoPushHook: !config.pushHook})
	}
	list.Wrap(runstate.WrapOptions{
		RunInGitRoot:     true,
		StashOpenChanges: config.hasOpenChanges,
		MainBranch:       config.mainBranch,
		InitialBranch:    config.branches.Initial,
		PreviousBranch:   config.previousBranch,
	})
	return list.Result()
}<|MERGE_RESOLUTION|>--- conflicted
+++ resolved
@@ -78,12 +78,7 @@
 }
 
 type appendConfig struct {
-<<<<<<< HEAD
-	branchTypes         domain.BranchTypes
-	branches            domain.BranchInfos
-=======
 	branches            domain.Branches
->>>>>>> 1b0c3b1f
 	branchesToSync      domain.BranchInfos
 	hasOpenChanges      bool
 	remotes             config.Remotes
@@ -144,12 +139,7 @@
 	syncStrategy := fc.SyncStrategy(run.Config.SyncStrategy())
 	shouldSyncUpstream := fc.Bool(run.Config.ShouldSyncUpstream())
 	return &appendConfig{
-<<<<<<< HEAD
-		branches:            branches.All,
-		branchTypes:         branches.Types,
-=======
 		branches:            branches,
->>>>>>> 1b0c3b1f
 		branchesToSync:      branchesToSync,
 		hasOpenChanges:      hasOpenChanges,
 		remotes:             remotes,
