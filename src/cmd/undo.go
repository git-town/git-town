package cmd

import (
	"fmt"

	"github.com/git-town/git-town/v11/src/cli/flags"
	"github.com/git-town/git-town/v11/src/cli/log"
	"github.com/git-town/git-town/v11/src/cmd/cmdhelpers"
	"github.com/git-town/git-town/v11/src/config/configdomain"
	"github.com/git-town/git-town/v11/src/execute"
	"github.com/git-town/git-town/v11/src/git/gitdomain"
	"github.com/git-town/git-town/v11/src/hosting"
	"github.com/git-town/git-town/v11/src/hosting/github"
	"github.com/git-town/git-town/v11/src/hosting/hostingdomain"
	"github.com/git-town/git-town/v11/src/messages"
	"github.com/git-town/git-town/v11/src/vm/interpreter"
	"github.com/git-town/git-town/v11/src/vm/opcode"
	"github.com/git-town/git-town/v11/src/vm/runstate"
	"github.com/git-town/git-town/v11/src/vm/statefile"
	"github.com/spf13/cobra"
)

const undoDesc = "Undoes the most recent Git Town command"

func undoCmd() *cobra.Command {
	addVerboseFlag, readVerboseFlag := flags.Verbose()
	cmd := cobra.Command{
		Use:     "undo",
		GroupID: "errors",
		Args:    cobra.NoArgs,
		Short:   undoDesc,
		Long:    cmdhelpers.Long(undoDesc),
		RunE: func(cmd *cobra.Command, args []string) error {
			return executeUndo(readVerboseFlag(cmd))
		},
	}
	addVerboseFlag(&cmd)
	return &cmd
}

func executeUndo(verbose bool) error {
	repo, err := execute.OpenRepo(execute.OpenRepoArgs{
		Verbose:          verbose,
		DryRun:           false,
		OmitBranchNames:  false,
		PrintCommands:    true,
		ValidateIsOnline: false,
		ValidateGitRepo:  true,
	})
	if err != nil {
		return err
	}
	config, initialStashSnaphot, lineage, err := determineUndoConfig(repo, verbose)
	if err != nil {
		return err
	}
	undoRunState, err := determineUndoRunState(config, repo)
	if err != nil {
		return fmt.Errorf(messages.RunstateLoadProblem, err)
	}
	return interpreter.Execute(interpreter.ExecuteArgs{
		RunState:                &undoRunState,
		Run:                     repo.Runner,
		Connector:               config.connector,
		Verbose:                 verbose,
		Lineage:                 lineage,
		NoPushHook:              config.pushHook.Negate(),
		RootDir:                 repo.RootDir,
		InitialBranchesSnapshot: config.initialBranchesSnapshot,
		InitialConfigSnapshot:   repo.ConfigSnapshot,
		InitialStashSnapshot:    initialStashSnaphot,
	})
}

type undoConfig struct {
	connector               hostingdomain.Connector
	hasOpenChanges          bool
	initialBranchesSnapshot gitdomain.BranchesStatus
	mainBranch              gitdomain.LocalBranchName
	lineage                 configdomain.Lineage
	previousBranch          gitdomain.LocalBranchName
	pushHook                configdomain.PushHook
}

<<<<<<< HEAD
func determineUndoConfig(repo *execute.OpenRepoResult, verbose bool) (*undoConfig, domain.StashSnapshot, configdomain.Lineage, error) {
	lineage := repo.Runner.GitTown.Lineage
=======
func determineUndoConfig(repo *execute.OpenRepoResult, verbose bool) (*undoConfig, gitdomain.StashSize, configdomain.Lineage, error) {
	lineage := repo.Runner.GitTown.Lineage(repo.Runner.Backend.GitTown.RemoveLocalConfigValue)
>>>>>>> f0ea0cec
	pushHook := repo.Runner.GitTown.PushHook
	_, initialBranchesSnapshot, initialStashSnapshot, _, err := execute.LoadBranches(execute.LoadBranchesArgs{
		Repo:                  repo,
		Verbose:               verbose,
		Fetch:                 false,
		HandleUnfinishedState: false,
		Lineage:               lineage,
		PushHook:              pushHook,
		ValidateIsConfigured:  true,
		ValidateNoOpenChanges: false,
	})
	if err != nil {
		return nil, initialStashSnapshot, lineage, err
	}
	mainBranch := repo.Runner.Backend.GitTown.MainBranch
	previousBranch := repo.Runner.Backend.PreviouslyCheckedOutBranch()
	repoStatus, err := repo.Runner.Backend.RepoStatus()
	if err != nil {
		return nil, initialStashSnapshot, lineage, err
	}
	hostingService, err := repo.Runner.GitTown.HostingService()
	if err != nil {
		return nil, initialStashSnapshot, lineage, err
	}
	originURL := repo.Runner.GitTown.OriginURL()
	connector, err := hosting.NewConnector(hosting.NewConnectorArgs{
		HostingService:  hostingService,
		GetSHAForBranch: repo.Runner.Backend.SHAForBranch,
		OriginURL:       originURL,
		GiteaAPIToken:   repo.Runner.GitTown.GiteaToken,
		GithubAPIToken:  github.GetAPIToken(repo.Runner.GitTown.GitHubToken),
		GitlabAPIToken:  repo.Runner.GitTown.GitLabToken,
		MainBranch:      mainBranch,
		Log:             log.Printing{},
	})
	if err != nil {
		return nil, initialStashSnapshot, lineage, err
	}
	return &undoConfig{
		connector:               connector,
		hasOpenChanges:          repoStatus.OpenChanges,
		initialBranchesSnapshot: initialBranchesSnapshot,
		lineage:                 lineage,
		mainBranch:              mainBranch,
		previousBranch:          previousBranch,
		pushHook:                pushHook,
	}, initialStashSnapshot, lineage, nil
}

func determineUndoRunState(config *undoConfig, repo *execute.OpenRepoResult) (runstate.RunState, error) {
	runState, err := statefile.Load(repo.RootDir)
	if err != nil {
		return runstate.EmptyRunState(), fmt.Errorf(messages.RunstateLoadProblem, err)
	}
	if runState == nil {
		return runstate.EmptyRunState(), fmt.Errorf(messages.UndoNothingToDo)
	}
	var undoRunState runstate.RunState
	if runState.IsUnfinished() {
		undoRunState = runState.CreateAbortRunState()
	} else {
		undoRunState = runState.CreateUndoRunState()
	}
	cmdhelpers.Wrap(&undoRunState.RunProgram, cmdhelpers.WrapOptions{
		RunInGitRoot:             true,
		StashOpenChanges:         config.hasOpenChanges,
		PreviousBranchCandidates: gitdomain.LocalBranchNames{config.previousBranch},
	})
	// If the command to undo failed and was continued,
	// there might be opcodes in the undo stack that became obsolete
	// when the command was continued.
	// Example: the command stashed away uncommitted changes,
	// failed, and remembered in the undo list to pop the stack.
	// When continuing, it finishes and pops the stack as part of the continue list.
	// When we run undo now, it still wants to pop the stack even though that was already done.
	// This seems to apply only to popping the stack and switching back to the initial branch.
	// Hence we consolidate these opcode types here.
	undoRunState.RunProgram.MoveToEnd(&opcode.RestoreOpenChanges{})
	undoRunState.RunProgram.RemoveAllButLast("*opcode.CheckoutIfExists")
	return undoRunState, err
}<|MERGE_RESOLUTION|>--- conflicted
+++ resolved
@@ -82,13 +82,8 @@
 	pushHook                configdomain.PushHook
 }
 
-<<<<<<< HEAD
 func determineUndoConfig(repo *execute.OpenRepoResult, verbose bool) (*undoConfig, domain.StashSnapshot, configdomain.Lineage, error) {
 	lineage := repo.Runner.GitTown.Lineage
-=======
-func determineUndoConfig(repo *execute.OpenRepoResult, verbose bool) (*undoConfig, gitdomain.StashSize, configdomain.Lineage, error) {
-	lineage := repo.Runner.GitTown.Lineage(repo.Runner.Backend.GitTown.RemoveLocalConfigValue)
->>>>>>> f0ea0cec
 	pushHook := repo.Runner.GitTown.PushHook
 	_, initialBranchesSnapshot, initialStashSnapshot, _, err := execute.LoadBranches(execute.LoadBranchesArgs{
 		Repo:                  repo,
