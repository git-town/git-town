package cmd

import (
	"fmt"
	"os"

	"github.com/git-town/git-town/v14/src/cli/dialog/components"
	"github.com/git-town/git-town/v14/src/cli/flags"
	"github.com/git-town/git-town/v14/src/cli/print"
	"github.com/git-town/git-town/v14/src/cmd/cmdhelpers"
	"github.com/git-town/git-town/v14/src/config/configdomain"
	"github.com/git-town/git-town/v14/src/execute"
	"github.com/git-town/git-town/v14/src/git"
	"github.com/git-town/git-town/v14/src/git/gitdomain"
	"github.com/git-town/git-town/v14/src/hosting"
	"github.com/git-town/git-town/v14/src/hosting/hostingdomain"
	"github.com/git-town/git-town/v14/src/messages"
	"github.com/git-town/git-town/v14/src/undo"
	"github.com/git-town/git-town/v14/src/validate"
	"github.com/git-town/git-town/v14/src/vm/statefile"
	"github.com/spf13/cobra"
)

const undoDesc = "Undo the most recent Git Town command"

func undoCmd() *cobra.Command {
	addVerboseFlag, readVerboseFlag := flags.Verbose()
	cmd := cobra.Command{
		Use:     "undo",
		GroupID: "errors",
		Args:    cobra.NoArgs,
		Short:   undoDesc,
		Long:    cmdhelpers.Long(undoDesc),
		RunE: func(cmd *cobra.Command, _ []string) error {
			return executeUndo(readVerboseFlag(cmd))
		},
	}
	addVerboseFlag(&cmd)
	return &cmd
}

func executeUndo(verbose bool) error {
	repo, err := execute.OpenRepo(execute.OpenRepoArgs{
		DryRun:           false,
		OmitBranchNames:  false,
		PrintCommands:    true,
		ValidateGitRepo:  true,
		ValidateIsOnline: false,
		Verbose:          verbose,
	})
	if err != nil {
		return err
	}
	data, initialStashSize, exit, err := determineUndoData(repo.UnvalidatedConfig.Config, repo, verbose)
	if err != nil || exit {
		return err
	}
	runStateOpt, err := statefile.Load(repo.RootDir)
	if err != nil {
		return fmt.Errorf(messages.RunstateLoadProblem, err)
	}
	runState, hasRunState := runStateOpt.Get()
	if !hasRunState {
		fmt.Println(messages.UndoNothingToDo)
		return nil
	}
	return undo.Execute(undo.ExecuteArgs{
		Config:           data.config,
		HasOpenChanges:   data.hasOpenChanges,
		InitialStashSize: initialStashSize,
		Lineage:          data.config.Lineage,
		RootDir:          repo.RootDir,
		RunState:         runState,
		Runner:           data.prodRunner,
		Verbose:          verbose,
	})
}

type undoData struct {
	config                  configdomain.ValidatedConfig
	connector               hostingdomain.Connector
	dialogTestInputs        components.TestInputs
	hasOpenChanges          bool
	initialBranchesSnapshot gitdomain.BranchesSnapshot
	previousBranch          gitdomain.LocalBranchName
	prodRunner              *git.ProdRunner
}

func determineUndoData(unvalidatedConfig configdomain.UnvalidatedConfig, repo *execute.OpenRepoResult, verbose bool) (*undoData, gitdomain.StashSize, bool, error) {
	dialogTestInputs := components.LoadTestInputs(os.Environ())
	repoStatus, err := repo.Backend.RepoStatus()
	if err != nil {
		return nil, 0, false, err
	}
<<<<<<< HEAD
	initialBranchesSnapshot, initialStashSize, _, err := execute.LoadRepoSnapshot(execute.LoadRepoSnapshotArgs{
		Config:                &unvalidatedConfig,
=======
	initialBranchesSnapshot, initialStashSize, exit, err := execute.LoadRepoSnapshot(execute.LoadRepoSnapshotArgs{
		Config:                repo.Config,
>>>>>>> 66767402
		DialogTestInputs:      dialogTestInputs,
		Fetch:                 false,
		HandleUnfinishedState: false,
		Repo:                  repo,
		RepoStatus:            repoStatus,
		ValidateNoOpenChanges: false,
		Verbose:               verbose,
	})
<<<<<<< HEAD
	if err != nil {
		return nil, initialStashSize, false, err
	}
	validatedConfig, abort, err := validate.Config(validate.ConfigArgs{
		Backend:            &repo.Backend,
		BranchesToValidate: gitdomain.LocalBranchNames{},
		LocalBranches:      gitdomain.LocalBranchNames{},
		TestInputs:         &dialogTestInputs,
		Unvalidated:        repo.UnvalidatedConfig,
	})
	if err != nil || abort {
		return nil, initialStashSize, abort, err
	}
	prodRunner := git.ProdRunner{
		Config:          &validatedConfig,
		Backend:         repo.Backend,
		Frontend:        repo.Frontend,
		CommandsCounter: repo.CommandsCounter,
		FinalMessages:   &repo.FinalMessages,
=======
	if err != nil || exit {
		return nil, initialStashSize, repo.Config.Config.Lineage, err
>>>>>>> 66767402
	}
	previousBranch := repo.Backend.PreviouslyCheckedOutBranch()
	var connector hostingdomain.Connector
	if originURL, hasOriginURL := validatedConfig.OriginURL().Get(); hasOriginURL {
		connector, err = hosting.NewConnector(hosting.NewConnectorArgs{
			Config:          &validatedConfig.Config,
			HostingPlatform: validatedConfig.Config.HostingPlatform,
			Log:             print.Logger{},
			OriginURL:       originURL,
		})
		if err != nil {
			return nil, initialStashSize, false, err
		}
	}
	return &undoData{
		config:                  validatedConfig.Config,
		connector:               connector,
		dialogTestInputs:        dialogTestInputs,
		hasOpenChanges:          repoStatus.OpenChanges,
		initialBranchesSnapshot: initialBranchesSnapshot,
		previousBranch:          previousBranch,
		prodRunner:              &prodRunner,
	}, initialStashSize, false, nil
}<|MERGE_RESOLUTION|>--- conflicted
+++ resolved
@@ -92,13 +92,8 @@
 	if err != nil {
 		return nil, 0, false, err
 	}
-<<<<<<< HEAD
-	initialBranchesSnapshot, initialStashSize, _, err := execute.LoadRepoSnapshot(execute.LoadRepoSnapshotArgs{
+	initialBranchesSnapshot, initialStashSize, exit, err := execute.LoadRepoSnapshot(execute.LoadRepoSnapshotArgs{
 		Config:                &unvalidatedConfig,
-=======
-	initialBranchesSnapshot, initialStashSize, exit, err := execute.LoadRepoSnapshot(execute.LoadRepoSnapshotArgs{
-		Config:                repo.Config,
->>>>>>> 66767402
 		DialogTestInputs:      dialogTestInputs,
 		Fetch:                 false,
 		HandleUnfinishedState: false,
@@ -107,8 +102,7 @@
 		ValidateNoOpenChanges: false,
 		Verbose:               verbose,
 	})
-<<<<<<< HEAD
-	if err != nil {
+	if err != nil || exit {
 		return nil, initialStashSize, false, err
 	}
 	validatedConfig, abort, err := validate.Config(validate.ConfigArgs{
@@ -127,10 +121,6 @@
 		Frontend:        repo.Frontend,
 		CommandsCounter: repo.CommandsCounter,
 		FinalMessages:   &repo.FinalMessages,
-=======
-	if err != nil || exit {
-		return nil, initialStashSize, repo.Config.Config.Lineage, err
->>>>>>> 66767402
 	}
 	previousBranch := repo.Backend.PreviouslyCheckedOutBranch()
 	var connector hostingdomain.Connector
