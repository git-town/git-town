package cmd

import (
	"fmt"
	"os"

	"github.com/git-town/git-town/v14/src/cli/dialog/components"
	"github.com/git-town/git-town/v14/src/cli/flags"
	"github.com/git-town/git-town/v14/src/cli/print"
	"github.com/git-town/git-town/v14/src/cmd/cmdhelpers"
	"github.com/git-town/git-town/v14/src/config/configdomain"
	"github.com/git-town/git-town/v14/src/execute"
	"github.com/git-town/git-town/v14/src/git/gitdomain"
	"github.com/git-town/git-town/v14/src/hosting"
	"github.com/git-town/git-town/v14/src/hosting/hostingdomain"
	"github.com/git-town/git-town/v14/src/messages"
	"github.com/git-town/git-town/v14/src/undo"
	"github.com/git-town/git-town/v14/src/vm/statefile"
	"github.com/spf13/cobra"
)

const undoDesc = "Undo the most recent Git Town command"

func undoCmd() *cobra.Command {
	addVerboseFlag, readVerboseFlag := flags.Verbose()
	cmd := cobra.Command{
		Use:     "undo",
		GroupID: "errors",
		Args:    cobra.NoArgs,
		Short:   undoDesc,
		Long:    cmdhelpers.Long(undoDesc),
		RunE: func(cmd *cobra.Command, _ []string) error {
			return executeUndo(readVerboseFlag(cmd))
		},
	}
	addVerboseFlag(&cmd)
	return &cmd
}

func executeUndo(verbose bool) error {
	repo, err := execute.OpenRepo(execute.OpenRepoArgs{
		DryRun:           false,
		OmitBranchNames:  false,
		PrintCommands:    true,
		ValidateGitRepo:  true,
		ValidateIsOnline: false,
		Verbose:          verbose,
	})
	if err != nil {
		return err
	}
	var config *undoConfig
	var initialStashSize gitdomain.StashSize
	config, initialStashSize, repo.Runner.Config.FullConfig.Lineage, err = determineUndoConfig(repo, verbose)
	if err != nil {
		return err
	}
	runStateOpt, err := statefile.Load(repo.RootDir)
	if err != nil {
		return fmt.Errorf(messages.RunstateLoadProblem, err)
	}
	runState, hasRunState := runStateOpt.Get()
	if !hasRunState {
		fmt.Println(messages.UndoNothingToDo)
		return nil
	}
	return undo.Execute(undo.ExecuteArgs{
<<<<<<< HEAD
		FullConfig:       config.UnvalidatedConfig,
=======
		FullConfig:       config.config,
>>>>>>> 03ad1546
		HasOpenChanges:   config.hasOpenChanges,
		InitialStashSize: initialStashSize,
		Lineage:          repo.Runner.Config.FullConfig.Lineage,
		RootDir:          repo.RootDir,
		RunState:         runState,
		Runner:           repo.Runner,
		Verbose:          verbose,
	})
}

type undoConfig struct {
<<<<<<< HEAD
	*configdomain.UnvalidatedConfig
=======
	config                  configdomain.FullConfig
>>>>>>> 03ad1546
	connector               hostingdomain.Connector
	dialogTestInputs        components.TestInputs
	hasOpenChanges          bool
	initialBranchesSnapshot gitdomain.BranchesSnapshot
	previousBranch          gitdomain.LocalBranchName
}

func determineUndoConfig(repo *execute.OpenRepoResult, verbose bool) (*undoConfig, gitdomain.StashSize, configdomain.Lineage, error) {
	dialogTestInputs := components.LoadTestInputs(os.Environ())
	repoStatus, err := repo.Runner.Backend.RepoStatus()
	if err != nil {
		return nil, 0, repo.Runner.Config.FullConfig.Lineage, err
	}
	initialBranchesSnapshot, initialStashSize, _, err := execute.LoadRepoSnapshot(execute.LoadRepoSnapshotArgs{
		Config:                repo.Runner.Config,
		DialogTestInputs:      dialogTestInputs,
		Fetch:                 false,
		HandleUnfinishedState: false,
		Repo:                  repo,
		RepoStatus:            repoStatus,
		ValidateIsConfigured:  true,
		ValidateNoOpenChanges: false,
		Verbose:               verbose,
	})
	if err != nil {
		return nil, initialStashSize, repo.Runner.Config.FullConfig.Lineage, err
	}
	previousBranch := repo.Runner.Backend.PreviouslyCheckedOutBranch()
	var connector hostingdomain.Connector
	if originURL, hasOriginURL := repo.Runner.Config.OriginURL().Get(); hasOriginURL {
		connector, err = hosting.NewConnector(hosting.NewConnectorArgs{
			FullConfig:      &repo.Runner.Config.FullConfig,
			HostingPlatform: repo.Runner.Config.FullConfig.HostingPlatform,
			Log:             print.Logger{},
			OriginURL:       originURL,
		})
		if err != nil {
			return nil, initialStashSize, repo.Runner.Config.FullConfig.Lineage, err
		}
	}
	return &undoConfig{
		config:                  repo.Runner.Config.FullConfig,
		connector:               connector,
		dialogTestInputs:        dialogTestInputs,
		hasOpenChanges:          repoStatus.OpenChanges,
		initialBranchesSnapshot: initialBranchesSnapshot,
		previousBranch:          previousBranch,
	}, initialStashSize, repo.Runner.Config.FullConfig.Lineage, nil
}<|MERGE_RESOLUTION|>--- conflicted
+++ resolved
@@ -65,11 +65,7 @@
 		return nil
 	}
 	return undo.Execute(undo.ExecuteArgs{
-<<<<<<< HEAD
 		FullConfig:       config.UnvalidatedConfig,
-=======
-		FullConfig:       config.config,
->>>>>>> 03ad1546
 		HasOpenChanges:   config.hasOpenChanges,
 		InitialStashSize: initialStashSize,
 		Lineage:          repo.Runner.Config.FullConfig.Lineage,
@@ -81,11 +77,7 @@
 }
 
 type undoConfig struct {
-<<<<<<< HEAD
-	*configdomain.UnvalidatedConfig
-=======
-	config                  configdomain.FullConfig
->>>>>>> 03ad1546
+	config                  *configdomain.UnvalidatedConfig
 	connector               hostingdomain.Connector
 	dialogTestInputs        components.TestInputs
 	hasOpenChanges          bool
