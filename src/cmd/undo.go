--- conflicted
+++ resolved
@@ -50,15 +50,8 @@
 	if err != nil {
 		return err
 	}
-<<<<<<< HEAD
 	data, initialStashSize, exit, err := determineUndoData(repo, verbose)
 	if err != nil || exit {
-=======
-	var data undoData
-	var initialStashSize gitdomain.StashSize
-	data, initialStashSize, repo.Config.Config.Lineage, err = determineUndoData(repo, verbose)
-	if err != nil {
->>>>>>> 1de846c4
 		return err
 	}
 	runStateOpt, err := statefile.Load(repo.RootDir)
@@ -94,23 +87,11 @@
 	previousBranch          gitdomain.LocalBranchName
 }
 
-<<<<<<< HEAD
-func determineUndoData(repo *execute.OpenRepoResult, verbose bool) (*undoData, gitdomain.StashSize, bool, error) {
+func determineUndoData(repo execute.OpenRepoResult, verbose bool) (undoData, gitdomain.StashSize, bool, error) {
 	dialogTestInputs := components.LoadTestInputs(os.Environ())
 	repoStatus, err := repo.Backend.RepoStatus()
 	if err != nil {
 		return nil, 0, false, err
-=======
-func emptyUndoData() undoData {
-	return undoData{} //exhaustruct:ignore
-}
-
-func determineUndoData(repo execute.OpenRepoResult, verbose bool) (undoData, gitdomain.StashSize, configdomain.Lineage, error) {
-	dialogTestInputs := components.LoadTestInputs(os.Environ())
-	repoStatus, err := repo.Backend.RepoStatus()
-	if err != nil {
-		return emptyUndoData(), 0, repo.Config.Config.Lineage, err
->>>>>>> 1de846c4
 	}
 	initialBranchesSnapshot, initialStashSize, exit, err := execute.LoadRepoSnapshot(execute.LoadRepoSnapshotArgs{
 		Backend:               &repo.Backend,
@@ -122,7 +103,6 @@
 		ValidateNoOpenChanges: false,
 	})
 	if err != nil || exit {
-<<<<<<< HEAD
 		return nil, initialStashSize, false, err
 	}
 	validatedConfig, exit, err := validate.Config(validate.ConfigArgs{
@@ -144,9 +124,6 @@
 	})
 	if err != nil || exit {
 		return nil, initialStashSize, exit, err
-=======
-		return emptyUndoData(), initialStashSize, repo.Config.Config.Lineage, err
->>>>>>> 1de846c4
 	}
 	previousBranch := repo.Backend.PreviouslyCheckedOutBranch()
 	var connector hostingdomain.Connector
@@ -158,19 +135,11 @@
 			OriginURL:       originURL,
 		})
 		if err != nil {
-<<<<<<< HEAD
 			return nil, initialStashSize, false, err
 		}
 	}
 	return &undoData{
-		config:                  *validatedConfig,
-=======
-			return emptyUndoData(), initialStashSize, repo.Config.Config.Lineage, err
-		}
-	}
-	return undoData{
-		config:                  repo.Config,
->>>>>>> 1de846c4
+		config:                  validatedConfig,
 		connector:               connector,
 		dialogTestInputs:        dialogTestInputs,
 		hasOpenChanges:          repoStatus.OpenChanges,
