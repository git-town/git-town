package cmd

import (
	"fmt"
	"os"

	"github.com/git-town/git-town/v14/src/cli/dialog/components"
	"github.com/git-town/git-town/v14/src/cli/flags"
	"github.com/git-town/git-town/v14/src/cli/print"
	"github.com/git-town/git-town/v14/src/cmd/cmdhelpers"
	"github.com/git-town/git-town/v14/src/config"
	"github.com/git-town/git-town/v14/src/config/configdomain"
	"github.com/git-town/git-town/v14/src/execute"
	"github.com/git-town/git-town/v14/src/git"
	"github.com/git-town/git-town/v14/src/git/gitdomain"
	"github.com/git-town/git-town/v14/src/hosting"
	"github.com/git-town/git-town/v14/src/hosting/hostingdomain"
	"github.com/git-town/git-town/v14/src/messages"
	"github.com/git-town/git-town/v14/src/undo"
	"github.com/git-town/git-town/v14/src/validate"
	"github.com/git-town/git-town/v14/src/vm/statefile"
	"github.com/spf13/cobra"
)

const undoDesc = "Undo the most recent Git Town command"

func undoCmd() *cobra.Command {
	addVerboseFlag, readVerboseFlag := flags.Verbose()
	cmd := cobra.Command{
		Use:     "undo",
		GroupID: "errors",
		Args:    cobra.NoArgs,
		Short:   undoDesc,
		Long:    cmdhelpers.Long(undoDesc),
		RunE: func(cmd *cobra.Command, _ []string) error {
			return executeUndo(readVerboseFlag(cmd))
		},
	}
	addVerboseFlag(&cmd)
	return &cmd
}

func executeUndo(verbose bool) error {
	repo, err := execute.OpenRepo(execute.OpenRepoArgs{
		DryRun:           false,
		OmitBranchNames:  false,
		PrintCommands:    true,
		ValidateGitRepo:  true,
		ValidateIsOnline: false,
		Verbose:          verbose,
	})
	if err != nil {
		return err
	}
	data, initialStashSize, exit, err := determineUndoData(repo.UnvalidatedConfig.Config, repo, verbose)
	if err != nil || exit {
		return err
	}
	runStateOpt, err := statefile.Load(repo.RootDir)
	if err != nil {
		return fmt.Errorf(messages.RunstateLoadProblem, err)
	}
	runState, hasRunState := runStateOpt.Get()
	if !hasRunState {
		fmt.Println(messages.UndoNothingToDo)
		return nil
	}
	return undo.Execute(undo.ExecuteArgs{
		Backend:          repo.Backend,
		CommandsCounter:  repo.CommandsCounter,
		Config:           data.config,
		FinalMessages:    repo.FinalMessages,
		Frontend:         repo.Frontend,
		HasOpenChanges:   data.hasOpenChanges,
		InitialStashSize: initialStashSize,
		Lineage:          data.config.Lineage,
		RootDir:          repo.RootDir,
		RunState:         runState,
<<<<<<< HEAD
		Runner:           data.prodRunner,
=======
>>>>>>> 8bfd12bc
		Verbose:          verbose,
	})
}

type undoData struct {
<<<<<<< HEAD
	config                  configdomain.ValidatedConfig
=======
	config                  config.Config
>>>>>>> 8bfd12bc
	connector               hostingdomain.Connector
	dialogTestInputs        components.TestInputs
	hasOpenChanges          bool
	initialBranchesSnapshot gitdomain.BranchesSnapshot
	previousBranch          gitdomain.LocalBranchName
	prodRunner              *git.ProdRunner
}

func determineUndoData(unvalidatedConfig *configdomain.UnvalidatedConfig, repo *execute.OpenRepoResult, verbose bool) (*undoData, gitdomain.StashSize, bool, error) {
	dialogTestInputs := components.LoadTestInputs(os.Environ())
	repoStatus, err := repo.Backend.RepoStatus()
	if err != nil {
		return nil, 0, false, err
	}
	initialBranchesSnapshot, initialStashSize, exit, err := execute.LoadRepoSnapshot(execute.LoadRepoSnapshotArgs{
		Backend:               &repo.Backend,
		Config:                unvalidatedConfig,
		DialogTestInputs:      dialogTestInputs,
		Fetch:                 false,
		Frontend:              &repo.Frontend,
		HandleUnfinishedState: false,
		Repo:                  repo,
		RepoStatus:            repoStatus,
		ValidateNoOpenChanges: false,
		Verbose:               verbose,
	})
	if err != nil || exit {
		return nil, initialStashSize, false, err
	}
	validatedConfig, runner, abort, err := validate.Config(validate.ConfigArgs{
		Backend:            &repo.Backend,
		BranchesSnapshot:   initialBranchesSnapshot,
		BranchesToValidate: gitdomain.LocalBranchNames{},
		CommandsCounter:    repo.CommandsCounter,
		ConfigSnapshot:     repo.ConfigSnapshot,
		DialogTestInputs:   dialogTestInputs,
		FinalMessages:      &repo.FinalMessages,
		Frontend:           repo.Frontend,
		LocalBranches:      gitdomain.LocalBranchNames{},
		RepoStatus:         repoStatus,
		RootDir:            repo.RootDir,
		StashSize:          initialStashSize,
		TestInputs:         &dialogTestInputs,
		Unvalidated:        repo.UnvalidatedConfig,
		Verbose:            verbose,
	})
	if err != nil || abort {
		return nil, initialStashSize, abort, err
	}
	previousBranch := repo.Backend.PreviouslyCheckedOutBranch()
	var connector hostingdomain.Connector
	if originURL, hasOriginURL := validatedConfig.OriginURL().Get(); hasOriginURL {
		connector, err = hosting.NewConnector(hosting.NewConnectorArgs{
			Config:          repo.UnvalidatedConfig.Config,
			HostingPlatform: repo.UnvalidatedConfig.Config.HostingPlatform,
			Log:             print.Logger{},
			OriginURL:       originURL,
		})
		if err != nil {
			return nil, initialStashSize, false, err
		}
	}
	return &undoData{
<<<<<<< HEAD
		config:                  validatedConfig.Config,
=======
		config:                  *repo.Config,
>>>>>>> 8bfd12bc
		connector:               connector,
		dialogTestInputs:        dialogTestInputs,
		hasOpenChanges:          repoStatus.OpenChanges,
		initialBranchesSnapshot: initialBranchesSnapshot,
		previousBranch:          previousBranch,
		prodRunner:              runner,
	}, initialStashSize, false, nil
}<|MERGE_RESOLUTION|>--- conflicted
+++ resolved
@@ -8,7 +8,6 @@
 	"github.com/git-town/git-town/v14/src/cli/flags"
 	"github.com/git-town/git-town/v14/src/cli/print"
 	"github.com/git-town/git-town/v14/src/cmd/cmdhelpers"
-	"github.com/git-town/git-town/v14/src/config"
 	"github.com/git-town/git-town/v14/src/config/configdomain"
 	"github.com/git-town/git-town/v14/src/execute"
 	"github.com/git-town/git-town/v14/src/git"
@@ -76,20 +75,12 @@
 		Lineage:          data.config.Lineage,
 		RootDir:          repo.RootDir,
 		RunState:         runState,
-<<<<<<< HEAD
-		Runner:           data.prodRunner,
-=======
->>>>>>> 8bfd12bc
 		Verbose:          verbose,
 	})
 }
 
 type undoData struct {
-<<<<<<< HEAD
 	config                  configdomain.ValidatedConfig
-=======
-	config                  config.Config
->>>>>>> 8bfd12bc
 	connector               hostingdomain.Connector
 	dialogTestInputs        components.TestInputs
 	hasOpenChanges          bool
@@ -153,11 +144,7 @@
 		}
 	}
 	return &undoData{
-<<<<<<< HEAD
 		config:                  validatedConfig.Config,
-=======
-		config:                  *repo.Config,
->>>>>>> 8bfd12bc
 		connector:               connector,
 		dialogTestInputs:        dialogTestInputs,
 		hasOpenChanges:          repoStatus.OpenChanges,
