package cmd

import (
	"fmt"
	"os"

	"github.com/git-town/git-town/v12/src/cli/dialog/components"
	"github.com/git-town/git-town/v12/src/cli/flags"
	"github.com/git-town/git-town/v12/src/cli/print"
	"github.com/git-town/git-town/v12/src/cmd/cmdhelpers"
	"github.com/git-town/git-town/v12/src/config/configdomain"
	"github.com/git-town/git-town/v12/src/execute"
	"github.com/git-town/git-town/v12/src/git/gitdomain"
	"github.com/git-town/git-town/v12/src/hosting"
	"github.com/git-town/git-town/v12/src/hosting/hostingdomain"
	"github.com/git-town/git-town/v12/src/messages"
	"github.com/git-town/git-town/v12/src/undo"
	"github.com/git-town/git-town/v12/src/vm/statefile"
	"github.com/spf13/cobra"
)

const undoDesc = "Undoes the most recent Git Town command"

func undoCmd() *cobra.Command {
	addVerboseFlag, readVerboseFlag := flags.Verbose()
	cmd := cobra.Command{
		Use:     "undo",
		GroupID: "errors",
		Args:    cobra.NoArgs,
		Short:   undoDesc,
		Long:    cmdhelpers.Long(undoDesc),
		RunE: func(cmd *cobra.Command, args []string) error {
			return executeUndo(readVerboseFlag(cmd))
		},
	}
	addVerboseFlag(&cmd)
	return &cmd
}

func executeUndo(verbose bool) error {
	repo, err := execute.OpenRepo(execute.OpenRepoArgs{
		DryRun:           false,
		OmitBranchNames:  false,
		PrintCommands:    true,
		ValidateGitRepo:  true,
		ValidateIsOnline: false,
		Verbose:          verbose,
	})
	if err != nil {
		return err
	}
	var config *undoConfig
	var initialStashSize gitdomain.StashSize
	config, initialStashSize, repo.Runner.Lineage, err = determineUndoConfig(repo, verbose)
	if err != nil {
		return err
	}
	runState, err := statefile.Load(repo.RootDir)
	if err != nil {
		return fmt.Errorf(messages.RunstateLoadProblem, err)
	}
	if runState == nil {
		fmt.Println(messages.UndoNothingToDo)
		return nil
	}
	return undo.Execute(undo.ExecuteArgs{
		FullConfig:       config.FullConfig,
		HasOpenChanges:   config.hasOpenChanges,
		InitialStashSize: initialStashSize,
		Lineage:          repo.Runner.Lineage,
		RootDir:          repo.RootDir,
		RunState:         *runState,
		Runner:           repo.Runner,
		Verbose:          verbose,
	})
}

type undoConfig struct {
	*configdomain.FullConfig
	connector               hostingdomain.Connector
	dialogTestInputs        components.TestInputs
	hasOpenChanges          bool
	initialBranchesSnapshot gitdomain.BranchesSnapshot
	previousBranch          gitdomain.LocalBranchName
}

func determineUndoConfig(repo *execute.OpenRepoResult, verbose bool) (*undoConfig, gitdomain.StashSize, configdomain.Lineage, error) {
	dialogTestInputs := components.LoadTestInputs(os.Environ())
<<<<<<< HEAD
	repoStatus, err := repo.Runner.Backend.RepoStatus()
	if err != nil {
		return nil, 0, repo.Runner.Lineage, err
	}
	initialBranchesSnapshot, initialStashSize, _, err := execute.LoadRepoSnapshot(execute.LoadRepoSnapshotArgs{
=======
	initialBranchesSnapshot, initialStashSize, repoStatus, _, err := execute.LoadRepoSnapshot(execute.LoadRepoSnapshotArgs{
>>>>>>> 7dcbd4e0
		DialogTestInputs:      dialogTestInputs,
		Fetch:                 false,
		FullConfig:            &repo.Runner.FullConfig,
		HandleUnfinishedState: false,
		HasOpenChanges:        repoStatus.OpenChanges,
		Repo:                  repo,
		ValidateIsConfigured:  true,
		ValidateNoOpenChanges: false,
		Verbose:               verbose,
	})
	if err != nil {
		return nil, initialStashSize, repo.Runner.Lineage, err
	}
	previousBranch := repo.Runner.Backend.PreviouslyCheckedOutBranch()
	originURL := repo.Runner.Config.OriginURL()
	connector, err := hosting.NewConnector(hosting.NewConnectorArgs{
		FullConfig:      &repo.Runner.FullConfig,
		HostingPlatform: repo.Runner.Config.HostingPlatform,
		Log:             print.Logger{},
		OriginURL:       originURL,
	})
	if err != nil {
		return nil, initialStashSize, repo.Runner.Lineage, err
	}
	return &undoConfig{
		FullConfig:              &repo.Runner.FullConfig,
		connector:               connector,
		dialogTestInputs:        dialogTestInputs,
		hasOpenChanges:          repoStatus.OpenChanges,
		initialBranchesSnapshot: initialBranchesSnapshot,
		previousBranch:          previousBranch,
	}, initialStashSize, repo.Runner.Lineage, nil
}<|MERGE_RESOLUTION|>--- conflicted
+++ resolved
@@ -86,15 +86,7 @@
 
 func determineUndoConfig(repo *execute.OpenRepoResult, verbose bool) (*undoConfig, gitdomain.StashSize, configdomain.Lineage, error) {
 	dialogTestInputs := components.LoadTestInputs(os.Environ())
-<<<<<<< HEAD
-	repoStatus, err := repo.Runner.Backend.RepoStatus()
-	if err != nil {
-		return nil, 0, repo.Runner.Lineage, err
-	}
-	initialBranchesSnapshot, initialStashSize, _, err := execute.LoadRepoSnapshot(execute.LoadRepoSnapshotArgs{
-=======
 	initialBranchesSnapshot, initialStashSize, repoStatus, _, err := execute.LoadRepoSnapshot(execute.LoadRepoSnapshotArgs{
->>>>>>> 7dcbd4e0
 		DialogTestInputs:      dialogTestInputs,
 		Fetch:                 false,
 		FullConfig:            &repo.Runner.FullConfig,
