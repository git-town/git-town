package cmd

import (
	"fmt"

	"github.com/git-town/git-town/v9/src/execute"
	"github.com/git-town/git-town/v9/src/flags"
	"github.com/git-town/git-town/v9/src/messages"
	"github.com/git-town/git-town/v9/src/runstate"
	"github.com/spf13/cobra"
)

const undoDesc = "Undoes the last run git-town command"

func undoCmd() *cobra.Command {
	addDebugFlag, readDebugFlag := flags.Debug()
	cmd := cobra.Command{
		Use:     "undo",
		GroupID: "errors",
		Args:    cobra.NoArgs,
		Short:   undoDesc,
		Long:    long(undoDesc),
		RunE: func(cmd *cobra.Command, args []string) error {
			return undo(readDebugFlag(cmd))
		},
	}
	addDebugFlag(&cmd)
	return &cmd
}

func undo(debug bool) error {
	repo, err := execute.OpenRepo(execute.OpenRepoArgs{
		Debug:            debug,
		DryRun:           false,
		OmitBranchNames:  false,
		ValidateIsOnline: false,
		ValidateGitRepo:  true,
	})
	if err != nil {
		return err
	}
<<<<<<< HEAD
	_, _, exit, err := execute.LoadBranches(execute.LoadBranchesArgs{
=======
	lineage := repo.Runner.Config.Lineage()
	_, exit, err := execute.LoadBranches(execute.LoadBranchesArgs{
>>>>>>> 92c4f072
		Repo:                  &repo,
		Fetch:                 false,
		HandleUnfinishedState: false,
		Lineage:               lineage,
		ValidateIsConfigured:  true,
		ValidateNoOpenChanges: false,
	})
	if err != nil || exit {
		return err
	}
	runState, err := runstate.Load(repo.RootDir)
	if err != nil {
		return fmt.Errorf(messages.RunstateLoadProblem, err)
	}
	if runState == nil || runState.IsUnfinished() {
		return fmt.Errorf(messages.UndoNothingToDo)
	}
	undoRunState := runState.CreateUndoRunState()
	return runstate.Execute(runstate.ExecuteArgs{
		RunState:  &undoRunState,
		Run:       &repo.Runner,
		Connector: nil,
		Lineage:   lineage,
		RootDir:   repo.RootDir,
	})
}<|MERGE_RESOLUTION|>--- conflicted
+++ resolved
@@ -39,12 +39,8 @@
 	if err != nil {
 		return err
 	}
-<<<<<<< HEAD
+	lineage := repo.Runner.Config.Lineage()
 	_, _, exit, err := execute.LoadBranches(execute.LoadBranchesArgs{
-=======
-	lineage := repo.Runner.Config.Lineage()
-	_, exit, err := execute.LoadBranches(execute.LoadBranchesArgs{
->>>>>>> 92c4f072
 		Repo:                  &repo,
 		Fetch:                 false,
 		HandleUnfinishedState: false,
