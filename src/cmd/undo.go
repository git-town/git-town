--- conflicted
+++ resolved
@@ -77,11 +77,7 @@
 }
 
 type undoConfig struct {
-<<<<<<< HEAD
 	*configdomain.UnvalidatedConfig
-=======
-	configdomain.FullConfig
->>>>>>> 5aa0f657
 	connector               hostingdomain.Connector
 	dialogTestInputs        components.TestInputs
 	hasOpenChanges          bool
@@ -110,20 +106,6 @@
 		return nil, initialStashSize, repo.Runner.Config.FullConfig.Lineage, err
 	}
 	previousBranch := repo.Runner.Backend.PreviouslyCheckedOutBranch()
-<<<<<<< HEAD
-	originURL := repo.Runner.Config.OriginURL()
-	connector, err := hosting.NewConnector(hosting.NewConnectorArgs{
-		UnvalidatedConfig: &repo.Runner.Config.FullConfig,
-		HostingPlatform:   repo.Runner.Config.FullConfig.HostingPlatform,
-		Log:               print.Logger{},
-		OriginURL:         originURL,
-	})
-	if err != nil {
-		return nil, initialStashSize, repo.Runner.Config.FullConfig.Lineage, err
-	}
-	return &undoConfig{
-		UnvalidatedConfig:       &repo.Runner.Config.FullConfig,
-=======
 	var connector hostingdomain.Connector
 	if originURL, hasOriginURL := repo.Runner.Config.OriginURL().Get(); hasOriginURL {
 		connector, err = hosting.NewConnector(hosting.NewConnectorArgs{
@@ -138,7 +120,6 @@
 	}
 	return &undoConfig{
 		FullConfig:              repo.Runner.Config.FullConfig,
->>>>>>> 5aa0f657
 		connector:               connector,
 		dialogTestInputs:        dialogTestInputs,
 		hasOpenChanges:          repoStatus.OpenChanges,
