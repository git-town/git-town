--- conflicted
+++ resolved
@@ -51,13 +51,7 @@
 	if err != nil {
 		return err
 	}
-<<<<<<< HEAD
-	config, initialStashSize, err := determineUndoConfig(repo.UnvalidatedConfig.Config, repo, verbose)
-=======
-	var config *undoData
-	var initialStashSize gitdomain.StashSize
-	config, initialStashSize, repo.Runner.Config.FullConfig.Lineage, err = determineUndoData(repo, verbose)
->>>>>>> b2102a10
+	config, initialStashSize, err := determineUndoData(repo.UnvalidatedConfig.Config, repo, verbose)
 	if err != nil {
 		return err
 	}
@@ -82,13 +76,8 @@
 	})
 }
 
-<<<<<<< HEAD
-type undoConfig struct {
+type undoData struct {
 	config                  configdomain.ValidatedConfig
-=======
-type undoData struct {
-	config                  configdomain.FullConfig
->>>>>>> b2102a10
 	connector               hostingdomain.Connector
 	dialogTestInputs        components.TestInputs
 	hasOpenChanges          bool
@@ -97,11 +86,7 @@
 	prodRunner              *git.ProdRunner
 }
 
-<<<<<<< HEAD
-func determineUndoConfig(unvalidatedConfig configdomain.UnvalidatedConfig, repo *execute.OpenRepoResult, verbose bool) (*undoConfig, gitdomain.StashSize, error) {
-=======
-func determineUndoData(repo *execute.OpenRepoResult, verbose bool) (*undoData, gitdomain.StashSize, configdomain.Lineage, error) {
->>>>>>> b2102a10
+func determineUndoData(unvalidatedConfig configdomain.UnvalidatedConfig, repo *execute.OpenRepoResult, verbose bool) (*undoData, gitdomain.StashSize, error) {
 	dialogTestInputs := components.LoadTestInputs(os.Environ())
 	repoStatus, err := repo.BackendCommands.RepoStatus()
 	if err != nil {
@@ -145,13 +130,8 @@
 			return nil, initialStashSize, err
 		}
 	}
-<<<<<<< HEAD
-	return &undoConfig{
+	return &undoData{
 		config:                  validatedConfig.FullConfig,
-=======
-	return &undoData{
-		config:                  repo.Runner.Config.FullConfig,
->>>>>>> b2102a10
 		connector:               connector,
 		dialogTestInputs:        dialogTestInputs,
 		hasOpenChanges:          repoStatus.OpenChanges,
