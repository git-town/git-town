--- conflicted
+++ resolved
@@ -51,13 +51,7 @@
 	if err != nil {
 		return err
 	}
-<<<<<<< HEAD
-	config, initialStashSize, err := determineUndoData(repo.UnvalidatedConfig.Config, repo, verbose)
-=======
-	var data *undoData
-	var initialStashSize gitdomain.StashSize
-	data, initialStashSize, repo.Runner.Config.Config.Lineage, err = determineUndoData(repo, verbose)
->>>>>>> 285a0c28
+	data, initialStashSize, err := determineUndoData(repo.UnvalidatedConfig.Config, repo, verbose)
 	if err != nil {
 		return err
 	}
@@ -74,10 +68,10 @@
 		Config:           data.config,
 		HasOpenChanges:   data.hasOpenChanges,
 		InitialStashSize: initialStashSize,
-		Lineage:          config.config.Lineage,
+		Lineage:          data.config.Lineage,
 		RootDir:          repo.RootDir,
 		RunState:         runState,
-		Runner:           config.prodRunner,
+		Runner:           data.prodRunner,
 		Verbose:          verbose,
 	})
 }
