package cmd

import (
	"fmt"
	"os"

	"github.com/git-town/git-town/v14/src/cli/dialog/components"
	"github.com/git-town/git-town/v14/src/cli/flags"
	"github.com/git-town/git-town/v14/src/cli/print"
	"github.com/git-town/git-town/v14/src/cmd/cmdhelpers"
	"github.com/git-town/git-town/v14/src/config"
	"github.com/git-town/git-town/v14/src/execute"
	"github.com/git-town/git-town/v14/src/git/gitdomain"
	. "github.com/git-town/git-town/v14/src/gohacks/prelude"
	"github.com/git-town/git-town/v14/src/hosting"
	"github.com/git-town/git-town/v14/src/hosting/hostingdomain"
	"github.com/git-town/git-town/v14/src/messages"
	"github.com/git-town/git-town/v14/src/undo"
	"github.com/git-town/git-town/v14/src/validate"
	"github.com/git-town/git-town/v14/src/vm/statefile"
	"github.com/spf13/cobra"
)

const undoDesc = "Undo the most recent Git Town command"

func undoCmd() *cobra.Command {
	addVerboseFlag, readVerboseFlag := flags.Verbose()
	cmd := cobra.Command{
		Use:     "undo",
		GroupID: "errors",
		Args:    cobra.NoArgs,
		Short:   undoDesc,
		Long:    cmdhelpers.Long(undoDesc),
		RunE: func(cmd *cobra.Command, _ []string) error {
			return executeUndo(readVerboseFlag(cmd))
		},
	}
	addVerboseFlag(&cmd)
	return &cmd
}

func executeUndo(verbose bool) error {
	repo, err := execute.OpenRepo(execute.OpenRepoArgs{
		DryRun:           false,
		OmitBranchNames:  false,
		PrintCommands:    true,
		ValidateGitRepo:  true,
		ValidateIsOnline: false,
		Verbose:          verbose,
	})
	if err != nil {
		return err
	}
	data, exit, err := determineUndoData(repo, verbose)
	if err != nil || exit {
		return err
	}
	runStateOpt, err := statefile.Load(repo.RootDir)
	if err != nil {
		return fmt.Errorf(messages.RunstateLoadProblem, err)
	}
	runState, hasRunState := runStateOpt.Get()
	if !hasRunState {
		fmt.Println(messages.UndoNothingToDo)
		return nil
	}
	return undo.Execute(undo.ExecuteArgs{
		Backend:          repo.Backend,
		CommandsCounter:  repo.CommandsCounter,
		Config:           data.config,
		FinalMessages:    repo.FinalMessages,
		Frontend:         repo.Frontend,
		HasOpenChanges:   data.hasOpenChanges,
		InitialStashSize: data.stashSize,
		RootDir:          repo.RootDir,
		RunState:         runState,
		Verbose:          verbose,
	})
}

type undoData struct {
	config                  config.ValidatedConfig
	connector               hostingdomain.Connector
	dialogTestInputs        components.TestInputs
	hasOpenChanges          bool
	initialBranchesSnapshot gitdomain.BranchesSnapshot
<<<<<<< HEAD
	previousBranch          gitdomain.LocalBranchName
	stashSize               gitdomain.StashSize
=======
	previousBranch          Option[gitdomain.LocalBranchName]
>>>>>>> 54dbca05
}

func emptyUndoData() undoData {
	return undoData{} //exhaustruct:ignore
}

func determineUndoData(repo execute.OpenRepoResult, verbose bool) (undoData, bool, error) {
	dialogTestInputs := components.LoadTestInputs(os.Environ())
	repoStatus, err := repo.Backend.RepoStatus()
	if err != nil {
		return emptyUndoData(), false, err
	}
	branchesSnapshot, stashSize, exit, err := execute.LoadRepoSnapshot(execute.LoadRepoSnapshotArgs{
		Backend:               repo.Backend,
		CommandsCounter:       repo.CommandsCounter,
		ConfigSnapshot:        repo.ConfigSnapshot,
		DialogTestInputs:      dialogTestInputs,
		Fetch:                 false,
		FinalMessages:         repo.FinalMessages,
		Frontend:              repo.Frontend,
		HandleUnfinishedState: false,
		Repo:                  repo,
		RepoStatus:            repoStatus,
		RootDir:               repo.RootDir,
		UnvalidatedConfig:     repo.UnvalidatedConfig,
		ValidateNoOpenChanges: false,
		Verbose:               verbose,
	})
	if err != nil || exit {
		return emptyUndoData(), false, err
	}
	localBranches := branchesSnapshot.Branches.LocalBranches().Names()
	validatedConfig, exit, err := validate.Config(validate.ConfigArgs{
		Backend:            repo.Backend,
		BranchesSnapshot:   branchesSnapshot,
		BranchesToValidate: gitdomain.LocalBranchNames{},
		DialogTestInputs:   dialogTestInputs,
		Frontend:           repo.Frontend,
		LocalBranches:      localBranches,
		RepoStatus:         repoStatus,
		TestInputs:         dialogTestInputs,
		Unvalidated:        repo.UnvalidatedConfig,
	})
	if err != nil || exit {
		return emptyUndoData(), exit, err
	}
	previousBranch := repo.Backend.PreviouslyCheckedOutBranch()
	var connector hostingdomain.Connector
	if originURL, hasOriginURL := validatedConfig.OriginURL().Get(); hasOriginURL {
		connector, err = hosting.NewConnector(hosting.NewConnectorArgs{
			Config:          *repo.UnvalidatedConfig.Config,
			HostingPlatform: repo.UnvalidatedConfig.Config.HostingPlatform,
			Log:             print.Logger{},
			OriginURL:       originURL,
		})
		if err != nil {
			return emptyUndoData(), false, err
		}
	}
	return undoData{
		config:                  validatedConfig,
		connector:               connector,
		dialogTestInputs:        dialogTestInputs,
		hasOpenChanges:          repoStatus.OpenChanges,
		initialBranchesSnapshot: branchesSnapshot,
		previousBranch:          previousBranch,
		stashSize:               stashSize,
	}, false, nil
}<|MERGE_RESOLUTION|>--- conflicted
+++ resolved
@@ -84,12 +84,8 @@
 	dialogTestInputs        components.TestInputs
 	hasOpenChanges          bool
 	initialBranchesSnapshot gitdomain.BranchesSnapshot
-<<<<<<< HEAD
-	previousBranch          gitdomain.LocalBranchName
+	previousBranch          Option[gitdomain.LocalBranchName]
 	stashSize               gitdomain.StashSize
-=======
-	previousBranch          Option[gitdomain.LocalBranchName]
->>>>>>> 54dbca05
 }
 
 func emptyUndoData() undoData {
