--- conflicted
+++ resolved
@@ -85,21 +85,13 @@
 	hasOpenChanges          bool
 	initialBranchesSnapshot gitdomain.BranchesSnapshot
 	previousBranch          gitdomain.LocalBranchName
-<<<<<<< HEAD
-	prodRunner              *git.ProdRunner
-=======
->>>>>>> 09a7b1ab
 }
 
 func determineUndoData(unvalidatedConfig *configdomain.UnvalidatedConfig, repo *execute.OpenRepoResult, verbose bool) (*undoData, gitdomain.StashSize, bool, error) {
 	dialogTestInputs := components.LoadTestInputs(os.Environ())
 	repoStatus, err := repo.Backend.RepoStatus()
 	if err != nil {
-<<<<<<< HEAD
 		return nil, 0, false, err
-=======
-		return nil, 0, repo.Config.Config.Lineage, err
->>>>>>> 09a7b1ab
 	}
 	initialBranchesSnapshot, initialStashSize, exit, err := execute.LoadRepoSnapshot(execute.LoadRepoSnapshotArgs{
 		Backend:               &repo.Backend,
@@ -156,10 +148,5 @@
 		hasOpenChanges:          repoStatus.OpenChanges,
 		initialBranchesSnapshot: initialBranchesSnapshot,
 		previousBranch:          previousBranch,
-<<<<<<< HEAD
-		prodRunner:              runner,
 	}, initialStashSize, false, nil
-=======
-	}, initialStashSize, repo.Config.Config.Lineage, nil
->>>>>>> 09a7b1ab
 }