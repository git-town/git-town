--- conflicted
+++ resolved
@@ -50,16 +50,10 @@
 	}
 	branchesSnapshot, _, exit, err := execute.LoadRepoSnapshot(execute.LoadRepoSnapshotArgs{
 		DialogTestInputs:      dialogTestInputs,
-<<<<<<< HEAD
-		HasOpenChanges:        repoStatus.OpenChanges,
-		FullConfig:            &repo.Runner.FullConfig,
-		Repo:                  repo,
-		Verbose:               verbose,
-=======
->>>>>>> a566337f
 		Fetch:                 false,
 		FullConfig:            &repo.Runner.FullConfig,
 		HandleUnfinishedState: true,
+		HasOpenChanges:        repoStatus.OpenChanges,
 		Repo:                  repo,
 		ValidateIsConfigured:  true,
 		ValidateNoOpenChanges: false,
