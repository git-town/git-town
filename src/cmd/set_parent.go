package cmd

import (
	"fmt"
	"os"

	"github.com/git-town/git-town/v14/src/cli/dialog/components"
	"github.com/git-town/git-town/v14/src/cli/flags"
	"github.com/git-town/git-town/v14/src/cli/print"
	"github.com/git-town/git-town/v14/src/cmd/cmdhelpers"
	"github.com/git-town/git-town/v14/src/execute"
	"github.com/git-town/git-town/v14/src/git/gitdomain"
	"github.com/git-town/git-town/v14/src/messages"
	"github.com/spf13/cobra"
)

const setParentDesc = "Prompt to set the parent branch for the current branch"

func setParentCommand() *cobra.Command {
	addVerboseFlag, readVerboseFlag := flags.Verbose()
	cmd := cobra.Command{
		Use:     "set-parent",
		GroupID: "lineage",
		Args:    cobra.NoArgs,
		Short:   setParentDesc,
		Long:    cmdhelpers.Long(setParentDesc),
		RunE: func(cmd *cobra.Command, _ []string) error {
			return executeSetParent(readVerboseFlag(cmd))
		},
	}
	addVerboseFlag(&cmd)
	return &cmd
}

func executeSetParent(verbose bool) error {
	dialogTestInputs := components.LoadTestInputs(os.Environ())
	repo, err := execute.OpenRepo(execute.OpenRepoArgs{
		DryRun:           false,
		OmitBranchNames:  false,
		PrintCommands:    true,
		ValidateGitRepo:  true,
		ValidateIsOnline: false,
		Verbose:          verbose,
	})
	if err != nil {
		return err
	}
	repoStatus, err := repo.Runner.Backend.RepoStatus()
	if err != nil {
		return err
	}
	branchesSnapshot, _, exit, err := execute.LoadRepoSnapshot(execute.LoadRepoSnapshotArgs{
		Config:                repo.Runner.Config,
		DialogTestInputs:      dialogTestInputs,
		Fetch:                 false,
		HandleUnfinishedState: true,
		Repo:                  repo,
		RepoStatus:            repoStatus,
		ValidateIsConfigured:  true,
		ValidateNoOpenChanges: false,
		Verbose:               verbose,
	})
	if err != nil || exit {
		return err
	}
	if repo.Runner.Config.FullConfig.IsMainOrPerennialBranch(branchesSnapshot.Active) {
		return fmt.Errorf(messages.SetParentNoFeatureBranch, branchesSnapshot.Active)
	}
	existingParentPtr := repo.Runner.Config.FullConfig.Lineage.Parent(branchesSnapshot.Active)
	var defaultBranch gitdomain.LocalBranchName
	if existingParentPtr != nil {
		defaultBranch = *existingParentPtr
		// TODO: delete the old parent only when the user has entered a new parent
		repo.Runner.Config.RemoveParent(branchesSnapshot.Active)
		repo.Runner.Config.Reload()
	} else {
		defaultBranch = repo.Runner.Config.FullConfig.MainBranch
	}
	err = execute.EnsureKnownBranchAncestry(branchesSnapshot.Active, execute.EnsureKnownBranchAncestryArgs{
		AllBranches:      branchesSnapshot.Branches,
<<<<<<< HEAD
		DefaultBranch:    defaultBranch,
=======
		Config:           repo.Runner.Config,
		DefaultBranch:    existingParent,
>>>>>>> b25a1dbc
		DialogTestInputs: &dialogTestInputs,
		Runner:           repo.Runner,
	})
	if err != nil {
		return err
	}
	print.Footer(verbose, repo.Runner.CommandsCounter.Count(), print.NoFinalMessages)
	return nil
}<|MERGE_RESOLUTION|>--- conflicted
+++ resolved
@@ -78,12 +78,8 @@
 	}
 	err = execute.EnsureKnownBranchAncestry(branchesSnapshot.Active, execute.EnsureKnownBranchAncestryArgs{
 		AllBranches:      branchesSnapshot.Branches,
-<<<<<<< HEAD
+		Config:           repo.Runner.Config,
 		DefaultBranch:    defaultBranch,
-=======
-		Config:           repo.Runner.Config,
-		DefaultBranch:    existingParent,
->>>>>>> b25a1dbc
 		DialogTestInputs: &dialogTestInputs,
 		Runner:           repo.Runner,
 	})
