--- conflicted
+++ resolved
@@ -49,7 +49,6 @@
 	if err != nil || exit {
 		return err
 	}
-<<<<<<< HEAD
 	// prompt for the new parent
 	newParent, aborted, err := dialog.Parent(dialog.ParentArgs{
 		Branch:          branchesSnapshot.Active,
@@ -57,18 +56,6 @@
 		Lineage:         repo.Runner.Config.FullConfig.Lineage,
 		LocalBranches:   branchesSnapshot.Branches.LocalBranches().Names(),
 		MainBranch:      "",
-=======
-	branchesSnapshot, _, exit, err := execute.LoadRepoSnapshot(execute.LoadRepoSnapshotArgs{
-		Config:                repo.Runner.Config,
-		DialogTestInputs:      dialogTestInputs,
-		Fetch:                 false,
-		HandleUnfinishedState: true,
-		Repo:                  repo,
-		RepoStatus:            repoStatus,
-		ValidateIsConfigured:  true,
-		ValidateNoOpenChanges: false,
-		Verbose:               verbose,
->>>>>>> b25a1dbc
 	})
 	err = verifySetParentConfig(config, repo)
 	if err != nil {
