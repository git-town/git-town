package cmd

import (
	"fmt"
	"os"

	"github.com/git-town/git-town/v14/src/cli/dialog"
	"github.com/git-town/git-town/v14/src/cli/dialog/components"
	"github.com/git-town/git-town/v14/src/cli/flags"
	"github.com/git-town/git-town/v14/src/cmd/cmdhelpers"
	"github.com/git-town/git-town/v14/src/config"
	"github.com/git-town/git-town/v14/src/execute"
	"github.com/git-town/git-town/v14/src/git/gitdomain"
	"github.com/git-town/git-town/v14/src/messages"
	"github.com/git-town/git-town/v14/src/undo/undoconfig"
	"github.com/git-town/git-town/v14/src/validate"
	fullInterpreter "github.com/git-town/git-town/v14/src/vm/interpreter/full"
	"github.com/git-town/git-town/v14/src/vm/opcodes"
	"github.com/git-town/git-town/v14/src/vm/program"
	"github.com/git-town/git-town/v14/src/vm/runstate"
	"github.com/spf13/cobra"
)

const setParentCmd = "set-parent"

const setParentDesc = "Prompt to set the parent branch for the current branch"

func setParentCommand() *cobra.Command {
	addVerboseFlag, readVerboseFlag := flags.Verbose()
	cmd := cobra.Command{
		Use:     setParentCmd,
		GroupID: "lineage",
		Args:    cobra.NoArgs,
		Short:   setParentDesc,
		Long:    cmdhelpers.Long(setParentDesc),
		RunE: func(cmd *cobra.Command, _ []string) error {
			return executeSetParent(readVerboseFlag(cmd))
		},
	}
	addVerboseFlag(&cmd)
	return &cmd
}

func executeSetParent(verbose bool) error {
	repo, err := execute.OpenRepo(execute.OpenRepoArgs{
		DryRun:           false,
		OmitBranchNames:  false,
		PrintCommands:    true,
		ValidateGitRepo:  true,
		ValidateIsOnline: false,
		Verbose:          verbose,
	})
	if err != nil {
		return err
	}
	data, initialBranchesSnapshot, initialStashSize, exit, err := determineSetParentData(repo, verbose)
	if err != nil || exit {
		return err
	}
	err = verifySetParentData(data)
	if err != nil {
		return err
	}
	outcome, selectedBranch, err := dialog.Parent(dialog.ParentArgs{
		Branch:          data.currentBranch,
		DefaultChoice:   data.defaultChoice,
		DialogTestInput: data.dialogTestInputs.Next(),
		Lineage:         data.config.Config.Lineage,
		LocalBranches:   initialBranchesSnapshot.Branches.LocalBranches().Names(),
		MainBranch:      data.mainBranch,
	})
	if err != nil {
		return err
	}
	prog, aborted := setParentProgram(outcome, selectedBranch, data.currentBranch)
	if aborted {
		return nil
	}
	runState := runstate.RunState{
		BeginBranchesSnapshot: initialBranchesSnapshot,
		BeginConfigSnapshot:   repo.ConfigSnapshot,
		BeginStashSize:        initialStashSize,
		Command:               setParentCmd,
		DryRun:                false,
		EndBranchesSnapshot:   gitdomain.EmptyBranchesSnapshot(),
		EndConfigSnapshot:     undoconfig.EmptyConfigSnapshot(),
		EndStashSize:          0,
		RunProgram:            prog,
	}
	return fullInterpreter.Execute(fullInterpreter.ExecuteArgs{
		Backend:                 repo.Backend,
		CommandsCounter:         repo.CommandsCounter,
		Config:                  data.config,
		Connector:               nil,
		DialogTestInputs:        data.dialogTestInputs,
		FinalMessages:           repo.FinalMessages,
		Frontend:                repo.Frontend,
		HasOpenChanges:          data.hasOpenChanges,
		InitialBranchesSnapshot: initialBranchesSnapshot,
		InitialConfigSnapshot:   repo.ConfigSnapshot,
		InitialStashSize:        initialStashSize,
		RootDir:                 repo.RootDir,
		RunState:                runState,
		Verbose:                 verbose,
	})
}

type setParentData struct {
	config           config.ValidatedConfig
	currentBranch    gitdomain.LocalBranchName
	defaultChoice    gitdomain.LocalBranchName
	dialogTestInputs components.TestInputs
	hasOpenChanges   bool
	mainBranch       gitdomain.LocalBranchName
}

func emptySetParentData() setParentData {
	return setParentData{} //exhaustruct:ignore
}

func determineSetParentData(repo execute.OpenRepoResult, verbose bool) (setParentData, gitdomain.BranchesSnapshot, gitdomain.StashSize, bool, error) {
	dialogTestInputs := components.LoadTestInputs(os.Environ())
	repoStatus, err := repo.Backend.RepoStatus()
	if err != nil {
		return emptySetParentData(), gitdomain.EmptyBranchesSnapshot(), 0, false, err
	}
	branchesSnapshot, stashSize, exit, err := execute.LoadRepoSnapshot(execute.LoadRepoSnapshotArgs{
		Backend:               &repo.Backend,
		DialogTestInputs:      dialogTestInputs,
		Fetch:                 false,
		Frontend:              &repo.Frontend,
		Repo:                  repo,
		RepoStatus:            repoStatus,
		ValidateNoOpenChanges: false,
	})
	if err != nil || exit {
		return emptySetParentData(), branchesSnapshot, 0, exit, err
	}
<<<<<<< HEAD
	localBranches := branchesSnapshot.Branches.LocalBranches().Names()
	validatedConfig, exit, err := validate.Config(validate.ConfigArgs{
		Backend:            &repo.Backend,
		BranchesSnapshot:   branchesSnapshot,
		BranchesToValidate: localBranches,
		CommandsCounter:    repo.CommandsCounter,
		ConfigSnapshot:     repo.ConfigSnapshot,
		DialogTestInputs:   dialogTestInputs,
=======
	repo.Config, exit, err = validate.Config(validate.ConfigArgs{
		Backend:            repo.Backend,
		BranchesToValidate: gitdomain.LocalBranchNames{branchesSnapshot.Active},
>>>>>>> d41d91f6
		FinalMessages:      repo.FinalMessages,
		Frontend:           repo.Frontend,
		LocalBranches:      localBranches,
		RepoStatus:         repoStatus,
		RootDir:            repo.RootDir,
		StashSize:          stashSize,
		TestInputs:         dialogTestInputs,
		Unvalidated:        repo.UnvalidatedConfig,
		Verbose:            verbose,
	})
	if err != nil || exit {
		return emptySetParentData(), branchesSnapshot, 0, exit, err
	}
	mainBranch := validatedConfig.Config.MainBranch
	existingParent, hasParent := validatedConfig.Config.Lineage.Parent(branchesSnapshot.Active).Get()
	var defaultChoice gitdomain.LocalBranchName
	if hasParent {
		defaultChoice = existingParent
	} else {
		defaultChoice = mainBranch
	}
	return setParentData{
		config:           validatedConfig,
		currentBranch:    branchesSnapshot.Active,
		defaultChoice:    defaultChoice,
		dialogTestInputs: dialogTestInputs,
		hasOpenChanges:   repoStatus.OpenChanges,
		mainBranch:       mainBranch,
	}, branchesSnapshot, stashSize, false, nil
}

func verifySetParentData(data setParentData) error {
	if data.config.Config.IsMainOrPerennialBranch(data.currentBranch) {
		return fmt.Errorf(messages.SetParentNoFeatureBranch, data.currentBranch)
	}
	return nil
}

func setParentProgram(outcome dialog.ParentOutcome, selectedBranch, currentBranch gitdomain.LocalBranchName) (result program.Program, aborted bool) {
	switch outcome {
	case dialog.ParentOutcomeAborted:
		return result, true
	case dialog.ParentOutcomePerennialBranch:
		result.Add(&opcodes.AddToPerennialBranches{
			Branch: currentBranch,
		})
		result.Add(&opcodes.DeleteParentBranch{
			Branch: currentBranch,
		})
	case dialog.ParentOutcomeSelectedParent:
		result.Add(&opcodes.SetParent{
			Branch: currentBranch,
			Parent: selectedBranch,
		})
	}
	return result, false
}<|MERGE_RESOLUTION|>--- conflicted
+++ resolved
@@ -136,20 +136,14 @@
 	if err != nil || exit {
 		return emptySetParentData(), branchesSnapshot, 0, exit, err
 	}
-<<<<<<< HEAD
 	localBranches := branchesSnapshot.Branches.LocalBranches().Names()
 	validatedConfig, exit, err := validate.Config(validate.ConfigArgs{
-		Backend:            &repo.Backend,
+		Backend:            repo.Backend,
 		BranchesSnapshot:   branchesSnapshot,
 		BranchesToValidate: localBranches,
 		CommandsCounter:    repo.CommandsCounter,
 		ConfigSnapshot:     repo.ConfigSnapshot,
 		DialogTestInputs:   dialogTestInputs,
-=======
-	repo.Config, exit, err = validate.Config(validate.ConfigArgs{
-		Backend:            repo.Backend,
-		BranchesToValidate: gitdomain.LocalBranchNames{branchesSnapshot.Active},
->>>>>>> d41d91f6
 		FinalMessages:      repo.FinalMessages,
 		Frontend:           repo.Frontend,
 		LocalBranches:      localBranches,
