package cmd

import (
	"fmt"
	"os"

	"github.com/git-town/git-town/v14/src/cli/dialog"
	"github.com/git-town/git-town/v14/src/cli/dialog/components"
	"github.com/git-town/git-town/v14/src/cli/flags"
	"github.com/git-town/git-town/v14/src/cmd/cmdhelpers"
	"github.com/git-town/git-town/v14/src/execute"
	"github.com/git-town/git-town/v14/src/git/gitdomain"
	"github.com/git-town/git-town/v14/src/messages"
	"github.com/git-town/git-town/v14/src/undo/undoconfig"
	fullInterpreter "github.com/git-town/git-town/v14/src/vm/interpreter/full"
	"github.com/git-town/git-town/v14/src/vm/opcodes"
	"github.com/git-town/git-town/v14/src/vm/program"
	"github.com/git-town/git-town/v14/src/vm/runstate"
	"github.com/spf13/cobra"
)

const setParentCmd = "set-parent"

const setParentDesc = "Prompt to set the parent branch for the current branch"

func setParentCommand() *cobra.Command {
	addVerboseFlag, readVerboseFlag := flags.Verbose()
	cmd := cobra.Command{
		Use:     setParentCmd,
		GroupID: "lineage",
		Args:    cobra.NoArgs,
		Short:   setParentDesc,
		Long:    cmdhelpers.Long(setParentDesc),
		RunE: func(cmd *cobra.Command, _ []string) error {
			return executeSetParent(readVerboseFlag(cmd))
		},
	}
	addVerboseFlag(&cmd)
	return &cmd
}

func executeSetParent(verbose bool) error {
	repo, err := execute.OpenRepo(execute.OpenRepoArgs{
		DryRun:           false,
		OmitBranchNames:  false,
		PrintCommands:    true,
		ValidateGitRepo:  true,
		ValidateIsOnline: false,
		Verbose:          verbose,
	})
	if err != nil {
		return err
	}
	config, initialBranchesSnapshot, initialStashSize, exit, err := determineSetParentConfig(repo, verbose)
	if err != nil || exit {
		return err
	}
	err = verifySetParentConfig(config, repo)
	if err != nil {
		return err
	}
	outcome, selectedBranch, err := dialog.Parent(dialog.ParentArgs{
		Branch:          config.currentBranch,
		DefaultChoice:   config.defaultChoice,
		DialogTestInput: config.dialogTestInputs.Next(),
		Lineage:         repo.Runner.Config.FullConfig.Lineage,
		LocalBranches:   initialBranchesSnapshot.Branches.LocalBranches().Names(),
		MainBranch:      config.mainBranch,
	})
	if err != nil {
		return err
	}
	prog, aborted := setParentProgram(outcome, selectedBranch, config.currentBranch)
	if aborted {
		return nil
	}
	runState := runstate.RunState{
		BeginBranchesSnapshot: initialBranchesSnapshot,
		BeginConfigSnapshot:   repo.ConfigSnapshot,
		BeginStashSize:        initialStashSize,
		Command:               setParentCmd,
		DryRun:                false,
		EndBranchesSnapshot:   gitdomain.EmptyBranchesSnapshot(),
		EndConfigSnapshot:     undoconfig.EmptyConfigSnapshot(),
		EndStashSize:          0,
		RunProgram:            prog,
	}
	return fullInterpreter.Execute(fullInterpreter.ExecuteArgs{
		Connector:               nil,
		DialogTestInputs:        &config.dialogTestInputs,
		FullConfig:              &repo.Runner.Config.FullConfig,
		HasOpenChanges:          config.hasOpenChanges,
		InitialBranchesSnapshot: initialBranchesSnapshot,
		InitialConfigSnapshot:   repo.ConfigSnapshot,
		InitialStashSize:        initialStashSize,
		RootDir:                 repo.RootDir,
		Run:                     repo.Runner,
		RunState:                &runState,
		Verbose:                 verbose,
	})
}

type setParentConfig struct {
	currentBranch    gitdomain.LocalBranchName
	defaultChoice    gitdomain.LocalBranchName
	dialogTestInputs components.TestInputs
	existingParent   *gitdomain.LocalBranchName // TODO: use Option
	hasOpenChanges   bool
	mainBranch       gitdomain.LocalBranchName
}

func determineSetParentConfig(repo *execute.OpenRepoResult, verbose bool) (*setParentConfig, gitdomain.BranchesSnapshot, gitdomain.StashSize, bool, error) {
	dialogTestInputs := components.LoadTestInputs(os.Environ())
	repoStatus, err := repo.Runner.Backend.RepoStatus()
	if err != nil {
		return nil, gitdomain.EmptyBranchesSnapshot(), 0, false, err
	}
	branchesSnapshot, stashSize, exit, err := execute.LoadRepoSnapshot(execute.LoadRepoSnapshotArgs{
		Config:                repo.Runner.Config,
		DialogTestInputs:      dialogTestInputs,
		Fetch:                 false,
		HandleUnfinishedState: true,
		Repo:                  repo,
		RepoStatus:            repoStatus,
		ValidateIsConfigured:  true,
		ValidateNoOpenChanges: false,
		Verbose:               verbose,
	})
	if err != nil || exit {
		return nil, branchesSnapshot, 0, exit, err
	}
	mainBranch := repo.Runner.Config.FullConfig.MainBranch
<<<<<<< HEAD
	existingParentPtr := repo.Runner.Config.FullConfig.Lineage.Parent(branchesSnapshot.Active)
	var defaultChoice gitdomain.LocalBranchName
	if existingParentPtr != nil {
		defaultChoice = *existingParentPtr
=======
	existingParent, hasParent := repo.Runner.Config.FullConfig.Lineage.Parent(branchesSnapshot.Active).Get()
	var defaultChoice gitdomain.LocalBranchName
	if hasParent {
		defaultChoice = existingParent
>>>>>>> f55752f2
	} else {
		defaultChoice = mainBranch
	}
	return &setParentConfig{
		currentBranch:    branchesSnapshot.Active,
		defaultChoice:    defaultChoice,
		dialogTestInputs: dialogTestInputs,
		existingParent:   existingParentPtr,
		hasOpenChanges:   repoStatus.OpenChanges,
		mainBranch:       mainBranch,
	}, branchesSnapshot, stashSize, false, nil
}

func verifySetParentConfig(config *setParentConfig, repo *execute.OpenRepoResult) error {
	if repo.Runner.Config.FullConfig.IsMainOrPerennialBranch(config.currentBranch) {
		return fmt.Errorf(messages.SetParentNoFeatureBranch, config.currentBranch)
	}
	return nil
}

func setParentProgram(outcome dialog.ParentOutcome, selectedBranch, currentBranch gitdomain.LocalBranchName) (result program.Program, aborted bool) {
	switch outcome {
	case dialog.ParentOutcomeAborted:
		return result, true
	case dialog.ParentOutcomePerennialBranch:
		result.Add(&opcodes.AddToPerennialBranches{
			Branch: currentBranch,
		})
		result.Add(&opcodes.DeleteParentBranch{
			Branch: currentBranch,
		})
	case dialog.ParentOutcomeSelectedParent:
		result.Add(&opcodes.SetParent{
			Branch: currentBranch,
			Parent: selectedBranch,
		})
	}
	return result, false
}<|MERGE_RESOLUTION|>--- conflicted
+++ resolved
@@ -130,17 +130,10 @@
 		return nil, branchesSnapshot, 0, exit, err
 	}
 	mainBranch := repo.Runner.Config.FullConfig.MainBranch
-<<<<<<< HEAD
-	existingParentPtr := repo.Runner.Config.FullConfig.Lineage.Parent(branchesSnapshot.Active)
-	var defaultChoice gitdomain.LocalBranchName
-	if existingParentPtr != nil {
-		defaultChoice = *existingParentPtr
-=======
 	existingParent, hasParent := repo.Runner.Config.FullConfig.Lineage.Parent(branchesSnapshot.Active).Get()
 	var defaultChoice gitdomain.LocalBranchName
 	if hasParent {
 		defaultChoice = existingParent
->>>>>>> f55752f2
 	} else {
 		defaultChoice = mainBranch
 	}
