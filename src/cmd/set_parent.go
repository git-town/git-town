package cmd

import (
	"errors"
	"fmt"

	"github.com/git-town/git-town/v9/src/execute"
	"github.com/git-town/git-town/v9/src/flags"
	"github.com/git-town/git-town/v9/src/messages"
	"github.com/git-town/git-town/v9/src/validate"
	"github.com/spf13/cobra"
)

const setParentDesc = "Prompts to set the parent branch for the current branch"

func setParentCommand() *cobra.Command {
	addDebugFlag, readDebugFlag := flags.Debug()
	cmd := cobra.Command{
		Use:     "set-parent",
		GroupID: "lineage",
		Args:    cobra.NoArgs,
		Short:   setParentDesc,
		Long:    long(setParentDesc),
		RunE: func(cmd *cobra.Command, args []string) error {
			return executeSetParent(readDebugFlag(cmd))
		},
	}
	addDebugFlag(&cmd)
	return &cmd
}

func executeSetParent(debug bool) error {
	repo, err := execute.OpenRepo(execute.OpenRepoArgs{
		Debug:            debug,
		DryRun:           false,
		OmitBranchNames:  false,
		ValidateIsOnline: false,
		ValidateGitRepo:  true,
	})
	if err != nil {
		return err
	}
	lineage := repo.Runner.Config.Lineage()
	pushHook, err := repo.Runner.Config.PushHook()
	if err != nil {
		return err
	}
	branches, _, _, exit, err := execute.LoadBranches(execute.LoadBranchesArgs{
		Repo:                  repo,
		Debug:                 debug,
		Fetch:                 false,
		HandleUnfinishedState: true,
		Lineage:               lineage,
		PushHook:              pushHook,
		ValidateIsConfigured:  true,
		ValidateNoOpenChanges: false,
	})
	if err != nil || exit {
		return err
	}
	if !branches.Types.IsFeatureBranch(branches.Initial) {
		return errors.New(messages.SetParentNoFeatureBranch)
	}
	existingParent := lineage.Parent(branches.Initial)
	if !existingParent.IsEmpty() {
		err = repo.Runner.Config.RemoveParent(branches.Initial)
		if err != nil {
			return err
		}
	} else {
		existingParent = repo.Runner.Config.MainBranch()
	}
	mainBranch := repo.Runner.Config.MainBranch()
	_, err = validate.KnowsBranchAncestors(branches.Initial, validate.KnowsBranchAncestorsArgs{
		DefaultBranch: existingParent,
		Backend:       &repo.Runner.Backend,
		AllBranches:   branches.All,
		BranchTypes:   branches.Types,
		MainBranch:    mainBranch,
	})
	if err != nil {
		return err
	}
<<<<<<< HEAD
	repo.Runner.CommandsRun.PrintAnalysis()
=======
	if debug {
		fmt.Printf(messages.CommandsRun, repo.Runner.CommandsCounter.Count())
	}
>>>>>>> d29ad68b
	return nil
}<|MERGE_RESOLUTION|>--- conflicted
+++ resolved
@@ -81,12 +81,8 @@
 	if err != nil {
 		return err
 	}
-<<<<<<< HEAD
-	repo.Runner.CommandsRun.PrintAnalysis()
-=======
 	if debug {
 		fmt.Printf(messages.CommandsRun, repo.Runner.CommandsCounter.Count())
 	}
->>>>>>> d29ad68b
 	return nil
 }