--- conflicted
+++ resolved
@@ -62,19 +62,11 @@
 	if err != nil || exit {
 		return err
 	}
-<<<<<<< HEAD
 	aborted, err := enterData(repo.UnvalidatedConfig, repo.Backend, data)
 	if err != nil || aborted {
 		return err
 	}
 	err = saveAll(data.userInput, repo.UnvalidatedConfig, repo.Frontend)
-=======
-	aborted, err := enterData(repo.Config, &repo.Backend, data)
-	if err != nil || aborted {
-		return err
-	}
-	err = saveAll(data.userInput, repo.Config, repo.Frontend)
->>>>>>> 1de846c4
 	if err != nil {
 		return err
 	}
@@ -206,11 +198,7 @@
 	return false, nil
 }
 
-<<<<<<< HEAD
-func loadSetupData(repo *execute.OpenRepoResult) (*setupData, bool, error) {
-=======
-func loadSetupData(repo execute.OpenRepoResult, verbose bool) (*setupData, bool, error) {
->>>>>>> 1de846c4
+func loadSetupData(repo execute.OpenRepoResult) (setupData, bool, error) {
 	dialogTestInputs := components.LoadTestInputs(os.Environ())
 	repoStatus, err := repo.Backend.RepoStatus()
 	if err != nil {
@@ -226,11 +214,7 @@
 		ValidateNoOpenChanges: false,
 	})
 	return &setupData{
-<<<<<<< HEAD
 		config:        repo.UnvalidatedConfig,
-=======
-		config:        repo.Config,
->>>>>>> 1de846c4
 		dialogInputs:  dialogTestInputs,
 		hasConfigFile: repo.UnvalidatedConfig.ConfigFile.IsSome(),
 		localBranches: branchesSnapshot.Branches,
