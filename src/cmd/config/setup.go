package config

import (
	"os"
	"slices"

	"github.com/git-town/git-town/v14/src/cli/dialog"
	"github.com/git-town/git-town/v14/src/cli/dialog/components"
	"github.com/git-town/git-town/v14/src/cli/flags"
	"github.com/git-town/git-town/v14/src/cmd/cmdhelpers"
	"github.com/git-town/git-town/v14/src/config"
	"github.com/git-town/git-town/v14/src/config/configdomain"
	"github.com/git-town/git-town/v14/src/config/configfile"
	"github.com/git-town/git-town/v14/src/execute"
	"github.com/git-town/git-town/v14/src/git"
	"github.com/git-town/git-town/v14/src/git/gitdomain"
	. "github.com/git-town/git-town/v14/src/gohacks/prelude"
	"github.com/git-town/git-town/v14/src/hosting"
	configInterpreter "github.com/git-town/git-town/v14/src/vm/interpreter/config"
	"github.com/spf13/cobra"
)

const setupConfigDesc = "Prompts to setup your Git Town configuration"

func SetupCommand() *cobra.Command {
	addVerboseFlag, readVerboseFlag := flags.Verbose()
	cmd := cobra.Command{
		Use:   "setup",
		Args:  cobra.NoArgs,
		Short: setupConfigDesc,
		Long:  cmdhelpers.Long(setupConfigDesc),
		RunE: func(cmd *cobra.Command, _ []string) error {
			return executeConfigSetup(readVerboseFlag(cmd))
		},
	}
	addVerboseFlag(&cmd)
	return &cmd
}

// the config settings to be used if the user accepts all default options
func defaultUserInput() userInput {
	return userInput{
		config:        configdomain.DefaultConfig(),
		configStorage: dialog.ConfigStorageOptionFile,
	}
}

func executeConfigSetup(verbose configdomain.Verbose) error {
	repo, err := execute.OpenRepo(execute.OpenRepoArgs{
		DryRun:           false,
		PrintBranchNames: false,
		PrintCommands:    true,
		ValidateGitRepo:  true,
		ValidateIsOnline: false,
		Verbose:          verbose,
	})
	if err != nil {
		return err
	}
	data, exit, err := loadSetupData(repo, verbose)
	if err != nil || exit {
		return err
	}
	aborted, err := enterData(repo.UnvalidatedConfig, repo.Git, repo.Backend, &data)
	if err != nil || aborted {
		return err
	}
	err = saveAll(data.userInput, repo.UnvalidatedConfig, repo.Git, repo.Frontend)
	if err != nil {
		return err
	}
	return configInterpreter.Finished(configInterpreter.FinishedArgs{
		Backend:               repo.Backend,
		BeginBranchesSnapshot: None[gitdomain.BranchesSnapshot](),
		BeginConfigSnapshot:   repo.ConfigSnapshot,
		Command:               "setup",
		CommandsCounter:       repo.CommandsCounter,
		FinalMessages:         repo.FinalMessages,
		Git:                   repo.Git,
		RootDir:               repo.RootDir,
		TouchedBranches:       []gitdomain.BranchName{},
		Verbose:               verbose,
	})
}

type setupData struct {
	config        config.UnvalidatedConfig
	dialogInputs  components.TestInputs
	hasConfigFile bool
	localBranches gitdomain.BranchInfos
	userInput     userInput
}

type userInput struct {
	config        configdomain.UnvalidatedConfig
	configStorage dialog.ConfigStorageOption
}

func determineHostingPlatform(config config.UnvalidatedConfig, userChoice Option[configdomain.HostingPlatform]) Option[configdomain.HostingPlatform] {
	if userChoice.IsSome() {
		return userChoice
	}
	if originURL, hasOriginURL := config.OriginURL().Get(); hasOriginURL {
		return hosting.Detect(originURL, userChoice)
	}
	return None[configdomain.HostingPlatform]()
}

func enterData(config config.UnvalidatedConfig, gitCommands git.Commands, backend gitdomain.RunnerQuerier, data *setupData) (aborted bool, err error) {
	aborted, err = dialog.Welcome(data.dialogInputs.Next())
	if err != nil || aborted {
		return aborted, err
	}
	data.userInput.config.Aliases, aborted, err = dialog.Aliases(configdomain.AllAliasableCommands(), config.Config.Value.Aliases, data.dialogInputs.Next())
	if err != nil || aborted {
		return aborted, err
	}
	existingMainBranch := config.Config.Value.MainBranch
	if existingMainBranch.IsNone() {
		existingMainBranch = gitCommands.DefaultBranch(backend)
	}
	if existingMainBranch.IsNone() {
		existingMainBranch = gitCommands.OriginHead(backend)
	}
	mainBranch, aborted, err := dialog.MainBranch(data.localBranches.Names(), existingMainBranch, data.dialogInputs.Next())
	if err != nil || aborted {
		return aborted, err
	}
	data.userInput.config.MainBranch = Some(mainBranch)
	data.userInput.config.PerennialBranches, aborted, err = dialog.PerennialBranches(data.localBranches.Names(), config.Config.Value.PerennialBranches, mainBranch, data.dialogInputs.Next())
	if err != nil || aborted {
		return aborted, err
	}
	data.userInput.config.PerennialRegex, aborted, err = dialog.PerennialRegex(config.Config.Value.PerennialRegex, data.dialogInputs.Next())
	if err != nil || aborted {
		return aborted, err
	}
	data.userInput.config.HostingPlatform, aborted, err = dialog.HostingPlatform(config.Config.Value.HostingPlatform, data.dialogInputs.Next())
	if err != nil || aborted {
		return aborted, err
	}
	if platform, has := determineHostingPlatform(config, data.userInput.config.HostingPlatform).Get(); has {
		switch platform {
		case configdomain.HostingPlatformBitbucket:
			// BitBucket API isn't supported yet
		case configdomain.HostingPlatformGitea:
			data.userInput.config.GiteaToken, aborted, err = dialog.GiteaToken(config.Config.Value.GiteaToken, data.dialogInputs.Next())
			if err != nil || aborted {
				return aborted, err
			}
		case configdomain.HostingPlatformGitHub:
			data.userInput.config.GitHubToken, aborted, err = dialog.GitHubToken(config.Config.Value.GitHubToken, data.dialogInputs.Next())
			if err != nil || aborted {
				return aborted, err
			}
		case configdomain.HostingPlatformGitLab:
			data.userInput.config.GitLabToken, aborted, err = dialog.GitLabToken(config.Config.Value.GitLabToken, data.dialogInputs.Next())
			if err != nil || aborted {
				return aborted, err
			}
		}
	}
	data.userInput.config.HostingOriginHostname, aborted, err = dialog.OriginHostname(config.Config.Value.HostingOriginHostname, data.dialogInputs.Next())
	if err != nil || aborted {
		return aborted, err
	}
	data.userInput.config.SyncFeatureStrategy, aborted, err = dialog.SyncFeatureStrategy(config.Config.Value.SyncFeatureStrategy, data.dialogInputs.Next())
	if err != nil || aborted {
		return aborted, err
	}
	data.userInput.config.SyncPerennialStrategy, aborted, err = dialog.SyncPerennialStrategy(config.Config.Value.SyncPerennialStrategy, data.dialogInputs.Next())
	if err != nil || aborted {
		return aborted, err
	}
	data.userInput.config.SyncUpstream, aborted, err = dialog.SyncUpstream(config.Config.Value.SyncUpstream, data.dialogInputs.Next())
	if err != nil || aborted {
		return aborted, err
	}
	data.userInput.config.PushNewBranches, aborted, err = dialog.PushNewBranches(config.Config.Value.PushNewBranches, data.dialogInputs.Next())
	if err != nil || aborted {
		return aborted, err
	}
	data.userInput.config.PushHook, aborted, err = dialog.PushHook(config.Config.Value.PushHook, data.dialogInputs.Next())
	if err != nil || aborted {
		return aborted, err
	}
<<<<<<< HEAD
	data.userInput.config.ShipDeleteTrackingBranch, aborted, err = dialog.ShipDeleteTrackingBranch(config.Config.Value.ShipDeleteTrackingBranch, data.dialogInputs.Value.Next())
=======
	data.userInput.config.SyncBeforeShip, aborted, err = dialog.SyncBeforeShip(config.Config.Value.SyncBeforeShip, data.dialogInputs.Next())
	if err != nil || aborted {
		return aborted, err
	}
	data.userInput.config.ShipDeleteTrackingBranch, aborted, err = dialog.ShipDeleteTrackingBranch(config.Config.Value.ShipDeleteTrackingBranch, data.dialogInputs.Next())
>>>>>>> 43e4a7ca
	if err != nil || aborted {
		return aborted, err
	}
	data.userInput.configStorage, aborted, err = dialog.ConfigStorage(data.hasConfigFile, data.dialogInputs.Next())
	if err != nil || aborted {
		return aborted, err
	}
	return false, nil
}

func loadSetupData(repo execute.OpenRepoResult, verbose configdomain.Verbose) (data setupData, exit bool, err error) {
	dialogTestInputs := components.LoadTestInputs(os.Environ())
	repoStatus, err := repo.Git.RepoStatus(repo.Backend)
	if err != nil {
		return data, false, err
	}
	branchesSnapshot, _, exit, err := execute.LoadRepoSnapshot(execute.LoadRepoSnapshotArgs{
		Backend:               repo.Backend,
		CommandsCounter:       repo.CommandsCounter,
		ConfigSnapshot:        repo.ConfigSnapshot,
		DialogTestInputs:      dialogTestInputs,
		Fetch:                 false,
		FinalMessages:         repo.FinalMessages,
		Frontend:              repo.Frontend,
		Git:                   repo.Git,
		HandleUnfinishedState: true,
		Repo:                  repo,
		RepoStatus:            repoStatus,
		RootDir:               repo.RootDir,
		UnvalidatedConfig:     repo.UnvalidatedConfig,
		ValidateNoOpenChanges: false,
		Verbose:               verbose,
	})
	return setupData{
		config:        repo.UnvalidatedConfig,
		dialogInputs:  dialogTestInputs,
		hasConfigFile: repo.UnvalidatedConfig.ConfigFile.IsSome(),
		localBranches: branchesSnapshot.Branches,
		userInput:     defaultUserInput(),
	}, exit, err
}

func saveAll(userInput userInput, oldConfig config.UnvalidatedConfig, gitCommands git.Commands, frontend gitdomain.Runner) error {
	err := saveAliases(oldConfig.Config.Value.Aliases, userInput.config.Aliases, gitCommands, frontend)
	if err != nil {
		return err
	}
	err = saveGiteaToken(oldConfig.Config.Value.GiteaToken, userInput.config.GiteaToken, gitCommands, frontend)
	if err != nil {
		return err
	}
	err = saveGitHubToken(oldConfig.Config.Value.GitHubToken, userInput.config.GitHubToken, gitCommands, frontend)
	if err != nil {
		return err
	}
	err = saveGitLabToken(oldConfig.Config.Value.GitLabToken, userInput.config.GitLabToken, gitCommands, frontend)
	if err != nil {
		return err
	}
	switch userInput.configStorage {
	case dialog.ConfigStorageOptionFile:
		return saveToFile(userInput, oldConfig)
	case dialog.ConfigStorageOptionGit:
		return saveToGit(userInput, oldConfig, gitCommands, frontend)
	}
	panic("unknown configStorage: " + userInput.configStorage)
}

func saveToGit(userInput userInput, oldConfig config.UnvalidatedConfig, gitCommands git.Commands, frontend gitdomain.Runner) error {
	fc := execute.FailureCollector{}
	fc.Check(saveHostingPlatform(oldConfig.Config.Value.HostingPlatform, userInput.config.HostingPlatform, gitCommands, frontend))
	fc.Check(saveOriginHostname(oldConfig.Config.Value.HostingOriginHostname, userInput.config.HostingOriginHostname, gitCommands, frontend))
	fc.Check(saveMainBranch(oldConfig.Config.Value.MainBranch, userInput.config.MainBranch.GetOrPanic(), oldConfig))
	fc.Check(savePerennialBranches(oldConfig.Config.Value.PerennialBranches, userInput.config.PerennialBranches, oldConfig))
	fc.Check(savePerennialRegex(oldConfig.Config.Value.PerennialRegex, userInput.config.PerennialRegex, oldConfig))
	fc.Check(savePushHook(oldConfig.Config.Value.PushHook, userInput.config.PushHook, oldConfig))
	fc.Check(savePushNewBranches(oldConfig.Config.Value.PushNewBranches, userInput.config.PushNewBranches, oldConfig))
	fc.Check(saveShipDeleteTrackingBranch(oldConfig.Config.Value.ShipDeleteTrackingBranch, userInput.config.ShipDeleteTrackingBranch, oldConfig))
	fc.Check(saveSyncFeatureStrategy(oldConfig.Config.Value.SyncFeatureStrategy, userInput.config.SyncFeatureStrategy, oldConfig))
	fc.Check(saveSyncPerennialStrategy(oldConfig.Config.Value.SyncPerennialStrategy, userInput.config.SyncPerennialStrategy, oldConfig))
	fc.Check(saveSyncUpstream(oldConfig.Config.Value.SyncUpstream, userInput.config.SyncUpstream, oldConfig))
	fc.Check(saveSyncBeforeShip(oldConfig.Config.Value.SyncBeforeShip, userInput.config.SyncBeforeShip, oldConfig))
	return fc.Err
}

func saveAliases(oldAliases, newAliases configdomain.Aliases, gitCommands git.Commands, frontend gitdomain.Runner) (err error) {
	for _, aliasableCommand := range configdomain.AllAliasableCommands() {
		oldAlias, hasOld := oldAliases[aliasableCommand]
		newAlias, hasNew := newAliases[aliasableCommand]
		switch {
		case hasOld && !hasNew:
			err = gitCommands.RemoveGitAlias(frontend, aliasableCommand)
		case newAlias != oldAlias:
			err = gitCommands.SetGitAlias(frontend, aliasableCommand)
		}
		if err != nil {
			return err
		}
	}
	return nil
}

func saveGiteaToken(oldToken, newToken Option[configdomain.GiteaToken], gitCommands git.Commands, frontend gitdomain.Runner) error {
	if newToken == oldToken {
		return nil
	}
	if value, has := newToken.Get(); has {
		return gitCommands.SetGiteaToken(frontend, value)
	}
	return gitCommands.RemoveGiteaToken(frontend)
}

func saveGitHubToken(oldToken, newToken Option[configdomain.GitHubToken], gitCommands git.Commands, frontend gitdomain.Runner) error {
	if newToken == oldToken {
		return nil
	}
	if value, has := newToken.Get(); has {
		return gitCommands.SetGitHubToken(frontend, value)
	}
	return gitCommands.RemoveGitHubToken(frontend)
}

func saveGitLabToken(oldToken, newToken Option[configdomain.GitLabToken], gitCommands git.Commands, frontend gitdomain.Runner) error {
	if newToken == oldToken {
		return nil
	}
	if value, has := newToken.Get(); has {
		return gitCommands.SetGitLabToken(frontend, value)
	}
	return gitCommands.RemoveGitLabToken(frontend)
}

func saveHostingPlatform(oldHostingPlatform, newHostingPlatform Option[configdomain.HostingPlatform], gitCommands git.Commands, frontend gitdomain.Runner) (err error) {
	oldValue, oldHas := oldHostingPlatform.Get()
	newValue, newHas := newHostingPlatform.Get()
	if !oldHas && !newHas {
		return nil
	}
	if oldValue == newValue {
		return nil
	}
	if newHas {
		return gitCommands.SetHostingPlatform(frontend, newValue)
	}
	return gitCommands.DeleteHostingPlatform(frontend)
}

func saveMainBranch(oldValue Option[gitdomain.LocalBranchName], newValue gitdomain.LocalBranchName, config config.UnvalidatedConfig) error {
	if Some(newValue) == oldValue {
		return nil
	}
	return config.SetMainBranch(newValue)
}

func saveOriginHostname(oldValue, newValue Option[configdomain.HostingOriginHostname], gitCommands git.Commands, frontend gitdomain.Runner) error {
	if newValue == oldValue {
		return nil
	}
	if value, has := newValue.Get(); has {
		return gitCommands.SetOriginHostname(frontend, value)
	}
	return gitCommands.DeleteOriginHostname(frontend)
}

func savePerennialBranches(oldValue, newValue gitdomain.LocalBranchNames, config config.UnvalidatedConfig) error {
	if slices.Compare(oldValue, newValue) != 0 || config.LocalGitConfig.PerennialBranches == nil {
		return config.SetPerennialBranches(newValue)
	}
	return nil
}

func savePerennialRegex(oldValue, newValue Option[configdomain.PerennialRegex], config config.UnvalidatedConfig) error {
	if newValue == oldValue {
		return nil
	}
	if value, has := newValue.Get(); has {
		return config.SetPerennialRegexLocally(value)
	}
	config.RemovePerennialRegex()
	return nil
}

func savePushHook(oldValue, newValue configdomain.PushHook, config config.UnvalidatedConfig) error {
	if newValue == oldValue {
		return nil
	}
	return config.SetPushHookLocally(newValue)
}

func savePushNewBranches(oldValue, newValue configdomain.PushNewBranches, config config.UnvalidatedConfig) error {
	if newValue == oldValue {
		return nil
	}
	return config.SetPushNewBranches(newValue, false)
}

func saveShipDeleteTrackingBranch(oldValue, newValue configdomain.ShipDeleteTrackingBranch, config config.UnvalidatedConfig) error {
	if newValue == oldValue {
		return nil
	}
	return config.SetShipDeleteTrackingBranch(newValue, false)
}

func saveSyncFeatureStrategy(oldValue, newValue configdomain.SyncFeatureStrategy, config config.UnvalidatedConfig) error {
	if newValue == oldValue {
		return nil
	}
	return config.SetSyncFeatureStrategy(newValue)
}

func saveSyncPerennialStrategy(oldValue, newValue configdomain.SyncPerennialStrategy, config config.UnvalidatedConfig) error {
	if newValue == oldValue {
		return nil
	}
	return config.SetSyncPerennialStrategy(newValue)
}

func saveSyncUpstream(oldValue, newValue configdomain.SyncUpstream, config config.UnvalidatedConfig) error {
	if newValue == oldValue {
		return nil
	}
	return config.SetSyncUpstream(newValue, false)
}

func saveToFile(userInput userInput, config config.UnvalidatedConfig) error {
	err := configfile.Save(&userInput.config)
	if err != nil {
		return err
	}
	config.RemoveMainBranch()
	config.RemovePerennialBranches()
	config.RemovePerennialRegex()
	config.RemovePushNewBranches()
	config.RemovePushHook()
	config.RemoveShipDeleteTrackingBranch()
	config.RemoveSyncFeatureStrategy()
	config.RemoveSyncPerennialStrategy()
	config.RemoveSyncUpstream()
	return nil
}<|MERGE_RESOLUTION|>--- conflicted
+++ resolved
@@ -184,15 +184,7 @@
 	if err != nil || aborted {
 		return aborted, err
 	}
-<<<<<<< HEAD
-	data.userInput.config.ShipDeleteTrackingBranch, aborted, err = dialog.ShipDeleteTrackingBranch(config.Config.Value.ShipDeleteTrackingBranch, data.dialogInputs.Value.Next())
-=======
-	data.userInput.config.SyncBeforeShip, aborted, err = dialog.SyncBeforeShip(config.Config.Value.SyncBeforeShip, data.dialogInputs.Next())
-	if err != nil || aborted {
-		return aborted, err
-	}
 	data.userInput.config.ShipDeleteTrackingBranch, aborted, err = dialog.ShipDeleteTrackingBranch(config.Config.Value.ShipDeleteTrackingBranch, data.dialogInputs.Next())
->>>>>>> 43e4a7ca
 	if err != nil || aborted {
 		return aborted, err
 	}
