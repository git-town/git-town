--- conflicted
+++ resolved
@@ -46,29 +46,10 @@
 	if err != nil || exit {
 		return err
 	}
-<<<<<<< HEAD
-
-=======
->>>>>>> d0f02de7
 	aborted, err := setupAliases(repo.Runner.FullConfig.Aliases, configdomain.AllAliasableCommands(), repo.Runner, config.dialogInputs.Next())
 	if err != nil || aborted {
 		return err
 	}
-<<<<<<< HEAD
-	aborted, err = setupMainbranch(config.localBranches.Names(), repo.Runner, config.dialogInputs.Next())
-	if err != nil || aborted {
-		return err
-	}
-	aborted, err = setupPerennialBranches(repo.Runner.PerennialBranches, config.MainBranch, config.localBranches.Names(), repo.Runner, config.dialogInputs.Next())
-	if err != nil || aborted {
-		return err
-	}
-	aborted, err = setupCodeHostingPlatform(config.CodeHostingPlatform, repo.Runner, config.dialogInputs.Next())
-	if err != nil || aborted {
-		return err
-	}
-
-=======
 	aborted, err = setupMainBranch(config.MainBranch, config.localBranches.Names(), repo.Runner, config.dialogInputs.Next())
 	if err != nil || aborted {
 		return err
@@ -81,7 +62,43 @@
 	if err != nil || aborted {
 		return err
 	}
->>>>>>> d0f02de7
+
+	// CODE HOSTING TOKEN
+	switch newCodeHostingPlatform {
+	case configdomain.CodeHostingPlatformAutoDetect:
+		newToken, err := dialog.EnterHostingToken(newCodeHostingPlatform, config.dialogInputs.Next())
+		if err != nil {
+			return err
+		}
+		err = repo.Runner.Frontend.SetCodeHostingToken(newCodeHostingToken)
+		if err != nil {
+			return err
+		}
+	}
+
+	aborted, err = setupSyncPerennialStrategy(config.SyncPerennialStrategy, repo.Runner, config.dialogInputs.Next())
+
+	// CODE HOSTING
+	newCodeHostingPlatform, aborted, err := dialog.EnterHostingPlatform(config.CodeHostingPlatform, config.dialogInputs.Next())
+	if err != nil || aborted {
+		return err
+	}
+	switch {
+	case config.CodeHostingPlatform == "" && newCodeHostingPlatform == configdomain.CodeHostingPlatformAutoDetect:
+		// no changes --> do nothing
+	case config.CodeHostingPlatform != "" && newCodeHostingPlatform == configdomain.CodeHostingPlatformAutoDetect:
+		err = repo.Runner.Frontend.DeleteCodeHostingPlatform()
+		if err != nil {
+			return err
+		}
+	case config.CodeHostingPlatform.String() != newCodeHostingPlatform:
+		err = repo.Runner.Frontend.SetCodeHostingPlatform(newCodeHostingPlatform)
+		if err != nil {
+			return err
+		}
+	}
+
+	// SYNC-FEATURE-STRATEGY
 	aborted, err = setupSyncFeatureStrategy(config.SyncFeatureStrategy, repo.Runner, config.dialogInputs.Next())
 	if err != nil || aborted {
 		return err
@@ -137,11 +154,7 @@
 }
 
 func setupAliases(existingValue configdomain.Aliases, allAliasableCommands configdomain.AliasableCommands, runner *git.ProdRunner, inputs dialog.TestInput) (bool, error) {
-<<<<<<< HEAD
 	newAliases, aborted, err := dialog.Aliases(allAliasableCommands, existingValue, inputs)
-=======
-	newAliases, aborted, err := dialog.Aliases(allAliasableCommands, runner.FullConfig.Aliases, inputs)
->>>>>>> d0f02de7
 	if err != nil || aborted {
 		return aborted, err
 	}
@@ -164,11 +177,7 @@
 	return aborted, nil
 }
 
-<<<<<<< HEAD
 func setupCodeHostingPlatform(existingValue configdomain.CodeHostingPlatform, runner *git.ProdRunner, inputs dialog.TestInput) (bool, error) {
-=======
-func setupCodeHosting(existingValue configdomain.CodeHostingPlatform, runner *git.ProdRunner, inputs dialog.TestInput) (bool, error) {
->>>>>>> d0f02de7
 	newValue, aborted, err := dialog.EnterHostingPlatform(existingValue, inputs)
 	if err != nil || aborted {
 		return aborted, err
@@ -177,39 +186,15 @@
 	case existingValue == "" && newValue == configdomain.CodeHostingPlatformAutoDetect:
 		// no changes --> do nothing
 	case existingValue != "" && newValue == configdomain.CodeHostingPlatformAutoDetect:
-<<<<<<< HEAD
-		err = runner.Frontend.DeleteCodeHostingPlatform()
-		if err != nil {
-			return aborted, err
-		}
-	case existingValue != newValue:
-		err = runner.Frontend.SetCodeHostingPlatform(newValue)
-		if err != nil {
-			return aborted, err
-		}
-=======
-		return aborted, runner.Frontend.DeleteCodeHostingPlatform()
-	case existingValue.String() != newValue:
-		return aborted, runner.Frontend.SetCodeHostingPlatform(newValue)
->>>>>>> d0f02de7
 	}
 	return aborted, nil
 }
 
-<<<<<<< HEAD
-func setupMainbranch(allBranches gitdomain.LocalBranchNames, runner *git.ProdRunner, inputs dialog.TestInput) (bool, error) {
-	defaultMainBranch := runner.MainBranch
-	if defaultMainBranch.IsEmpty() {
-		defaultMainBranch, _ = runner.Backend.DefaultBranch()
-	}
-	newMainBranch, aborted, err := dialog.EnterMainBranch(allBranches, defaultMainBranch, inputs)
-=======
 func setupMainBranch(existingValue gitdomain.LocalBranchName, allBranches gitdomain.LocalBranchNames, runner *git.ProdRunner, inputs dialog.TestInput) (bool, error) {
 	if existingValue.IsEmpty() {
 		existingValue, _ = runner.Backend.DefaultBranch()
 	}
 	newMainBranch, aborted, err := dialog.EnterMainBranch(allBranches, existingValue, inputs)
->>>>>>> d0f02de7
 	if err != nil || aborted {
 		return aborted, err
 	}
@@ -223,29 +208,6 @@
 	}
 	if slices.Compare(runner.PerennialBranches, newValue) != 0 || runner.LocalGitConfig.PerennialBranches == nil {
 		err = runner.SetPerennialBranches(newValue)
-<<<<<<< HEAD
-		if err != nil {
-			return aborted, err
-		}
-	}
-	return aborted, nil
-}
-
-func setupPushHook(existingValue configdomain.PushHook, runner *git.ProdRunner, inputs dialog.TestInput) (bool, error) {
-	newValue, aborted, err := dialog.EnterPushHook(existingValue, inputs)
-	if err != nil || aborted {
-		return aborted, err
-	}
-	return aborted, runner.SetPushHookLocally(newValue)
-}
-
-func setupPushNewBranches(existingValue configdomain.NewBranchPush, runner *git.ProdRunner, inputs dialog.TestInput) (bool, error) {
-	newPushNewBranches, aborted, err := dialog.EnterPushNewBranches(existingValue, inputs)
-	if err != nil || aborted {
-		return aborted, err
-	}
-	return aborted, runner.SetNewBranchPush(newPushNewBranches, false)
-=======
 	}
 	return aborted, err
 }
@@ -264,7 +226,6 @@
 		return aborted, err
 	}
 	return aborted, runner.SetNewBranchPush(newValue, false)
->>>>>>> d0f02de7
 }
 
 func setupShipDeleteTrackingBranch(existingValue configdomain.ShipDeleteTrackingBranch, runner *git.ProdRunner, inputs dialog.TestInput) (bool, error) {
