package config

import (
	"slices"

	"github.com/git-town/git-town/v11/src/cli/dialog"
	"github.com/git-town/git-town/v11/src/cli/flags"
	"github.com/git-town/git-town/v11/src/cmd/cmdhelpers"
	"github.com/git-town/git-town/v11/src/config/configdomain"
	"github.com/git-town/git-town/v11/src/execute"
	"github.com/git-town/git-town/v11/src/git"
	"github.com/git-town/git-town/v11/src/git/gitdomain"
	"github.com/spf13/cobra"
)

const setupConfigDesc = "Prompts to setup your Git Town configuration"

func setupCommand() *cobra.Command {
	addVerboseFlag, readVerboseFlag := flags.Verbose()
	cmd := cobra.Command{
		Use:   "setup",
		Args:  cobra.NoArgs,
		Short: setupConfigDesc,
		Long:  cmdhelpers.Long(setupConfigDesc),
		RunE: func(cmd *cobra.Command, args []string) error {
			return executeConfigSetup(readVerboseFlag(cmd))
		},
	}
	addVerboseFlag(&cmd)
	return &cmd
}

func executeConfigSetup(verbose bool) error {
	repo, err := execute.OpenRepo(execute.OpenRepoArgs{
		Verbose:          verbose,
		DryRun:           false,
		OmitBranchNames:  true,
		PrintCommands:    true,
		ValidateIsOnline: false,
		ValidateGitRepo:  true,
	})
	if err != nil {
		return err
	}
	config, exit, err := loadSetupConfig(repo, verbose)
	if err != nil || exit {
		return err
	}
	aborted, err := setupAliases(repo.Runner.FullConfig.Aliases, configdomain.AllAliasableCommands(), repo.Runner, config.dialogInputs.Next())
	if err != nil || aborted {
		return err
	}
	aborted, err = setupMainBranch(config.MainBranch, config.localBranches.Names(), repo.Runner, config.dialogInputs.Next())
	if err != nil || aborted {
		return err
	}
	aborted, err = setupPerennialBranches(repo.Runner.PerennialBranches, repo.Runner.MainBranch, config.localBranches.Names(), repo.Runner, config.dialogInputs.Next())
	if err != nil || aborted {
		return err
	}
	aborted, err = setupCodeHosting(config.CodeHostingPlatform, repo.Runner, config.dialogInputs.Next())
	if err != nil || aborted {
		return err
	}
<<<<<<< HEAD
	switch {
	case config.CodeHostingPlatform == "" && newCodeHostingPlatform == configdomain.CodeHostingPlatformAutoDetect:
		// no changes --> do nothing
	case config.CodeHostingPlatform != "" && newCodeHostingPlatform == configdomain.CodeHostingPlatformAutoDetect:
		err = repo.Runner.Frontend.DeleteCodeHostingPlatform()
		if err != nil {
			return err
		}
	case config.CodeHostingPlatform != newCodeHostingPlatform:
		err = repo.Runner.Frontend.SetCodeHostingPlatform(newCodeHostingPlatform)
		if err != nil {
			return err
		}
	}

	// SYNC-FEATURE-STRATEGY
	newSyncFeatureStrategy, aborted, err := dialog.EnterSyncFeatureStrategy(config.SyncFeatureStrategy, config.dialogInputs.Next())
=======
	aborted, err = setupSyncFeatureStrategy(config.SyncFeatureStrategy, repo.Runner, config.dialogInputs.Next())
>>>>>>> d0f02de7
	if err != nil || aborted {
		return err
	}
	aborted, err = setupSyncPerennialStrategy(config.SyncPerennialStrategy, repo.Runner, config.dialogInputs.Next())
	if err != nil || aborted {
		return err
	}
	aborted, err = setupSyncUpstream(config.SyncUpstream, repo.Runner, config.dialogInputs.Next())
	if err != nil || aborted {
		return err
	}
	aborted, err = setupPushNewBranches(config.NewBranchPush, repo.Runner, config.dialogInputs.Next())
	if err != nil || aborted {
		return err
	}
	aborted, err = setupPushHook(config.PushHook, repo.Runner, config.dialogInputs.Next())
	if err != nil || aborted {
		return err
	}
	aborted, err = setupSyncBeforeShip(config.SyncBeforeShip, repo.Runner, config.dialogInputs.Next())
	if err != nil || aborted {
		return err
	}
	aborted, err = setupShipDeleteTrackingBranch(config.ShipDeleteTrackingBranch, repo.Runner, config.dialogInputs.Next())
	if err != nil || aborted {
		return err
	}
	return nil
}

type setupConfig struct {
	*configdomain.FullConfig
	localBranches gitdomain.BranchInfos
	dialogInputs  dialog.TestInputs
}

func loadSetupConfig(repo *execute.OpenRepoResult, verbose bool) (setupConfig, bool, error) {
	branchesSnapshot, _, dialogInputs, exit, err := execute.LoadRepoSnapshot(execute.LoadBranchesArgs{
		FullConfig:            &repo.Runner.FullConfig,
		Repo:                  repo,
		Verbose:               verbose,
		Fetch:                 false,
		HandleUnfinishedState: false,
		ValidateIsConfigured:  false,
		ValidateNoOpenChanges: false,
	})
	return setupConfig{
		FullConfig:    &repo.Runner.FullConfig,
		localBranches: branchesSnapshot.Branches,
		dialogInputs:  dialogInputs,
	}, exit, err
}

func setupAliases(existingValue configdomain.Aliases, allAliasableCommands configdomain.AliasableCommands, runner *git.ProdRunner, inputs dialog.TestInput) (bool, error) {
	newAliases, aborted, err := dialog.Aliases(allAliasableCommands, runner.FullConfig.Aliases, inputs)
	if err != nil || aborted {
		return aborted, err
	}
	for _, aliasableCommand := range allAliasableCommands {
		newAlias, hasNew := newAliases[aliasableCommand]
		oldAlias, hasOld := existingValue[aliasableCommand]
		switch {
		case hasOld && !hasNew:
			err := runner.Frontend.RemoveGitAlias(aliasableCommand)
			if err != nil {
				return aborted, err
			}
		case newAlias != oldAlias:
			err := runner.Frontend.SetGitAlias(aliasableCommand)
			if err != nil {
				return aborted, err
			}
		}
	}
	return aborted, nil
}

func setupCodeHosting(existingValue configdomain.CodeHostingPlatform, runner *git.ProdRunner, inputs dialog.TestInput) (bool, error) {
	newValue, aborted, err := dialog.EnterHostingPlatform(existingValue, inputs)
	if err != nil || aborted {
		return aborted, err
	}
	switch {
	case existingValue == "" && newValue == configdomain.CodeHostingPlatformAutoDetect:
		// no changes --> do nothing
	case existingValue != "" && newValue == configdomain.CodeHostingPlatformAutoDetect:
		return aborted, runner.Frontend.DeleteCodeHostingPlatform()
	case existingValue.String() != newValue:
		return aborted, runner.Frontend.SetCodeHostingPlatform(newValue)
	}
	return aborted, nil
}

func setupMainBranch(existingValue gitdomain.LocalBranchName, allBranches gitdomain.LocalBranchNames, runner *git.ProdRunner, inputs dialog.TestInput) (bool, error) {
	if existingValue.IsEmpty() {
		existingValue, _ = runner.Backend.DefaultBranch()
	}
	newMainBranch, aborted, err := dialog.EnterMainBranch(allBranches, existingValue, inputs)
	if err != nil || aborted {
		return aborted, err
	}
	return aborted, runner.SetMainBranch(newMainBranch)
}

func setupPerennialBranches(existingValue gitdomain.LocalBranchNames, mainBranch gitdomain.LocalBranchName, allBranches gitdomain.LocalBranchNames, runner *git.ProdRunner, inputs dialog.TestInput) (bool, error) {
	newValue, aborted, err := dialog.EnterPerennialBranches(allBranches, existingValue, mainBranch, inputs)
	if err != nil || aborted {
		return aborted, err
	}
	if slices.Compare(runner.PerennialBranches, newValue) != 0 || runner.LocalGitConfig.PerennialBranches == nil {
		err = runner.SetPerennialBranches(newValue)
	}
	return aborted, err
}

func setupPushHook(existingValue configdomain.PushHook, runner *git.ProdRunner, inputs dialog.TestInput) (bool, error) {
	newPushHook, aborted, err := dialog.EnterPushHook(existingValue, inputs)
	if err != nil || aborted {
		return aborted, err
	}
	return aborted, runner.SetPushHookLocally(newPushHook)
}

func setupPushNewBranches(existingValue configdomain.NewBranchPush, runner *git.ProdRunner, inputs dialog.TestInput) (bool, error) {
	newValue, aborted, err := dialog.EnterPushNewBranches(existingValue, inputs)
	if err != nil || aborted {
		return aborted, err
	}
	return aborted, runner.SetNewBranchPush(newValue, false)
}

func setupShipDeleteTrackingBranch(existingValue configdomain.ShipDeleteTrackingBranch, runner *git.ProdRunner, inputs dialog.TestInput) (bool, error) {
	newValue, aborted, err := dialog.EnterShipDeleteTrackingBranch(existingValue, inputs)
	if err != nil || aborted {
		return aborted, err
	}
	return aborted, runner.SetShipDeleteTrackingBranch(newValue, false)
}

func setupSyncBeforeShip(existingValue configdomain.SyncBeforeShip, runner *git.ProdRunner, inputs dialog.TestInput) (bool, error) {
	newValue, aborted, err := dialog.EnterSyncBeforeShip(existingValue, inputs)
	if err != nil || aborted {
		return aborted, err
	}
	return aborted, runner.SetSyncBeforeShip(newValue, false)
}

func setupSyncFeatureStrategy(existingValue configdomain.SyncFeatureStrategy, runner *git.ProdRunner, inputs dialog.TestInput) (bool, error) {
	newValue, aborted, err := dialog.EnterSyncFeatureStrategy(existingValue, inputs)
	if err != nil || aborted {
		return aborted, err
	}
	return aborted, runner.SetSyncFeatureStrategy(newValue)
}

func setupSyncPerennialStrategy(existingValue configdomain.SyncPerennialStrategy, runner *git.ProdRunner, inputs dialog.TestInput) (bool, error) {
	newValue, aborted, err := dialog.EnterSyncPerennialStrategy(existingValue, inputs)
	if err != nil || aborted {
		return aborted, err
	}
	return aborted, runner.SetSyncPerennialStrategy(newValue)
}

func setupSyncUpstream(existingValue configdomain.SyncUpstream, runner *git.ProdRunner, inputs dialog.TestInput) (bool, error) {
	newValue, aborted, err := dialog.EnterSyncUpstream(existingValue, inputs)
	if err != nil || aborted {
		return aborted, err
	}
	return aborted, runner.SetSyncUpstream(newValue, false)
}<|MERGE_RESOLUTION|>--- conflicted
+++ resolved
@@ -62,27 +62,7 @@
 	if err != nil || aborted {
 		return err
 	}
-<<<<<<< HEAD
-	switch {
-	case config.CodeHostingPlatform == "" && newCodeHostingPlatform == configdomain.CodeHostingPlatformAutoDetect:
-		// no changes --> do nothing
-	case config.CodeHostingPlatform != "" && newCodeHostingPlatform == configdomain.CodeHostingPlatformAutoDetect:
-		err = repo.Runner.Frontend.DeleteCodeHostingPlatform()
-		if err != nil {
-			return err
-		}
-	case config.CodeHostingPlatform != newCodeHostingPlatform:
-		err = repo.Runner.Frontend.SetCodeHostingPlatform(newCodeHostingPlatform)
-		if err != nil {
-			return err
-		}
-	}
-
-	// SYNC-FEATURE-STRATEGY
-	newSyncFeatureStrategy, aborted, err := dialog.EnterSyncFeatureStrategy(config.SyncFeatureStrategy, config.dialogInputs.Next())
-=======
 	aborted, err = setupSyncFeatureStrategy(config.SyncFeatureStrategy, repo.Runner, config.dialogInputs.Next())
->>>>>>> d0f02de7
 	if err != nil || aborted {
 		return err
 	}
