--- conflicted
+++ resolved
@@ -122,11 +122,7 @@
 }
 
 func setupAliases(existingValue configdomain.Aliases, allAliasableCommands configdomain.AliasableCommands, runner *git.ProdRunner, inputs dialog.TestInput) (bool, error) {
-<<<<<<< HEAD
-	newAliases, aborted, err := dialog.Aliases(allAliasableCommands, existingValue, inputs)
-=======
-	newAliases, aborted, err := enter.Aliases(allAliasableCommands, runner.FullConfig.Aliases, inputs)
->>>>>>> c1b1a5eb
+	newAliases, aborted, err := enter.Aliases(allAliasableCommands, existingValue, inputs)
 	if err != nil || aborted {
 		return aborted, err
 	}
