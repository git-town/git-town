package config

import (
	"slices"

	"github.com/git-town/git-town/v11/src/cli/dialog"
	"github.com/git-town/git-town/v11/src/cli/flags"
	"github.com/git-town/git-town/v11/src/cmd/cmdhelpers"
	"github.com/git-town/git-town/v11/src/config/configdomain"
	"github.com/git-town/git-town/v11/src/execute"
	"github.com/git-town/git-town/v11/src/git/gitdomain"
	"github.com/spf13/cobra"
)

const setupConfigDesc = "Prompts to setup your Git Town configuration"

func setupCommand() *cobra.Command {
	addVerboseFlag, readVerboseFlag := flags.Verbose()
	cmd := cobra.Command{
		Use:   "setup",
		Args:  cobra.NoArgs,
		Short: setupConfigDesc,
		Long:  cmdhelpers.Long(setupConfigDesc),
		RunE: func(cmd *cobra.Command, args []string) error {
			return executeConfigSetup(readVerboseFlag(cmd))
		},
	}
	addVerboseFlag(&cmd)
	return &cmd
}

func executeConfigSetup(verbose bool) error {
	repo, err := execute.OpenRepo(execute.OpenRepoArgs{
		Verbose:          verbose,
		DryRun:           false,
		OmitBranchNames:  true,
		PrintCommands:    true,
		ValidateIsOnline: false,
		ValidateGitRepo:  true,
	})
	if err != nil {
		return err
	}
	config, exit, err := loadSetupConfig(repo, verbose)
	if err != nil || exit {
		return err
	}
	newMainBranch, aborted, err := dialog.EnterMainBranch(config.localBranches.Names(), repo.Runner.MainBranch, config.dialogInputs.Next())
	if err != nil || aborted {
		return err
	}
	err = repo.Runner.SetMainBranch(newMainBranch)
	if err != nil {
		return err
	}
	newPerennialBranches, aborted, err := dialog.EnterPerennialBranches(config.localBranches.Names(), repo.Runner.PerennialBranches, repo.Runner.MainBranch, config.dialogInputs.Next())
	if err != nil || aborted {
		return err
	}
	if slices.Compare(repo.Runner.PerennialBranches, newPerennialBranches) != 0 {
		err = repo.Runner.SetPerennialBranches(newPerennialBranches)
		if err != nil {
			return err
		}
	}
	newPushHook, aborted, err := dialog.EnterPushHook(config.PushHook, config.dialogInputs.Next())
	if err != nil || aborted {
		return err
	}
	err = repo.Runner.SetPushHookLocally(newPushHook)
	if err != nil {
		return err
	}
	newPushHook, aborted, err := dialog.EnterPushHook(config.PushHook, config.testInputs.Next())
	if err != nil || aborted {
		return err
	}
	err = repo.Runner.SetPushHookLocally(newPushHook)
	if err != nil {
		return err
	}
	return nil
}

type setupConfig struct {
	*configdomain.FullConfig
	localBranches gitdomain.BranchInfos
	dialogInputs  dialog.TestInputs
	testInputs    dialog.TestInputs
}

func loadSetupConfig(repo *execute.OpenRepoResult, verbose bool) (setupConfig, bool, error) {
<<<<<<< HEAD
	branchesSnapshot, _, testInputs, exit, err := execute.LoadRepoSnapshot(execute.LoadBranchesArgs{
=======
	branchesSnapshot, _, dialogInputs, exit, err := execute.LoadRepoSnapshot(execute.LoadBranchesArgs{
>>>>>>> 8718296a
		FullConfig:            &repo.Runner.FullConfig,
		Repo:                  repo,
		Verbose:               verbose,
		Fetch:                 false,
		HandleUnfinishedState: false,
		ValidateIsConfigured:  false,
		ValidateNoOpenChanges: false,
	})
	return setupConfig{
		FullConfig:    &repo.Runner.FullConfig,
		localBranches: branchesSnapshot.Branches,
		dialogInputs:  dialogInputs,
		testInputs:    testInputs,
	}, exit, err
}<|MERGE_RESOLUTION|>--- conflicted
+++ resolved
@@ -71,7 +71,7 @@
 	if err != nil {
 		return err
 	}
-	newPushHook, aborted, err := dialog.EnterPushHook(config.PushHook, config.testInputs.Next())
+	newPushHook, aborted, err = dialog.EnterPushHook(config.PushHook, config.testInputs.Next())
 	if err != nil || aborted {
 		return err
 	}
@@ -90,11 +90,7 @@
 }
 
 func loadSetupConfig(repo *execute.OpenRepoResult, verbose bool) (setupConfig, bool, error) {
-<<<<<<< HEAD
-	branchesSnapshot, _, testInputs, exit, err := execute.LoadRepoSnapshot(execute.LoadBranchesArgs{
-=======
 	branchesSnapshot, _, dialogInputs, exit, err := execute.LoadRepoSnapshot(execute.LoadBranchesArgs{
->>>>>>> 8718296a
 		FullConfig:            &repo.Runner.FullConfig,
 		Repo:                  repo,
 		Verbose:               verbose,
@@ -107,6 +103,6 @@
 		FullConfig:    &repo.Runner.FullConfig,
 		localBranches: branchesSnapshot.Branches,
 		dialogInputs:  dialogInputs,
-		testInputs:    testInputs,
+		testInputs:    dialogInputs,
 	}, exit, err
 }