--- conflicted
+++ resolved
@@ -77,15 +77,7 @@
 	if err != nil || aborted {
 		return aborted, err
 	}
-<<<<<<< HEAD
-	aborted, err = setupHostingToken()
-	if err != nil || aborted {
-		return err
-	}
-	aborted, err = setupSyncFeatureStrategy(repo.Runner, &config)
-=======
 	config.userInput.HostingPlatform, aborted, err = enter.HostingPlatform(runner.HostingPlatform, config.dialogInputs.Next())
->>>>>>> b98a5685
 	if err != nil || aborted {
 		return aborted, err
 	}
@@ -216,39 +208,9 @@
 	return nil
 }
 
-<<<<<<< HEAD
-func setupHostingToken() (bool, error) {
-	// switch newCodeHostingPlatform {
-	// case configdomain.CodeHostingPlatformAutoDetect:
-	// }
-	return false, nil
-}
-
-func setupGitHubToken() (bool, error) {
-	// newToken, err := dialog.EnterGitHubToken(newCodeHostingPlatform, config.dialogInputs.Next())
-	// if err != nil {
-	// 	return err
-	// }
-	// err = repo.Runner.Frontend.SetCodeHostingToken(newCodeHostingToken)
-	// if err != nil {
-	// 	return err
-	// }
-	return false, nil
-}
-
-func setupMainBranch(runner *git.ProdRunner, config *setupConfig) (bool, error) {
-	existingValue := runner.MainBranch
-	if existingValue.IsEmpty() {
-		existingValue, _ = runner.Backend.DefaultBranch()
-	}
-	newMainBranch, aborted, err := enter.MainBranch(config.localBranches.Names(), existingValue, config.inputs.Next())
-	if err != nil || aborted {
-		return aborted, err
-=======
 func saveMainBranch(runner *git.ProdRunner, newConfig configdomain.FullConfig) error {
 	if newConfig.MainBranch == runner.MainBranch {
 		return nil
->>>>>>> b98a5685
 	}
 	return runner.SetMainBranch(newConfig.MainBranch)
 }
