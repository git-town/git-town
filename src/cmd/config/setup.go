--- conflicted
+++ resolved
@@ -40,13 +40,8 @@
 // the config settings to be used if the user accepts all default options
 func defaultUserInput() userInput {
 	return userInput{
-<<<<<<< HEAD
-		UnvalidatedConfig: configdomain.DefaultConfig(),
-		configStorage:     dialog.ConfigStorageOptionFile,
-=======
 		config:        configdomain.DefaultConfig(),
 		configStorage: dialog.ConfigStorageOptionFile,
->>>>>>> 03ad1546
 	}
 }
 
@@ -92,11 +87,7 @@
 }
 
 type userInput struct {
-<<<<<<< HEAD
-	configdomain.UnvalidatedConfig
-=======
-	config        configdomain.FullConfig
->>>>>>> 03ad1546
+	config        configdomain.UnvalidatedConfig
 	configStorage dialog.ConfigStorageOption
 }
 
@@ -453,11 +444,7 @@
 }
 
 func saveToFile(userInput userInput, runner *git.ProdRunner) error {
-<<<<<<< HEAD
 	err := configfile.Save(&userInput.UnvalidatedConfig)
-=======
-	err := configfile.Save(&userInput.config)
->>>>>>> 03ad1546
 	if err != nil {
 		return err
 	}
