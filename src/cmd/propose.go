package cmd

import (
	"errors"
	"fmt"
	"os"

	"github.com/git-town/git-town/v14/src/cli/dialog/components"
	"github.com/git-town/git-town/v14/src/cli/flags"
	"github.com/git-town/git-town/v14/src/cli/print"
	"github.com/git-town/git-town/v14/src/cmd/cmdhelpers"
	"github.com/git-town/git-town/v14/src/config/configdomain"
	"github.com/git-town/git-town/v14/src/config/gitconfig"
	"github.com/git-town/git-town/v14/src/execute"
	"github.com/git-town/git-town/v14/src/git/gitdomain"
	"github.com/git-town/git-town/v14/src/hosting"
	"github.com/git-town/git-town/v14/src/hosting/hostingdomain"
	"github.com/git-town/git-town/v14/src/messages"
	"github.com/git-town/git-town/v14/src/sync"
	"github.com/git-town/git-town/v14/src/undo/undoconfig"
	fullInterpreter "github.com/git-town/git-town/v14/src/vm/interpreter/full"
	"github.com/git-town/git-town/v14/src/vm/opcodes"
	"github.com/git-town/git-town/v14/src/vm/program"
	"github.com/git-town/git-town/v14/src/vm/runstate"
	"github.com/spf13/cobra"
)

const proposeCmd = "propose"

const proposeDesc = "Create a proposal to merge a feature branch"

const proposeHelp = `
Syncs the current branch and opens a browser window to the new proposal page of your repository.

The form is pre-populated for the current branch so that the proposal only shows the changes made against the immediate parent branch.

Supported only for repositories hosted on GitHub, GitLab, Gitea and Bitbucket. When using self-hosted versions this command needs to be configured with "git config %s <driver>" where driver is "github", "gitlab", "gitea", or "bitbucket". When using SSH identities, this command needs to be configured with "git config %s <hostname>" where hostname matches what is in your ssh config file.`

func proposeCommand() *cobra.Command {
	addVerboseFlag, readVerboseFlag := flags.Verbose()
	addDryRunFlag, readDryRunFlag := flags.DryRun()
	cmd := cobra.Command{
		Use:     proposeCmd,
		GroupID: "basic",
		Args:    cobra.NoArgs,
		Short:   proposeDesc,
		Long:    cmdhelpers.Long(proposeDesc, fmt.Sprintf(proposeHelp, gitconfig.KeyHostingPlatform, gitconfig.KeyHostingOriginHostname)),
		RunE: func(cmd *cobra.Command, _ []string) error {
			return executePropose(readDryRunFlag(cmd), readVerboseFlag(cmd))
		},
	}
	addDryRunFlag(&cmd)
	addVerboseFlag(&cmd)
	return &cmd
}

func executePropose(dryRun, verbose bool) error {
	repo, err := execute.OpenRepo(execute.OpenRepoArgs{
		DryRun:           dryRun,
		OmitBranchNames:  false,
		PrintCommands:    true,
		ValidateGitRepo:  true,
		ValidateIsOnline: true,
		Verbose:          verbose,
	})
	if err != nil {
		return err
	}
	config, initialBranchesSnapshot, initialStashSize, exit, err := determineProposeConfig(repo, dryRun, verbose)
	if err != nil || exit {
		return err
	}
	if err = validateProposeConfig(config); err != nil {
		return err
	}
	runState := runstate.RunState{
		BeginBranchesSnapshot: initialBranchesSnapshot,
		BeginConfigSnapshot:   repo.ConfigSnapshot,
		BeginStashSize:        initialStashSize,
		Command:               proposeCmd,
		DryRun:                dryRun,
		EndBranchesSnapshot:   gitdomain.EmptyBranchesSnapshot(),
		EndConfigSnapshot:     undoconfig.EmptyConfigSnapshot(),
		EndStashSize:          0,
		RunProgram:            proposeProgram(config),
	}
	return fullInterpreter.Execute(fullInterpreter.ExecuteArgs{
		Connector:               config.connector,
		DialogTestInputs:        &config.dialogTestInputs,
		FullConfig:              config.UnvalidatedConfig,
		HasOpenChanges:          config.hasOpenChanges,
		InitialBranchesSnapshot: initialBranchesSnapshot,
		InitialConfigSnapshot:   repo.ConfigSnapshot,
		InitialStashSize:        initialStashSize,
		RootDir:                 repo.RootDir,
		Run:                     repo.Runner,
		RunState:                runState,
		Verbose:                 verbose,
	})
}

type proposeConfig struct {
	*configdomain.UnvalidatedConfig
	allBranches      gitdomain.BranchInfos
	branchesToSync   gitdomain.BranchInfos
	connector        hostingdomain.Connector
	dialogTestInputs components.TestInputs
	dryRun           bool
	hasOpenChanges   bool
	initialBranch    gitdomain.LocalBranchName
	previousBranch   gitdomain.LocalBranchName
	remotes          gitdomain.Remotes
}

func determineProposeConfig(repo *execute.OpenRepoResult, dryRun, verbose bool) (*proposeConfig, gitdomain.BranchesSnapshot, gitdomain.StashSize, bool, error) {
	dialogTestInputs := components.LoadTestInputs(os.Environ())
	repoStatus, err := repo.Runner.Backend.RepoStatus()
	if err != nil {
		return nil, gitdomain.EmptyBranchesSnapshot(), 0, false, err
	}
	branchesSnapshot, stashSize, exit, err := execute.LoadRepoSnapshot(execute.LoadRepoSnapshotArgs{
		Config:                repo.Runner.Config,
		DialogTestInputs:      dialogTestInputs,
		Fetch:                 true,
		HandleUnfinishedState: true,
		Repo:                  repo,
		RepoStatus:            repoStatus,
		ValidateIsConfigured:  true,
		ValidateNoOpenChanges: false,
		Verbose:               verbose,
	})
	if err != nil || exit {
		return nil, branchesSnapshot, stashSize, exit, err
	}
	previousBranch := repo.Runner.Backend.PreviouslyCheckedOutBranch()
	remotes, err := repo.Runner.Backend.Remotes()
	if err != nil {
		return nil, branchesSnapshot, stashSize, false, err
	}
	err = execute.EnsureKnownBranchesAncestry(execute.EnsureKnownBranchesAncestryArgs{
		BranchesToVerify: gitdomain.LocalBranchNames{branchesSnapshot.Active},
		Config:           repo.Runner.Config,
		DefaultChoice:    repo.Runner.Config.FullConfig.MainBranch,
		DialogTestInputs: &dialogTestInputs,
		LocalBranches:    branchesSnapshot.Branches,
		MainBranch:       repo.Runner.Config.FullConfig.MainBranch,
		Runner:           repo.Runner,
	})
	if err != nil {
		return nil, branchesSnapshot, stashSize, false, err
	}
<<<<<<< HEAD
	originURL := repo.Runner.Config.OriginURL()
	connector, err := hosting.NewConnector(hosting.NewConnectorArgs{
		UnvalidatedConfig: &repo.Runner.Config.FullConfig,
		HostingPlatform:   repo.Runner.Config.FullConfig.HostingPlatform,
		Log:               print.Logger{},
		OriginURL:         originURL,
	})
	if err != nil {
		return nil, branchesSnapshot, stashSize, false, err
=======
	var connector hostingdomain.Connector
	if originURL, hasOriginURL := repo.Runner.Config.OriginURL().Get(); hasOriginURL {
		connector, err = hosting.NewConnector(hosting.NewConnectorArgs{
			FullConfig:      &repo.Runner.Config.FullConfig,
			HostingPlatform: repo.Runner.Config.FullConfig.HostingPlatform,
			Log:             print.Logger{},
			OriginURL:       originURL,
		})
		if err != nil {
			return nil, branchesSnapshot, stashSize, false, err
		}
>>>>>>> 5aa0f657
	}
	if connector == nil {
		return nil, branchesSnapshot, stashSize, false, hostingdomain.UnsupportedServiceError()
	}
	branchNamesToSync := repo.Runner.Config.FullConfig.Lineage.BranchAndAncestors(branchesSnapshot.Active)
	branchesToSync, err := branchesSnapshot.Branches.Select(branchNamesToSync...)
	return &proposeConfig{
		UnvalidatedConfig: &repo.Runner.Config.FullConfig,
		allBranches:       branchesSnapshot.Branches,
		branchesToSync:    branchesToSync,
		connector:         connector,
		dialogTestInputs:  dialogTestInputs,
		dryRun:            dryRun,
		hasOpenChanges:    repoStatus.OpenChanges,
		initialBranch:     branchesSnapshot.Active,
		previousBranch:    previousBranch,
		remotes:           remotes,
	}, branchesSnapshot, stashSize, false, err
}

func proposeProgram(config *proposeConfig) program.Program {
	prog := program.Program{}
	for _, branch := range config.branchesToSync {
		sync.BranchProgram(branch, sync.BranchProgramArgs{
			Config:        config.UnvalidatedConfig,
			BranchInfos:   config.allBranches,
			InitialBranch: config.initialBranch,
			Remotes:       config.remotes,
			Program:       &prog,
			PushBranch:    true,
		})
	}
	cmdhelpers.Wrap(&prog, cmdhelpers.WrapOptions{
		DryRun:                   config.dryRun,
		RunInGitRoot:             true,
		StashOpenChanges:         config.hasOpenChanges,
		PreviousBranchCandidates: gitdomain.LocalBranchNames{config.previousBranch},
	})
	prog.Add(&opcodes.CreateProposal{Branch: config.initialBranch})
	return prog
}

func validateProposeConfig(config *proposeConfig) error {
	initialBranchType := config.UnvalidatedConfig.BranchType(config.initialBranch)
	switch initialBranchType {
	case configdomain.BranchTypeFeatureBranch, configdomain.BranchTypeParkedBranch:
		return nil
	case configdomain.BranchTypeMainBranch:
		return errors.New(messages.MainBranchCannotPropose)
	case configdomain.BranchTypeContributionBranch:
		return errors.New(messages.ContributionBranchCannotPropose)
	case configdomain.BranchTypeObservedBranch:
		return errors.New(messages.ObservedBranchCannotPropose)
	case configdomain.BranchTypePerennialBranch:
		return errors.New(messages.PerennialBranchCannotPropose)
	}
	panic(fmt.Sprintf("unhandled branch type: %v", initialBranchType))
}<|MERGE_RESOLUTION|>--- conflicted
+++ resolved
@@ -149,17 +149,6 @@
 	if err != nil {
 		return nil, branchesSnapshot, stashSize, false, err
 	}
-<<<<<<< HEAD
-	originURL := repo.Runner.Config.OriginURL()
-	connector, err := hosting.NewConnector(hosting.NewConnectorArgs{
-		UnvalidatedConfig: &repo.Runner.Config.FullConfig,
-		HostingPlatform:   repo.Runner.Config.FullConfig.HostingPlatform,
-		Log:               print.Logger{},
-		OriginURL:         originURL,
-	})
-	if err != nil {
-		return nil, branchesSnapshot, stashSize, false, err
-=======
 	var connector hostingdomain.Connector
 	if originURL, hasOriginURL := repo.Runner.Config.OriginURL().Get(); hasOriginURL {
 		connector, err = hosting.NewConnector(hosting.NewConnectorArgs{
@@ -171,7 +160,6 @@
 		if err != nil {
 			return nil, branchesSnapshot, stashSize, false, err
 		}
->>>>>>> 5aa0f657
 	}
 	if connector == nil {
 		return nil, branchesSnapshot, stashSize, false, hostingdomain.UnsupportedServiceError()
