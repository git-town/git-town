--- conflicted
+++ resolved
@@ -128,10 +128,6 @@
 		HandleUnfinishedState: true,
 		Repo:                  repo,
 		RepoStatus:            repoStatus,
-<<<<<<< HEAD
-=======
-		Runner:                &runner,
->>>>>>> f31a4a9f
 		ValidateNoOpenChanges: false,
 		Verbose:               verbose,
 	})
@@ -143,29 +139,17 @@
 	if err != nil {
 		return nil, branchesSnapshot, stashSize, false, err
 	}
-<<<<<<< HEAD
 	localBranches := branchesSnapshot.Branches.LocalBranches().Names()
 	validatedConfig, abort, err := validate.Config(validate.ConfigArgs{
 		Backend:            &repo.Backend,
 		BranchesToValidate: gitdomain.LocalBranchNames{branchesSnapshot.Active},
+		FinalMessages:      repo.FinalMessages,
 		LocalBranches:      localBranches,
 		TestInputs:         &dialogTestInputs,
 		Unvalidated:        repo.UnvalidatedConfig,
 	})
 	if err != nil || abort {
 		return nil, branchesSnapshot, stashSize, abort, err
-=======
-	repo.Config, exit, err = validate.Config(validate.ConfigArgs{
-		Backend:            &repo.Backend,
-		BranchesToValidate: gitdomain.LocalBranchNames{branchesSnapshot.Active},
-		FinalMessages:      repo.FinalMessages,
-		LocalBranches:      branchesSnapshot.Branches.LocalBranches().Names(),
-		TestInputs:         &dialogTestInputs,
-		Unvalidated:        *repo.Config,
-	})
-	if err != nil || exit {
-		return nil, branchesSnapshot, stashSize, exit, err
->>>>>>> f31a4a9f
 	}
 	var connector hostingdomain.Connector
 	if originURL, hasOriginURL := validatedConfig.OriginURL().Get(); hasOriginURL {
