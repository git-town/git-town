--- conflicted
+++ resolved
@@ -168,13 +168,8 @@
 	var connector hostingdomain.Connector
 	if originURL, hasOriginURL := validatedConfig.OriginURL().Get(); hasOriginURL {
 		connector, err = hosting.NewConnector(hosting.NewConnectorArgs{
-<<<<<<< HEAD
 			Config:          repo.UnvalidatedConfig.Config,
 			HostingPlatform: validatedConfig.Config.HostingPlatform,
-=======
-			FullConfig:      repo.Config.Config,
-			HostingPlatform: repo.Config.Config.HostingPlatform,
->>>>>>> dd54b2ee
 			Log:             print.Logger{},
 			OriginURL:       originURL,
 		})
