package cmd

import (
	"errors"
	"fmt"
	"os"

	"github.com/git-town/git-town/v14/src/cli/dialog/components"
	"github.com/git-town/git-town/v14/src/cli/flags"
	"github.com/git-town/git-town/v14/src/cli/print"
	"github.com/git-town/git-town/v14/src/cmd/cmdhelpers"
	"github.com/git-town/git-town/v14/src/config/configdomain"
	"github.com/git-town/git-town/v14/src/config/gitconfig"
	"github.com/git-town/git-town/v14/src/execute"
	"github.com/git-town/git-town/v14/src/git/gitdomain"
	"github.com/git-town/git-town/v14/src/hosting"
	"github.com/git-town/git-town/v14/src/hosting/hostingdomain"
	"github.com/git-town/git-town/v14/src/messages"
	"github.com/git-town/git-town/v14/src/sync"
	"github.com/git-town/git-town/v14/src/undo/undoconfig"
	fullInterpreter "github.com/git-town/git-town/v14/src/vm/interpreter/full"
	"github.com/git-town/git-town/v14/src/vm/opcodes"
	"github.com/git-town/git-town/v14/src/vm/program"
	"github.com/git-town/git-town/v14/src/vm/runstate"
	"github.com/spf13/cobra"
)

const proposeCmd = "propose"

const proposeDesc = "Create a proposal to merge a feature branch"

const proposeHelp = `
Syncs the current branch and opens a browser window to the new proposal page of your repository.

The form is pre-populated for the current branch so that the proposal only shows the changes made against the immediate parent branch.

Supported only for repositories hosted on GitHub, GitLab, Gitea and Bitbucket. When using self-hosted versions this command needs to be configured with "git config %s <driver>" where driver is "github", "gitlab", "gitea", or "bitbucket". When using SSH identities, this command needs to be configured with "git config %s <hostname>" where hostname matches what is in your ssh config file.`

func proposeCommand() *cobra.Command {
	addVerboseFlag, readVerboseFlag := flags.Verbose()
	addDryRunFlag, readDryRunFlag := flags.DryRun()
	cmd := cobra.Command{
		Use:     proposeCmd,
		GroupID: "basic",
		Args:    cobra.NoArgs,
		Short:   proposeDesc,
		Long:    cmdhelpers.Long(proposeDesc, fmt.Sprintf(proposeHelp, gitconfig.KeyHostingPlatform, gitconfig.KeyHostingOriginHostname)),
		RunE: func(cmd *cobra.Command, _ []string) error {
			return executePropose(readDryRunFlag(cmd), readVerboseFlag(cmd))
		},
	}
	addDryRunFlag(&cmd)
	addVerboseFlag(&cmd)
	return &cmd
}

func executePropose(dryRun, verbose bool) error {
	repo, err := execute.OpenRepo(execute.OpenRepoArgs{
		DryRun:           dryRun,
		OmitBranchNames:  false,
		PrintCommands:    true,
		ValidateGitRepo:  true,
		ValidateIsOnline: true,
		Verbose:          verbose,
	})
	if err != nil {
		return err
	}
	config, initialBranchesSnapshot, initialStashSize, exit, err := determineProposeConfig(repo, dryRun, verbose)
	if err != nil || exit {
		return err
	}
	if err = validateProposeConfig(config); err != nil {
		return err
	}
	runState := runstate.RunState{
		BeginBranchesSnapshot: initialBranchesSnapshot,
		BeginConfigSnapshot:   repo.ConfigSnapshot,
		BeginStashSize:        initialStashSize,
		Command:               proposeCmd,
		DryRun:                dryRun,
		EndBranchesSnapshot:   gitdomain.EmptyBranchesSnapshot(),
		EndConfigSnapshot:     undoconfig.EmptyConfigSnapshot(),
		EndStashSize:          0,
		RunProgram:            proposeProgram(config),
	}
	return fullInterpreter.Execute(fullInterpreter.ExecuteArgs{
		Config:                  config.config,
		Connector:               config.connector,
		DialogTestInputs:        &config.dialogTestInputs,
<<<<<<< HEAD
		FullConfig:              config.UnvalidatedConfig,
=======
>>>>>>> 03ad1546
		HasOpenChanges:          config.hasOpenChanges,
		InitialBranchesSnapshot: initialBranchesSnapshot,
		InitialConfigSnapshot:   repo.ConfigSnapshot,
		InitialStashSize:        initialStashSize,
		RootDir:                 repo.RootDir,
		Run:                     repo.Runner,
		RunState:                runState,
		Verbose:                 verbose,
	})
}

type proposeConfig struct {
<<<<<<< HEAD
	configdomain.UnvalidatedConfig
=======
>>>>>>> 03ad1546
	allBranches      gitdomain.BranchInfos
	branchesToSync   gitdomain.BranchInfos
	config           configdomain.FullConfig
	connector        hostingdomain.Connector
	dialogTestInputs components.TestInputs
	dryRun           bool
	hasOpenChanges   bool
	initialBranch    gitdomain.LocalBranchName
	previousBranch   gitdomain.LocalBranchName
	remotes          gitdomain.Remotes
}

func determineProposeConfig(repo *execute.OpenRepoResult, dryRun, verbose bool) (*proposeConfig, gitdomain.BranchesSnapshot, gitdomain.StashSize, bool, error) {
	dialogTestInputs := components.LoadTestInputs(os.Environ())
	repoStatus, err := repo.Runner.Backend.RepoStatus()
	if err != nil {
		return nil, gitdomain.EmptyBranchesSnapshot(), 0, false, err
	}
	branchesSnapshot, stashSize, exit, err := execute.LoadRepoSnapshot(execute.LoadRepoSnapshotArgs{
		Config:                repo.Runner.Config,
		DialogTestInputs:      dialogTestInputs,
		Fetch:                 true,
		HandleUnfinishedState: true,
		Repo:                  repo,
		RepoStatus:            repoStatus,
		ValidateIsConfigured:  true,
		ValidateNoOpenChanges: false,
		Verbose:               verbose,
	})
	if err != nil || exit {
		return nil, branchesSnapshot, stashSize, exit, err
	}
	previousBranch := repo.Runner.Backend.PreviouslyCheckedOutBranch()
	remotes, err := repo.Runner.Backend.Remotes()
	if err != nil {
		return nil, branchesSnapshot, stashSize, false, err
	}
	err = execute.EnsureKnownBranchesAncestry(execute.EnsureKnownBranchesAncestryArgs{
		BranchesToVerify: gitdomain.LocalBranchNames{branchesSnapshot.Active},
		Config:           repo.Runner.Config,
		DefaultChoice:    repo.Runner.Config.FullConfig.MainBranch,
		DialogTestInputs: &dialogTestInputs,
		LocalBranches:    branchesSnapshot.Branches,
		MainBranch:       repo.Runner.Config.FullConfig.MainBranch,
		Runner:           repo.Runner,
	})
	if err != nil {
		return nil, branchesSnapshot, stashSize, false, err
	}
	var connector hostingdomain.Connector
	if originURL, hasOriginURL := repo.Runner.Config.OriginURL().Get(); hasOriginURL {
		connector, err = hosting.NewConnector(hosting.NewConnectorArgs{
			FullConfig:      &repo.Runner.Config.FullConfig,
			HostingPlatform: repo.Runner.Config.FullConfig.HostingPlatform,
			Log:             print.Logger{},
			OriginURL:       originURL,
		})
		if err != nil {
			return nil, branchesSnapshot, stashSize, false, err
		}
	}
	if connector == nil {
		return nil, branchesSnapshot, stashSize, false, hostingdomain.UnsupportedServiceError()
	}
	branchNamesToSync := repo.Runner.Config.FullConfig.Lineage.BranchAndAncestors(branchesSnapshot.Active)
	branchesToSync, err := branchesSnapshot.Branches.Select(branchNamesToSync...)
	return &proposeConfig{
<<<<<<< HEAD
		UnvalidatedConfig: repo.Runner.Config.FullConfig,
		allBranches:       branchesSnapshot.Branches,
		branchesToSync:    branchesToSync,
		connector:         connector,
		dialogTestInputs:  dialogTestInputs,
		dryRun:            dryRun,
		hasOpenChanges:    repoStatus.OpenChanges,
		initialBranch:     branchesSnapshot.Active,
		previousBranch:    previousBranch,
		remotes:           remotes,
=======
		allBranches:      branchesSnapshot.Branches,
		branchesToSync:   branchesToSync,
		config:           repo.Runner.Config.FullConfig,
		connector:        connector,
		dialogTestInputs: dialogTestInputs,
		dryRun:           dryRun,
		hasOpenChanges:   repoStatus.OpenChanges,
		initialBranch:    branchesSnapshot.Active,
		previousBranch:   previousBranch,
		remotes:          remotes,
>>>>>>> 03ad1546
	}, branchesSnapshot, stashSize, false, err
}

func proposeProgram(config *proposeConfig) program.Program {
	prog := program.Program{}
	for _, branch := range config.branchesToSync {
		sync.BranchProgram(branch, sync.BranchProgramArgs{
<<<<<<< HEAD
			Config:        config.UnvalidatedConfig,
=======
			Config:        config.config,
>>>>>>> 03ad1546
			BranchInfos:   config.allBranches,
			InitialBranch: config.initialBranch,
			Remotes:       config.remotes,
			Program:       &prog,
			PushBranch:    true,
		})
	}
	cmdhelpers.Wrap(&prog, cmdhelpers.WrapOptions{
		DryRun:                   config.dryRun,
		RunInGitRoot:             true,
		StashOpenChanges:         config.hasOpenChanges,
		PreviousBranchCandidates: gitdomain.LocalBranchNames{config.previousBranch},
	})
	prog.Add(&opcodes.CreateProposal{Branch: config.initialBranch})
	return prog
}

func validateProposeConfig(config *proposeConfig) error {
<<<<<<< HEAD
	initialBranchType := config.UnvalidatedConfig.BranchType(config.initialBranch)
=======
	initialBranchType := config.config.BranchType(config.initialBranch)
>>>>>>> 03ad1546
	switch initialBranchType {
	case configdomain.BranchTypeFeatureBranch, configdomain.BranchTypeParkedBranch:
		return nil
	case configdomain.BranchTypeMainBranch:
		return errors.New(messages.MainBranchCannotPropose)
	case configdomain.BranchTypeContributionBranch:
		return errors.New(messages.ContributionBranchCannotPropose)
	case configdomain.BranchTypeObservedBranch:
		return errors.New(messages.ObservedBranchCannotPropose)
	case configdomain.BranchTypePerennialBranch:
		return errors.New(messages.PerennialBranchCannotPropose)
	}
	panic(fmt.Sprintf("unhandled branch type: %v", initialBranchType))
}<|MERGE_RESOLUTION|>--- conflicted
+++ resolved
@@ -85,13 +85,9 @@
 		RunProgram:            proposeProgram(config),
 	}
 	return fullInterpreter.Execute(fullInterpreter.ExecuteArgs{
-		Config:                  config.config,
+		Config:                  config.UnvalidatedConfig,
 		Connector:               config.connector,
 		DialogTestInputs:        &config.dialogTestInputs,
-<<<<<<< HEAD
-		FullConfig:              config.UnvalidatedConfig,
-=======
->>>>>>> 03ad1546
 		HasOpenChanges:          config.hasOpenChanges,
 		InitialBranchesSnapshot: initialBranchesSnapshot,
 		InitialConfigSnapshot:   repo.ConfigSnapshot,
@@ -104,13 +100,9 @@
 }
 
 type proposeConfig struct {
-<<<<<<< HEAD
-	configdomain.UnvalidatedConfig
-=======
->>>>>>> 03ad1546
 	allBranches      gitdomain.BranchInfos
 	branchesToSync   gitdomain.BranchInfos
-	config           configdomain.FullConfig
+	config           configdomain.UnvalidatedConfig
 	connector        hostingdomain.Connector
 	dialogTestInputs components.TestInputs
 	dryRun           bool
@@ -175,7 +167,6 @@
 	branchNamesToSync := repo.Runner.Config.FullConfig.Lineage.BranchAndAncestors(branchesSnapshot.Active)
 	branchesToSync, err := branchesSnapshot.Branches.Select(branchNamesToSync...)
 	return &proposeConfig{
-<<<<<<< HEAD
 		UnvalidatedConfig: repo.Runner.Config.FullConfig,
 		allBranches:       branchesSnapshot.Branches,
 		branchesToSync:    branchesToSync,
@@ -186,18 +177,6 @@
 		initialBranch:     branchesSnapshot.Active,
 		previousBranch:    previousBranch,
 		remotes:           remotes,
-=======
-		allBranches:      branchesSnapshot.Branches,
-		branchesToSync:   branchesToSync,
-		config:           repo.Runner.Config.FullConfig,
-		connector:        connector,
-		dialogTestInputs: dialogTestInputs,
-		dryRun:           dryRun,
-		hasOpenChanges:   repoStatus.OpenChanges,
-		initialBranch:    branchesSnapshot.Active,
-		previousBranch:   previousBranch,
-		remotes:          remotes,
->>>>>>> 03ad1546
 	}, branchesSnapshot, stashSize, false, err
 }
 
@@ -205,11 +184,7 @@
 	prog := program.Program{}
 	for _, branch := range config.branchesToSync {
 		sync.BranchProgram(branch, sync.BranchProgramArgs{
-<<<<<<< HEAD
 			Config:        config.UnvalidatedConfig,
-=======
-			Config:        config.config,
->>>>>>> 03ad1546
 			BranchInfos:   config.allBranches,
 			InitialBranch: config.initialBranch,
 			Remotes:       config.remotes,
@@ -228,11 +203,7 @@
 }
 
 func validateProposeConfig(config *proposeConfig) error {
-<<<<<<< HEAD
 	initialBranchType := config.UnvalidatedConfig.BranchType(config.initialBranch)
-=======
-	initialBranchType := config.config.BranchType(config.initialBranch)
->>>>>>> 03ad1546
 	switch initialBranchType {
 	case configdomain.BranchTypeFeatureBranch, configdomain.BranchTypeParkedBranch:
 		return nil
