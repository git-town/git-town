package cmd

import (
	"fmt"

	"github.com/git-town/git-town/v7/src/cli"
	"github.com/git-town/git-town/v7/src/config"
	"github.com/git-town/git-town/v7/src/git"
	"github.com/spf13/cobra"
)

func pushNewBranchesCommand() *cobra.Command {
	globalFlag := false
	debug := false
	cmd := cobra.Command{
		Use:   "push-new-branches [--global] [(yes | no)]",
		Args:  cobra.MaximumNArgs(1),
		Short: "Displays or changes whether new branches get pushed to origin",
		Long: `Displays or changes whether new branches get pushed to origin.

If "push-new-branches" is true, the Git Town commands hack, append, and prepend
push the new branch to the origin remote.`,
		RunE: func(cmd *cobra.Command, args []string) error {
<<<<<<< HEAD
			return runConfigurePushNewBranches(debug, globalFlag, args)
=======
			return runConfigPushNewBranches(args, globalFlag, repo)
>>>>>>> 09d7c9f2
		},
	}
	debugFlag(&cmd, &debug)
	cmd.Flags().BoolVar(&globalFlag, "global", false, "Displays or sets your global new branch push flag")
	return &cmd
}

<<<<<<< HEAD
func runConfigurePushNewBranches(debug, global bool, args []string) error {
	repo, exit, err := LoadPublicRepo(RepoArgs{
		omitBranchNames:       true,
		debug:                 debug,
		dryRun:                false,
		handleUnfinishedState: false,
		validateGitversion:    true,
		validateIsRepository:  true,
	})
	if err != nil || exit {
		return err
	}
	if len(args) > 0 {
		return setPushNewBranches(args[0], global, &repo)
	}
	return printPushNewBranches(global, &repo)
}

func printPushNewBranches(globalFlag bool, repo *git.PublicRepo) error {
=======
func runConfigPushNewBranches(args []string, globalFlag bool, repo *git.ProdRepo) error {
	if len(args) > 0 {
		return setPushNewBranches(args[0], globalFlag, repo)
	}
	return printPushNewBranches(globalFlag, repo)
}

func printPushNewBranches(globalFlag bool, repo *git.ProdRepo) error {
>>>>>>> 09d7c9f2
	var setting bool
	var err error
	if globalFlag {
		setting, err = repo.Config.ShouldNewBranchPushGlobal()
	} else {
		setting, err = repo.Config.ShouldNewBranchPush()
	}
	if err != nil {
		return err
	}
	cli.Println(cli.FormatBool(setting))
	return nil
}

func setPushNewBranches(text string, globalFlag bool, repo *git.PublicRepo) error {
	value, err := config.ParseBool(text)
	if err != nil {
		return fmt.Errorf(`invalid argument: %q. Please provide either "yes" or "no"`, text)
	}
	return repo.Config.SetNewBranchPush(value, globalFlag)
}<|MERGE_RESOLUTION|>--- conflicted
+++ resolved
@@ -21,11 +21,7 @@
 If "push-new-branches" is true, the Git Town commands hack, append, and prepend
 push the new branch to the origin remote.`,
 		RunE: func(cmd *cobra.Command, args []string) error {
-<<<<<<< HEAD
-			return runConfigurePushNewBranches(debug, globalFlag, args)
-=======
-			return runConfigPushNewBranches(args, globalFlag, repo)
->>>>>>> 09d7c9f2
+			return runConfigPushNewBranches(args, globalFlag, debug)
 		},
 	}
 	debugFlag(&cmd, &debug)
@@ -33,8 +29,7 @@
 	return &cmd
 }
 
-<<<<<<< HEAD
-func runConfigurePushNewBranches(debug, global bool, args []string) error {
+func runConfigurePushNewBranches(args []string, global, debug bool) error {
 	repo, exit, err := LoadPublicRepo(RepoArgs{
 		omitBranchNames:       true,
 		debug:                 debug,
@@ -53,16 +48,6 @@
 }
 
 func printPushNewBranches(globalFlag bool, repo *git.PublicRepo) error {
-=======
-func runConfigPushNewBranches(args []string, globalFlag bool, repo *git.ProdRepo) error {
-	if len(args) > 0 {
-		return setPushNewBranches(args[0], globalFlag, repo)
-	}
-	return printPushNewBranches(globalFlag, repo)
-}
-
-func printPushNewBranches(globalFlag bool, repo *git.ProdRepo) error {
->>>>>>> 09d7c9f2
 	var setting bool
 	var err error
 	if globalFlag {
