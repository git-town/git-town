package cmd

import (
	"github.com/git-town/git-town/v7/src/cli"
	"github.com/git-town/git-town/v7/src/config"
	"github.com/git-town/git-town/v7/src/git"
	"github.com/spf13/cobra"
)

func pullBranchStrategyCommand() *cobra.Command {
	debug := false
	cmd := &cobra.Command{
		Use:   "pull-branch-strategy [(rebase | merge)]",
		Args:  cobra.MaximumNArgs(1),
		Short: "Displays or sets your pull branch strategy",
		Long: `Displays or sets your pull branch strategy

The pull branch strategy specifies what strategy to use
when merging remote tracking branches into local branches
for the main branch and perennial branches.`,
		RunE: func(cmd *cobra.Command, args []string) error {
<<<<<<< HEAD
			return runConfigurePullBranchStrategy(debug, args)
=======
			return runConfigPullBranchStrategy(args, repo)
>>>>>>> 09d7c9f2
		},
	}
	debugFlag(cmd, &debug)
	return cmd
}

<<<<<<< HEAD
func runConfigurePullBranchStrategy(debug bool, args []string) error {
	repo, exit, err := LoadPublicRepo(RepoArgs{
		omitBranchNames:       true,
		debug:                 debug,
		dryRun:                false,
		handleUnfinishedState: false,
		validateGitversion:    true,
		validateIsRepository:  true,
	})
	if err != nil || exit {
		return err
	}
	if len(args) > 0 {
		return setPullBranchStrategy(args[0], &repo)
	}
	return displayPullBranchStrategy(&repo)
}

func displayPullBranchStrategy(repo *git.PublicRepo) error {
=======
func runConfigPullBranchStrategy(args []string, repo *git.ProdRepo) error {
	if len(args) > 0 {
		return setPullBranchStrategy(args[0], repo)
	}
	return displayPullBranchStrategy(repo)
}

func displayPullBranchStrategy(repo *git.ProdRepo) error {
>>>>>>> 09d7c9f2
	pullBranchStrategy, err := repo.Config.PullBranchStrategy()
	if err != nil {
		return err
	}
	cli.Println(pullBranchStrategy)
	return nil
}

func setPullBranchStrategy(value string, repo *git.PublicRepo) error {
	pullBranchStrategy, err := config.NewPullBranchStrategy(value)
	if err != nil {
		return err
	}
	return repo.Config.SetPullBranchStrategy(pullBranchStrategy)
}<|MERGE_RESOLUTION|>--- conflicted
+++ resolved
@@ -19,19 +19,14 @@
 when merging remote tracking branches into local branches
 for the main branch and perennial branches.`,
 		RunE: func(cmd *cobra.Command, args []string) error {
-<<<<<<< HEAD
-			return runConfigurePullBranchStrategy(debug, args)
-=======
-			return runConfigPullBranchStrategy(args, repo)
->>>>>>> 09d7c9f2
+			return runConfigurePullBranchStrategy(args, debug)
 		},
 	}
 	debugFlag(cmd, &debug)
 	return cmd
 }
 
-<<<<<<< HEAD
-func runConfigurePullBranchStrategy(debug bool, args []string) error {
+func runConfigurePullBranchStrategy(args []string, debug bool) error {
 	repo, exit, err := LoadPublicRepo(RepoArgs{
 		omitBranchNames:       true,
 		debug:                 debug,
@@ -50,16 +45,6 @@
 }
 
 func displayPullBranchStrategy(repo *git.PublicRepo) error {
-=======
-func runConfigPullBranchStrategy(args []string, repo *git.ProdRepo) error {
-	if len(args) > 0 {
-		return setPullBranchStrategy(args[0], repo)
-	}
-	return displayPullBranchStrategy(repo)
-}
-
-func displayPullBranchStrategy(repo *git.ProdRepo) error {
->>>>>>> 09d7c9f2
 	pullBranchStrategy, err := repo.Config.PullBranchStrategy()
 	if err != nil {
 		return err
