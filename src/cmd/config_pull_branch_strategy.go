--- conflicted
+++ resolved
@@ -18,21 +18,7 @@
 for the main branch and perennial branches.`,
 		RunE: func(cmd *cobra.Command, args []string) error {
 			if len(args) == 0 {
-<<<<<<< HEAD
 				return displayPullBranchStrategy(repo)
-=======
-				displayPullBranchStrategy(repo)
-			} else {
-				err := updatePullBranchStrategy(args[0], repo)
-				if err != nil {
-					cli.Exit(err)
-				}
-			}
-		},
-		Args: func(cmd *cobra.Command, args []string) error {
-			if len(args) == 1 && args[0] != "rebase" && args[0] != "merge" {
-				return fmt.Errorf("invalid value: %q", args[0])
->>>>>>> cbda6471
 			}
 			return setPullBranchStrategy(args[0], repo)
 		},
@@ -44,9 +30,8 @@
 	}
 }
 
-<<<<<<< HEAD
 func displayPullBranchStrategy(repo *git.ProdRepo) error {
-	pullBranchStrategy, err := config.ToPullBranchStrategy(args[0])
+	pullBranchStrategy, err := repo.Config.PullBranchStrategy()
 	if err != nil {
 		return err
 	}
@@ -55,17 +40,9 @@
 }
 
 func setPullBranchStrategy(value string, repo *git.ProdRepo) error {
-	return repo.Config.SetPullBranchStrategy(value)
-=======
-func displayPullBranchStrategy(repo *git.ProdRepo) {
-	cli.Println(repo.Config.PullBranchStrategy())
-}
-
-func updatePullBranchStrategy(value string, repo *git.ProdRepo) error {
 	pullBranchStrategy, err := config.ToPullBranchStrategy(value)
 	if err != nil {
 		return err
 	}
 	return repo.Config.SetPullBranchStrategy(pullBranchStrategy)
->>>>>>> cbda6471
 }