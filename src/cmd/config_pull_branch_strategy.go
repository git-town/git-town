--- conflicted
+++ resolved
@@ -18,24 +18,11 @@
 for the main branch and perennial branches.`,
 		RunE: func(cmd *cobra.Command, args []string) error {
 			if len(args) == 0 {
-<<<<<<< HEAD
 				return displayPullBranchStrategy(repo)
 			}
 			return setPullBranchStrategy(args[0], repo)
 		},
-		ValidArgs: []string{"merge", "rebase"},
-		Args:      cobra.MatchAll(cobra.MaximumNArgs(1), cobra.OnlyValidArgs),
-=======
-				displayPullBranchStrategy(repo)
-			} else {
-				err := updatePullBranchStrategy(args[0], repo)
-				if err != nil {
-					cli.Exit(err)
-				}
-			}
-		},
 		Args: cobra.MaximumNArgs(1),
->>>>>>> 5d5a6486
 		PreRunE: func(cmd *cobra.Command, args []string) error {
 			return ValidateIsRepository(repo)
 		},
