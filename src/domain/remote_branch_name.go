package domain

import (
	"encoding/json"
	"fmt"
	"strings"
)

// RemoteBranchName is the name of a remote branch, e.g. "origin/foo".
type RemoteBranchName struct { //nolint:musttag
	ID string
}

func EmptyRemoteBranchName() RemoteBranchName {
<<<<<<< HEAD
	return RemoteBranchName{
		ID: "",
	}
=======
	return RemoteBranchName{id: ""}
>>>>>>> 408615ab
}

func NewRemoteBranchName(id string) RemoteBranchName {
	if !isValidRemoteBranchName(id) {
		panic(fmt.Sprintf("%q is not a valid remote branch name", id))
	}
	return RemoteBranchName{id}
}

func isValidRemoteBranchName(value string) bool {
	if len(value) < 3 {
		return false
	}
	if !strings.Contains(value, "/") {
		return false
	}
	return true
}

// BranchName widens the type of this RemoteBranchName to a more generic BranchName.
func (rbn RemoteBranchName) BranchName() BranchName {
	return NewBranchName(rbn.ID)
}

func (rbn RemoteBranchName) IsEmpty() bool {
	return rbn.ID == ""
}

// LocalBranchName provides the name of the local branch that this remote branch tracks.
func (rbn RemoteBranchName) LocalBranchName() LocalBranchName {
	_, localBranch := rbn.Parts()
	return localBranch
}

func (rbn RemoteBranchName) MarshalJSON() ([]byte, error) {
	return json.Marshal(rbn.ID)
}

func (rbn RemoteBranchName) Parts() (Remote, LocalBranchName) {
	parts := strings.SplitN(rbn.ID, "/", 2)
	return NewRemote(parts[0]), NewLocalBranchName(parts[1])
}

func (rbn RemoteBranchName) Remote() Remote {
	remote, _ := rbn.Parts()
	return remote
}

// Implementation of the fmt.Stringer interface.
func (rbn RemoteBranchName) String() string { return rbn.ID }

func (rbn *RemoteBranchName) UnmarshalJSON(b []byte) error {
	return json.Unmarshal(b, &rbn.ID)
}<|MERGE_RESOLUTION|>--- conflicted
+++ resolved
@@ -12,13 +12,7 @@
 }
 
 func EmptyRemoteBranchName() RemoteBranchName {
-<<<<<<< HEAD
-	return RemoteBranchName{
-		ID: "",
-	}
-=======
 	return RemoteBranchName{id: ""}
->>>>>>> 408615ab
 }
 
 func NewRemoteBranchName(id string) RemoteBranchName {
