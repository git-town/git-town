package domain

import (
	"encoding/json"
)

// LocalBranchName is the name of a local Git branch.
// The zero value is an empty local branch name,
// i.e. a local branch name that is unknown or not configured.
type LocalBranchName struct {
	id string
}

func NewLocalBranchName(id string) LocalBranchName {
	return LocalBranchName{id}
}

<<<<<<< HEAD
func (p LocalBranchName) AtRemote(remote string) RemoteBranchName {
	return NewRemoteBranchName(remote + "/" + p.id)
=======
// AtRemote provides the RemoteBranchName of this branch at the given remote.
func (p LocalBranchName) AtRemote(remote Remote) RemoteBranchName {
	return NewRemoteBranchName(remote.String() + "/" + p.id)
>>>>>>> b7b2f59f
}

// BranchName widens the type of this LocalBranchName to a more generic BranchName.
func (p LocalBranchName) BranchName() BranchName {
	return BranchName(p)
}

// IsEmpty indicates whether this branch name is not set.
func (p LocalBranchName) IsEmpty() bool {
	return len(p.id) == 0
}

// Location widens the type of this LocalBranchName to a more generic Location.
func (p LocalBranchName) Location() Location {
	return Location(p)
}

// MarshalJSON is used when serializing this LocalBranchName to JSON.
func (p LocalBranchName) MarshalJSON() ([]byte, error) {
	return json.Marshal(p.id)
}

// Implementation of the fmt.Stringer interface.
func (p LocalBranchName) String() string { return p.id }

// UnmarshalJSON is used when de-serializing JSON into a LocalBranchName.
func (p *LocalBranchName) UnmarshalJSON(b []byte) error {
	return json.Unmarshal(b, &p.id)
}<|MERGE_RESOLUTION|>--- conflicted
+++ resolved
@@ -15,14 +15,9 @@
 	return LocalBranchName{id}
 }
 
-<<<<<<< HEAD
-func (p LocalBranchName) AtRemote(remote string) RemoteBranchName {
-	return NewRemoteBranchName(remote + "/" + p.id)
-=======
 // AtRemote provides the RemoteBranchName of this branch at the given remote.
 func (p LocalBranchName) AtRemote(remote Remote) RemoteBranchName {
 	return NewRemoteBranchName(remote.String() + "/" + p.id)
->>>>>>> b7b2f59f
 }
 
 // BranchName widens the type of this LocalBranchName to a more generic BranchName.
