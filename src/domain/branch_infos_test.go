package domain_test

import (
	"testing"

	"github.com/git-town/git-town/v9/src/domain"
	"github.com/shoenig/test/must"
)

func TestBranchInfos(t *testing.T) {
	t.Parallel()

	t.Run("Clone", func(t *testing.T) {
		t.Parallel()
		give := domain.BranchInfos{
			domain.BranchInfo{
				LocalName:  domain.NewLocalBranchName("branch-1"),
				LocalSHA:   domain.NewSHA("111111"),
				SyncStatus: domain.SyncStatusUpToDate,
				RemoteName: domain.NewRemoteBranchName("origin/branch-1"),
				RemoteSHA:  domain.NewSHA("111111"),
			},
		}
		have := give.Clone()
		have[0].LocalName = domain.NewLocalBranchName("branch-2")
		have[0].LocalSHA = domain.NewSHA("222222")
		have[0].RemoteName = domain.NewRemoteBranchName("origin/branch-2")
		have[0].RemoteSHA = domain.NewSHA("222222")
		must.EqOp(t, give[0].LocalName, domain.NewLocalBranchName("branch-1"))
		must.EqOp(t, give[0].LocalSHA, domain.NewSHA("111111"))
		must.EqOp(t, give[0].RemoteName, domain.NewRemoteBranchName("origin/branch-1"))
		must.EqOp(t, give[0].RemoteSHA, domain.NewSHA("111111"))
	})

	t.Run("FindMatchingRecord", func(t *testing.T) {
		t.Parallel()
		t.Run("has matching local name", func(t *testing.T) {
			t.Parallel()
			bis := domain.BranchInfos{
				domain.BranchInfo{
					LocalName:  domain.NewLocalBranchName("branch-1"),
					LocalSHA:   domain.NewSHA("111111"),
					SyncStatus: domain.SyncStatusLocalOnly,
					RemoteName: domain.EmptyRemoteBranchName(),
					RemoteSHA:  domain.EmptySHA(),
				},
			}
			give := domain.BranchInfo{
				LocalName:  domain.NewLocalBranchName("branch-1"),
				LocalSHA:   domain.NewSHA("111111"),
				SyncStatus: domain.SyncStatusLocalOnly,
				RemoteName: domain.EmptyRemoteBranchName(),
				RemoteSHA:  domain.EmptySHA(),
			}
			have := bis.FindMatchingRecord(give)
			want := bis[0]
			must.EqOp(t, want, have)
		})
		t.Run("has matching remote name", func(t *testing.T) {
			t.Parallel()
			bis := domain.BranchInfos{
				domain.BranchInfo{
<<<<<<< HEAD
					LocalName:  domain.LocalBranchName{},
=======
					LocalName:  domain.EmptyLocalBranchName(),
>>>>>>> 408615ab
					LocalSHA:   domain.EmptySHA(),
					SyncStatus: domain.SyncStatusRemoteOnly,
					RemoteName: domain.NewRemoteBranchName("origin/branch-1"),
					RemoteSHA:  domain.NewSHA("111111"),
				},
			}
			give := domain.BranchInfo{
<<<<<<< HEAD
				LocalName:  domain.LocalBranchName{},
=======
				LocalName:  domain.EmptyLocalBranchName(),
>>>>>>> 408615ab
				LocalSHA:   domain.EmptySHA(),
				SyncStatus: domain.SyncStatusRemoteOnly,
				RemoteName: domain.NewRemoteBranchName("origin/branch-1"),
				RemoteSHA:  domain.NewSHA("111111"),
			}
			have := bis.FindMatchingRecord(give)
			want := bis[0]
			must.EqOp(t, want, have)
		})
	})

	t.Run("HasLocalBranch", func(t *testing.T) {
		t.Parallel()
		t.Run("has a matching local branch", func(t *testing.T) {
			t.Parallel()
			bs := domain.BranchInfos{
				domain.BranchInfo{
					LocalName:  domain.NewLocalBranchName("one"),
					LocalSHA:   domain.EmptySHA(),
					SyncStatus: domain.SyncStatusLocalOnly,
					RemoteName: domain.EmptyRemoteBranchName(),
					RemoteSHA:  domain.EmptySHA(),
				},
			}
			must.True(t, bs.HasLocalBranch(domain.NewLocalBranchName("one")))
		})
		t.Run("has a remote branch with that name", func(t *testing.T) {
			t.Parallel()
			bs := domain.BranchInfos{
				domain.BranchInfo{
<<<<<<< HEAD
					LocalName:  domain.LocalBranchName{},
=======
					LocalName:  domain.EmptyLocalBranchName(),
>>>>>>> 408615ab
					LocalSHA:   domain.EmptySHA(),
					SyncStatus: domain.SyncStatusRemoteOnly,
					RemoteName: domain.NewRemoteBranchName("origin/one"),
					RemoteSHA:  domain.EmptySHA(),
				},
			}
			must.False(t, bs.HasLocalBranch(domain.NewLocalBranchName("one")))
		})
		t.Run("has a local branch with a matching tracking branch", func(t *testing.T) {
			t.Parallel()
			bs := domain.BranchInfos{
				domain.BranchInfo{
					LocalName:  domain.NewLocalBranchName("two"),
					LocalSHA:   domain.EmptySHA(),
					SyncStatus: domain.SyncStatusUpToDate,
					RemoteName: domain.NewRemoteBranchName("origin/one"),
					RemoteSHA:  domain.EmptySHA(),
				},
			}
			must.False(t, bs.HasLocalBranch(domain.NewLocalBranchName("one")))
		})
	})

	t.Run("HasMatchingRemoteBranchFor", func(t *testing.T) {
		t.Parallel()
		t.Run("has a local branch with a matching remote", func(t *testing.T) {
			t.Parallel()
			bs := domain.BranchInfos{
				domain.BranchInfo{
					LocalName:  domain.NewLocalBranchName("two"),
					LocalSHA:   domain.EmptySHA(),
					SyncStatus: domain.SyncStatusUpToDate,
					RemoteName: domain.NewRemoteBranchName("origin/one"),
					RemoteSHA:  domain.EmptySHA(),
				},
			}
			must.True(t, bs.HasMatchingTrackingBranchFor(domain.NewLocalBranchName("one")))
		})
		t.Run("has a remote-only branch with that name", func(t *testing.T) {
			t.Parallel()
			bs := domain.BranchInfos{
				domain.BranchInfo{
<<<<<<< HEAD
					LocalName:  domain.LocalBranchName{},
=======
					LocalName:  domain.EmptyLocalBranchName(),
>>>>>>> 408615ab
					LocalSHA:   domain.EmptySHA(),
					SyncStatus: domain.SyncStatusRemoteOnly,
					RemoteName: domain.NewRemoteBranchName("origin/one"),
					RemoteSHA:  domain.EmptySHA(),
				},
			}
			must.True(t, bs.HasMatchingTrackingBranchFor(domain.NewLocalBranchName("one")))
		})
		t.Run("has a local branch with a matching name", func(t *testing.T) {
			t.Parallel()
			bs := domain.BranchInfos{
				domain.BranchInfo{
					LocalName:  domain.NewLocalBranchName("one"),
					LocalSHA:   domain.EmptySHA(),
					SyncStatus: domain.SyncStatusLocalOnly,
					RemoteName: domain.EmptyRemoteBranchName(),
					RemoteSHA:  domain.EmptySHA(),
				},
			}
			must.False(t, bs.HasMatchingTrackingBranchFor(domain.NewLocalBranchName("one")))
		})
	})

	t.Run("LocalBranches", func(t *testing.T) {
		t.Parallel()
		bs := domain.BranchInfos{
			domain.BranchInfo{
				LocalName:  domain.NewLocalBranchName("up-to-date"),
				LocalSHA:   domain.NewSHA("111111"),
				SyncStatus: domain.SyncStatusUpToDate,
				RemoteName: domain.NewRemoteBranchName("origin/up-to-date"),
				RemoteSHA:  domain.NewSHA("111111"),
			},
			domain.BranchInfo{
				LocalName:  domain.NewLocalBranchName("ahead"),
				LocalSHA:   domain.NewSHA("111111"),
				SyncStatus: domain.SyncStatusAhead,
				RemoteName: domain.NewRemoteBranchName("origin/ahead"),
				RemoteSHA:  domain.NewSHA("222222"),
			},
			domain.BranchInfo{
				LocalName:  domain.NewLocalBranchName("behind"),
				LocalSHA:   domain.NewSHA("111111"),
				SyncStatus: domain.SyncStatusBehind,
				RemoteName: domain.NewRemoteBranchName("origin/behind"),
				RemoteSHA:  domain.NewSHA("222222"),
			},
			domain.BranchInfo{
				LocalName:  domain.NewLocalBranchName("local-only"),
				LocalSHA:   domain.NewSHA("111111"),
				SyncStatus: domain.SyncStatusLocalOnly,
				RemoteName: domain.EmptyRemoteBranchName(),
				RemoteSHA:  domain.EmptySHA(),
			},
			domain.BranchInfo{
				LocalName:  domain.NewLocalBranchName("remote-only"),
				LocalSHA:   domain.EmptySHA(),
				SyncStatus: domain.SyncStatusRemoteOnly,
				RemoteName: domain.EmptyRemoteBranchName(),
				RemoteSHA:  domain.EmptySHA(),
			},
			domain.BranchInfo{
				LocalName:  domain.NewLocalBranchName("deleted-at-remote"),
				LocalSHA:   domain.NewSHA("111111"),
				SyncStatus: domain.SyncStatusDeletedAtRemote,
				RemoteName: domain.EmptyRemoteBranchName(),
				RemoteSHA:  domain.EmptySHA(),
			},
		}
		have := bs.LocalBranches().Names()
		want := domain.NewLocalBranchNames("up-to-date", "ahead", "behind", "local-only", "deleted-at-remote")
		must.Eq(t, want, have)
	})

	t.Run("LocalBranchesWithDeletedTrackingBranches", func(t *testing.T) {
		t.Parallel()
		bs := domain.BranchInfos{
			domain.BranchInfo{
				LocalName:  domain.NewLocalBranchName("up-to-date"),
				LocalSHA:   domain.NewSHA("111111"),
				SyncStatus: domain.SyncStatusUpToDate,
				RemoteName: domain.NewRemoteBranchName("origin/up-to-date"),
				RemoteSHA:  domain.NewSHA("111111"),
			},
			domain.BranchInfo{
				LocalName:  domain.NewLocalBranchName("ahead"),
				LocalSHA:   domain.EmptySHA(),
				SyncStatus: domain.SyncStatusAhead,
				RemoteName: domain.EmptyRemoteBranchName(),
				RemoteSHA:  domain.EmptySHA(),
			},
			domain.BranchInfo{
				LocalName:  domain.NewLocalBranchName("behind"),
				LocalSHA:   domain.EmptySHA(),
				SyncStatus: domain.SyncStatusBehind,
				RemoteName: domain.EmptyRemoteBranchName(),
				RemoteSHA:  domain.EmptySHA(),
			},
			domain.BranchInfo{
				LocalName:  domain.NewLocalBranchName("local-only"),
				LocalSHA:   domain.EmptySHA(),
				SyncStatus: domain.SyncStatusLocalOnly,
				RemoteName: domain.EmptyRemoteBranchName(),
				RemoteSHA:  domain.EmptySHA(),
			},
			domain.BranchInfo{
				LocalName:  domain.NewLocalBranchName("remote-only"),
				LocalSHA:   domain.EmptySHA(),
				SyncStatus: domain.SyncStatusRemoteOnly,
				RemoteName: domain.EmptyRemoteBranchName(),
				RemoteSHA:  domain.EmptySHA(),
			},
			domain.BranchInfo{
				LocalName:  domain.NewLocalBranchName("deleted-at-remote"),
				LocalSHA:   domain.EmptySHA(),
				SyncStatus: domain.SyncStatusDeletedAtRemote,
				RemoteName: domain.EmptyRemoteBranchName(),
				RemoteSHA:  domain.EmptySHA(),
			},
		}
		have := bs.LocalBranchesWithDeletedTrackingBranches().Names()
		want := domain.NewLocalBranchNames("deleted-at-remote")
		must.Eq(t, want, have)
	})

	t.Run("LookupLocalBranch", func(t *testing.T) {
		t.Parallel()
		t.Run("local branch with matching name", func(t *testing.T) {
			branchOne := domain.NewLocalBranchName("one")
			bs := domain.BranchInfos{
				domain.BranchInfo{
					LocalName:  branchOne,
					LocalSHA:   domain.EmptySHA(),
					SyncStatus: domain.SyncStatusLocalOnly,
					RemoteName: domain.EmptyRemoteBranchName(),
					RemoteSHA:  domain.EmptySHA(),
				},
			}
			must.EqOp(t, branchOne, bs.FindByLocalName(branchOne).LocalName)
		})
		t.Run("remote branch with matching name", func(t *testing.T) {
			bs := domain.BranchInfos{
				domain.BranchInfo{
<<<<<<< HEAD
					LocalName:  domain.LocalBranchName{},
=======
					LocalName:  domain.EmptyLocalBranchName(),
>>>>>>> 408615ab
					LocalSHA:   domain.EmptySHA(),
					SyncStatus: domain.SyncStatusLocalOnly,
					RemoteName: domain.NewRemoteBranchName("kg/one"),
					RemoteSHA:  domain.EmptySHA(),
				},
			}
			have := bs.FindByLocalName(domain.NewLocalBranchName("kg/one"))
			must.Nil(t, have)
		})
	})

	t.Run("FindByRemote", func(t *testing.T) {
		t.Parallel()
		t.Run("has a local branch with matching tracking branch", func(t *testing.T) {
			t.Parallel()
			branch := domain.BranchInfo{
				LocalName:  domain.NewLocalBranchName("one"),
				LocalSHA:   domain.EmptySHA(),
				SyncStatus: domain.SyncStatusLocalOnly,
				RemoteName: domain.NewRemoteBranchName("origin/two"),
				RemoteSHA:  domain.EmptySHA(),
			}
			bs := domain.BranchInfos{branch}
			have := bs.FindByRemoteName(domain.NewRemoteBranchName("origin/two"))
			must.EqOp(t, branch, *have)
		})
		t.Run("has a local branch with the given name", func(t *testing.T) {
			t.Parallel()
			bs := domain.BranchInfos{domain.BranchInfo{
				LocalName:  domain.NewLocalBranchName("kg/one"),
				LocalSHA:   domain.EmptySHA(),
				SyncStatus: domain.SyncStatusLocalOnly,
				RemoteName: domain.EmptyRemoteBranchName(),
				RemoteSHA:  domain.EmptySHA(),
			}}
			have := bs.FindByRemoteName(domain.NewRemoteBranchName("kg/one"))
			must.Nil(t, have)
		})
	})

	t.Run("Names", func(t *testing.T) {
		t.Parallel()
		bs := domain.BranchInfos{
			domain.BranchInfo{
				LocalName:  domain.NewLocalBranchName("one"),
				LocalSHA:   domain.EmptySHA(),
				SyncStatus: domain.SyncStatusLocalOnly,
				RemoteName: domain.EmptyRemoteBranchName(),
				RemoteSHA:  domain.EmptySHA(),
			},
			domain.BranchInfo{
				LocalName:  domain.NewLocalBranchName("two"),
				LocalSHA:   domain.EmptySHA(),
				SyncStatus: domain.SyncStatusLocalOnly,
				RemoteName: domain.EmptyRemoteBranchName(),
				RemoteSHA:  domain.EmptySHA(),
			},
			domain.BranchInfo{
<<<<<<< HEAD
				LocalName:  domain.LocalBranchName{},
=======
				LocalName:  domain.EmptyLocalBranchName(),
>>>>>>> 408615ab
				LocalSHA:   domain.EmptySHA(),
				SyncStatus: domain.SyncStatusRemoteOnly,
				RemoteName: domain.NewRemoteBranchName("origin/three"),
				RemoteSHA:  domain.EmptySHA(),
			},
		}
		have := bs.Names()
		want := domain.NewLocalBranchNames("one", "two")
		must.Eq(t, want, have)
	})

	t.Run("Remove", func(t *testing.T) {
		t.Parallel()
		t.Run("contains the removed element", func(t *testing.T) {
			bs := domain.BranchInfos{
				domain.BranchInfo{
					LocalName:  domain.NewLocalBranchName("one"),
					LocalSHA:   domain.EmptySHA(),
					SyncStatus: domain.SyncStatusLocalOnly,
					RemoteName: domain.EmptyRemoteBranchName(),
					RemoteSHA:  domain.EmptySHA(),
				},
				domain.BranchInfo{
					LocalName:  domain.NewLocalBranchName("two"),
					LocalSHA:   domain.EmptySHA(),
					SyncStatus: domain.SyncStatusLocalOnly,
					RemoteName: domain.EmptyRemoteBranchName(),
					RemoteSHA:  domain.EmptySHA(),
				},
			}
			have := bs.Remove(domain.NewLocalBranchName("two"))
			want := domain.BranchInfos{
				domain.BranchInfo{
					LocalName:  domain.NewLocalBranchName("one"),
					LocalSHA:   domain.EmptySHA(),
					SyncStatus: domain.SyncStatusLocalOnly,
					RemoteName: domain.EmptyRemoteBranchName(),
					RemoteSHA:  domain.EmptySHA(),
				},
			}
			must.Eq(t, want, have)
		})
	})

	t.Run("does not contain the removed element", func(t *testing.T) {
		t.Parallel()
		bs := domain.BranchInfos{
			domain.BranchInfo{
				LocalName:  domain.NewLocalBranchName("one"),
				LocalSHA:   domain.EmptySHA(),
				SyncStatus: domain.SyncStatusLocalOnly,
				RemoteName: domain.EmptyRemoteBranchName(),
				RemoteSHA:  domain.EmptySHA(),
			},
			domain.BranchInfo{
				LocalName:  domain.NewLocalBranchName("two"),
				LocalSHA:   domain.EmptySHA(),
				SyncStatus: domain.SyncStatusLocalOnly,
				RemoteName: domain.EmptyRemoteBranchName(),
				RemoteSHA:  domain.EmptySHA(),
			},
		}
		have := bs.Remove(domain.NewLocalBranchName("zonk"))
		want := domain.BranchInfos{
			domain.BranchInfo{
				LocalName:  domain.NewLocalBranchName("one"),
				LocalSHA:   domain.EmptySHA(),
				SyncStatus: domain.SyncStatusLocalOnly,
				RemoteName: domain.EmptyRemoteBranchName(),
				RemoteSHA:  domain.EmptySHA(),
			},
			domain.BranchInfo{
				LocalName:  domain.NewLocalBranchName("two"),
				LocalSHA:   domain.EmptySHA(),
				SyncStatus: domain.SyncStatusLocalOnly,
				RemoteName: domain.EmptyRemoteBranchName(),
				RemoteSHA:  domain.EmptySHA(),
			},
		}
		must.Eq(t, want, have)
	})

	t.Run("Select", func(t *testing.T) {
		t.Parallel()
		bs := domain.BranchInfos{
			domain.BranchInfo{
				LocalName:  domain.NewLocalBranchName("one"),
				LocalSHA:   domain.EmptySHA(),
				SyncStatus: domain.SyncStatusLocalOnly,
				RemoteName: domain.EmptyRemoteBranchName(),
				RemoteSHA:  domain.EmptySHA(),
			},
			domain.BranchInfo{
				LocalName:  domain.NewLocalBranchName("two"),
				LocalSHA:   domain.EmptySHA(),
				SyncStatus: domain.SyncStatusLocalOnly,
				RemoteName: domain.EmptyRemoteBranchName(),
				RemoteSHA:  domain.EmptySHA(),
			},
			domain.BranchInfo{
				LocalName:  domain.NewLocalBranchName("three"),
				LocalSHA:   domain.EmptySHA(),
				SyncStatus: domain.SyncStatusLocalOnly,
				RemoteName: domain.EmptyRemoteBranchName(),
				RemoteSHA:  domain.EmptySHA(),
			},
			domain.BranchInfo{
				LocalName:  domain.NewLocalBranchName("four"),
				LocalSHA:   domain.EmptySHA(),
				SyncStatus: domain.SyncStatusLocalOnly,
				RemoteName: domain.EmptyRemoteBranchName(),
				RemoteSHA:  domain.EmptySHA(),
			},
		}
		have, err := bs.Select(domain.LocalBranchNames{domain.NewLocalBranchName("one"), domain.NewLocalBranchName("three")})
		want := domain.BranchInfos{
			domain.BranchInfo{
				LocalName:  domain.NewLocalBranchName("one"),
				LocalSHA:   domain.EmptySHA(),
				SyncStatus: domain.SyncStatusLocalOnly,
				RemoteName: domain.EmptyRemoteBranchName(),
				RemoteSHA:  domain.EmptySHA(),
			},
			domain.BranchInfo{
				LocalName:  domain.NewLocalBranchName("three"),
				LocalSHA:   domain.EmptySHA(),
				SyncStatus: domain.SyncStatusLocalOnly,
				RemoteName: domain.EmptyRemoteBranchName(),
				RemoteSHA:  domain.EmptySHA(),
			},
		}
		must.NoError(t, err)
		must.Eq(t, want, have)
	})
}<|MERGE_RESOLUTION|>--- conflicted
+++ resolved
@@ -60,11 +60,7 @@
 			t.Parallel()
 			bis := domain.BranchInfos{
 				domain.BranchInfo{
-<<<<<<< HEAD
-					LocalName:  domain.LocalBranchName{},
-=======
 					LocalName:  domain.EmptyLocalBranchName(),
->>>>>>> 408615ab
 					LocalSHA:   domain.EmptySHA(),
 					SyncStatus: domain.SyncStatusRemoteOnly,
 					RemoteName: domain.NewRemoteBranchName("origin/branch-1"),
@@ -72,11 +68,7 @@
 				},
 			}
 			give := domain.BranchInfo{
-<<<<<<< HEAD
-				LocalName:  domain.LocalBranchName{},
-=======
 				LocalName:  domain.EmptyLocalBranchName(),
->>>>>>> 408615ab
 				LocalSHA:   domain.EmptySHA(),
 				SyncStatus: domain.SyncStatusRemoteOnly,
 				RemoteName: domain.NewRemoteBranchName("origin/branch-1"),
@@ -107,11 +99,7 @@
 			t.Parallel()
 			bs := domain.BranchInfos{
 				domain.BranchInfo{
-<<<<<<< HEAD
-					LocalName:  domain.LocalBranchName{},
-=======
 					LocalName:  domain.EmptyLocalBranchName(),
->>>>>>> 408615ab
 					LocalSHA:   domain.EmptySHA(),
 					SyncStatus: domain.SyncStatusRemoteOnly,
 					RemoteName: domain.NewRemoteBranchName("origin/one"),
@@ -154,11 +142,7 @@
 			t.Parallel()
 			bs := domain.BranchInfos{
 				domain.BranchInfo{
-<<<<<<< HEAD
-					LocalName:  domain.LocalBranchName{},
-=======
 					LocalName:  domain.EmptyLocalBranchName(),
->>>>>>> 408615ab
 					LocalSHA:   domain.EmptySHA(),
 					SyncStatus: domain.SyncStatusRemoteOnly,
 					RemoteName: domain.NewRemoteBranchName("origin/one"),
@@ -302,11 +286,7 @@
 		t.Run("remote branch with matching name", func(t *testing.T) {
 			bs := domain.BranchInfos{
 				domain.BranchInfo{
-<<<<<<< HEAD
-					LocalName:  domain.LocalBranchName{},
-=======
 					LocalName:  domain.EmptyLocalBranchName(),
->>>>>>> 408615ab
 					LocalSHA:   domain.EmptySHA(),
 					SyncStatus: domain.SyncStatusLocalOnly,
 					RemoteName: domain.NewRemoteBranchName("kg/one"),
@@ -365,11 +345,7 @@
 				RemoteSHA:  domain.EmptySHA(),
 			},
 			domain.BranchInfo{
-<<<<<<< HEAD
-				LocalName:  domain.LocalBranchName{},
-=======
 				LocalName:  domain.EmptyLocalBranchName(),
->>>>>>> 408615ab
 				LocalSHA:   domain.EmptySHA(),
 				SyncStatus: domain.SyncStatusRemoteOnly,
 				RemoteName: domain.NewRemoteBranchName("origin/three"),
