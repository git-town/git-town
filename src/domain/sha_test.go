package domain_test

import (
	"encoding/json"
	"testing"

	"github.com/git-town/git-town/v9/src/domain"
	"github.com/git-town/git-town/v9/test/asserts"
	"github.com/stretchr/testify/assert"
)

func TestSHA(t *testing.T) {
	t.Parallel()
<<<<<<< HEAD
	t.Run("IsEmpty", func(t *testing.T) {
		t.Parallel()
		t.Run("is empty", func(t *testing.T) {
			t.Parallel()
			sha := domain.SHA{}
			assert.True(t, sha.IsEmpty())
		})
		t.Run("is not empty", func(t *testing.T) {
			t.Parallel()
			sha := domain.NewSHA("123456")
			assert.False(t, sha.IsEmpty())
		})
=======

	t.Run("MarshalJSON", func(t *testing.T) {
		t.Parallel()
		sha := domain.NewSHA("123456")
		have, err := json.MarshalIndent(sha, "", "  ")
		assert.Nil(t, err)
		want := `"123456"`
		assert.Equal(t, want, string(have))
>>>>>>> bb7830d0
	})

	t.Run("NewSHA and String", func(t *testing.T) {
		t.Parallel()
		t.Run("allows lowercase hex characters", func(t *testing.T) {
			t.Parallel()
			text := "1234567890abcdef"
			sha := domain.NewSHA(text)
			assert.Equal(t, text, sha.String())
		})
		t.Run("does not allow empty values", func(t *testing.T) {
			t.Parallel()
			defer asserts.Paniced(t)
			domain.NewSHA("")
		})
		t.Run("does not allow spaces", func(t *testing.T) {
			t.Parallel()
			defer asserts.Paniced(t)
			domain.NewSHA("abc def")
		})
		t.Run("does not allow uppercase characters", func(t *testing.T) {
			t.Parallel()
			defer asserts.Paniced(t)
			domain.NewSHA("ABCDEF")
		})
		t.Run("does not allow non-hex characters", func(t *testing.T) {
			t.Parallel()
			defer asserts.Paniced(t)
			domain.NewSHA("abcdefg")
		})
	})

	t.Run("TruncateTo", func(t *testing.T) {
		t.Parallel()
		t.Run("SHA is longer than the new length", func(t *testing.T) {
			t.Parallel()
			sha := domain.NewSHA("123456789abcdef")
			have := sha.TruncateTo(8)
			want := domain.NewSHA("12345678")
			assert.Equal(t, want, have)
		})
		t.Run("SHA is shorter than the new length", func(t *testing.T) {
			t.Parallel()
			sha := domain.NewSHA("123456789")
			have := sha.TruncateTo(12)
			want := domain.NewSHA("123456789")
			assert.Equal(t, want, have)
		})
	})

	t.Run("UnmarshalJSON", func(t *testing.T) {
		t.Parallel()
		give := `"123456"`
		have := domain.SHA{}
		err := json.Unmarshal([]byte(give), &have)
		assert.Nil(t, err)
		want := domain.NewSHA("123456")
		assert.Equal(t, want, have)
	})
}<|MERGE_RESOLUTION|>--- conflicted
+++ resolved
@@ -11,7 +11,6 @@
 
 func TestSHA(t *testing.T) {
 	t.Parallel()
-<<<<<<< HEAD
 	t.Run("IsEmpty", func(t *testing.T) {
 		t.Parallel()
 		t.Run("is empty", func(t *testing.T) {
@@ -24,7 +23,7 @@
 			sha := domain.NewSHA("123456")
 			assert.False(t, sha.IsEmpty())
 		})
-=======
+	})
 
 	t.Run("MarshalJSON", func(t *testing.T) {
 		t.Parallel()
@@ -33,7 +32,6 @@
 		assert.Nil(t, err)
 		want := `"123456"`
 		assert.Equal(t, want, string(have))
->>>>>>> bb7830d0
 	})
 
 	t.Run("NewSHA and String", func(t *testing.T) {
