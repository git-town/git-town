--- conflicted
+++ resolved
@@ -16,11 +16,7 @@
 
 	t.Run("MarshalJSON", func(t *testing.T) {
 		t.Parallel()
-<<<<<<< HEAD
 		jsonstep := opcode.JSONFormat{
-=======
-		jsonOpcode := opcode.JSON{
->>>>>>> 9291884b
 			Opcode: &opcode.Checkout{
 				Branch: domain.NewLocalBranchName("branch-1"),
 			},
