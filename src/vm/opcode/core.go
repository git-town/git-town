--- conflicted
+++ resolved
@@ -31,11 +31,7 @@
 	return false
 }
 
-<<<<<<< HEAD
-func Determine(opcodeType string) shared.Opcode { //nolint:ireturn
-=======
 func Lookup(opcodeType string) shared.Opcode { //nolint:ireturn
->>>>>>> 2708f3fb
 	switch opcodeType {
 	case "AbortMerge":
 		return &AbortMerge{}
@@ -83,11 +79,8 @@
 		return &FetchUpstream{}
 	case "ForcePushCurrentBranch":
 		return &ForcePushCurrentBranch{}
-<<<<<<< HEAD
 	case "IfElse":
 		return &IfElse{}
-=======
->>>>>>> 2708f3fb
 	case "Merge":
 		return &Merge{}
 	case "MergeParent":
