// Package opcode defines the individual operations that the Git Town VM can execute.
// All opcodes implement the shared.Opcode interface.
package opcode

import (
	"encoding/json"
	"errors"
	"fmt"
	"reflect"
	"strings"

	"github.com/git-town/git-town/v9/src/gohacks"
<<<<<<< HEAD
	"github.com/git-town/git-town/v9/src/gohacks/slice"
	"github.com/git-town/git-town/v9/src/messages"
=======
>>>>>>> 3ec2d3c9
	"github.com/git-town/git-town/v9/src/vm/shared"
)

// undeclaredOpcodeMethods can be added to structs in this package to satisfy the shared.Opcode interface even if they don't declare all required methods.
type undeclaredOpcodeMethods struct{}

func (self *undeclaredOpcodeMethods) CreateAbortProgram() []shared.Opcode {
	return []shared.Opcode{}
}

func (self *undeclaredOpcodeMethods) CreateAutomaticAbortError() error {
	return errors.New("")
}

func (self *undeclaredOpcodeMethods) CreateContinueProgram() []shared.Opcode {
	return []shared.Opcode{}
}

func (self *undeclaredOpcodeMethods) Run(_ shared.RunArgs) error {
	return nil
}

func (self *undeclaredOpcodeMethods) ShouldAutomaticallyAbortOnError() bool {
	return false
}

func Lookup(opcodeType string) shared.Opcode { //nolint:ireturn
	for _, opcode := range Types() {
		if gohacks.TypeName(opcode) == opcodeType {
			return opcode
		}
	}
	return nil
}

<<<<<<< HEAD
// Program is a mutable collection of Opcodes.
// Only use a program if you need the mutability features of this struct.
// If all you need is an immutable list of opcodes, a []shared.Opcode is sufficient.
//
//nolint:musttag // program is manually serialized, see the `MarshalJSON` method below
type Program struct {
	Opcodes []shared.Opcode `exhaustruct:"optional"`
}

// Append adds the given opcode to the end of this program.
func (self *Program) Add(opcode ...shared.Opcode) {
	self.Opcodes = append(self.Opcodes, opcode...)
}

// AppendProgram adds all elements of the given Program to the end of this Program.
func (self *Program) AddProgram(otherProgram Program) {
	self.Opcodes = append(self.Opcodes, otherProgram.Opcodes...)
}

// IsEmpty returns whether or not this Program has any elements.
func (self *Program) IsEmpty() bool {
	return len(self.Opcodes) == 0
}

// MarshalJSON marshals this program to JSON.
func (self *Program) MarshalJSON() ([]byte, error) {
	jsonOpcodes := make([]JSON, len(self.Opcodes))
	for o, opcode := range self.Opcodes {
		jsonOpcodes[o] = JSON{Opcode: opcode}
	}
	return json.Marshal(jsonOpcodes)
}

// OpcodeTypes provides the names of the types of the opcodes in this program.
func (self *Program) OpcodeTypes() []string {
	result := make([]string, len(self.Opcodes))
	for o, opcode := range self.Opcodes {
		result[o] = reflect.TypeOf(opcode).String()
	}
	return result
}

// Peek provides the first element of this program.
func (self *Program) Peek() shared.Opcode { //nolint:ireturn
	if self.IsEmpty() {
		return nil
	}
	return self.Opcodes[0]
}

// Pop removes and provides the first element of this program.
func (self *Program) Pop() shared.Opcode { //nolint:ireturn
	if self.IsEmpty() {
		return nil
	}
	result := self.Opcodes[0]
	self.Opcodes = self.Opcodes[1:]
	return result
}

// Prepend adds the given opcode to the beginning of this program.
func (self *Program) Prepend(other ...shared.Opcode) {
	if len(other) > 0 {
		self.Opcodes = append(other, self.Opcodes...)
	}
}

// PrependProgram adds all elements of the given program to the start of this program.
func (self *Program) PrependProgram(otherProgram Program) {
	self.Opcodes = append(otherProgram.Opcodes, self.Opcodes...)
}

func (self *Program) RemoveAllButLast(removeType string) {
	opcodeTypes := self.OpcodeTypes()
	occurrences := slice.FindAll(opcodeTypes, removeType)
	occurrencesToRemove := slice.TruncateLast(occurrences)
	for o := len(occurrencesToRemove) - 1; o >= 0; o-- {
		self.Opcodes = slice.RemoveAt(self.Opcodes, occurrencesToRemove[o])
	}
}

// RemoveDuplicateCheckout provides this program with checkout opcodes that immediately follow each other removed.
func (self *Program) RemoveDuplicateCheckout() Program {
	result := make([]shared.Opcode, 0, len(self.Opcodes))
	// this one is populated only if the last opcode is a checkout
	var lastOpcode shared.Opcode
	for _, opcode := range self.Opcodes {
		if shared.IsCheckoutOpcode(opcode) {
			lastOpcode = opcode
			continue
		}
		if lastOpcode != nil {
			result = append(result, lastOpcode)
		}
		lastOpcode = nil
		result = append(result, opcode)
	}
	if lastOpcode != nil {
		result = append(result, lastOpcode)
	}
	return Program{Opcodes: result}
}

// Implementation of the fmt.Stringer interface.
func (self *Program) String() string {
	return self.StringIndented("")
}

func (self *Program) StringIndented(indent string) string {
	sb := strings.Builder{}
	if self.IsEmpty() {
		sb.WriteString("(empty program)\n")
	} else {
		sb.WriteString("Program:\n")
		for o, opcode := range self.Opcodes {
			sb.WriteString(fmt.Sprintf("%s%d: %#v\n", indent, o+1, opcode))
		}
	}
	return sb.String()
}

// UnmarshalJSON unmarshals the program from JSON.
func (self *Program) UnmarshalJSON(b []byte) error {
	var jsonOpcodes []JSON
	err := json.Unmarshal(b, &jsonOpcodes)
	if err != nil {
		return err
	}
	if len(jsonOpcodes) > 0 {
		self.Opcodes = make([]shared.Opcode, len(jsonOpcodes))
		for j, jsonOpcode := range jsonOpcodes {
			self.Opcodes[j] = jsonOpcode.Opcode
		}
	}
	return nil
}

// JSON is used to store an opcode in JSON.
type JSON struct { //nolint:musttag // JSON uses a custom serialization algorithm
	Opcode shared.Opcode
}

// MarshalJSON marshals the opcode to JSON.
func (self *JSON) MarshalJSON() ([]byte, error) {
	return json.Marshal(map[string]interface{}{
		"data": self.Opcode,
		"type": gohacks.TypeName(self.Opcode),
	})
}

// UnmarshalJSON unmarshals the opcode from JSON.
func (self *JSON) UnmarshalJSON(b []byte) error {
	var mapping map[string]json.RawMessage
	err := json.Unmarshal(b, &mapping)
	if err != nil {
		return err
	}
	var opcodeType string
	err = json.Unmarshal(mapping["type"], &opcodeType)
	if err != nil {
		return err
	}
	self.Opcode = Lookup(opcodeType)
	if self.Opcode == nil {
		return fmt.Errorf(messages.OpcodeUnknown, opcodeType)
	}
	return json.Unmarshal(mapping["data"], &self.Opcode)
=======
// Types provides all existing opcodes.
// This is used to iterate all opcode types.
func Types() []shared.Opcode {
	return []shared.Opcode{
		&AbortMerge{},
		&AbortRebase{},
		&AddToPerennialBranches{},
		&ChangeParent{},
		&Checkout{},
		&CheckoutIfExists{},
		&CheckoutParent{},
		&ChangeParent{},
		&CommitOpenChanges{},
		&ConnectorMergeProposal{},
		&ContinueMerge{},
		&ContinueRebase{},
		&CreateBranch{},
		&CreateBranchExistingParent{},
		&CreateProposal{},
		&CreateRemoteBranch{},
		&CreateTrackingBranch{},
		&DeleteLocalBranch{},
		&DeleteParentBranch{},
		&DeleteRemoteBranch{},
		&DeleteTrackingBranch{},
		&DiscardOpenChanges{},
		&EnsureHasShippableChanges{},
		&FetchUpstream{},
		&ForcePushCurrentBranch{},
		&IfElse{},
		&Merge{},
		&MergeParent{},
		&PreserveCheckoutHistory{},
		&PullCurrentBranch{},
		&PushCurrentBranch{},
		&PushTags{},
		&RebaseBranch{},
		&RebaseParent{},
		&RemoveBranchFromLineage{},
		&RemoveFromPerennialBranches{},
		&RemoveGlobalConfig{},
		&RemoveLocalConfig{},
		&ResetCurrentBranchToSHA{},
		&ResetRemoteBranchToSHA{},
		&RestoreOpenChanges{},
		&RevertCommit{},
		&SetExistingParent{},
		&SetGlobalConfig{},
		&SetLocalConfig{},
		&SetParent{},
		&SkipCurrentBranch{},
		&StashOpenChanges{},
		&SquashMerge{},
		&UndoLastCommit{},
		&UpdateProposalTarget{},
	}
>>>>>>> 3ec2d3c9
}<|MERGE_RESOLUTION|>--- conflicted
+++ resolved
@@ -10,11 +10,8 @@
 	"strings"
 
 	"github.com/git-town/git-town/v9/src/gohacks"
-<<<<<<< HEAD
 	"github.com/git-town/git-town/v9/src/gohacks/slice"
 	"github.com/git-town/git-town/v9/src/messages"
-=======
->>>>>>> 3ec2d3c9
 	"github.com/git-town/git-town/v9/src/vm/shared"
 )
 
@@ -50,7 +47,6 @@
 	return nil
 }
 
-<<<<<<< HEAD
 // Program is a mutable collection of Opcodes.
 // Only use a program if you need the mutability features of this struct.
 // If all you need is an immutable list of opcodes, a []shared.Opcode is sufficient.
@@ -218,7 +214,8 @@
 		return fmt.Errorf(messages.OpcodeUnknown, opcodeType)
 	}
 	return json.Unmarshal(mapping["data"], &self.Opcode)
-=======
+}
+
 // Types provides all existing opcodes.
 // This is used to iterate all opcode types.
 func Types() []shared.Opcode {
@@ -275,5 +272,4 @@
 		&UndoLastCommit{},
 		&UpdateProposalTarget{},
 	}
->>>>>>> 3ec2d3c9
 }