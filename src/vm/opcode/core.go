// Package opcode defines the individual operations that the Git Town VM can execute.
// All opcodes implement the shared.Opcode interface.
package opcode

import (
	"encoding/json"
	"errors"
	"fmt"
	"reflect"
	"strings"

	"github.com/git-town/git-town/v9/src/gohacks"
	"github.com/git-town/git-town/v9/src/gohacks/slice"
	"github.com/git-town/git-town/v9/src/messages"
	"github.com/git-town/git-town/v9/src/vm/shared"
)

// undeclaredOpcodeMethods can be added to structs in this package to satisfy the shared.Opcode interface even if they don't declare all required methods.
type undeclaredOpcodeMethods struct{}

func (self *undeclaredOpcodeMethods) CreateAbortProgram() []shared.Opcode {
	return []shared.Opcode{}
}

func (self *undeclaredOpcodeMethods) CreateAutomaticAbortError() error {
	return errors.New("")
}

func (self *undeclaredOpcodeMethods) CreateContinueProgram() []shared.Opcode {
	return []shared.Opcode{}
}

func (self *undeclaredOpcodeMethods) Run(_ shared.RunArgs) error {
	return nil
}

func (self *undeclaredOpcodeMethods) ShouldAutomaticallyAbortOnError() bool {
	return false
}

// Program is a mutable collection of Opcodes.
//
//nolint:musttag // program is manually serialized, see the `MarshalJSON` method below
type Program struct {
	Opcodes []shared.Opcode `exhaustruct:"optional"`
}

// Append adds the given opcode to the end of this program.
func (program *Program) Add(opcode ...shared.Opcode) {
	program.Opcodes = append(program.Opcodes, opcode...)
}

// AppendProgram adds all elements of the given Program to the end of this Program.
func (program *Program) AddProgram(otherProgram Program) {
	program.Opcodes = append(program.Opcodes, otherProgram.Opcodes...)
}

// IsEmpty returns whether or not this Program has any elements.
func (program *Program) IsEmpty() bool {
	return len(program.Opcodes) == 0
}

// MarshalJSON marshals this program to JSON.
func (program *Program) MarshalJSON() ([]byte, error) {
<<<<<<< HEAD
	jsonOpcodes := make([]JSONFormat, len(program.Opcodes))
	for o, opcode := range program.Opcodes {
		jsonOpcodes[o] = JSONFormat{Opcode: opcode}
=======
	jsonOpcodes := make([]JSON, len(program.Opcodes))
	for o, opcode := range program.Opcodes {
		jsonOpcodes[o] = JSON{Opcode: opcode}
>>>>>>> 9291884b
	}
	return json.Marshal(jsonOpcodes)
}

// OpcodeTypes provides the names of the types of the opcodes in this program.
func (program *Program) OpcodeTypes() []string {
	result := make([]string, len(program.Opcodes))
	for o, opcode := range program.Opcodes {
		result[o] = reflect.TypeOf(opcode).String()
	}
	return result
}

// Peek provides the first element of this program.
func (program *Program) Peek() shared.Opcode { //nolint:ireturn
	if program.IsEmpty() {
		return nil
	}
	return program.Opcodes[0]
}

// Pop removes and provides the first element of this program.
func (program *Program) Pop() shared.Opcode { //nolint:ireturn
	if program.IsEmpty() {
		return nil
	}
	result := program.Opcodes[0]
	program.Opcodes = program.Opcodes[1:]
	return result
}

// Prepend adds the given opcode to the beginning of this program.
func (program *Program) Prepend(other ...shared.Opcode) {
	if len(other) > 0 {
		program.Opcodes = append(other, program.Opcodes...)
	}
}

// PrependProgram adds all elements of the given program to the start of this program.
func (program *Program) PrependProgram(otherProgram Program) {
	program.Opcodes = append(otherProgram.Opcodes, program.Opcodes...)
}

func (program *Program) RemoveAllButLast(removeType string) {
	opcodeTypes := program.OpcodeTypes()
	occurrences := slice.FindAll(opcodeTypes, removeType)
	occurrencesToRemove := slice.TruncateLast(occurrences)
	for o := len(occurrencesToRemove) - 1; o >= 0; o-- {
		program.Opcodes = slice.RemoveAt(program.Opcodes, occurrencesToRemove[o])
	}
}

// RemoveDuplicateCheckout provides this program with checkout opcodes that immediately follow each other removed.
func (program *Program) RemoveDuplicateCheckout() Program {
	result := make([]shared.Opcode, 0, len(program.Opcodes))
	// this one is populated only if the last opcode is a checkout
	var lastOpcode shared.Opcode
	for _, opcode := range program.Opcodes {
		if shared.IsCheckoutOpcode(opcode) {
			lastOpcode = opcode
			continue
		}
		if lastOpcode != nil {
			result = append(result, lastOpcode)
		}
		lastOpcode = nil
		result = append(result, opcode)
	}
	if lastOpcode != nil {
		result = append(result, lastOpcode)
	}
	return Program{Opcodes: result}
}

// Implementation of the fmt.Stringer interface.
func (program *Program) String() string {
	return program.StringIndented("")
}

func (program *Program) StringIndented(indent string) string {
	sb := strings.Builder{}
	if program.IsEmpty() {
		sb.WriteString("(empty program)\n")
	} else {
		sb.WriteString("Program:\n")
		for o, opcode := range program.Opcodes {
			sb.WriteString(fmt.Sprintf("%s%d: %#v\n", indent, o+1, opcode))
		}
	}
	return sb.String()
}

// UnmarshalJSON unmarshals the program from JSON.
func (program *Program) UnmarshalJSON(b []byte) error {
<<<<<<< HEAD
	var jsonOpcodes []JSONFormat
=======
	var jsonOpcodes []JSON
>>>>>>> 9291884b
	err := json.Unmarshal(b, &jsonOpcodes)
	if err != nil {
		return err
	}
	if len(jsonOpcodes) > 0 {
		program.Opcodes = make([]shared.Opcode, len(jsonOpcodes))
		for j, jsonOpcode := range jsonOpcodes {
			program.Opcodes[j] = jsonOpcode.Opcode
		}
	}
	return nil
}

// JSONFormat is used to store an opcode in JSONFormat.
type JSONFormat struct { //nolint:musttag // JSON uses a custom serialization algorithm
	Opcode shared.Opcode
}

// MarshalJSON marshals the opcode to JSON.
<<<<<<< HEAD
func (jsonFormat *JSONFormat) MarshalJSON() ([]byte, error) {
	return json.Marshal(map[string]interface{}{
		"data": jsonFormat.Opcode,
		"type": gohacks.TypeName(jsonFormat.Opcode),
=======
func (j *JSON) MarshalJSON() ([]byte, error) {
	return json.Marshal(map[string]interface{}{
		"data": j.Opcode,
		"type": gohacks.TypeName(j.Opcode),
>>>>>>> 9291884b
	})
}

// UnmarshalJSON unmarshals the opcode from JSON.
<<<<<<< HEAD
func (jsonFormat *JSONFormat) UnmarshalJSON(b []byte) error {
=======
func (j *JSON) UnmarshalJSON(b []byte) error {
>>>>>>> 9291884b
	var mapping map[string]json.RawMessage
	err := json.Unmarshal(b, &mapping)
	if err != nil {
		return err
	}
	var opcodeType string
	err = json.Unmarshal(mapping["type"], &opcodeType)
	if err != nil {
		return err
	}
<<<<<<< HEAD
	jsonFormat.Opcode = Lookup(opcodeType)
	if jsonFormat.Opcode == nil {
		return fmt.Errorf(messages.OpcodeUnknown, opcodeType)
	}
	return json.Unmarshal(mapping["data"], &jsonFormat.Opcode)
}

func Lookup(opcodeType string) shared.Opcode { //nolint:ireturn
	for _, opcode := range Types() {
		if gohacks.TypeName(opcode) == opcodeType {
			return opcode
		}
	}
	return nil
=======
	j.Opcode = Lookup(opcodeType)
	if j.Opcode == nil {
		return fmt.Errorf(messages.OpcodeUnknown, opcodeType)
	}
	return json.Unmarshal(mapping["data"], &j.Opcode)
>>>>>>> 9291884b
}

// Types provides all existing opcodes.
// This is used to iterate all opcode types.
func Types() []shared.Opcode {
	return []shared.Opcode{
		&AbortMerge{},
		&AbortRebase{},
		&AddToPerennialBranches{},
		&ChangeParent{},
		&Checkout{},
		&CheckoutIfExists{},
		&CheckoutParent{},
		&ChangeParent{},
		&CommitOpenChanges{},
		&ConnectorMergeProposal{},
		&ContinueMerge{},
		&ContinueRebase{},
		&CreateBranch{},
		&CreateBranchExistingParent{},
		&CreateProposal{},
		&CreateRemoteBranch{},
		&CreateTrackingBranch{},
		&DeleteLocalBranch{},
		&DeleteParentBranch{},
		&DeleteRemoteBranch{},
		&DeleteTrackingBranch{},
		&DiscardOpenChanges{},
		&EnsureHasShippableChanges{},
		&FetchUpstream{},
		&ForcePushCurrentBranch{},
		&IfElse{},
		&Merge{},
		&MergeParent{},
		&PreserveCheckoutHistory{},
		&PullCurrentBranch{},
		&PushCurrentBranch{},
		&PushTags{},
		&QueueMessage{},
		&RebaseBranch{},
		&RebaseParent{},
		&RemoveBranchFromLineage{},
		&RemoveFromPerennialBranches{},
		&RemoveGlobalConfig{},
		&RemoveLocalConfig{},
		&ResetCurrentBranchToSHA{},
		&ResetRemoteBranchToSHA{},
		&RestoreOpenChanges{},
		&RevertCommit{},
		&SetExistingParent{},
		&SetGlobalConfig{},
		&SetLocalConfig{},
		&SetParent{},
		&SkipCurrentBranch{},
		&StashOpenChanges{},
		&SquashMerge{},
		&UndoLastCommit{},
		&UpdateProposalTarget{},
	}
}<|MERGE_RESOLUTION|>--- conflicted
+++ resolved
@@ -62,15 +62,9 @@
 
 // MarshalJSON marshals this program to JSON.
 func (program *Program) MarshalJSON() ([]byte, error) {
-<<<<<<< HEAD
 	jsonOpcodes := make([]JSONFormat, len(program.Opcodes))
 	for o, opcode := range program.Opcodes {
 		jsonOpcodes[o] = JSONFormat{Opcode: opcode}
-=======
-	jsonOpcodes := make([]JSON, len(program.Opcodes))
-	for o, opcode := range program.Opcodes {
-		jsonOpcodes[o] = JSON{Opcode: opcode}
->>>>>>> 9291884b
 	}
 	return json.Marshal(jsonOpcodes)
 }
@@ -165,11 +159,7 @@
 
 // UnmarshalJSON unmarshals the program from JSON.
 func (program *Program) UnmarshalJSON(b []byte) error {
-<<<<<<< HEAD
 	var jsonOpcodes []JSONFormat
-=======
-	var jsonOpcodes []JSON
->>>>>>> 9291884b
 	err := json.Unmarshal(b, &jsonOpcodes)
 	if err != nil {
 		return err
@@ -189,26 +179,15 @@
 }
 
 // MarshalJSON marshals the opcode to JSON.
-<<<<<<< HEAD
 func (jsonFormat *JSONFormat) MarshalJSON() ([]byte, error) {
 	return json.Marshal(map[string]interface{}{
 		"data": jsonFormat.Opcode,
 		"type": gohacks.TypeName(jsonFormat.Opcode),
-=======
-func (j *JSON) MarshalJSON() ([]byte, error) {
-	return json.Marshal(map[string]interface{}{
-		"data": j.Opcode,
-		"type": gohacks.TypeName(j.Opcode),
->>>>>>> 9291884b
 	})
 }
 
 // UnmarshalJSON unmarshals the opcode from JSON.
-<<<<<<< HEAD
 func (jsonFormat *JSONFormat) UnmarshalJSON(b []byte) error {
-=======
-func (j *JSON) UnmarshalJSON(b []byte) error {
->>>>>>> 9291884b
 	var mapping map[string]json.RawMessage
 	err := json.Unmarshal(b, &mapping)
 	if err != nil {
@@ -219,7 +198,6 @@
 	if err != nil {
 		return err
 	}
-<<<<<<< HEAD
 	jsonFormat.Opcode = Lookup(opcodeType)
 	if jsonFormat.Opcode == nil {
 		return fmt.Errorf(messages.OpcodeUnknown, opcodeType)
@@ -234,13 +212,6 @@
 		}
 	}
 	return nil
-=======
-	j.Opcode = Lookup(opcodeType)
-	if j.Opcode == nil {
-		return fmt.Errorf(messages.OpcodeUnknown, opcodeType)
-	}
-	return json.Unmarshal(mapping["data"], &j.Opcode)
->>>>>>> 9291884b
 }
 
 // Types provides all existing opcodes.
