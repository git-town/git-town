--- conflicted
+++ resolved
@@ -79,45 +79,6 @@
 	}
 }
 
-<<<<<<< HEAD
-=======
-// CreateSkipRunState returns a new Runstate
-// that skips operations for the current branch.
-func (self *RunState) CreateSkipRunState() RunState {
-	result := RunState{
-		BeginBranchesSnapshot: self.BeginBranchesSnapshot,
-		BeginConfigSnapshot:   self.BeginConfigSnapshot,
-		BeginStashSize:        self.BeginStashSize,
-		Command:               self.Command,
-		DryRun:                self.DryRun,
-		EndBranchesSnapshot:   self.EndBranchesSnapshot,
-		EndConfigSnapshot:     self.EndConfigSnapshot,
-		EndStashSize:          self.EndStashSize,
-		RunProgram:            program.Program{},
-	}
-	// undo the operations done on the current branch so far
-	// by copying the respective undo-opcodes into the runprogram
-	for _, opcode := range self.UndoProgram {
-		if shared.IsCheckoutOpcode(opcode) {
-			break
-		}
-		result.RunProgram.Add(opcode)
-	}
-	// skip the remaining run-opcodes for this branch
-	skipping := true
-	for _, opcode := range self.RunProgram {
-		if shared.IsEndOfBranchProgramOpcode(opcode) {
-			skipping = false
-		}
-		if !skipping {
-			result.RunProgram.Add(opcode)
-		}
-	}
-	result.RunProgram.MoveToEnd(&opcodes.RestoreOpenChanges{})
-	return result
-}
-
->>>>>>> 1e37cd26
 // CreateUndoRunState returns a new runstate
 // to be run when undoing the Git Town command
 // represented by this runstate.
