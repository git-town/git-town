--- conflicted
+++ resolved
@@ -88,14 +88,10 @@
 		BeginStashSize:        self.BeginStashSize,
 		Command:               self.Command,
 		DryRun:                self.DryRun,
-<<<<<<< HEAD
-		RunProgram:            program.Program{},
-=======
 		EndBranchesSnapshot:   self.EndBranchesSnapshot,
 		EndConfigSnapshot:     self.EndConfigSnapshot,
 		EndStashSize:          self.EndStashSize,
-		RunProgram:            self.AbortProgram,
->>>>>>> bb37d08b
+		RunProgram:            program.Program{},
 	}
 	// undo the operations done on the current branch so far
 	// by copying the respective undo-opcodes into the runprogram
