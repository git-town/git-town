package runstate_test

import (
	"encoding/json"
	"testing"

	"github.com/git-town/git-town/v12/src/git/gitdomain"
	"github.com/git-town/git-town/v12/src/undo/undoconfig"
	"github.com/git-town/git-town/v12/src/vm/opcodes"
	"github.com/git-town/git-town/v12/src/vm/program"
	"github.com/git-town/git-town/v12/src/vm/runstate"
	"github.com/shoenig/test/must"
)

func TestRunState(t *testing.T) {
	t.Parallel()

	t.Run("Marshal and Unmarshal", func(t *testing.T) {
		t.Parallel()
		runState := &runstate.RunState{
			Command: "sync",
			DryRun:  true,
			AbortProgram: program.Program{
				&opcodes.ResetCurrentBranchToSHA{
					MustHaveSHA: gitdomain.NewSHA("222222"),
					SetToSHA:    gitdomain.NewSHA("111111"),
					Hard:        false,
				},
			},
			RunProgram: program.Program{
				&opcodes.ResetCurrentBranchToSHA{
					MustHaveSHA: gitdomain.NewSHA("222222"),
					SetToSHA:    gitdomain.NewSHA("111111"),
					Hard:        false,
				},
			},
<<<<<<< HEAD
			AfterBranchesSnapshot: gitdomain.BranchesSnapshot{
=======
			UndoProgram: program.Program{
				&opcodes.ResetCurrentBranchToSHA{
					MustHaveSHA: gitdomain.NewSHA("222222"),
					SetToSHA:    gitdomain.NewSHA("111111"),
					Hard:        false,
				},
			},
			EndBranchesSnapshot: gitdomain.BranchesSnapshot{
>>>>>>> e2723b34
				Active: "branch-1",
				Branches: gitdomain.BranchInfos{
					gitdomain.BranchInfo{
						LocalName:  "branch-1",
						LocalSHA:   "111111",
						RemoteName: "origin/branch-1",
						RemoteSHA:  "222222",
						SyncStatus: gitdomain.SyncStatusNotInSync,
					},
					gitdomain.BranchInfo{
						LocalName:  "branch-2",
						LocalSHA:   "333333",
						RemoteName: gitdomain.EmptyRemoteBranchName(),
						RemoteSHA:  gitdomain.EmptySHA(),
						SyncStatus: gitdomain.SyncStatusLocalOnly,
					},
				},
			},
			EndConfigSnapshot:        undoconfig.EmptyConfigSnapshot(),
			EndStashSize:             1,
			BeginBranchesSnapshot:    gitdomain.EmptyBranchesSnapshot(),
			BeginConfigSnapshot:      undoconfig.EmptyConfigSnapshot(),
			BeginStashSize:           0,
			UndoablePerennialCommits: []gitdomain.SHA{},
		}
		encoded, err := json.MarshalIndent(runState, "", "  ")
		must.NoError(t, err)
		want := `
{
  "AbortProgram": [
    {
      "data": {
        "Hard": false,
        "MustHaveSHA": "222222",
        "SetToSHA": "111111"
      },
      "type": "ResetCurrentBranchToSHA"
    }
  ],
  "BeginBranchesSnapshot": {
    "Active": "",
    "Branches": []
  },
  "BeginConfigSnapshot": {
    "Global": {},
    "Local": {}
  },
  "BeginStashSize": 0,
  "Command": "sync",
  "DryRun": true,
  "EndBranchesSnapshot": {
    "Active": "branch-1",
    "Branches": [
      {
        "LocalName": "branch-1",
        "LocalSHA": "111111",
        "RemoteName": "origin/branch-1",
        "RemoteSHA": "222222",
        "SyncStatus": "not in sync"
      },
      {
        "LocalName": "branch-2",
        "LocalSHA": "333333",
        "RemoteName": "",
        "RemoteSHA": "",
        "SyncStatus": "local only"
      }
    ]
  },
  "EndConfigSnapshot": {
    "Global": {},
    "Local": {}
  },
  "EndStashSize": 1,
  "FinalUndoProgram": [],
  "IsUndo": false,
  "RunProgram": [
    {
      "data": {
        "Hard": false,
        "MustHaveSHA": "222222",
        "SetToSHA": "111111"
      },
      "type": "ResetCurrentBranchToSHA"
    }
  ],
  "UndoablePerennialCommits": [],
  "UnfinishedDetails": null
}`[1:]
		must.EqOp(t, want, string(encoded))
		newRunState := runstate.EmptyRunState()
		err = json.Unmarshal(encoded, &newRunState)
		must.NoError(t, err)
		must.Eq(t, runState, &newRunState)
	})
}<|MERGE_RESOLUTION|>--- conflicted
+++ resolved
@@ -34,18 +34,7 @@
 					Hard:        false,
 				},
 			},
-<<<<<<< HEAD
-			AfterBranchesSnapshot: gitdomain.BranchesSnapshot{
-=======
-			UndoProgram: program.Program{
-				&opcodes.ResetCurrentBranchToSHA{
-					MustHaveSHA: gitdomain.NewSHA("222222"),
-					SetToSHA:    gitdomain.NewSHA("111111"),
-					Hard:        false,
-				},
-			},
 			EndBranchesSnapshot: gitdomain.BranchesSnapshot{
->>>>>>> e2723b34
 				Active: "branch-1",
 				Branches: gitdomain.BranchInfos{
 					gitdomain.BranchInfo{
