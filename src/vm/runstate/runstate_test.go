--- conflicted
+++ resolved
@@ -17,53 +17,25 @@
 		t.Parallel()
 		runState := &runstate.RunState{
 			Command: "sync",
-<<<<<<< HEAD
 			AbortProgram: opcode.Program{
-				Opcodes: []shared.Opcode{
-					&opcode.ResetCurrentBranchToSHA{
-						MustHaveSHA: domain.NewSHA("222222"),
-						SetToSHA:    domain.NewSHA("111111"),
-						Hard:        false,
-					},
-				},
-			},
-			RunProgram: opcode.Program{
-				Opcodes: []shared.Opcode{
-					&opcode.ResetCurrentBranchToSHA{
-						MustHaveSHA: domain.NewSHA("222222"),
-						SetToSHA:    domain.NewSHA("111111"),
-						Hard:        false,
-					},
-				},
-			},
-			UndoProgram: opcode.Program{
-				Opcodes: []shared.Opcode{
-					&opcode.ResetCurrentBranchToSHA{
-						MustHaveSHA: domain.NewSHA("222222"),
-						SetToSHA:    domain.NewSHA("111111"),
-						Hard:        false,
-					},
-=======
-			AbortProgram: program.Program{
 				&opcode.ResetCurrentBranchToSHA{
 					MustHaveSHA: domain.NewSHA("222222"),
 					SetToSHA:    domain.NewSHA("111111"),
 					Hard:        false,
 				},
 			},
-			RunProgram: program.Program{
+			RunProgram: opcode.Program{
 				&opcode.ResetCurrentBranchToSHA{
 					MustHaveSHA: domain.NewSHA("222222"),
 					SetToSHA:    domain.NewSHA("111111"),
 					Hard:        false,
 				},
 			},
-			UndoProgram: program.Program{
+			UndoProgram: opcode.Program{
 				&opcode.ResetCurrentBranchToSHA{
 					MustHaveSHA: domain.NewSHA("222222"),
 					SetToSHA:    domain.NewSHA("111111"),
 					Hard:        false,
->>>>>>> 1ef41c0f
 				},
 			},
 			UndoablePerennialCommits: []domain.SHA{},
