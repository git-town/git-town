package statefile_test

import (
	"encoding/json"
	"fmt"
	"os"
	"testing"
	"time"

	"github.com/git-town/git-town/v9/src/config"
	"github.com/git-town/git-town/v9/src/domain"
	"github.com/git-town/git-town/v9/src/git"
	"github.com/git-town/git-town/v9/src/vm/opcode"
	"github.com/git-town/git-town/v9/src/vm/runstate"
	"github.com/git-town/git-town/v9/src/vm/statefile"
	"github.com/google/go-cmp/cmp"
	"github.com/shoenig/test/must"
)

func TestLoadSave(t *testing.T) {
	t.Parallel()

	t.Run("SanitizePath", func(t *testing.T) {
		t.Parallel()
		tests := map[string]string{
			"/home/user/development/git-town":        "home-user-development-git-town",
			"c:\\Users\\user\\development\\git-town": "c-users-user-development-git-town",
		}
		for give, want := range tests {
			rootDir := domain.NewRepoRootDir(give)
			have := statefile.SanitizePath(rootDir)
			must.EqOp(t, want, have)
		}
	})

	t.Run("Save and Load", func(t *testing.T) {
		t.Parallel()
		runState := runstate.RunState{
			Command:      "command",
			IsAbort:      true,
			IsUndo:       true,
<<<<<<< HEAD
			AbortProgram: opcode.Program{},
			RunProgram: opcode.Program{
				Opcodes: []shared.Opcode{
					&opcode.AbortMerge{},
					&opcode.AbortRebase{},
					&opcode.AddToPerennialBranches{Branch: domain.NewLocalBranchName("branch")},
					&opcode.ChangeParent{
						Branch: domain.NewLocalBranchName("branch"),
						Parent: domain.NewLocalBranchName("parent"),
					},
					&opcode.Checkout{Branch: domain.NewLocalBranchName("branch")},
					&opcode.CommitOpenChanges{},
					&opcode.ConnectorMergeProposal{
						Branch:          domain.NewLocalBranchName("branch"),
						CommitMessage:   "commit message",
						ProposalMessage: "proposal message",
						ProposalNumber:  123,
					},
					&opcode.ContinueMerge{},
					&opcode.ContinueRebase{},
					&opcode.CreateBranch{
						Branch:        domain.NewLocalBranchName("branch"),
						StartingPoint: domain.NewSHA("123456").Location(),
					},
					&opcode.CreateProposal{Branch: domain.NewLocalBranchName("branch")},
					&opcode.CreateRemoteBranch{
						Branch:     domain.NewLocalBranchName("branch"),
						NoPushHook: true,
						SHA:        domain.NewSHA("123456"),
					},
					&opcode.CreateTrackingBranch{
						Branch:     domain.NewLocalBranchName("branch"),
						NoPushHook: true,
					},
					&opcode.DeleteLocalBranch{
						Branch: domain.NewLocalBranchName("branch"),
						Force:  false,
					},
					&opcode.DeleteRemoteBranch{
						Branch: domain.NewRemoteBranchName("origin/branch"),
					},
					&opcode.DeleteParentBranch{
						Branch: domain.NewLocalBranchName("branch"),
					},
					&opcode.DeleteTrackingBranch{
						Branch: domain.NewRemoteBranchName("origin/branch"),
					},
					&opcode.DiscardOpenChanges{},
					&opcode.EnsureHasShippableChanges{
						Branch: domain.NewLocalBranchName("branch"),
						Parent: domain.NewLocalBranchName("parent"),
					},
					&opcode.FetchUpstream{
						Branch: domain.NewLocalBranchName("branch"),
					},
					&opcode.ForcePushCurrentBranch{
						NoPushHook: true,
					},
					&opcode.IfElse{
						Condition: func(bc *git.BackendCommands, l config.Lineage) (bool, error) { return false, nil },
						WhenTrue: opcode.Program{
							Opcodes: []shared.Opcode{
								&opcode.Checkout{Branch: domain.NewLocalBranchName("true-branch")},
								&opcode.AbortMerge{},
							},
						},
						WhenFalse: opcode.Program{
							Opcodes: []shared.Opcode{
								&opcode.CheckoutParent{CurrentBranch: domain.NewLocalBranchName("false-branch")},
								&opcode.AbortRebase{},
							},
						},
					},
					&opcode.Merge{Branch: domain.NewBranchName("branch")},
					&opcode.MergeParent{CurrentBranch: domain.NewLocalBranchName("branch")},
					&opcode.PreserveCheckoutHistory{
						InitialBranch:                     domain.NewLocalBranchName("initial-branch"),
						InitialPreviouslyCheckedOutBranch: domain.NewLocalBranchName("initial-previous-branch"),
						MainBranch:                        domain.NewLocalBranchName("main"),
					},
					&opcode.PullCurrentBranch{},
					&opcode.PushCurrentBranch{
						CurrentBranch: domain.NewLocalBranchName("branch"),
						NoPushHook:    true,
					},
					&opcode.PushTags{},
					&opcode.RebaseBranch{Branch: domain.NewBranchName("branch")},
					&opcode.RebaseParent{CurrentBranch: domain.NewLocalBranchName("branch")},
					&opcode.RemoveFromPerennialBranches{
						Branch: domain.NewLocalBranchName("branch"),
					},
					&opcode.RemoveGlobalConfig{
						Key: config.KeyOffline,
					},
					&opcode.RemoveLocalConfig{
						Key: config.KeyOffline,
					},
					&opcode.ResetCurrentBranchToSHA{
						Hard:        true,
						MustHaveSHA: domain.NewSHA("222222"),
						SetToSHA:    domain.NewSHA("111111"),
					},
					&opcode.RestoreOpenChanges{},
					&opcode.RevertCommit{
						SHA: domain.NewSHA("123456"),
					},
					&opcode.SetGlobalConfig{
						Key:   config.KeyOffline,
						Value: "1",
					},
					&opcode.SetLocalConfig{
						Key:   config.KeyOffline,
						Value: "1",
					},
					&opcode.SetParent{
						Branch: domain.NewLocalBranchName("branch"),
						Parent: domain.NewLocalBranchName("parent"),
					},
					&opcode.SkipCurrentBranch{},
					&opcode.SquashMerge{
						Branch:        domain.NewLocalBranchName("branch"),
						CommitMessage: "commit message",
						Parent:        domain.NewLocalBranchName("parent"),
					},
					&opcode.StashOpenChanges{},
					&opcode.UpdateProposalTarget{
						ProposalNumber: 123,
						NewTarget:      domain.NewLocalBranchName("new-target"),
					},
=======
			AbortProgram: program.Program{},
			RunProgram: program.Program{
				&opcode.AbortMerge{},
				&opcode.AbortRebase{},
				&opcode.AddToPerennialBranches{Branch: domain.NewLocalBranchName("branch")},
				&opcode.ChangeParent{
					Branch: domain.NewLocalBranchName("branch"),
					Parent: domain.NewLocalBranchName("parent"),
				},
				&opcode.Checkout{Branch: domain.NewLocalBranchName("branch")},
				&opcode.CommitOpenChanges{},
				&opcode.ConnectorMergeProposal{
					Branch:          domain.NewLocalBranchName("branch"),
					CommitMessage:   "commit message",
					ProposalMessage: "proposal message",
					ProposalNumber:  123,
				},
				&opcode.ContinueMerge{},
				&opcode.ContinueRebase{},
				&opcode.CreateBranch{
					Branch:        domain.NewLocalBranchName("branch"),
					StartingPoint: domain.NewSHA("123456").Location(),
				},
				&opcode.CreateProposal{Branch: domain.NewLocalBranchName("branch")},
				&opcode.CreateRemoteBranch{
					Branch:     domain.NewLocalBranchName("branch"),
					NoPushHook: true,
					SHA:        domain.NewSHA("123456"),
				},
				&opcode.CreateTrackingBranch{
					Branch:     domain.NewLocalBranchName("branch"),
					NoPushHook: true,
				},
				&opcode.DeleteLocalBranch{
					Branch: domain.NewLocalBranchName("branch"),
					Force:  false,
				},
				&opcode.DeleteRemoteBranch{
					Branch: domain.NewRemoteBranchName("origin/branch"),
				},
				&opcode.DeleteParentBranch{
					Branch: domain.NewLocalBranchName("branch"),
				},
				&opcode.DeleteTrackingBranch{
					Branch: domain.NewRemoteBranchName("origin/branch"),
				},
				&opcode.DiscardOpenChanges{},
				&opcode.EnsureHasShippableChanges{
					Branch: domain.NewLocalBranchName("branch"),
					Parent: domain.NewLocalBranchName("parent"),
				},
				&opcode.FetchUpstream{
					Branch: domain.NewLocalBranchName("branch"),
				},
				&opcode.ForcePushCurrentBranch{
					NoPushHook: true,
				},
				&opcode.Merge{Branch: domain.NewBranchName("branch")},
				&opcode.MergeParent{CurrentBranch: domain.NewLocalBranchName("branch")},
				&opcode.PreserveCheckoutHistory{
					InitialBranch:                     domain.NewLocalBranchName("initial-branch"),
					InitialPreviouslyCheckedOutBranch: domain.NewLocalBranchName("initial-previous-branch"),
					MainBranch:                        domain.NewLocalBranchName("main"),
				},
				&opcode.PullCurrentBranch{},
				&opcode.PushCurrentBranch{
					CurrentBranch: domain.NewLocalBranchName("branch"),
					NoPushHook:    true,
				},
				&opcode.PushTags{},
				&opcode.RebaseBranch{Branch: domain.NewBranchName("branch")},
				&opcode.RebaseParent{CurrentBranch: domain.NewLocalBranchName("branch")},
				&opcode.RemoveFromPerennialBranches{
					Branch: domain.NewLocalBranchName("branch"),
				},
				&opcode.RemoveGlobalConfig{
					Key: config.KeyOffline,
				},
				&opcode.RemoveLocalConfig{
					Key: config.KeyOffline,
				},
				&opcode.ResetCurrentBranchToSHA{
					Hard:        true,
					MustHaveSHA: domain.NewSHA("222222"),
					SetToSHA:    domain.NewSHA("111111"),
				},
				&opcode.RestoreOpenChanges{},
				&opcode.RevertCommit{
					SHA: domain.NewSHA("123456"),
				},
				&opcode.SetGlobalConfig{
					Key:   config.KeyOffline,
					Value: "1",
				},
				&opcode.SetLocalConfig{
					Key:   config.KeyOffline,
					Value: "1",
				},
				&opcode.SetParent{
					Branch: domain.NewLocalBranchName("branch"),
					Parent: domain.NewLocalBranchName("parent"),
				},
				&opcode.SkipCurrentBranch{},
				&opcode.SquashMerge{
					Branch:        domain.NewLocalBranchName("branch"),
					CommitMessage: "commit message",
					Parent:        domain.NewLocalBranchName("parent"),
				},
				&opcode.StashOpenChanges{},
				&opcode.UpdateProposalTarget{
					ProposalNumber: 123,
					NewTarget:      domain.NewLocalBranchName("new-target"),
>>>>>>> 1ef41c0f
				},
			},
			UndoProgram: opcode.Program{},
			UnfinishedDetails: &runstate.UnfinishedRunStateDetails{
				CanSkip:   true,
				EndBranch: domain.NewLocalBranchName("end-branch"),
				EndTime:   time.Time{},
			},
			InitialActiveBranch:      domain.NewLocalBranchName("initial"),
			UndoablePerennialCommits: []domain.SHA{},
		}

		wantJSON := `
{
  "Command": "command",
  "IsAbort": true,
  "IsUndo": true,
  "AbortProgram": [],
  "RunProgram": [
    {
      "data": {},
      "type": "AbortMerge"
    },
    {
      "data": {},
      "type": "AbortRebase"
    },
    {
      "data": {
        "Branch": "branch"
      },
      "type": "AddToPerennialBranches"
    },
    {
      "data": {
        "Branch": "branch",
        "Parent": "parent"
      },
      "type": "ChangeParent"
    },
    {
      "data": {
        "Branch": "branch"
      },
      "type": "Checkout"
    },
    {
      "data": {},
      "type": "CommitOpenChanges"
    },
    {
      "data": {
        "Branch": "branch",
        "CommitMessage": "commit message",
        "ProposalMessage": "proposal message",
        "ProposalNumber": 123
      },
      "type": "ConnectorMergeProposal"
    },
    {
      "data": {},
      "type": "ContinueMerge"
    },
    {
      "data": {},
      "type": "ContinueRebase"
    },
    {
      "data": {
        "Branch": "branch",
        "StartingPoint": "123456"
      },
      "type": "CreateBranch"
    },
    {
      "data": {
        "Branch": "branch"
      },
      "type": "CreateProposal"
    },
    {
      "data": {
        "Branch": "branch",
        "NoPushHook": true,
        "SHA": "123456"
      },
      "type": "CreateRemoteBranch"
    },
    {
      "data": {
        "Branch": "branch",
        "NoPushHook": true
      },
      "type": "CreateTrackingBranch"
    },
    {
      "data": {
        "Branch": "branch",
        "Force": false
      },
      "type": "DeleteLocalBranch"
    },
    {
      "data": {
        "Branch": "origin/branch"
      },
      "type": "DeleteRemoteBranch"
    },
    {
      "data": {
        "Branch": "branch"
      },
      "type": "DeleteParentBranch"
    },
    {
      "data": {
        "Branch": "origin/branch"
      },
      "type": "DeleteTrackingBranch"
    },
    {
      "data": {},
      "type": "DiscardOpenChanges"
    },
    {
      "data": {
        "Branch": "branch",
        "Parent": "parent"
      },
      "type": "EnsureHasShippableChanges"
    },
    {
      "data": {
        "Branch": "branch"
      },
      "type": "FetchUpstream"
    },
    {
      "data": {
        "NoPushHook": true
      },
      "type": "ForcePushCurrentBranch"
    },
    {
      "data": {
        "WhenTrue": [
          {
            "data": {
              "Branch": "true-branch"
            },
            "type": "Checkout"
          },
          {
            "data": {},
            "type": "AbortMerge"
          }
        ],
        "WhenFalse": [
          {
            "data": {
              "CurrentBranch": "false-branch"
            },
            "type": "CheckoutParent"
          },
          {
            "data": {},
            "type": "AbortRebase"
          }
        ]
      },
      "type": "IfElse"
    },
    {
      "data": {
        "Branch": "branch"
      },
      "type": "Merge"
    },
    {
      "data": {
        "CurrentBranch": "branch"
      },
      "type": "MergeParent"
    },
    {
      "data": {
        "InitialBranch": "initial-branch",
        "InitialPreviouslyCheckedOutBranch": "initial-previous-branch",
        "MainBranch": "main"
      },
      "type": "PreserveCheckoutHistory"
    },
    {
      "data": {},
      "type": "PullCurrentBranch"
    },
    {
      "data": {
        "CurrentBranch": "branch",
        "NoPushHook": true
      },
      "type": "PushCurrentBranch"
    },
    {
      "data": {},
      "type": "PushTags"
    },
    {
      "data": {
        "Branch": "branch"
      },
      "type": "RebaseBranch"
    },
    {
      "data": {
        "CurrentBranch": "branch"
      },
      "type": "RebaseParent"
    },
    {
      "data": {
        "Branch": "branch"
      },
      "type": "RemoveFromPerennialBranches"
    },
    {
      "data": {
        "Key": "git-town.offline"
      },
      "type": "RemoveGlobalConfig"
    },
    {
      "data": {
        "Key": "git-town.offline"
      },
      "type": "RemoveLocalConfig"
    },
    {
      "data": {
        "Hard": true,
        "MustHaveSHA": "222222",
        "SetToSHA": "111111"
      },
      "type": "ResetCurrentBranchToSHA"
    },
    {
      "data": {},
      "type": "RestoreOpenChanges"
    },
    {
      "data": {
        "SHA": "123456"
      },
      "type": "RevertCommit"
    },
    {
      "data": {
        "Key": "git-town.offline",
        "Value": "1"
      },
      "type": "SetGlobalConfig"
    },
    {
      "data": {
        "Key": "git-town.offline",
        "Value": "1"
      },
      "type": "SetLocalConfig"
    },
    {
      "data": {
        "Branch": "branch",
        "Parent": "parent"
      },
      "type": "SetParent"
    },
    {
      "data": {},
      "type": "SkipCurrentBranch"
    },
    {
      "data": {
        "Branch": "branch",
        "CommitMessage": "commit message",
        "Parent": "parent"
      },
      "type": "SquashMerge"
    },
    {
      "data": {},
      "type": "StashOpenChanges"
    },
    {
      "data": {
        "ProposalNumber": 123,
        "NewTarget": "new-target"
      },
      "type": "UpdateProposalTarget"
    }
  ],
  "UndoProgram": [],
  "InitialActiveBranch": "initial",
  "FinalUndoProgram": [],
  "UnfinishedDetails": {
    "CanSkip": true,
    "EndBranch": "end-branch",
    "EndTime": "0001-01-01T00:00:00Z"
  },
  "UndoablePerennialCommits": []
}`[1:]

		repoRoot := domain.NewRepoRootDir("/path/to/git-town-unit-tests")
		err := statefile.Save(&runState, repoRoot)
		must.NoError(t, err)
		filepath, err := statefile.FilePath(repoRoot)
		must.NoError(t, err)
		content, err := os.ReadFile(filepath)
		must.NoError(t, err)
		must.EqOp(t, wantJSON, string(content))
		var newState runstate.RunState
		err = json.Unmarshal(content, &newState)
		must.NoError(t, err)
<<<<<<< HEAD
		// HACK: IfElse step instances in runState.RunProgram.Opcodes contain a function field,
		// which falsely fails the comparison. We have created an `Equal` method on this type
		// but that doesn't get picked up by DeepEqual.
		// We cannot use `go-cmp` because that would force us to list all the step types with unexported fields,
		// which is a maintenance nightmare.
		// if !runState.Equal(newState) {
		// 	t.Fail()
		// }
		// TODO: derive this list from opcode.Types(),
		// or merge these two lists.
		allowedTypes := cmp.AllowUnexported(
			domain.BranchName{},
			domain.LocalBranchName{},
			domain.Location{},
			domain.RemoteBranchName{},
			domain.SHA{},
			opcode.AbortMerge{},
			opcode.AbortRebase{},
			opcode.AddToPerennialBranches{},
			opcode.ChangeParent{},
			opcode.Checkout{},
			opcode.CheckoutIfExists{},
			opcode.ChangeParent{},
			opcode.CommitOpenChanges{},
			opcode.ConnectorMergeProposal{},
			opcode.ContinueMerge{},
			opcode.ContinueRebase{},
			opcode.CreateBranch{},
			opcode.CreateBranchExistingParent{},
			opcode.CreateProposal{},
			opcode.CreateRemoteBranch{},
			opcode.CreateTrackingBranch{},
			opcode.DeleteLocalBranch{},
			opcode.DeleteParentBranch{},
			opcode.DeleteRemoteBranch{},
			opcode.DeleteTrackingBranch{},
			opcode.DiscardOpenChanges{},
			opcode.EnsureHasShippableChanges{},
			opcode.FetchUpstream{},
			opcode.ForcePushCurrentBranch{},
			opcode.IfElse{},
			opcode.Merge{},
			opcode.MergeParent{},
			opcode.PreserveCheckoutHistory{},
			opcode.PullCurrentBranch{},
			opcode.PushCurrentBranch{},
			opcode.PushTags{},
			opcode.RebaseBranch{},
			opcode.RebaseParent{},
			opcode.RemoveBranchFromLineage{},
			opcode.RemoveFromPerennialBranches{},
			opcode.RemoveGlobalConfig{},
			opcode.RemoveLocalConfig{},
			opcode.ResetCurrentBranchToSHA{},
			opcode.ResetRemoteBranchToSHA{},
			opcode.RestoreOpenChanges{},
			opcode.RevertCommit{},
			opcode.SetGlobalConfig{},
			opcode.SetLocalConfig{},
			opcode.SetParent{},
			opcode.SkipCurrentBranch{},
			opcode.StashOpenChanges{},
			opcode.SquashMerge{},
			opcode.UpdateProposalTarget{},
		)
		if !cmp.Equal(runState, newState, allowedTypes) {
			fmt.Println(cmp.Diff(runState, newState, allowedTypes))
			t.Fail()
		}
=======
		// NOTE: comparing runState and newState directly leads to incorrect test failures
		// solely due to different pointer addresses, even when using reflect.DeepEqual.
		// Comparing the serialization seems to work better here.
		runStateText := fmt.Sprintf("%+v", runState)
		newStateText := fmt.Sprintf("%+v", newState)
		must.EqOp(t, runStateText, newStateText)
>>>>>>> 1ef41c0f
	})
}<|MERGE_RESOLUTION|>--- conflicted
+++ resolved
@@ -9,7 +9,6 @@
 
 	"github.com/git-town/git-town/v9/src/config"
 	"github.com/git-town/git-town/v9/src/domain"
-	"github.com/git-town/git-town/v9/src/git"
 	"github.com/git-town/git-town/v9/src/vm/opcode"
 	"github.com/git-town/git-town/v9/src/vm/runstate"
 	"github.com/git-town/git-town/v9/src/vm/statefile"
@@ -39,137 +38,6 @@
 			Command:      "command",
 			IsAbort:      true,
 			IsUndo:       true,
-<<<<<<< HEAD
-			AbortProgram: opcode.Program{},
-			RunProgram: opcode.Program{
-				Opcodes: []shared.Opcode{
-					&opcode.AbortMerge{},
-					&opcode.AbortRebase{},
-					&opcode.AddToPerennialBranches{Branch: domain.NewLocalBranchName("branch")},
-					&opcode.ChangeParent{
-						Branch: domain.NewLocalBranchName("branch"),
-						Parent: domain.NewLocalBranchName("parent"),
-					},
-					&opcode.Checkout{Branch: domain.NewLocalBranchName("branch")},
-					&opcode.CommitOpenChanges{},
-					&opcode.ConnectorMergeProposal{
-						Branch:          domain.NewLocalBranchName("branch"),
-						CommitMessage:   "commit message",
-						ProposalMessage: "proposal message",
-						ProposalNumber:  123,
-					},
-					&opcode.ContinueMerge{},
-					&opcode.ContinueRebase{},
-					&opcode.CreateBranch{
-						Branch:        domain.NewLocalBranchName("branch"),
-						StartingPoint: domain.NewSHA("123456").Location(),
-					},
-					&opcode.CreateProposal{Branch: domain.NewLocalBranchName("branch")},
-					&opcode.CreateRemoteBranch{
-						Branch:     domain.NewLocalBranchName("branch"),
-						NoPushHook: true,
-						SHA:        domain.NewSHA("123456"),
-					},
-					&opcode.CreateTrackingBranch{
-						Branch:     domain.NewLocalBranchName("branch"),
-						NoPushHook: true,
-					},
-					&opcode.DeleteLocalBranch{
-						Branch: domain.NewLocalBranchName("branch"),
-						Force:  false,
-					},
-					&opcode.DeleteRemoteBranch{
-						Branch: domain.NewRemoteBranchName("origin/branch"),
-					},
-					&opcode.DeleteParentBranch{
-						Branch: domain.NewLocalBranchName("branch"),
-					},
-					&opcode.DeleteTrackingBranch{
-						Branch: domain.NewRemoteBranchName("origin/branch"),
-					},
-					&opcode.DiscardOpenChanges{},
-					&opcode.EnsureHasShippableChanges{
-						Branch: domain.NewLocalBranchName("branch"),
-						Parent: domain.NewLocalBranchName("parent"),
-					},
-					&opcode.FetchUpstream{
-						Branch: domain.NewLocalBranchName("branch"),
-					},
-					&opcode.ForcePushCurrentBranch{
-						NoPushHook: true,
-					},
-					&opcode.IfElse{
-						Condition: func(bc *git.BackendCommands, l config.Lineage) (bool, error) { return false, nil },
-						WhenTrue: opcode.Program{
-							Opcodes: []shared.Opcode{
-								&opcode.Checkout{Branch: domain.NewLocalBranchName("true-branch")},
-								&opcode.AbortMerge{},
-							},
-						},
-						WhenFalse: opcode.Program{
-							Opcodes: []shared.Opcode{
-								&opcode.CheckoutParent{CurrentBranch: domain.NewLocalBranchName("false-branch")},
-								&opcode.AbortRebase{},
-							},
-						},
-					},
-					&opcode.Merge{Branch: domain.NewBranchName("branch")},
-					&opcode.MergeParent{CurrentBranch: domain.NewLocalBranchName("branch")},
-					&opcode.PreserveCheckoutHistory{
-						InitialBranch:                     domain.NewLocalBranchName("initial-branch"),
-						InitialPreviouslyCheckedOutBranch: domain.NewLocalBranchName("initial-previous-branch"),
-						MainBranch:                        domain.NewLocalBranchName("main"),
-					},
-					&opcode.PullCurrentBranch{},
-					&opcode.PushCurrentBranch{
-						CurrentBranch: domain.NewLocalBranchName("branch"),
-						NoPushHook:    true,
-					},
-					&opcode.PushTags{},
-					&opcode.RebaseBranch{Branch: domain.NewBranchName("branch")},
-					&opcode.RebaseParent{CurrentBranch: domain.NewLocalBranchName("branch")},
-					&opcode.RemoveFromPerennialBranches{
-						Branch: domain.NewLocalBranchName("branch"),
-					},
-					&opcode.RemoveGlobalConfig{
-						Key: config.KeyOffline,
-					},
-					&opcode.RemoveLocalConfig{
-						Key: config.KeyOffline,
-					},
-					&opcode.ResetCurrentBranchToSHA{
-						Hard:        true,
-						MustHaveSHA: domain.NewSHA("222222"),
-						SetToSHA:    domain.NewSHA("111111"),
-					},
-					&opcode.RestoreOpenChanges{},
-					&opcode.RevertCommit{
-						SHA: domain.NewSHA("123456"),
-					},
-					&opcode.SetGlobalConfig{
-						Key:   config.KeyOffline,
-						Value: "1",
-					},
-					&opcode.SetLocalConfig{
-						Key:   config.KeyOffline,
-						Value: "1",
-					},
-					&opcode.SetParent{
-						Branch: domain.NewLocalBranchName("branch"),
-						Parent: domain.NewLocalBranchName("parent"),
-					},
-					&opcode.SkipCurrentBranch{},
-					&opcode.SquashMerge{
-						Branch:        domain.NewLocalBranchName("branch"),
-						CommitMessage: "commit message",
-						Parent:        domain.NewLocalBranchName("parent"),
-					},
-					&opcode.StashOpenChanges{},
-					&opcode.UpdateProposalTarget{
-						ProposalNumber: 123,
-						NewTarget:      domain.NewLocalBranchName("new-target"),
-					},
-=======
 			AbortProgram: program.Program{},
 			RunProgram: program.Program{
 				&opcode.AbortMerge{},
@@ -282,7 +150,6 @@
 				&opcode.UpdateProposalTarget{
 					ProposalNumber: 123,
 					NewTarget:      domain.NewLocalBranchName("new-target"),
->>>>>>> 1ef41c0f
 				},
 			},
 			UndoProgram: opcode.Program{},
@@ -605,7 +472,6 @@
 		var newState runstate.RunState
 		err = json.Unmarshal(content, &newState)
 		must.NoError(t, err)
-<<<<<<< HEAD
 		// HACK: IfElse step instances in runState.RunProgram.Opcodes contain a function field,
 		// which falsely fails the comparison. We have created an `Equal` method on this type
 		// but that doesn't get picked up by DeepEqual.
@@ -675,13 +541,10 @@
 			fmt.Println(cmp.Diff(runState, newState, allowedTypes))
 			t.Fail()
 		}
-=======
-		// NOTE: comparing runState and newState directly leads to incorrect test failures
 		// solely due to different pointer addresses, even when using reflect.DeepEqual.
 		// Comparing the serialization seems to work better here.
 		runStateText := fmt.Sprintf("%+v", runState)
 		newStateText := fmt.Sprintf("%+v", newState)
 		must.EqOp(t, runStateText, newStateText)
->>>>>>> 1ef41c0f
 	})
 }