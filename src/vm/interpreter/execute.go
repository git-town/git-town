package interpreter

import (
	"github.com/git-town/git-town/v11/src/cli/dialog"
	"github.com/git-town/git-town/v11/src/config/configdomain"
	"github.com/git-town/git-town/v11/src/git"
	"github.com/git-town/git-town/v11/src/git/gitdomain"
	"github.com/git-town/git-town/v11/src/gohacks"
	"github.com/git-town/git-town/v11/src/hosting/hostingdomain"
	"github.com/git-town/git-town/v11/src/undo/undoconfig"
	"github.com/git-town/git-town/v11/src/vm/runstate"
	"github.com/git-town/git-town/v11/src/vm/shared"
)

// Execute runs the commands in the given runstate.
func Execute(args ExecuteArgs) error {
	for {
		nextStep := args.RunState.RunProgram.Pop()
		if nextStep == nil {
			return finished(args)
		}
		stepName := gohacks.TypeName(nextStep)
		if stepName == "SkipCurrentBranchProgram" {
			args.RunState.SkipCurrentBranchProgram()
			continue
		}
		err := nextStep.Run(shared.RunArgs{
			Connector:                       args.Connector,
			DialogTestInputs:                args.DialogTestInputs,
			Lineage:                         args.Lineage,
			PrependOpcodes:                  args.RunState.RunProgram.Prepend,
			RegisterUndoablePerennialCommit: args.RunState.RegisterUndoablePerennialCommit,
			Runner:                          args.Run,
			UpdateInitialBranchLocalSHA:     args.InitialBranchesSnapshot.Branches.UpdateLocalSHA,
		})
		if err != nil {
			return errored(nextStep, err, args)
		}
	}
}

type ExecuteArgs struct {
	*configdomain.FullConfig
	Connector               hostingdomain.Connector
<<<<<<< HEAD
	DialogTestInputs        dialog.TestInputs
	Verbose                 bool
	RootDir                 gitdomain.RepoRootDir
=======
>>>>>>> cb558ece
	InitialBranchesSnapshot gitdomain.BranchesStatus
	InitialConfigSnapshot   undoconfig.ConfigSnapshot
	InitialStashSnapshot    gitdomain.StashSize
	RootDir                 gitdomain.RepoRootDir
	Run                     *git.ProdRunner
	RunState                *runstate.RunState
	Verbose                 bool
}<|MERGE_RESOLUTION|>--- conflicted
+++ resolved
@@ -42,12 +42,7 @@
 type ExecuteArgs struct {
 	*configdomain.FullConfig
 	Connector               hostingdomain.Connector
-<<<<<<< HEAD
 	DialogTestInputs        dialog.TestInputs
-	Verbose                 bool
-	RootDir                 gitdomain.RepoRootDir
-=======
->>>>>>> cb558ece
 	InitialBranchesSnapshot gitdomain.BranchesStatus
 	InitialConfigSnapshot   undoconfig.ConfigSnapshot
 	InitialStashSnapshot    gitdomain.StashSize
