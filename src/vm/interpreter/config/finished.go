--- conflicted
+++ resolved
@@ -49,11 +49,7 @@
 		BeginStashSize:           0,
 		Command:                  args.Command,
 		DryRun:                   false,
-<<<<<<< HEAD
-		EndBranchesSnapshot:      Some(branchesSnapshot),
-=======
 		EndBranchesSnapshot:      endBranchesSnapshot,
->>>>>>> 282acbc8
 		EndConfigSnapshot:        Some(configSnapshot),
 		EndStashSize:             None[gitdomain.StashSize](),
 		FinalUndoProgram:         program.Program{},
@@ -66,16 +62,6 @@
 }
 
 type FinishedArgs struct {
-<<<<<<< HEAD
-	Backend             gitdomain.RunnerQuerier
-	BeginConfigSnapshot undoconfig.ConfigSnapshot
-	Command             string
-	CommandsCounter     Mutable[gohacks.Counter]
-	FinalMessages       stringslice.Collector
-	Git                 git.Commands
-	RootDir             gitdomain.RepoRootDir
-	Verbose             configdomain.Verbose
-=======
 	Backend               gitdomain.RunnerQuerier
 	BeginBranchesSnapshot Option[gitdomain.BranchesSnapshot]
 	BeginConfigSnapshot   undoconfig.ConfigSnapshot
@@ -85,5 +71,4 @@
 	Git                   git.Commands
 	RootDir               gitdomain.RepoRootDir
 	Verbose               configdomain.Verbose
->>>>>>> 282acbc8
 }