--- conflicted
+++ resolved
@@ -55,9 +55,5 @@
 	EndConfigSnapshot   undoconfig.ConfigSnapshot
 	FinalMessages       *stringslice.Collector
 	RootDir             gitdomain.RepoRootDir
-<<<<<<< HEAD
-	Runner              *git.ProdRunner // TODO: replace with the three fields of ProdRunner that are actually used
-=======
->>>>>>> b2618afc
 	Verbose             bool
 }