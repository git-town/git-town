package interpreter

import (
	"fmt"

	"github.com/git-town/git-town/v12/src/cli/print"
	"github.com/git-town/git-town/v12/src/config/gitconfig"
	"github.com/git-town/git-town/v12/src/messages"
	"github.com/git-town/git-town/v12/src/undo"
	"github.com/git-town/git-town/v12/src/undo/undoconfig"
	"github.com/git-town/git-town/v12/src/vm/statefile"
)

// finished is called when executing all steps has successfully finished.
func finished(args ExecuteArgs) error {
	if args.RunState.IsUndo {
		return finishedUndoCommand(args)
	}
	var err error
	args.RunState.AfterBranchesSnapshot, err = args.Run.Backend.BranchesSnapshot()
	if err != nil {
		return err
	}
	if args.RunState.DryRun {
		return finishedDryRunCommand(args)
	}
	configGitAccess := gitconfig.Access{Runner: args.Run.Backend}
	globalSnapshot, _, err := configGitAccess.LoadGlobal()
	if err != nil {
		return err
	}
	localSnapshot, _, err := configGitAccess.LoadLocal()
	if err != nil {
		return err
	}
	args.RunState.AfterConfigSnapshot = undoconfig.ConfigSnapshot{
		Global: globalSnapshot,
		Local:  localSnapshot,
	}
	args.RunState.MarkAsFinished()
	undoProgram, err := undo.CreateUndoProgram(undo.CreateUndoProgramArgs{
		DryRun:                   args.RunState.DryRun,
		FinalBranchesSnapshot:    args.RunState.AfterBranchesSnapshot,
<<<<<<< HEAD
=======
		FinalConfigSnapshot:      args.RunState.AfterConfigSnapshot,
>>>>>>> 67a852d7
		InitialBranchesSnapshot:  args.InitialBranchesSnapshot,
		InitialConfigSnapshot:    args.InitialConfigSnapshot,
		InitialStashSize:         args.InitialStashSize,
		NoPushHook:               args.NoPushHook(),
		Run:                      args.Run,
		UndoablePerennialCommits: args.RunState.UndoablePerennialCommits,
	})
	if err != nil {
		return err
	}
	args.RunState.UndoProgram.AddProgram(undoProgram)
	args.RunState.UndoProgram.AddProgram(args.RunState.FinalUndoProgram)
	err = statefile.Save(args.RunState, args.RootDir)
	if err != nil {
		return fmt.Errorf(messages.RunstateSaveProblem, err)
	}
	print.Footer(args.Verbose, args.Run.CommandsCounter.Count(), args.Run.FinalMessages.Result())
	return nil
}

func finishedDryRunCommand(args ExecuteArgs) error {
	args.RunState.MarkAsFinished()
	err := statefile.Save(args.RunState, args.RootDir)
	if err != nil {
		return fmt.Errorf(messages.RunstateSaveProblem, err)
	}
	print.Footer(args.Verbose, args.Run.CommandsCounter.Count(), args.Run.FinalMessages.Result())
	return nil
}

func finishedUndoCommand(args ExecuteArgs) error {
	err := statefile.Delete(args.RootDir)
	if err != nil {
		return fmt.Errorf(messages.RunstateDeleteProblem, err)
	}
	print.Footer(args.Verbose, args.Run.CommandsCounter.Count(), args.Run.FinalMessages.Result())
	return nil
}<|MERGE_RESOLUTION|>--- conflicted
+++ resolved
@@ -41,10 +41,7 @@
 	undoProgram, err := undo.CreateUndoProgram(undo.CreateUndoProgramArgs{
 		DryRun:                   args.RunState.DryRun,
 		FinalBranchesSnapshot:    args.RunState.AfterBranchesSnapshot,
-<<<<<<< HEAD
-=======
 		FinalConfigSnapshot:      args.RunState.AfterConfigSnapshot,
->>>>>>> 67a852d7
 		InitialBranchesSnapshot:  args.InitialBranchesSnapshot,
 		InitialConfigSnapshot:    args.InitialConfigSnapshot,
 		InitialStashSize:         args.InitialStashSize,
