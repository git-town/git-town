package interpreter

import (
	"fmt"

	"github.com/git-town/git-town/v12/src/cli/print"
	"github.com/git-town/git-town/v12/src/config/gitconfig"
	"github.com/git-town/git-town/v12/src/messages"
	"github.com/git-town/git-town/v12/src/undo/undoconfig"
	"github.com/git-town/git-town/v12/src/vm/statefile"
)

// finished is called when executing all steps has successfully finished.
func finished(args ExecuteArgs) error {
	var err error
	args.RunState.AfterBranchesSnapshot, err = args.Run.Backend.BranchesSnapshot()
	if err != nil {
		return err
	}
	configGitAccess := gitconfig.Access{Runner: args.Run.Backend}
	globalSnapshot, _, err := configGitAccess.LoadGlobal()
	if err != nil {
		return err
	}
	localSnapshot, _, err := configGitAccess.LoadLocal()
	if err != nil {
		return err
	}
	args.RunState.AfterConfigSnapshot = undoconfig.ConfigSnapshot{
		Global: globalSnapshot,
		Local:  localSnapshot,
	}
	args.RunState.MarkAsFinished()
<<<<<<< HEAD
=======
	if args.RunState.DryRun {
		return finishedDryRunCommand(args)
	}
	undoProgram, err := undo.CreateUndoProgram(undo.CreateUndoProgramArgs{
		DryRun:                   args.RunState.DryRun,
		FinalBranchesSnapshot:    args.RunState.AfterBranchesSnapshot,
		FinalConfigSnapshot:      args.RunState.AfterConfigSnapshot,
		InitialBranchesSnapshot:  args.InitialBranchesSnapshot,
		InitialConfigSnapshot:    args.InitialConfigSnapshot,
		InitialStashSize:         args.InitialStashSize,
		NoPushHook:               args.NoPushHook(),
		Run:                      args.Run,
		UndoablePerennialCommits: args.RunState.UndoablePerennialCommits,
	})
	if err != nil {
		return err
	}
	args.RunState.UndoProgram.AddProgram(undoProgram)
	args.RunState.UndoProgram.AddProgram(args.RunState.FinalUndoProgram)
>>>>>>> 8becde9d
	err = statefile.Save(args.RunState, args.RootDir)
	if err != nil {
		return fmt.Errorf(messages.RunstateSaveProblem, err)
	}
	print.Footer(args.Verbose, args.Run.CommandsCounter.Count(), args.Run.FinalMessages.Result())
	return nil
}

func finishedDryRunCommand(args ExecuteArgs) error {
	args.RunState.MarkAsFinished()
	err := statefile.Save(args.RunState, args.RootDir)
	if err != nil {
		return fmt.Errorf(messages.RunstateSaveProblem, err)
	}
	print.Footer(args.Verbose, args.Run.CommandsCounter.Count(), args.Run.FinalMessages.Result())
	return nil
}<|MERGE_RESOLUTION|>--- conflicted
+++ resolved
@@ -31,28 +31,6 @@
 		Local:  localSnapshot,
 	}
 	args.RunState.MarkAsFinished()
-<<<<<<< HEAD
-=======
-	if args.RunState.DryRun {
-		return finishedDryRunCommand(args)
-	}
-	undoProgram, err := undo.CreateUndoProgram(undo.CreateUndoProgramArgs{
-		DryRun:                   args.RunState.DryRun,
-		FinalBranchesSnapshot:    args.RunState.AfterBranchesSnapshot,
-		FinalConfigSnapshot:      args.RunState.AfterConfigSnapshot,
-		InitialBranchesSnapshot:  args.InitialBranchesSnapshot,
-		InitialConfigSnapshot:    args.InitialConfigSnapshot,
-		InitialStashSize:         args.InitialStashSize,
-		NoPushHook:               args.NoPushHook(),
-		Run:                      args.Run,
-		UndoablePerennialCommits: args.RunState.UndoablePerennialCommits,
-	})
-	if err != nil {
-		return err
-	}
-	args.RunState.UndoProgram.AddProgram(undoProgram)
-	args.RunState.UndoProgram.AddProgram(args.RunState.FinalUndoProgram)
->>>>>>> 8becde9d
 	err = statefile.Save(args.RunState, args.RootDir)
 	if err != nil {
 		return fmt.Errorf(messages.RunstateSaveProblem, err)
