package interpreter

import (
	"github.com/git-town/git-town/v14/src/cli/dialog/components"
	"github.com/git-town/git-town/v14/src/config/configdomain"
	"github.com/git-town/git-town/v14/src/git"
	"github.com/git-town/git-town/v14/src/git/gitdomain"
	"github.com/git-town/git-town/v14/src/gohacks"
	"github.com/git-town/git-town/v14/src/hosting/hostingdomain"
	"github.com/git-town/git-town/v14/src/undo/undoconfig"
	"github.com/git-town/git-town/v14/src/vm/runstate"
	"github.com/git-town/git-town/v14/src/vm/shared"
)

// Execute runs the commands in the given runstate.
func Execute(args ExecuteArgs) error {
	for {
		nextStep := args.RunState.RunProgram.Pop()
		if nextStep == nil {
			return finished(args)
		}
		stepName := gohacks.TypeName(nextStep)
		if stepName == "SkipCurrentBranchProgram" {
			args.RunState.SkipCurrentBranchProgram()
			continue
		}
		err := nextStep.Run(shared.RunArgs{
			Connector:                       args.Connector,
			DialogTestInputs:                args.DialogTestInputs,
			Lineage:                         args.Config.Lineage,
			PrependOpcodes:                  args.RunState.RunProgram.Prepend,
			RegisterUndoablePerennialCommit: args.RunState.RegisterUndoablePerennialCommit,
			Runner:                          args.Run,
			UpdateInitialBranchLocalSHA:     args.InitialBranchesSnapshot.Branches.UpdateLocalSHA,
		})
		if err != nil {
			return errored(nextStep, err, args)
		}
	}
}

type ExecuteArgs struct {
<<<<<<< HEAD
	configdomain.ValidatedConfig
=======
	Config                  configdomain.FullConfig
>>>>>>> 5c639b46
	Connector               hostingdomain.Connector
	DialogTestInputs        *components.TestInputs
	HasOpenChanges          bool
	InitialBranchesSnapshot gitdomain.BranchesSnapshot
	InitialConfigSnapshot   undoconfig.ConfigSnapshot
	InitialStashSize        gitdomain.StashSize
	RootDir                 gitdomain.RepoRootDir
	Run                     *git.ProdRunner
	RunState                runstate.RunState
	Verbose                 bool
}<|MERGE_RESOLUTION|>--- conflicted
+++ resolved
@@ -40,11 +40,7 @@
 }
 
 type ExecuteArgs struct {
-<<<<<<< HEAD
-	configdomain.ValidatedConfig
-=======
-	Config                  configdomain.FullConfig
->>>>>>> 5c639b46
+	Config                  configdomain.ValidatedConfig
 	Connector               hostingdomain.Connector
 	DialogTestInputs        *components.TestInputs
 	HasOpenChanges          bool
