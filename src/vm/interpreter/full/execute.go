--- conflicted
+++ resolved
@@ -2,7 +2,6 @@
 
 import (
 	"github.com/git-town/git-town/v14/src/cli/dialog/components"
-	"github.com/git-town/git-town/v14/src/config"
 	"github.com/git-town/git-town/v14/src/git"
 	"github.com/git-town/git-town/v14/src/git/gitdomain"
 	"github.com/git-town/git-town/v14/src/gohacks"
@@ -44,13 +43,9 @@
 }
 
 type ExecuteArgs struct {
-<<<<<<< HEAD
-	Config                  configdomain.ValidatedConfig
-=======
 	Backend                 git.BackendCommands
 	CommandsCounter         *gohacks.Counter
-	Config                  config.Config
->>>>>>> 8bfd12bc
+	Config                  configdomain.ValidatedConfig
 	Connector               hostingdomain.Connector
 	DialogTestInputs        *components.TestInputs
 	FinalMessages           *stringslice.Collector
