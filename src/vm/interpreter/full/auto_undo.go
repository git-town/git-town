--- conflicted
+++ resolved
@@ -20,11 +20,7 @@
 		DryRun:                   false,
 		EndBranchesSnapshot:      args.RunState.EndBranchesSnapshot,
 		EndConfigSnapshot:        args.RunState.EndConfigSnapshot,
-<<<<<<< HEAD
-		BeginBranchesSnapshot:    args.RunState.EndBranchesSnapshot,
-=======
 		BeginBranchesSnapshot:    args.RunState.BeginBranchesSnapshot,
->>>>>>> 7a385a6a
 		BeginConfigSnapshot:      args.RunState.BeginConfigSnapshot,
 		BeginStashSize:           args.RunState.BeginStashSize,
 		NoPushHook:               args.FullConfig.NoPushHook(),
