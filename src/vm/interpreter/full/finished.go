--- conflicted
+++ resolved
@@ -41,26 +41,6 @@
 	if args.RunState.DryRun {
 		return finishedDryRunCommand(args)
 	}
-<<<<<<< HEAD
-=======
-	undoProgram, err := undo.CreateUndoProgram(undo.CreateUndoProgramArgs{
-		DryRun:                   args.RunState.DryRun,
-		FinalBranchesSnapshot:    args.RunState.EndBranchesSnapshot,
-		FinalConfigSnapshot:      args.RunState.EndConfigSnapshot,
-		InitialBranchesSnapshot:  args.InitialBranchesSnapshot,
-		InitialConfigSnapshot:    args.InitialConfigSnapshot,
-		InitialStashSize:         args.InitialStashSize,
-		NoPushHook:               args.NoPushHook(),
-		Run:                      args.Run,
-		RunState:                 *args.RunState,
-		UndoablePerennialCommits: args.RunState.UndoablePerennialCommits,
-	})
-	if err != nil {
-		return err
-	}
-	undoProgram.AddProgram(args.RunState.FinalUndoProgram)
-	args.RunState.UndoProgram = undoProgram
->>>>>>> e2723b34
 	err = statefile.Save(args.RunState, args.RootDir)
 	if err != nil {
 		return fmt.Errorf(messages.RunstateSaveProblem, err)
