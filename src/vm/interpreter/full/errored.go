package interpreter

import (
	"errors"
	"fmt"

	"github.com/git-town/git-town/v12/src/cli/print"
	"github.com/git-town/git-town/v12/src/config/gitconfig"
	"github.com/git-town/git-town/v12/src/messages"
	"github.com/git-town/git-town/v12/src/undo/undoconfig"
	"github.com/git-town/git-town/v12/src/vm/shared"
	"github.com/git-town/git-town/v12/src/vm/statefile"
)

// errored is called when the given opcode has resulted in the given error.
func errored(failedOpcode shared.Opcode, runErr error, args ExecuteArgs) error {
	var err error
	args.RunState.EndBranchesSnapshot, err = args.Run.Backend.BranchesSnapshot()
	if err != nil {
		return err
	}
	configGitAccess := gitconfig.Access{Runner: args.Run.Backend}
	globalSnapshot, _, err := configGitAccess.LoadGlobal()
	if err != nil {
		return err
	}
	localSnapshot, _, err := configGitAccess.LoadLocal()
	if err != nil {
		return err
	}
	args.RunState.EndConfigSnapshot = undoconfig.ConfigSnapshot{
		Global: globalSnapshot,
		Local:  localSnapshot,
	}
	args.RunState.EndStashSize, err = args.Run.Backend.StashSize()
	if err != nil {
		return err
	}
	args.RunState.AbortProgram.Add(failedOpcode.CreateAbortProgram()...)
<<<<<<< HEAD
=======
	undoProgram, err := undo.CreateUndoErroredProgram(undo.CreateUndoProgramArgs{
		BeginBranchesSnapshot:    args.InitialBranchesSnapshot,
		BeginConfigSnapshot:      args.InitialConfigSnapshot,
		BeginStashSize:           args.InitialStashSize,
		DryRun:                   args.RunState.DryRun,
		EndBranchesSnapshot:      args.RunState.EndBranchesSnapshot,
		EndConfigSnapshot:        args.RunState.EndConfigSnapshot,
		HasOpenChanges:           false,
		NoPushHook:               args.NoPushHook(),
		Run:                      args.Run,
		RunState:                 *args.RunState,
		UndoablePerennialCommits: args.RunState.UndoablePerennialCommits,
	})
	if err != nil {
		return err
	}
	args.RunState.UndoProgram.AddProgram(undoProgram)
>>>>>>> 74403615
	if failedOpcode.ShouldAutomaticallyUndoOnError() {
		return autoUndo(failedOpcode, runErr, args)
	}
	args.RunState.RunProgram.Prepend(failedOpcode.CreateContinueProgram()...)
	err = args.RunState.MarkAsUnfinished(&args.Run.Backend)
	if err != nil {
		return err
	}
	currentBranch, err := args.Run.Backend.CurrentBranch()
	if err != nil {
		return err
	}
	repoStatus, err := args.Run.Backend.RepoStatus()
	if err != nil {
		return err
	}
	if args.RunState.Command == "sync" && !(repoStatus.RebaseInProgress && args.Run.Config.IsMainBranch(currentBranch)) {
		args.RunState.UnfinishedDetails.CanSkip = true
	}
	err = statefile.Save(args.RunState, args.RootDir)
	if err != nil {
		return fmt.Errorf(messages.RunstateSaveProblem, err)
	}
	print.Footer(args.Verbose, args.Run.CommandsCounter.Count(), args.Run.FinalMessages.Result())
	message := runErr.Error()
	if !args.RunState.IsUndo {
		message += messages.UndoContinueGuidance
	}
	if args.RunState.UnfinishedDetails.CanSkip {
		message += messages.ContinueSkipGuidance
	}
	message += "\n"
	return errors.New(message)
}<|MERGE_RESOLUTION|>--- conflicted
+++ resolved
@@ -37,26 +37,6 @@
 		return err
 	}
 	args.RunState.AbortProgram.Add(failedOpcode.CreateAbortProgram()...)
-<<<<<<< HEAD
-=======
-	undoProgram, err := undo.CreateUndoErroredProgram(undo.CreateUndoProgramArgs{
-		BeginBranchesSnapshot:    args.InitialBranchesSnapshot,
-		BeginConfigSnapshot:      args.InitialConfigSnapshot,
-		BeginStashSize:           args.InitialStashSize,
-		DryRun:                   args.RunState.DryRun,
-		EndBranchesSnapshot:      args.RunState.EndBranchesSnapshot,
-		EndConfigSnapshot:        args.RunState.EndConfigSnapshot,
-		HasOpenChanges:           false,
-		NoPushHook:               args.NoPushHook(),
-		Run:                      args.Run,
-		RunState:                 *args.RunState,
-		UndoablePerennialCommits: args.RunState.UndoablePerennialCommits,
-	})
-	if err != nil {
-		return err
-	}
-	args.RunState.UndoProgram.AddProgram(undoProgram)
->>>>>>> 74403615
 	if failedOpcode.ShouldAutomaticallyUndoOnError() {
 		return autoUndo(failedOpcode, runErr, args)
 	}
