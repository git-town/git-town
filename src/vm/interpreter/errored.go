--- conflicted
+++ resolved
@@ -13,20 +13,12 @@
 
 // errored is called when the given opcode has resulted in the given error.
 func errored(failedOpcode shared.Opcode, runErr error, args ExecuteArgs) error {
-	afterBranchesSnapshot, err := args.Run.Backend.BranchesSnapshot()
-	if err != nil {
-		return err
-	}
 	args.RunState.AfterBranchesSnapshot = afterBranchesSnapshot
 	args.RunState.AbortProgram.Add(failedOpcode.CreateAbortProgram()...)
 	undoProgram, err := undo.CreateUndoProgram(undo.CreateUndoProgramArgs{
 		DryRun:                   args.RunState.DryRun,
-<<<<<<< HEAD
-		FinalBranchesSnapshot:    afterBranchesSnapshot,
-=======
 		FinalBranchesSnapshot:    args.RunState.AfterBranchesSnapshot,
 		FinalConfigSnapshot:      args.RunState.AfterConfigSnapshot,
->>>>>>> 67a852d7
 		InitialBranchesSnapshot:  args.InitialBranchesSnapshot,
 		InitialConfigSnapshot:    args.InitialConfigSnapshot,
 		InitialStashSize:         args.InitialStashSize,
