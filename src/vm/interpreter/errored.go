--- conflicted
+++ resolved
@@ -7,11 +7,7 @@
 	"github.com/git-town/git-town/v12/src/cli/print"
 	"github.com/git-town/git-town/v12/src/config/gitconfig"
 	"github.com/git-town/git-town/v12/src/messages"
-<<<<<<< HEAD
-=======
-	"github.com/git-town/git-town/v12/src/undo"
 	"github.com/git-town/git-town/v12/src/undo/undoconfig"
->>>>>>> b66dca35
 	"github.com/git-town/git-town/v12/src/vm/shared"
 	"github.com/git-town/git-town/v12/src/vm/statefile"
 )
@@ -37,24 +33,6 @@
 		Local:  localSnapshot,
 	}
 	args.RunState.AbortProgram.Add(failedOpcode.CreateAbortProgram()...)
-<<<<<<< HEAD
-=======
-	undoProgram, err := undo.CreateUndoProgram(undo.CreateUndoProgramArgs{
-		DryRun:                   args.RunState.DryRun,
-		FinalBranchesSnapshot:    args.RunState.AfterBranchesSnapshot,
-		FinalConfigSnapshot:      args.RunState.AfterConfigSnapshot,
-		InitialBranchesSnapshot:  args.InitialBranchesSnapshot,
-		InitialConfigSnapshot:    args.InitialConfigSnapshot,
-		InitialStashSize:         args.InitialStashSize,
-		NoPushHook:               args.NoPushHook(),
-		Run:                      args.Run,
-		UndoablePerennialCommits: args.RunState.UndoablePerennialCommits,
-	})
-	if err != nil {
-		return err
-	}
-	args.RunState.UndoProgram.AddProgram(undoProgram)
->>>>>>> b66dca35
 	if failedOpcode.ShouldAutomaticallyUndoOnError() {
 		return autoUndo(failedOpcode, runErr, args)
 	}
