package light

import (
	"fmt"

	"github.com/git-town/git-town/v14/src/cli/colors"
	"github.com/git-town/git-town/v14/src/config"
	"github.com/git-town/git-town/v14/src/config/configdomain"
	"github.com/git-town/git-town/v14/src/git"
	"github.com/git-town/git-town/v14/src/gohacks/stringslice"
	"github.com/git-town/git-town/v14/src/vm/program"
	"github.com/git-town/git-town/v14/src/vm/shared"
)

func Execute(args ExecuteArgs) {
	for _, opcode := range args.Prog {
		err := opcode.Run(shared.RunArgs{
			Backend:                         args.Backend,
			Config:                          &args.Config,
			Connector:                       nil,
			DialogTestInputs:                nil,
			FinalMessages:                   args.FinalMessages,
			Frontend:                        args.Frontend,
			Lineage:                         args.Lineage,
			PrependOpcodes:                  nil,
			RegisterUndoablePerennialCommit: nil,
			UpdateInitialBranchLocalSHA:     nil,
		})
		if err != nil {
			fmt.Println(colors.Red().Styled("NOTICE: " + err.Error()))
		}
	}
}

type ExecuteArgs struct {
	Backend       git.BackendCommands
<<<<<<< HEAD
	Config        config.ValidatedConfig
	FinalMessages *stringslice.Collector
=======
	Config        config.Config
	FinalMessages stringslice.Collector
>>>>>>> 87f840df
	Frontend      git.FrontendCommands
	Lineage       configdomain.Lineage
	Prog          program.Program
}<|MERGE_RESOLUTION|>--- conflicted
+++ resolved
@@ -34,13 +34,8 @@
 
 type ExecuteArgs struct {
 	Backend       git.BackendCommands
-<<<<<<< HEAD
 	Config        config.ValidatedConfig
-	FinalMessages *stringslice.Collector
-=======
-	Config        config.Config
 	FinalMessages stringslice.Collector
->>>>>>> 87f840df
 	Frontend      git.FrontendCommands
 	Lineage       configdomain.Lineage
 	Prog          program.Program
