--- conflicted
+++ resolved
@@ -20,13 +20,8 @@
 }
 
 func (self *CreateProposal) Run(args shared.RunArgs) error {
-<<<<<<< HEAD
-	parentBranch := args.Runner.Config.Config.Lineage[self.Branch]
+	parentBranch := args.Config.Config.Lineage[self.Branch]
 	prURL, err := args.Connector.NewProposalURL(self.Branch, parentBranch, self.MainBranch)
-=======
-	parentBranch := args.Config.Config.Lineage[self.Branch]
-	prURL, err := args.Connector.NewProposalURL(self.Branch, parentBranch)
->>>>>>> 8bfd12bc
 	if err != nil {
 		return err
 	}
