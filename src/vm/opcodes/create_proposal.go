package opcodes

import (
	"github.com/git-town/git-town/v14/src/browser"
	"github.com/git-town/git-town/v14/src/git/gitdomain"
	"github.com/git-town/git-town/v14/src/vm/shared"
)

// CreateProposal creates a new proposal for the current branch.
type CreateProposal struct {
<<<<<<< HEAD
	Branch     gitdomain.LocalBranchName
	MainBranch gitdomain.LocalBranchName
	undeclaredOpcodeMethods
=======
	Branch                  gitdomain.LocalBranchName
	undeclaredOpcodeMethods `exhaustruct:"optional"`
>>>>>>> 23df53f5
}

func (self *CreateProposal) CreateContinueProgram() []shared.Opcode {
	return []shared.Opcode{
		self,
	}
}

func (self *CreateProposal) Run(args shared.RunArgs) error {
	parentBranch := args.Config.Config.Lineage[self.Branch]
	prURL, err := args.Connector.NewProposalURL(self.Branch, parentBranch, self.MainBranch)
	if err != nil {
		return err
	}
	browser.Open(prURL, args.Frontend.Runner, args.Backend.Runner)
	return nil
}<|MERGE_RESOLUTION|>--- conflicted
+++ resolved
@@ -8,14 +8,9 @@
 
 // CreateProposal creates a new proposal for the current branch.
 type CreateProposal struct {
-<<<<<<< HEAD
-	Branch     gitdomain.LocalBranchName
-	MainBranch gitdomain.LocalBranchName
-	undeclaredOpcodeMethods
-=======
 	Branch                  gitdomain.LocalBranchName
+	MainBranch              gitdomain.LocalBranchName
 	undeclaredOpcodeMethods `exhaustruct:"optional"`
->>>>>>> 23df53f5
 }
 
 func (self *CreateProposal) CreateContinueProgram() []shared.Opcode {
