--- conflicted
+++ resolved
@@ -15,18 +15,6 @@
 }
 
 func (self *DeleteBranchIfEmptyAtRuntime) Run(args shared.RunArgs) error {
-<<<<<<< HEAD
-	parentPtr := args.Lineage.Parent(self.Branch)
-	if parentPtr != nil {
-		parent := *parentPtr
-		hasUnmergedChanges, err := args.Runner.Backend.BranchHasUnmergedChanges(self.Branch, parent)
-		if err != nil {
-			return err
-		}
-		if hasUnmergedChanges {
-			args.PrependOpcodes(&QueueMessage{
-				Message: fmt.Sprintf(messages.BranchDeletedHasUnmergedChanges, self.Branch),
-=======
 	parent, hasParent := args.Lineage.Parent(self.Branch).Get()
 	if !hasParent {
 		return nil
@@ -48,7 +36,6 @@
 			},
 			&QueueMessage{
 				Message: fmt.Sprintf(messages.BranchDeleted, self.Branch),
->>>>>>> f55752f2
 			})
 			return nil
 		}
