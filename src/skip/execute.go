package skip

import (
	"github.com/git-town/git-town/v12/src/cli/dialog/components"
	"github.com/git-town/git-town/v12/src/git"
	"github.com/git-town/git-town/v12/src/git/gitdomain"
	"github.com/git-town/git-town/v12/src/hosting/hostingdomain"
	"github.com/git-town/git-town/v12/src/undo/undobranches"
	fullInterpreter "github.com/git-town/git-town/v12/src/vm/interpreter/full"
	"github.com/git-town/git-town/v12/src/vm/opcodes"
	"github.com/git-town/git-town/v12/src/vm/program"
	"github.com/git-town/git-town/v12/src/vm/runstate"
	"github.com/git-town/git-town/v12/src/vm/shared"
)

func Execute(args ExecuteArgs) error {
	// abort the current op
	for _, opcode := range args.RunState.AbortProgram {
		err := opcode.Run(shared.RunArgs{
			Connector:                       nil,
			DialogTestInputs:                nil,
			Lineage:                         args.Runner.Lineage,
			PrependOpcodes:                  nil,
			RegisterUndoablePerennialCommit: nil,
			Runner:                          args.Runner,
			UpdateInitialBranchLocalSHA:     nil,
		})
		if err != nil {
			panic(err.Error())
		}
	}
	// undo the changes to the current branch
	spans := undobranches.BranchSpans{
		undobranches.BranchSpan{
<<<<<<< HEAD
			Before: *args.RunState.EndBranchesSnapshot.Branches.FindByLocalName(args.CurrentBranch),
=======
			Before: *args.RunState.BeginBranchesSnapshot.Branches.FindByLocalName(args.CurrentBranch),
>>>>>>> 7a385a6a
			After:  *args.RunState.EndBranchesSnapshot.Branches.FindByLocalName(args.CurrentBranch),
		},
	}
	changes := spans.Changes()
	undoCurrentBranchProgram := changes.UndoProgram(undobranches.BranchChangesUndoProgramArgs{
		Config:                   &args.Runner.FullConfig,
		FinalBranch:              args.CurrentBranch,
		InitialBranch:            args.CurrentBranch,
		UndoablePerennialCommits: args.RunState.UndoablePerennialCommits,
	})
	for _, opcode := range undoCurrentBranchProgram {
		err := opcode.Run(shared.RunArgs{
			Connector:                       nil,
			DialogTestInputs:                nil,
			Lineage:                         args.Runner.Lineage,
			PrependOpcodes:                  nil,
			RegisterUndoablePerennialCommit: nil,
			Runner:                          args.Runner,
			UpdateInitialBranchLocalSHA:     nil,
		})
		if err != nil {
			panic(err.Error())
		}
	}

	// remove the remaining opcodes for the current branch from the program
	newProgram := program.Program{}
	skipping := true
	for _, opcode := range args.RunState.RunProgram {
		if shared.IsEndOfBranchProgramOpcode(opcode) {
			skipping = false
		}
		if !skipping {
			newProgram.Add(opcode)
		}
	}
	newProgram.MoveToEnd(&opcodes.RestoreOpenChanges{})
	args.RunState.RunProgram = newProgram

	// continue executing the program
	return fullInterpreter.Execute(fullInterpreter.ExecuteArgs{
		Connector:               args.Connector,
		DialogTestInputs:        &args.TestInputs,
		FullConfig:              &args.Runner.FullConfig,
		HasOpenChanges:          args.HasOpenChanges,
<<<<<<< HEAD
		InitialBranchesSnapshot: args.RunState.EndBranchesSnapshot,
=======
		InitialBranchesSnapshot: args.RunState.BeginBranchesSnapshot,
>>>>>>> 7a385a6a
		InitialConfigSnapshot:   args.RunState.BeginConfigSnapshot,
		InitialStashSize:        args.RunState.BeginStashSize,
		RootDir:                 args.RootDir,
		Run:                     args.Runner,
		RunState:                args.RunState,
		Verbose:                 args.Verbose,
	})
}

type ExecuteArgs struct {
	Connector      hostingdomain.Connector
	CurrentBranch  gitdomain.LocalBranchName
	HasOpenChanges bool
	RootDir        gitdomain.RepoRootDir
	RunState       *runstate.RunState
	Runner         *git.ProdRunner
	TestInputs     components.TestInputs
	Verbose        bool
}<|MERGE_RESOLUTION|>--- conflicted
+++ resolved
@@ -32,11 +32,7 @@
 	// undo the changes to the current branch
 	spans := undobranches.BranchSpans{
 		undobranches.BranchSpan{
-<<<<<<< HEAD
-			Before: *args.RunState.EndBranchesSnapshot.Branches.FindByLocalName(args.CurrentBranch),
-=======
 			Before: *args.RunState.BeginBranchesSnapshot.Branches.FindByLocalName(args.CurrentBranch),
->>>>>>> 7a385a6a
 			After:  *args.RunState.EndBranchesSnapshot.Branches.FindByLocalName(args.CurrentBranch),
 		},
 	}
@@ -82,11 +78,7 @@
 		DialogTestInputs:        &args.TestInputs,
 		FullConfig:              &args.Runner.FullConfig,
 		HasOpenChanges:          args.HasOpenChanges,
-<<<<<<< HEAD
-		InitialBranchesSnapshot: args.RunState.EndBranchesSnapshot,
-=======
 		InitialBranchesSnapshot: args.RunState.BeginBranchesSnapshot,
->>>>>>> 7a385a6a
 		InitialConfigSnapshot:   args.RunState.BeginConfigSnapshot,
 		InitialStashSize:        args.RunState.BeginStashSize,
 		RootDir:                 args.RootDir,
