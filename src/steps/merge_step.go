--- conflicted
+++ resolved
@@ -7,15 +7,9 @@
 
 // MergeStep merges the branch with the given name into the current branch.
 type MergeStep struct {
-<<<<<<< HEAD
-	Branch      domain.BranchName
-	previousSHA domain.SHA
-	currentSHA  domain.SHA
-=======
 	Branch    domain.BranchName
 	beforeSHA domain.SHA
 	afterSHA  domain.SHA
->>>>>>> fb589515
 	EmptyStep
 }
 
@@ -28,11 +22,7 @@
 }
 
 func (step *MergeStep) CreateUndoSteps(_ *git.BackendCommands) ([]Step, error) {
-<<<<<<< HEAD
-	return []Step{&ResetCurrentBranchToSHAStep{Hard: true, MustHaveSHA: step.currentSHA, SetToSHA: step.previousSHA}}, nil
-=======
 	return []Step{&ResetCurrentBranchToSHAStep{MustHaveSHA: step.afterSHA, SetToSHA: step.beforeSHA, Hard: true}}, nil
->>>>>>> fb589515
 }
 
 func (step *MergeStep) Run(args RunArgs) error {
@@ -45,10 +35,6 @@
 	if err != nil {
 		return err
 	}
-<<<<<<< HEAD
-	step.currentSHA, err = args.Runner.Backend.CurrentSHA()
-=======
 	step.afterSHA, err = args.Runner.Backend.CurrentSHA()
->>>>>>> fb589515
 	return err
 }