--- conflicted
+++ resolved
@@ -7,13 +7,9 @@
 	"github.com/git-town/git-town/src/git"
 )
 
-<<<<<<< HEAD
 var ErrNoShippableChanges = errors.New("no shippable changes")
 
-// EnsureHasShippableChangesStep asserts that the branch has unique changes not on the main branch
-=======
 // EnsureHasShippableChangesStep asserts that the branch has unique changes not on the main branch.
->>>>>>> 5c475fc8
 type EnsureHasShippableChangesStep struct {
 	NoOpStep
 	BranchName string
