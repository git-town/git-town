--- conflicted
+++ resolved
@@ -27,21 +27,15 @@
 	return []Step{&SkipCurrentBranchSteps{}}, nil
 }
 
-<<<<<<< HEAD
-func (step *PushCurrentBranchStep) Run(run *git.ProdRunner, _ hosting.Connector) error {
+func (step *PushCurrentBranchStep) Run(args RunArgs) error {
 	trackingBranch := step.CurrentBranch.RemoteBranch()
 	shouldPush, err := run.Backend.ShouldPushBranch(step.CurrentBranch, trackingBranch)
-=======
-func (step *PushCurrentBranchStep) Run(args RunArgs) error {
-	shouldPush, err := args.Runner.Backend.ShouldPushBranch(step.CurrentBranch, step.CurrentBranch.RemoteBranch())
->>>>>>> d0cc25d6
 	if err != nil {
 		return err
 	}
 	if !shouldPush && !args.Runner.Config.DryRun {
 		return nil
 	}
-<<<<<<< HEAD
 	step.initialRemoteSHA, err = run.Backend.SHAForBranch(trackingBranch.BranchName())
 	if err != nil {
 		return err
@@ -50,8 +44,5 @@
 	if err != nil {
 		return err
 	}
-	return run.Frontend.PushCurrentBranch(step.NoPushHook)
-=======
 	return args.Runner.Frontend.PushCurrentBranch(step.NoPushHook)
->>>>>>> d0cc25d6
 }