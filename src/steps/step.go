package steps

// Step represents a dedicated activity within a Git Town command.
// Git Town commands are comprised of a number of steps that need to be executed.
type Step interface {
	CreateAbortStep() Step
	CreateContinueStep() Step
	CreateUndoStepBeforeRun() Step
	CreateUndoStepAfterRun() Step
	GetAutomaticAbortErrorMessage() string
	Run() error
	ShouldAutomaticallyAbortOnError() bool
<<<<<<< HEAD
}

// SerializedStep is used to store Steps as JSON.
type SerializedStep struct {
	Data []byte
	Type string
}

// SerializedRunState is used to store RunStates as JSON.
type SerializedRunState struct {
	AbortStep SerializedStep
	RunSteps  []SerializedStep
	UndoSteps []SerializedStep
}

func getRunResultFilename() string {
	replaceCharacterRegexp, err := regexp.Compile("[[:^alnum:]]")
	exit.IfWrap(err, "Error compiling replace character expression")
	directory := replaceCharacterRegexp.ReplaceAllString(git.GetRootDirectory(), "-")
	return path.Join(os.TempDir(), directory)
=======
>>>>>>> 8bdaf06e
}<|MERGE_RESOLUTION|>--- conflicted
+++ resolved
@@ -10,27 +10,4 @@
 	GetAutomaticAbortErrorMessage() string
 	Run() error
 	ShouldAutomaticallyAbortOnError() bool
-<<<<<<< HEAD
-}
-
-// SerializedStep is used to store Steps as JSON.
-type SerializedStep struct {
-	Data []byte
-	Type string
-}
-
-// SerializedRunState is used to store RunStates as JSON.
-type SerializedRunState struct {
-	AbortStep SerializedStep
-	RunSteps  []SerializedStep
-	UndoSteps []SerializedStep
-}
-
-func getRunResultFilename() string {
-	replaceCharacterRegexp, err := regexp.Compile("[[:^alnum:]]")
-	exit.IfWrap(err, "Error compiling replace character expression")
-	directory := replaceCharacterRegexp.ReplaceAllString(git.GetRootDirectory(), "-")
-	return path.Join(os.TempDir(), directory)
-=======
->>>>>>> 8bdaf06e
 }