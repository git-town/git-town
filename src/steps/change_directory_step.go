--- conflicted
+++ resolved
@@ -14,26 +14,18 @@
 	previousDirectory string
 }
 
-<<<<<<< HEAD
 // AddUndoSteps adds the undo steps for this step to the undo step list
 func (step *ChangeDirectoryStep) AddUndoSteps(stepList *StepList) {
 	stepList.Prepend(&ChangeDirectoryStep{Directory: step.previousDirectory})
-=======
-// CreateUndoStepBeforeRun returns the undo step for this step before it is run.
-func (step *ChangeDirectoryStep) CreateUndoStepBeforeRun() Step {
-	dir, err := os.Getwd()
-	if err != nil {
-		panic(err)
-	}
-	return &ChangeDirectoryStep{Directory: dir}
->>>>>>> d84f2adc
 }
 
 // Run executes this step.
 func (step *ChangeDirectoryStep) Run() error {
 	var err error
 	step.previousDirectory, err = os.Getwd()
-	exit.If(err)
+	if err != nil {
+		panic(err)
+	}
 	_, err = os.Stat(step.Directory)
 	if err == nil {
 		script.PrintCommand("cd", step.Directory)
