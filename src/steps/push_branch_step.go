package steps

import (
	"github.com/git-town/git-town/v9/src/domain"
	"github.com/git-town/git-town/v9/src/git"
	"github.com/git-town/git-town/v9/src/hosting"
)

// PushBranchStep pushes the branch with the given name to the origin remote.
// Optionally with force.
type PushBranchStep struct {
	Branch         domain.LocalBranchName
	Remote         string
	ForceWithLease bool
	NoPushHook     bool
	Undoable       bool
	EmptyStep
}

func (step *PushBranchStep) CreateUndoSteps(_ *git.BackendCommands) ([]Step, error) {
	if step.Undoable {
		return []Step{&PushBranchAfterCurrentBranchSteps{}}, nil
	}
	return []Step{&SkipCurrentBranchSteps{}}, nil
}

func (step *PushBranchStep) Run(run *git.ProdRunner, _ hosting.Connector) error {
	shouldPush, err := run.Backend.ShouldPushBranch(step.Branch, step.Branch.AtRemote(step.Remote))
	if err != nil {
		return err
	}
	if !shouldPush && !run.Config.DryRun {
		return nil
	}
	return run.Frontend.PushBranch(git.PushArgs{
		Branch:         step.Branch,
		ForceWithLease: step.ForceWithLease,
		NoPushHook:     step.NoPushHook,
<<<<<<< HEAD
		Remote:         step.Remote,
=======
		Remote:         remote(currentBranch, step.Branch),
>>>>>>> b7b2f59f
	})
}

// provides the name of the remote to push to.
func remote(currentBranch, stepBranch domain.LocalBranchName) domain.Remote {
	// TODO: how does this comparison of whether the branch in the step is the current branch make sense when deciding whether to push to origin or not?
	if currentBranch == stepBranch {
		return domain.NoRemote
	}
	return domain.OriginRemote
}<|MERGE_RESOLUTION|>--- conflicted
+++ resolved
@@ -10,7 +10,6 @@
 // Optionally with force.
 type PushBranchStep struct {
 	Branch         domain.LocalBranchName
-	Remote         string
 	ForceWithLease bool
 	NoPushHook     bool
 	Undoable       bool
@@ -25,7 +24,7 @@
 }
 
 func (step *PushBranchStep) Run(run *git.ProdRunner, _ hosting.Connector) error {
-	shouldPush, err := run.Backend.ShouldPushBranch(step.Branch, step.Branch.AtRemote(step.Remote))
+	shouldPush, err := run.Backend.ShouldPushBranch(step.Branch, step.Branch.AtRemote(domain.OriginRemote))
 	if err != nil {
 		return err
 	}
@@ -36,11 +35,7 @@
 		Branch:         step.Branch,
 		ForceWithLease: step.ForceWithLease,
 		NoPushHook:     step.NoPushHook,
-<<<<<<< HEAD
-		Remote:         step.Remote,
-=======
 		Remote:         remote(currentBranch, step.Branch),
->>>>>>> b7b2f59f
 	})
 }
 
