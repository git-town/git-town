package steps

import (
	"github.com/git-town/git-town/v9/src/config"
	"github.com/git-town/git-town/v9/src/domain"
	"github.com/git-town/git-town/v9/src/git"
	"github.com/git-town/git-town/v9/src/hosting"
)

// PushBranchStep pushes the branch with the given name to the origin remote.
// Optionally with force.
type PushBranchStep struct {
<<<<<<< HEAD
	EmptyStep
	Branch         domain.LocalBranchName
	TrackingBranch domain.RemoteBranchName
=======
	Branch domain.LocalBranchName
	// TrackingBranch domain.RemoteBranchName // TODO: populate this with the actual tracking branch name
>>>>>>> 2de301ba
	ForceWithLease bool
	NoPushHook     bool
	Undoable       bool
	EmptyStep
}

func (step *PushBranchStep) CreateUndoSteps(_ *git.BackendCommands) ([]Step, error) {
	if step.Undoable {
		return []Step{&PushBranchAfterCurrentBranchSteps{}}, nil
	}
	return []Step{&SkipCurrentBranchSteps{}}, nil
}

func (step *PushBranchStep) Run(run *git.ProdRunner, _ hosting.Connector) error {
	shouldPush, err := run.Backend.ShouldPushBranch(step.Branch, step.TrackingBranch)
	if err != nil {
		return err
	}
	if !shouldPush && !run.Config.DryRun {
		return nil
	}
	currentBranch, err := run.Backend.CurrentBranch()
	if err != nil {
		return err
	}
	return run.Frontend.PushBranch(git.PushArgs{
		Branch:         step.Branch,
		ForceWithLease: step.ForceWithLease,
		NoPushHook:     step.NoPushHook,
		Remote:         remoteName(currentBranch, step.Branch),
	})
}

// provides the name of the remote to push to.
func remoteName(currentBranch, stepBranch domain.LocalBranchName) string {
	if currentBranch == stepBranch {
		return ""
	}
	return config.OriginRemote
}<|MERGE_RESOLUTION|>--- conflicted
+++ resolved
@@ -10,14 +10,9 @@
 // PushBranchStep pushes the branch with the given name to the origin remote.
 // Optionally with force.
 type PushBranchStep struct {
-<<<<<<< HEAD
 	EmptyStep
 	Branch         domain.LocalBranchName
 	TrackingBranch domain.RemoteBranchName
-=======
-	Branch domain.LocalBranchName
-	// TrackingBranch domain.RemoteBranchName // TODO: populate this with the actual tracking branch name
->>>>>>> 2de301ba
 	ForceWithLease bool
 	NoPushHook     bool
 	Undoable       bool
