package steps

import (
	"github.com/git-town/git-town/v9/src/domain"
	"github.com/git-town/git-town/v9/src/git"
)

// ForcePushBranchStep force-pushes the branch with the given name to the origin remote.
type ForcePushBranchStep struct {
	Branch            domain.LocalBranchName
	NoPushHook        bool
	originalRemoteSHA domain.SHA // the SHA that the remote branch had before Git Town ran
	shaAfterPush      domain.SHA
	EmptyStep
}

func (step *ForcePushBranchStep) CreateUndoSteps(_ *git.BackendCommands) ([]Step, error) {
	return []Step{&ResetRemoteBranchToSHAStep{
		Branch:           step.Branch.RemoteBranch(),
		SHAToPush:        step.originalRemoteSHA,
		SHAThatMustExist: step.shaAfterPush,
	}}, nil
}

<<<<<<< HEAD
func (step *ForcePushBranchStep) Run(run *git.ProdRunner, _ hosting.Connector) error {
	remoteBranch := step.Branch.RemoteBranch()
	shouldPush, err := run.Backend.ShouldPushBranch(step.Branch, remoteBranch)
=======
func (step *ForcePushBranchStep) Run(args RunArgs) error {
	shouldPush, err := args.Runner.Backend.ShouldPushBranch(step.Branch, step.Branch.RemoteBranch())
>>>>>>> d0cc25d6
	if err != nil {
		return err
	}
	if !shouldPush && !args.Runner.Config.DryRun {
		return nil
	}
<<<<<<< HEAD
	step.originalRemoteSHA, err = run.Backend.SHAForBranch(remoteBranch.BranchName())
	if err != nil {
		return err
	}
	step.shaAfterPush, err = run.Backend.SHAForBranch(step.Branch.BranchName())
	if err != nil {
		return err
	}
	return run.Frontend.ForcePushBranch(step.NoPushHook)
=======
	return args.Runner.Frontend.ForcePushBranch(step.NoPushHook)
>>>>>>> d0cc25d6
}<|MERGE_RESOLUTION|>--- conflicted
+++ resolved
@@ -22,21 +22,14 @@
 	}}, nil
 }
 
-<<<<<<< HEAD
-func (step *ForcePushBranchStep) Run(run *git.ProdRunner, _ hosting.Connector) error {
-	remoteBranch := step.Branch.RemoteBranch()
-	shouldPush, err := run.Backend.ShouldPushBranch(step.Branch, remoteBranch)
-=======
 func (step *ForcePushBranchStep) Run(args RunArgs) error {
 	shouldPush, err := args.Runner.Backend.ShouldPushBranch(step.Branch, step.Branch.RemoteBranch())
->>>>>>> d0cc25d6
 	if err != nil {
 		return err
 	}
 	if !shouldPush && !args.Runner.Config.DryRun {
 		return nil
 	}
-<<<<<<< HEAD
 	step.originalRemoteSHA, err = run.Backend.SHAForBranch(remoteBranch.BranchName())
 	if err != nil {
 		return err
@@ -45,8 +38,5 @@
 	if err != nil {
 		return err
 	}
-	return run.Frontend.ForcePushBranch(step.NoPushHook)
-=======
 	return args.Runner.Frontend.ForcePushBranch(step.NoPushHook)
->>>>>>> d0cc25d6
 }