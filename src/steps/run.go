--- conflicted
+++ resolved
@@ -12,7 +12,6 @@
 )
 
 // Run runs the Git Town command described by the given RunOptions.
-<<<<<<< HEAD
 // func Run(options RunOptions) {
 // 	if options.IsAbort {
 // 		runState := LoadPreviousRunState(options.Command)
@@ -38,47 +37,13 @@
 // 			runSteps(&undoRunState, options)
 // 		}
 // 	} else {
-// 		DeleteRunState(options.Command)
+// 		DeletePreviousRunState(options.Command)
 // 		runSteps(&RunState{
 // 			Command:     options.Command,
 // 			RunStepList: options.StepListGenerator(),
 // 		}, options)
 // 	}
 // }
-=======
-func Run(options RunOptions) {
-	if options.IsAbort {
-		runState := LoadPreviousRunState(options.Command)
-		abortRunState := runState.CreateAbortRunState()
-		runSteps(&abortRunState, options)
-	} else if options.IsContinue {
-		runState := LoadPreviousRunState(options.Command)
-		if runState.RunStepList.isEmpty() {
-			util.ExitWithErrorMessage("Nothing to continue")
-		}
-		git.EnsureDoesNotHaveConflicts()
-		runSteps(runState, options)
-	} else if options.IsSkip {
-		runState := LoadPreviousRunState(options.Command)
-		skipRunState := runState.CreateSkipRunState()
-		runSteps(&skipRunState, options)
-	} else if options.IsUndo {
-		runState := LoadPreviousRunState(options.Command)
-		undoRunState := runState.CreateUndoRunState()
-		if undoRunState.RunStepList.isEmpty() {
-			util.ExitWithErrorMessage("Nothing to undo")
-		} else {
-			runSteps(&undoRunState, options)
-		}
-	} else {
-		DeletePreviousRunState(options.Command)
-		runSteps(&RunState{
-			Command:     options.Command,
-			RunStepList: options.StepListGenerator(),
-		}, options)
-	}
-}
->>>>>>> 6030ba93
 
 // Helpers
 
