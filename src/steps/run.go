package steps

import (
	"fmt"
	"os"

	"github.com/Originate/git-town/src/git"
	"github.com/Originate/git-town/src/util"

	"github.com/fatih/color"
)

// Run runs the Git Town command described by the given state
// nolint: gocyclo, gocognit
func Run(runState *RunState) error {
	for {
		step := runState.RunStepList.Pop()
		if step == nil {
			runState.MarkAsFinished()
			if runState.IsAbort || runState.isUndo {
				err := DeletePreviousRunState()
				if err != nil {
					return fmt.Errorf("cannot delete previous run state: %w", err)
				}
			} else {
				err := SaveRunState(runState)
				if err != nil {
					return fmt.Errorf("cannot save run state: %w", err)
				}
			}
			fmt.Println()
			return nil
		}
		if getTypeName(step) == "*SkipCurrentBranchSteps" {
			runState.SkipCurrentBranchSteps()
			continue
		}
		if getTypeName(step) == "*PushBranchAfterCurrentBranchSteps" {
			runState.AddPushBranchStepAfterCurrentBranchSteps()
			continue
		}
		undoStepBeforeRun := step.CreateUndoStepBeforeRun()
		err := step.Run()
		if err != nil {
			runState.AbortStepList.Append(step.CreateAbortStep())
			if step.ShouldAutomaticallyAbortOnError() {
				abortRunState := runState.CreateAbortRunState()
				err := Run(&abortRunState)
				if err != nil {
					return fmt.Errorf("cannot run the abort steps: %w", err)
				}
				util.ExitWithErrorMessage(step.GetAutomaticAbortErrorMessage())
			} else {
				runState.RunStepList.Prepend(step.CreateContinueStep())
				runState.MarkAsUnfinished()
				if runState.Command == "sync" && !(git.IsRebaseInProgress() && git.Config().IsMainBranch(git.GetCurrentBranchName())) {
					runState.UnfinishedDetails.CanSkip = true
				}
				err := SaveRunState(runState)
				if err != nil {
					return fmt.Errorf("cannot save run state: %w", err)
				}
				exitWithMessages(runState.UnfinishedDetails.CanSkip)
			}
		}
		undoStepAfterRun := step.CreateUndoStepAfterRun()
		runState.UndoStepList.Prepend(undoStepBeforeRun)
		runState.UndoStepList.Prepend(undoStepAfterRun)
	}
}

// Helpers

func exitWithMessages(canSkip bool) {
	messageFmt := color.New(color.FgRed)
	fmt.Println()
<<<<<<< HEAD
	// NOTE: No point in handling the errors while printing here,
	//       we are exiting with an error anyways.
	_, _ = messageFmt.Printf("To abort, run \"git-town abort\".\n")
	_, _ = messageFmt.Printf("To continue after having resolved conflicts, run \"git-town continue\".\n")
	if canSkip {
		_, _ = messageFmt.Printf("To continue by skipping the current branch, run \"git-town skip\".\n")
=======
	util.PrintlnColor(messageFmt, "To abort, run \"git-town abort\".")
	util.PrintlnColor(messageFmt, "To continue after having resolved conflicts, run \"git-town continue\".")
	if canSkip {
		util.PrintlnColor(messageFmt, "To continue by skipping the current branch, run \"git-town skip\".")
>>>>>>> bf0dfee6
	}
	fmt.Println()
	os.Exit(1)
}<|MERGE_RESOLUTION|>--- conflicted
+++ resolved
@@ -74,19 +74,10 @@
 func exitWithMessages(canSkip bool) {
 	messageFmt := color.New(color.FgRed)
 	fmt.Println()
-<<<<<<< HEAD
-	// NOTE: No point in handling the errors while printing here,
-	//       we are exiting with an error anyways.
-	_, _ = messageFmt.Printf("To abort, run \"git-town abort\".\n")
-	_, _ = messageFmt.Printf("To continue after having resolved conflicts, run \"git-town continue\".\n")
-	if canSkip {
-		_, _ = messageFmt.Printf("To continue by skipping the current branch, run \"git-town skip\".\n")
-=======
 	util.PrintlnColor(messageFmt, "To abort, run \"git-town abort\".")
 	util.PrintlnColor(messageFmt, "To continue after having resolved conflicts, run \"git-town continue\".")
 	if canSkip {
 		util.PrintlnColor(messageFmt, "To continue by skipping the current branch, run \"git-town skip\".")
->>>>>>> bf0dfee6
 	}
 	fmt.Println()
 	os.Exit(1)
