package steps

import (
	"fmt"

	"github.com/git-town/git-town/v9/src/domain"
	"github.com/git-town/git-town/v9/src/messages"
)

// ResetCurrentBranchToSHAStep undoes all commits on the current branch
// all the way until the given SHA.
type ResetCurrentBranchToSHAStep struct {
	Hard        bool
	MustHaveSHA domain.SHA
	SetToSHA    domain.SHA
	EmptyStep
}

func (step *ResetCurrentBranchToSHAStep) Run(args RunArgs) error {
	currentSHA, err := args.Runner.Backend.CurrentSHA()
	if err != nil {
		return err
	}
<<<<<<< HEAD
	if step.SetToSHA == currentSHA {
=======
	if currentSHA == step.SetToSHA {
>>>>>>> 306fd747
		// nothing to do
		return nil
	}
	if currentSHA != step.MustHaveSHA {
		currentBranchName, err := args.Runner.Backend.CurrentBranch()
		if err != nil {
			return err
		}
		return fmt.Errorf(messages.BranchHasWrongSHA, currentBranchName, step.SetToSHA, step.MustHaveSHA, currentSHA)
	}
	return args.Runner.Frontend.ResetCurrentBranchToSHA(step.SetToSHA, step.Hard)
}<|MERGE_RESOLUTION|>--- conflicted
+++ resolved
@@ -21,11 +21,7 @@
 	if err != nil {
 		return err
 	}
-<<<<<<< HEAD
-	if step.SetToSHA == currentSHA {
-=======
 	if currentSHA == step.SetToSHA {
->>>>>>> 306fd747
 		// nothing to do
 		return nil
 	}
