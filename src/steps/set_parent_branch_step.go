--- conflicted
+++ resolved
@@ -12,30 +12,18 @@
 	previousParent string
 }
 
-<<<<<<< HEAD
 // AddUndoSteps adds the undo steps for this step to the undo step list
 func (step *SetParentBranchStep) AddUndoSteps(stepList *StepList) {
 	if step.previousParent == "" {
 		stepList.Prepend(&DeleteParentBranchStep{BranchName: step.BranchName})
 	} else {
 		stepList.Prepend(&SetParentBranchStep{BranchName: step.BranchName, ParentBranchName: step.previousParent})
-=======
-// CreateUndoStepBeforeRun returns the undo step for this step before it is run.
-func (step *SetParentBranchStep) CreateUndoStepBeforeRun() Step {
-	oldParent := git.Config().GetParentBranch(step.BranchName)
-	if oldParent == "" {
-		return &DeleteParentBranchStep{BranchName: step.BranchName}
->>>>>>> d84f2adc
 	}
 }
 
 // Run executes this step.
 func (step *SetParentBranchStep) Run() error {
-<<<<<<< HEAD
-	step.previousParent = git.GetParentBranch(step.BranchName)
-	git.SetParentBranch(step.BranchName, step.ParentBranchName)
-=======
+	step.previousParent = git.Config().GetParentBranch(step.BranchName)
 	git.Config().SetParentBranch(step.BranchName, step.ParentBranchName)
->>>>>>> d84f2adc
 	return nil
 }