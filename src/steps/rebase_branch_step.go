--- conflicted
+++ resolved
@@ -31,13 +31,5 @@
 	if err != nil {
 		return err
 	}
-<<<<<<< HEAD
-	err = run.Frontend.Rebase(step.Branch)
-	if err != nil {
-		run.Backend.CurrentBranchCache.Invalidate()
-	}
-	return err
-=======
 	return run.Frontend.Rebase(step.Branch)
->>>>>>> bd36b9fa
 }