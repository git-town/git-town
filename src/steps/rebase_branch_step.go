package steps

import (
	"github.com/git-town/git-town/v9/src/domain"
	"github.com/git-town/git-town/v9/src/git"
)

// RebaseBranchStep rebases the current branch
// against the branch with the given name.
type RebaseBranchStep struct {
<<<<<<< HEAD
	Branch      domain.BranchName
	previousSHA domain.SHA
	currentSHA  domain.SHA
=======
	Branch    domain.BranchName
	beforeSHA domain.SHA
	afterSHA  domain.SHA
>>>>>>> fb589515
	EmptyStep
}

func (step *RebaseBranchStep) CreateAbortSteps() []Step {
	return []Step{&AbortRebaseStep{}}
}

func (step *RebaseBranchStep) CreateContinueSteps() []Step {
	return []Step{&ContinueRebaseStep{}}
}

func (step *RebaseBranchStep) CreateUndoSteps(_ *git.BackendCommands) ([]Step, error) {
<<<<<<< HEAD
	return []Step{&ResetCurrentBranchToSHAStep{Hard: true, MustHaveSHA: step.currentSHA, SetToSHA: step.previousSHA}}, nil
=======
	return []Step{&ResetCurrentBranchToSHAStep{MustHaveSHA: step.afterSHA, SetToSHA: step.beforeSHA, Hard: true}}, nil
>>>>>>> fb589515
}

func (step *RebaseBranchStep) Run(args RunArgs) error {
	var err error
	step.beforeSHA, err = args.Runner.Backend.CurrentSHA()
	if err != nil {
		return err
	}
	err = args.Runner.Frontend.Rebase(step.Branch)
	if err != nil {
		return err
	}
<<<<<<< HEAD
	step.currentSHA, err = args.Runner.Backend.CurrentSHA()
=======
	step.afterSHA, err = args.Runner.Backend.CurrentSHA()
>>>>>>> fb589515
	return err
}<|MERGE_RESOLUTION|>--- conflicted
+++ resolved
@@ -8,15 +8,9 @@
 // RebaseBranchStep rebases the current branch
 // against the branch with the given name.
 type RebaseBranchStep struct {
-<<<<<<< HEAD
-	Branch      domain.BranchName
-	previousSHA domain.SHA
-	currentSHA  domain.SHA
-=======
 	Branch    domain.BranchName
 	beforeSHA domain.SHA
 	afterSHA  domain.SHA
->>>>>>> fb589515
 	EmptyStep
 }
 
@@ -29,11 +23,7 @@
 }
 
 func (step *RebaseBranchStep) CreateUndoSteps(_ *git.BackendCommands) ([]Step, error) {
-<<<<<<< HEAD
-	return []Step{&ResetCurrentBranchToSHAStep{Hard: true, MustHaveSHA: step.currentSHA, SetToSHA: step.previousSHA}}, nil
-=======
 	return []Step{&ResetCurrentBranchToSHAStep{MustHaveSHA: step.afterSHA, SetToSHA: step.beforeSHA, Hard: true}}, nil
->>>>>>> fb589515
 }
 
 func (step *RebaseBranchStep) Run(args RunArgs) error {
@@ -46,10 +36,6 @@
 	if err != nil {
 		return err
 	}
-<<<<<<< HEAD
-	step.currentSHA, err = args.Runner.Backend.CurrentSHA()
-=======
 	step.afterSHA, err = args.Runner.Backend.CurrentSHA()
->>>>>>> fb589515
 	return err
 }