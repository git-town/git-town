package steps

import "github.com/git-town/git-town/src/git"

// DeleteParentBranchStep removes the parent branch entry in the Git Town configuration.
type DeleteParentBranchStep struct {
	NoOpStep
	BranchName string

	previousParent string
}

<<<<<<< HEAD
// AddUndoSteps adds the undo steps for this step to the undo step list
func (step *DeleteParentBranchStep) AddUndoSteps(stepList *StepList) {
	if step.previousParent == "" {
		return
=======
// CreateUndoStepBeforeRun returns the undo step for this step before it is run.
func (step *DeleteParentBranchStep) CreateUndoStepBeforeRun() Step {
	parent := git.Config().GetParentBranch(step.BranchName)
	if parent == "" {
		return &NoOpStep{}
>>>>>>> d84f2adc
	}
	stepList.Prepend(&SetParentBranchStep{BranchName: step.BranchName, ParentBranchName: step.previousParent})
}

// Run executes this step.
func (step *DeleteParentBranchStep) Run() error {
<<<<<<< HEAD
	step.previousParent = git.GetParentBranch(step.BranchName)
	git.DeleteParentBranch(step.BranchName)
=======
	git.Config().DeleteParentBranch(step.BranchName)
>>>>>>> d84f2adc
	return nil
}<|MERGE_RESOLUTION|>--- conflicted
+++ resolved
@@ -10,29 +10,17 @@
 	previousParent string
 }
 
-<<<<<<< HEAD
 // AddUndoSteps adds the undo steps for this step to the undo step list
 func (step *DeleteParentBranchStep) AddUndoSteps(stepList *StepList) {
 	if step.previousParent == "" {
 		return
-=======
-// CreateUndoStepBeforeRun returns the undo step for this step before it is run.
-func (step *DeleteParentBranchStep) CreateUndoStepBeforeRun() Step {
-	parent := git.Config().GetParentBranch(step.BranchName)
-	if parent == "" {
-		return &NoOpStep{}
->>>>>>> d84f2adc
 	}
 	stepList.Prepend(&SetParentBranchStep{BranchName: step.BranchName, ParentBranchName: step.previousParent})
 }
 
 // Run executes this step.
 func (step *DeleteParentBranchStep) Run() error {
-<<<<<<< HEAD
 	step.previousParent = git.GetParentBranch(step.BranchName)
-	git.DeleteParentBranch(step.BranchName)
-=======
 	git.Config().DeleteParentBranch(step.BranchName)
->>>>>>> d84f2adc
 	return nil
 }