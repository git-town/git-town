--- conflicted
+++ resolved
@@ -1,15 +1,8 @@
 package steps
 
 import (
-<<<<<<< HEAD
-	"encoding/json"
-	"io/ioutil"
-	"os"
 	"time"
 
-	"github.com/Originate/exit"
-=======
->>>>>>> 8bdaf06e
 	"github.com/Originate/git-town/src/git"
 )
 
@@ -33,29 +26,6 @@
 	UndoStepList      StepList
 }
 
-<<<<<<< HEAD
-// LoadPreviousRunState loads the run state from disk if it exists
-func LoadPreviousRunState() *RunState {
-	filename := getRunResultFilename()
-	if util.DoesFileExist(filename) {
-		var runState RunState
-		content, err := ioutil.ReadFile(filename)
-		exit.If(err)
-		err = json.Unmarshal(content, &runState)
-		exit.If(err)
-		return &runState
-	}
-	return nil
-}
-
-// DeletePreviousRunState deletes the previous run state from disk
-func DeletePreviousRunState() {
-	filename := getRunResultFilename()
-	if util.DoesFileExist(filename) {
-		exit.If(os.Remove(filename))
-	}
-}
-
 // NewRunState returns a new run state
 func NewRunState(command string, stepList StepList) *RunState {
 	return &RunState{
@@ -64,8 +34,6 @@
 	}
 }
 
-=======
->>>>>>> 8bdaf06e
 // AddPushBranchStepAfterCurrentBranchSteps inserts a PushBranchStep
 // after all the steps for the current branch
 func (runState *RunState) AddPushBranchStepAfterCurrentBranchSteps() {
@@ -126,7 +94,6 @@
 	return
 }
 
-<<<<<<< HEAD
 // IsUnfinished returns whether or not the run state is unfinished
 func (runState *RunState) IsUnfinished() bool {
 	return runState.UnfinishedDetails != nil
@@ -146,17 +113,6 @@
 	}
 }
 
-// Save saves the run state to disk
-func (runState *RunState) Save() {
-	content, err := json.MarshalIndent(runState, "", "  ")
-	exit.If(err)
-	filename := getRunResultFilename()
-	err = ioutil.WriteFile(filename, content, 0644)
-	exit.If(err)
-}
-
-=======
->>>>>>> 8bdaf06e
 // SkipCurrentBranchSteps removes the steps for the current branch
 // from this run state.
 func (runState *RunState) SkipCurrentBranchSteps() {
