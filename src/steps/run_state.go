package steps

import (
	"encoding/json"
	"io/ioutil"
	"os"
	"time"

	"github.com/Originate/exit"
	"github.com/Originate/git-town/src/git"
	"github.com/Originate/git-town/src/util"
)

// RunState represents the current state of a Git Town command,
// including which operations are left to do,
// and how to undo what has ben done so far.
type RunState struct {
	AbortStepList StepList
	CanSkip       bool
	Command       string
	EndBranch     string
	EndTime       time.Time
	IsAbort       bool
	isUndo        bool
	IsUnfinished  bool
	RunStepList   StepList
	UndoStepList  StepList
}

// LoadPreviousRunState loads the run state from disk if it exists
func LoadPreviousRunState() *RunState {
	filename := getRunResultFilename()
	if util.DoesFileExist(filename) {
		var runState RunState
		content, err := ioutil.ReadFile(filename)
		exit.If(err)
		err = json.Unmarshal(content, &runState)
		exit.If(err)
		return &runState
	}
	return nil
}

<<<<<<< HEAD
// DeleteRunState deletes the run state from disk
func DeletePreviousRunState() {
	filename := getRunResultFilename()
=======
// DeletePreviousRunState deletes the previous run state from disk
func DeletePreviousRunState(command string) {
	filename := getRunResultFilename(command)
>>>>>>> c086a479
	if util.DoesFileExist(filename) {
		exit.If(os.Remove(filename))
	}
}

// NewRunState returns a new run state
func NewRunState(command string, stepList StepList) *RunState {
	return &RunState{
		Command:     command,
		RunStepList: stepList,
	}
}

// AddPushBranchStepAfterCurrentBranchSteps inserts a PushBranchStep
// after all the steps for the current branch
func (runState *RunState) AddPushBranchStepAfterCurrentBranchSteps() {
	popped := StepList{}
	for {
		step := runState.RunStepList.Peek()
		if !isCheckoutBranchStep(step) {
			popped.Append(runState.RunStepList.Pop())
		} else {
			runState.RunStepList.Prepend(&PushBranchStep{BranchName: git.GetCurrentBranchName()})
			runState.RunStepList.PrependList(popped)
			break
		}
	}
}

// CreateAbortRunState returns a new runstate
// to be run to aborting and undoing the Git Town command
// represented by this runstate.
func (runState *RunState) CreateAbortRunState() (result RunState) {
	result.Command = runState.Command
	result.IsAbort = true
	result.RunStepList.AppendList(runState.AbortStepList)
	result.RunStepList.AppendList(runState.UndoStepList)
	return
}

// CreateSkipRunState returns a new Runstate
// that skips operations for the current branch.
func (runState *RunState) CreateSkipRunState() (result RunState) {
	result.Command = runState.Command
	result.RunStepList.AppendList(runState.AbortStepList)
	for _, step := range runState.UndoStepList.List {
		if isCheckoutBranchStep(step) {
			break
		}
		result.RunStepList.Append(step)
	}
	skipping := true
	for _, step := range runState.RunStepList.List {
		if isCheckoutBranchStep(step) {
			skipping = false
		}
		if !skipping {
			result.RunStepList.Append(step)
		}
	}
	return
}

// CreateUndoRunState returns a new runstate
// to be run when undoing the Git Town command
// represented by this runstate.
func (runState *RunState) CreateUndoRunState() (result RunState) {
	result.Command = runState.Command
	result.isUndo = true
	result.RunStepList.AppendList(runState.UndoStepList)
	return
}

func (runState *RunState) MarkAsFinished() {
	runState.IsUnfinished = false
}

func (runState *RunState) MarkAsUnfinished() {
	runState.CanSkip = false
	runState.EndBranch = git.GetCurrentBranchName()
	runState.EndTime = time.Now()
	runState.IsUnfinished = true
}

// Save saves the run state to disk
func (runState *RunState) Save() {
	content, err := json.MarshalIndent(runState, "", "  ")
	exit.If(err)
	filename := getRunResultFilename()
	err = ioutil.WriteFile(filename, content, 0644)
	exit.If(err)
}

// SkipCurrentBranchSteps removes the steps for the current branch
// from this run state.
func (runState *RunState) SkipCurrentBranchSteps() {
	for {
		step := runState.RunStepList.Peek()
		if !isCheckoutBranchStep(step) {
			runState.RunStepList.Pop()
		} else {
			break
		}
	}
}

func isCheckoutBranchStep(step Step) bool {
	return getTypeName(step) == "*CheckoutBranchStep"
}<|MERGE_RESOLUTION|>--- conflicted
+++ resolved
@@ -41,15 +41,9 @@
 	return nil
 }
 
-<<<<<<< HEAD
-// DeleteRunState deletes the run state from disk
+// DeletePreviousRunState deletes the previous run state from disk
 func DeletePreviousRunState() {
 	filename := getRunResultFilename()
-=======
-// DeletePreviousRunState deletes the previous run state from disk
-func DeletePreviousRunState(command string) {
-	filename := getRunResultFilename(command)
->>>>>>> c086a479
 	if util.DoesFileExist(filename) {
 		exit.If(os.Remove(filename))
 	}
