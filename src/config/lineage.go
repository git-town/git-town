--- conflicted
+++ resolved
@@ -129,15 +129,11 @@
 func (l Lineage) RemoveBranch(branch domain.LocalBranchName) {
 	parent := l.Parent(branch)
 	for _, childName := range l.Children(branch) {
-<<<<<<< HEAD
-		l[childName] = parent
-=======
 		if parent.IsEmpty() {
 			delete(l, childName)
 		} else {
 			l[childName] = parent
 		}
->>>>>>> 2f6901e2
 	}
 	delete(l, branch)
 }
