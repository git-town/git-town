package config

import (
	"fmt"
	"sort"
	"strings"
)

<<<<<<< HEAD
// TODO: rename to LineageEntry
type BranchWithParent struct {
	Name   string
	Parent string
}

type Lineage []BranchWithParent

// Ancestors provides all branches that are (great)(grand)parents of the branch with the given name.
func (l Lineage) Ancestors(branchName string) Lineage {
	entries := []BranchWithParent{}
	current := l.Lookup(branchName)
	for {
		if current == nil || current.Parent == "" {
			return Lineage{entries: entries}
=======
// Lineage encapsulates all data and functionality around parent branches.
// branch --> its parent.
type Lineage map[string]string

// Ancestors provides the names of all parent branches of the branch with the given name.
func (l Lineage) Ancestors(branch string) []string {
	current := branch
	result := []string{}
	for {
		parent, found := l[current]
		if !found {
			return result
>>>>>>> e1dc90c9
		}
		parent := l.Lookup(current.Parent)
		fmt.Printf("LOOKING UP PARENT BRANCH %q\n", current.Parent)
		fmt.Printf("LINEAGE IS %q\n", strings.Join(l.BranchNames(), ", "))
		entries = append([]BranchWithParent{*parent}, entries...)
		current = parent
	}
}

<<<<<<< HEAD
func (l Lineage) BranchNames() []string {
	result := make([]string, len(l.entries))
	for b, branchInfo := range l.entries {
		result[b] = branchInfo.Name
=======
// Children provides the names of all branches that have the given branch as their parent.
func (l Lineage) Children(branch string) []string {
	result := []string{}
	for child, parent := range l {
		if parent == branch {
			result = append(result, child)
		}
>>>>>>> e1dc90c9
	}
	return result
}

<<<<<<< HEAD
// Children provides all branches that have the branch with the given name as their parent.
func (l Lineage) Children(branchName string) Lineage {
	entries := []BranchWithParent{}
	for _, b := range l.entries {
		if b.Parent == branchName {
			entries = append(entries, b)
		}
	}
	sort.Slice(entries, func(a, b int) bool { return entries[a].Name < entries[b].Name })
	return Lineage{entries: entries}
}

// Contains indicates whether this Lineage contains a branch with the given name
func (l Lineage) Contains(branchName string) bool {
	for _, branch := range l.entries {
		if branch.Name == branchName {
=======
// HasParents returns whether or not the given branch has at least one parent.
func (l Lineage) HasParents(branch string) bool {
	for child := range l {
		if child == branch {
>>>>>>> e1dc90c9
			return true
		}
	}
	return false
}

<<<<<<< HEAD
// IsAncestor indicates whether the branch with the given ancestor name is indeed an ancestor
// of the other branch with the given name.
func (l Lineage) IsAncestor(ancestorName, branchName string) bool {
	current := l.Lookup(branchName)
	for {
		if current == nil || current.Parent == "" {
=======
// IsAncestor indicates whether the given branch is an ancestor of the other given branch.
func (l Lineage) IsAncestor(ancestor, other string) bool {
	current := other
	for {
		parent, found := l[current]
		if !found {
>>>>>>> e1dc90c9
			return false
		}
		parent := l.Lookup(current.Parent)
		if parent == nil {
			return false
		}
		if parent.Name == ancestorName {
			return true
		}
		current = parent
	}
}

<<<<<<< HEAD
// Lookup provides a copy of the lineage entry with the given name.
func (l Lineage) Lookup(name string) *BranchWithParent {
	for b, branchWithParent := range l.entries {
		if branchWithParent.Name == name {
			return &l[b]
=======
// Parent provides the name of the parent branch for the given branch or nil if the branch has no parent.
func (l Lineage) Parent(branch string) string {
	for child, parent := range l {
		if child == branch {
			return parent
>>>>>>> e1dc90c9
		}
	}
	return nil
}

func (l Lineage) Parent(branchName string) string {
	parentBranch := l.Lookup(branchName)
	if parentBranch == nil {
		return ""
	}
	return parentBranch.Parent
}

<<<<<<< HEAD
// Roots provides the branches without parents, i.e. branches that start a branch lineage.
func (l Lineage) Roots() Lineage {
	roots := Lineage{}
	for _, branch := range l {
		if branch.Parent == "" && !roots.Contains(branch.Name) {
			roots = append(roots, branch)
=======
// Roots provides the branches with children and no parents.
func (l Lineage) Roots() []string {
	roots := []string{}
	for _, parent := range l {
		_, ok := l[parent]
		if !ok && !stringslice.Contains(roots, parent) {
			roots = append(roots, parent)
>>>>>>> e1dc90c9
		}
	}
	sort.Slice(roots, func(a, b int) bool {
		return roots[a].Name < roots[b].Name
	})
	return roots
<<<<<<< HEAD
}

// OrderedHierarchically sorts the given BranchInfos so that ancestor branches come before their descendants
// and everything is sorted alphabetically.
func (l Lineage) OrderedHierarchically() Lineage {
	result := make(Lineage, len(l))
	copy(result, l)
	sort.Slice(result, func(x, y int) bool {
		return l.IsAncestor(result[x].Name, result[y].Name)
		// fmt.Printf("%s %s %v", result[x].Name)
	})
	return result
=======
>>>>>>> e1dc90c9
}<|MERGE_RESOLUTION|>--- conflicted
+++ resolved
@@ -4,25 +4,10 @@
 	"fmt"
 	"sort"
 	"strings"
+
+	"github.com/git-town/git-town/v9/src/stringslice"
 )
 
-<<<<<<< HEAD
-// TODO: rename to LineageEntry
-type BranchWithParent struct {
-	Name   string
-	Parent string
-}
-
-type Lineage []BranchWithParent
-
-// Ancestors provides all branches that are (great)(grand)parents of the branch with the given name.
-func (l Lineage) Ancestors(branchName string) Lineage {
-	entries := []BranchWithParent{}
-	current := l.Lookup(branchName)
-	for {
-		if current == nil || current.Parent == "" {
-			return Lineage{entries: entries}
-=======
 // Lineage encapsulates all data and functionality around parent branches.
 // branch --> its parent.
 type Lineage map[string]string
@@ -35,7 +20,6 @@
 		parent, found := l[current]
 		if !found {
 			return result
->>>>>>> e1dc90c9
 		}
 		parent := l.Lookup(current.Parent)
 		fmt.Printf("LOOKING UP PARENT BRANCH %q\n", current.Parent)
@@ -45,12 +29,6 @@
 	}
 }
 
-<<<<<<< HEAD
-func (l Lineage) BranchNames() []string {
-	result := make([]string, len(l.entries))
-	for b, branchInfo := range l.entries {
-		result[b] = branchInfo.Name
-=======
 // Children provides the names of all branches that have the given branch as their parent.
 func (l Lineage) Children(branch string) []string {
 	result := []string{}
@@ -58,55 +36,26 @@
 		if parent == branch {
 			result = append(result, child)
 		}
->>>>>>> e1dc90c9
 	}
 	return result
 }
 
-<<<<<<< HEAD
-// Children provides all branches that have the branch with the given name as their parent.
-func (l Lineage) Children(branchName string) Lineage {
-	entries := []BranchWithParent{}
-	for _, b := range l.entries {
-		if b.Parent == branchName {
-			entries = append(entries, b)
-		}
-	}
-	sort.Slice(entries, func(a, b int) bool { return entries[a].Name < entries[b].Name })
-	return Lineage{entries: entries}
-}
-
-// Contains indicates whether this Lineage contains a branch with the given name
-func (l Lineage) Contains(branchName string) bool {
-	for _, branch := range l.entries {
-		if branch.Name == branchName {
-=======
 // HasParents returns whether or not the given branch has at least one parent.
 func (l Lineage) HasParents(branch string) bool {
 	for child := range l {
 		if child == branch {
->>>>>>> e1dc90c9
 			return true
 		}
 	}
 	return false
 }
 
-<<<<<<< HEAD
-// IsAncestor indicates whether the branch with the given ancestor name is indeed an ancestor
-// of the other branch with the given name.
-func (l Lineage) IsAncestor(ancestorName, branchName string) bool {
-	current := l.Lookup(branchName)
-	for {
-		if current == nil || current.Parent == "" {
-=======
 // IsAncestor indicates whether the given branch is an ancestor of the other given branch.
 func (l Lineage) IsAncestor(ancestor, other string) bool {
 	current := other
 	for {
 		parent, found := l[current]
 		if !found {
->>>>>>> e1dc90c9
 			return false
 		}
 		parent := l.Lookup(current.Parent)
@@ -120,40 +69,6 @@
 	}
 }
 
-<<<<<<< HEAD
-// Lookup provides a copy of the lineage entry with the given name.
-func (l Lineage) Lookup(name string) *BranchWithParent {
-	for b, branchWithParent := range l.entries {
-		if branchWithParent.Name == name {
-			return &l[b]
-=======
-// Parent provides the name of the parent branch for the given branch or nil if the branch has no parent.
-func (l Lineage) Parent(branch string) string {
-	for child, parent := range l {
-		if child == branch {
-			return parent
->>>>>>> e1dc90c9
-		}
-	}
-	return nil
-}
-
-func (l Lineage) Parent(branchName string) string {
-	parentBranch := l.Lookup(branchName)
-	if parentBranch == nil {
-		return ""
-	}
-	return parentBranch.Parent
-}
-
-<<<<<<< HEAD
-// Roots provides the branches without parents, i.e. branches that start a branch lineage.
-func (l Lineage) Roots() Lineage {
-	roots := Lineage{}
-	for _, branch := range l {
-		if branch.Parent == "" && !roots.Contains(branch.Name) {
-			roots = append(roots, branch)
-=======
 // Roots provides the branches with children and no parents.
 func (l Lineage) Roots() []string {
 	roots := []string{}
@@ -161,14 +76,12 @@
 		_, ok := l[parent]
 		if !ok && !stringslice.Contains(roots, parent) {
 			roots = append(roots, parent)
->>>>>>> e1dc90c9
 		}
 	}
 	sort.Slice(roots, func(a, b int) bool {
 		return roots[a].Name < roots[b].Name
 	})
 	return roots
-<<<<<<< HEAD
 }
 
 // OrderedHierarchically sorts the given BranchInfos so that ancestor branches come before their descendants
@@ -181,6 +94,4 @@
 		// fmt.Printf("%s %s %v", result[x].Name)
 	})
 	return result
-=======
->>>>>>> e1dc90c9
 }