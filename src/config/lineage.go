package config

import "sort"

type BranchWithParent struct {
	Name   string
	Parent string
}

type Lineage []BranchWithParent

<<<<<<< HEAD
func (l Lineage) Lookup(name string) *BranchWithParent {
	for b, branchWithParent := range l {
		if branchWithParent.Name == name {
			return &l[b]
		}
	}
	return nil
}

// Ancestors provides all branches that are (great)(grand)parents of the branch with the given name.
func (l Lineage) Ancestors(branch string) Lineage {
	result := Lineage{}
	current := l.Lookup(branch)
	if current == nil {
		return result
	}
	for {
		parent := l.Lookup(current.Parent)
		if parent == nil {
=======
// Lineage encapsulates all data and functionality around parent branches.
// branch --> its parent.
type Lineage map[string]string

// Ancestors provides the names of all parent branches of the branch with the given name.
func (l Lineage) Ancestors(branch string) []string {
	current := branch
	result := []string{}
	for {
		parent, found := l[current]
		if !found {
>>>>>>> e1dc90c9
			return result
		}
		result = append(Lineage{*parent}, result...)
		current = parent
	}
}

<<<<<<< HEAD
func (l Lineage) BranchNames() []string {
	result := make([]string, len(l))
	for b, branchInfo := range l {
		result[b] = branchInfo.Name
	}
	return result
}

// Children provides all branches that have the branch with the given name as their parent.
func (l Lineage) Children(branchName string) Lineage {
	result := Lineage{}
	for _, b := range l {
		if b.Parent == branchName {
			result = append(result, b)
=======
// Children provides the names of all branches that have the given branch as their parent.
func (l Lineage) Children(branch string) []string {
	result := []string{}
	for child, parent := range l {
		if parent == branch {
			result = append(result, child)
>>>>>>> e1dc90c9
		}
	}
	sort.Slice(result, func(a, b int) bool { return result[a].Name < result[b].Name })
	return result
}

// Contains indicates whether this Lineage contains a branch with the given name
func (l Lineage) Contains(branchName string) bool {
	for _, branch := range l {
		if branch.Name == branchName {
			return true
		}
	}
	return false
}

// HasParents returns whether or not the given branch has at least one parent.
<<<<<<< HEAD
func (l Lineage) HasParent(branch string) bool {
	for _, branchInfo := range l {
		if branchInfo.Parent == branch {
=======
func (l Lineage) HasParents(branch string) bool {
	for child := range l {
		if child == branch {
>>>>>>> e1dc90c9
			return true
		}
	}
	return false
}

// IsAncestor indicates whether the given branch is an ancestor of the other given branch.
func (l Lineage) IsAncestor(ancestor, other string) bool {
<<<<<<< HEAD
	current := l.Lookup(other)
	if current == nil {
		return false
	}
	for {
		parent := l.Lookup(current.Parent)
		if parent == nil {
=======
	current := other
	for {
		parent, found := l[current]
		if !found {
>>>>>>> e1dc90c9
			return false
		}
		if parent.Name == ancestor {
			return true
		}
		current = parent
	}
}

<<<<<<< HEAD
// Roots provides the branches without parents, i.e. branches that start a branch lineage.
func (l Lineage) Roots() Lineage {
	roots := Lineage{}
	for _, branch := range l {
		if branch.Parent == "" && !roots.Contains(branch.Name) {
			roots = append(roots, branch)
		}
	}
	sort.Slice(roots, func(a, b int) bool {
		return roots[a].Name < roots[b].Name
	})
	return roots
}

// OrderedHierarchically sorts the given BranchInfos so that ancestor branches come before their descendants
// and everything is sorted alphabetically.
func (l Lineage) OrderedHierarchically() Lineage {
	result := make(Lineage, len(l))
	copy(result, l)
	sort.Slice(result, func(x, y int) bool {
		return l.IsAncestor(result[x].Parent, result[y].Parent)
	})
	return result
=======
// Parent provides the name of the parent branch for the given branch or nil if the branch has no parent.
func (l Lineage) Parent(branch string) string {
	for child, parent := range l {
		if child == branch {
			return parent
		}
	}
	return ""
}

// Roots provides the branches with children and no parents.
func (l Lineage) Roots() []string {
	roots := []string{}
	for _, parent := range l {
		_, ok := l[parent]
		if !ok && !stringslice.Contains(roots, parent) {
			roots = append(roots, parent)
		}
	}
	sort.Strings(roots)
	return roots
>>>>>>> e1dc90c9
}<|MERGE_RESOLUTION|>--- conflicted
+++ resolved
@@ -1,35 +1,11 @@
 package config
 
-import "sort"
+import (
+	"sort"
 
-type BranchWithParent struct {
-	Name   string
-	Parent string
-}
+	"github.com/git-town/git-town/v9/src/stringslice"
+)
 
-type Lineage []BranchWithParent
-
-<<<<<<< HEAD
-func (l Lineage) Lookup(name string) *BranchWithParent {
-	for b, branchWithParent := range l {
-		if branchWithParent.Name == name {
-			return &l[b]
-		}
-	}
-	return nil
-}
-
-// Ancestors provides all branches that are (great)(grand)parents of the branch with the given name.
-func (l Lineage) Ancestors(branch string) Lineage {
-	result := Lineage{}
-	current := l.Lookup(branch)
-	if current == nil {
-		return result
-	}
-	for {
-		parent := l.Lookup(current.Parent)
-		if parent == nil {
-=======
 // Lineage encapsulates all data and functionality around parent branches.
 // branch --> its parent.
 type Lineage map[string]string
@@ -41,7 +17,6 @@
 	for {
 		parent, found := l[current]
 		if !found {
->>>>>>> e1dc90c9
 			return result
 		}
 		result = append(Lineage{*parent}, result...)
@@ -49,7 +24,6 @@
 	}
 }
 
-<<<<<<< HEAD
 func (l Lineage) BranchNames() []string {
 	result := make([]string, len(l))
 	for b, branchInfo := range l {
@@ -58,68 +32,35 @@
 	return result
 }
 
-// Children provides all branches that have the branch with the given name as their parent.
-func (l Lineage) Children(branchName string) Lineage {
-	result := Lineage{}
-	for _, b := range l {
-		if b.Parent == branchName {
-			result = append(result, b)
-=======
-// Children provides the names of all branches that have the given branch as their parent.
+// Children provides the names of all direct children of the given branch.
 func (l Lineage) Children(branch string) []string {
 	result := []string{}
 	for child, parent := range l {
 		if parent == branch {
 			result = append(result, child)
->>>>>>> e1dc90c9
 		}
 	}
-	sort.Slice(result, func(a, b int) bool { return result[a].Name < result[b].Name })
 	return result
 }
 
 // Contains indicates whether this Lineage contains a branch with the given name
 func (l Lineage) Contains(branchName string) bool {
-	for _, branch := range l {
-		if branch.Name == branchName {
-			return true
-		}
-	}
-	return false
+	_, ok := l[branchName]
+	return ok
 }
 
-// HasParents returns whether or not the given branch has at least one parent.
-<<<<<<< HEAD
+// HasParent returns whether or not the given branch has at least one parent.
 func (l Lineage) HasParent(branch string) bool {
-	for _, branchInfo := range l {
-		if branchInfo.Parent == branch {
-=======
-func (l Lineage) HasParents(branch string) bool {
-	for child := range l {
-		if child == branch {
->>>>>>> e1dc90c9
-			return true
-		}
-	}
-	return false
+	parent, ok := l[branch]
+	return parent != ""
 }
 
 // IsAncestor indicates whether the given branch is an ancestor of the other given branch.
 func (l Lineage) IsAncestor(ancestor, other string) bool {
-<<<<<<< HEAD
-	current := l.Lookup(other)
-	if current == nil {
-		return false
-	}
-	for {
-		parent := l.Lookup(current.Parent)
-		if parent == nil {
-=======
 	current := other
 	for {
 		parent, found := l[current]
 		if !found {
->>>>>>> e1dc90c9
 			return false
 		}
 		if parent.Name == ancestor {
@@ -127,21 +68,6 @@
 		}
 		current = parent
 	}
-}
-
-<<<<<<< HEAD
-// Roots provides the branches without parents, i.e. branches that start a branch lineage.
-func (l Lineage) Roots() Lineage {
-	roots := Lineage{}
-	for _, branch := range l {
-		if branch.Parent == "" && !roots.Contains(branch.Name) {
-			roots = append(roots, branch)
-		}
-	}
-	sort.Slice(roots, func(a, b int) bool {
-		return roots[a].Name < roots[b].Name
-	})
-	return roots
 }
 
 // OrderedHierarchically sorts the given BranchInfos so that ancestor branches come before their descendants
@@ -153,15 +79,6 @@
 		return l.IsAncestor(result[x].Parent, result[y].Parent)
 	})
 	return result
-=======
-// Parent provides the name of the parent branch for the given branch or nil if the branch has no parent.
-func (l Lineage) Parent(branch string) string {
-	for child, parent := range l {
-		if child == branch {
-			return parent
-		}
-	}
-	return ""
 }
 
 // Roots provides the branches with children and no parents.
@@ -175,5 +92,4 @@
 	}
 	sort.Strings(roots)
 	return roots
->>>>>>> e1dc90c9
 }