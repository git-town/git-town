--- conflicted
+++ resolved
@@ -7,43 +7,26 @@
 	"github.com/git-town/git-town/v9/src/messages"
 )
 
-<<<<<<< HEAD
-// HostingService defines legal values for the "git-town.code-hosting-driver" config setting.
-type HostingService struct {
+// Hosting defines legal values for the "git-town.code-hosting-driver" config setting.
+type Hosting struct {
 	name string
 }
 
-func (h HostingService) String() string { return h.name }
+func (h Hosting) String() string { return h.name }
 
 var (
-	HostingServiceBitbucket = HostingService{"bitbucket"} //nolint:gochecknoglobals
-	HostingServiceGitHub    = HostingService{"github"}    //nolint:gochecknoglobals
-	HostingServiceGitLab    = HostingService{"gitlab"}    //nolint:gochecknoglobals
-	HostingServiceGitea     = HostingService{"gitea"}     //nolint:gochecknoglobals
-	HostingServiceNone      = HostingService{""}          //nolint:gochecknoglobals
-=======
-// Hosting defines legal values for the "git-town.code-hosting-driver" config setting.
-type Hosting string
-
-const (
-	HostingBitbucket Hosting = "bitbucket"
-	HostingGitHub    Hosting = "github"
-	HostingGitLab    Hosting = "gitlab"
-	HostingGitea     Hosting = "gitea"
-	HostingNone      Hosting = ""
->>>>>>> 9a577e19
+	HostingBitbucket = Hosting{"bitbucket"} //nolint:gochecknoglobals
+	HostingGitHub    = Hosting{"github"}    //nolint:gochecknoglobals
+	HostingGitLab    = Hosting{"gitlab"}    //nolint:gochecknoglobals
+	HostingGitea     = Hosting{"gitea"}     //nolint:gochecknoglobals
+	HostingNone      = Hosting{""}          //nolint:gochecknoglobals
 )
 
 // NewHosting provides the HostingService enum matching the given text.
 func NewHosting(text string) (Hosting, error) {
 	text = strings.ToLower(text)
-<<<<<<< HEAD
 	for _, hostingService := range hostingServices() {
 		if hostingService.name == text {
-=======
-	for _, hostingService := range hostings() {
-		if string(hostingService) == text {
->>>>>>> 9a577e19
 			return hostingService, nil
 		}
 	}
