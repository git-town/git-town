package config

import (
	"fmt"
	"strings"
)

// HostingService defines legal values for the "git-town.code-hosting-driver" config setting.
type HostingService string

const (
	HostingServiceBitbucket HostingService = "bitbucket"
	HostingServiceGitHub    HostingService = "github"
	HostingServiceGitLab    HostingService = "gitlab"
	HostingServiceGitea     HostingService = "gitea"
	NoHostingService        HostingService = ""
)

<<<<<<< HEAD
=======
// NewHostingService provides the HostingService enum matching the given text.
func NewHostingService(text string) (HostingService, error) {
	text = strings.ToLower(text)
	for _, hostingService := range hostingServices() {
		if string(hostingService) == text {
			return hostingService, nil
		}
	}
	return HostingServiceNone, fmt.Errorf("unknown alias type: %q", text)
}

>>>>>>> fff79612
// hostingServices provides all legal values for HostingService.
func hostingServices() []HostingService {
	return []HostingService{
		NoHostingService,
		HostingServiceBitbucket,
		HostingServiceGitHub,
		HostingServiceGitLab,
		HostingServiceGitea,
	}
}

// ToHostingService provides the HostingService enum matching the given text.
func ToHostingService(text string) (HostingService, error) {
	for _, hostingService := range hostingServices() {
		if string(hostingService) == text {
			return hostingService, nil
		}
	}
	return NoHostingService, fmt.Errorf("unknown alias type: %q", text)
}<|MERGE_RESOLUTION|>--- conflicted
+++ resolved
@@ -16,8 +16,6 @@
 	NoHostingService        HostingService = ""
 )
 
-<<<<<<< HEAD
-=======
 // NewHostingService provides the HostingService enum matching the given text.
 func NewHostingService(text string) (HostingService, error) {
 	text = strings.ToLower(text)
@@ -26,10 +24,9 @@
 			return hostingService, nil
 		}
 	}
-	return HostingServiceNone, fmt.Errorf("unknown alias type: %q", text)
+	return NoHostingService, fmt.Errorf("unknown alias type: %q", text)
 }
 
->>>>>>> fff79612
 // hostingServices provides all legal values for HostingService.
 func hostingServices() []HostingService {
 	return []HostingService{
@@ -39,14 +36,4 @@
 		HostingServiceGitLab,
 		HostingServiceGitea,
 	}
-}
-
-// ToHostingService provides the HostingService enum matching the given text.
-func ToHostingService(text string) (HostingService, error) {
-	for _, hostingService := range hostingServices() {
-		if string(hostingService) == text {
-			return hostingService, nil
-		}
-	}
-	return NoHostingService, fmt.Errorf("unknown alias type: %q", text)
 }