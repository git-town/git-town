--- conflicted
+++ resolved
@@ -14,9 +14,6 @@
 	t.Parallel()
 
 	t.Run("Lineage", func(t *testing.T) {
-<<<<<<< HEAD
-		// TODO: add tests
-=======
 		t.Parallel()
 		repo := testruntime.CreateGitTown(t)
 		assert.NoError(t, repo.CreateFeatureBranch("feature1"))
@@ -27,7 +24,6 @@
 		want["feature1"] = "main"
 		want["feature2"] = "main"
 		assert.Equal(t, want, have)
->>>>>>> 4bfa7f88
 	})
 
 	t.Run("OriginURL()", func(t *testing.T) {
