package commandconfig_test

import (
	"testing"

	"github.com/git-town/git-town/v14/src/config/commandconfig"
	"github.com/git-town/git-town/v14/src/config/configdomain"
	"github.com/git-town/git-town/v14/src/git/gitdomain"
	. "github.com/git-town/git-town/v14/src/gohacks/prelude"
	"github.com/shoenig/test/must"
)

func TestBranchesAndTypes(t *testing.T) {
	t.Parallel()

	t.Run("Add", func(t *testing.T) {
		t.Parallel()
		have := commandconfig.BranchesAndTypes{}
<<<<<<< HEAD
		unvalidatedConfig := configdomain.UnvalidatedConfig{ //nolint:exhaustruct
			MainBranch: Some(gitdomain.NewLocalBranchName("main")),
=======
		fullConfig := configdomain.FullConfig{
			MainBranch: gitdomain.NewLocalBranchName("main"),
>>>>>>> 23df53f5
		}
		have.Add("main", &unvalidatedConfig)
		want := map[gitdomain.LocalBranchName]configdomain.BranchType{
			"main": configdomain.BranchTypeMainBranch,
		}
		must.Eq(t, want, have)
	})

	t.Run("AddMany", func(t *testing.T) {
		t.Parallel()
		have := commandconfig.BranchesAndTypes{}
<<<<<<< HEAD
		unvalidatedConfig := configdomain.UnvalidatedConfig{ //nolint:exhaustruct
			MainBranch:        Some(gitdomain.NewLocalBranchName("main")),
=======
		fullConfig := configdomain.FullConfig{
			MainBranch:        gitdomain.NewLocalBranchName("main"),
>>>>>>> 23df53f5
			PerennialBranches: gitdomain.NewLocalBranchNames("perennial"),
		}
		have.AddMany(gitdomain.NewLocalBranchNames("main", "perennial"), &unvalidatedConfig)
		want := map[gitdomain.LocalBranchName]configdomain.BranchType{
			"main":      configdomain.BranchTypeMainBranch,
			"perennial": configdomain.BranchTypePerennialBranch,
		}
		must.Eq(t, want, have)
	})

	t.Run("Keys", func(t *testing.T) {
		t.Parallel()
		give := commandconfig.BranchesAndTypes{
			"main":      configdomain.BranchTypeMainBranch,
			"perennial": configdomain.BranchTypePerennialBranch,
		}
		want := gitdomain.NewLocalBranchNames("main", "perennial")
		have := give.Keys()
		must.Eq(t, want, have)
	})
}<|MERGE_RESOLUTION|>--- conflicted
+++ resolved
@@ -16,13 +16,8 @@
 	t.Run("Add", func(t *testing.T) {
 		t.Parallel()
 		have := commandconfig.BranchesAndTypes{}
-<<<<<<< HEAD
-		unvalidatedConfig := configdomain.UnvalidatedConfig{ //nolint:exhaustruct
+		unvalidatedConfig := configdomain.UnvalidatedConfig{
 			MainBranch: Some(gitdomain.NewLocalBranchName("main")),
-=======
-		fullConfig := configdomain.FullConfig{
-			MainBranch: gitdomain.NewLocalBranchName("main"),
->>>>>>> 23df53f5
 		}
 		have.Add("main", &unvalidatedConfig)
 		want := map[gitdomain.LocalBranchName]configdomain.BranchType{
@@ -34,13 +29,8 @@
 	t.Run("AddMany", func(t *testing.T) {
 		t.Parallel()
 		have := commandconfig.BranchesAndTypes{}
-<<<<<<< HEAD
-		unvalidatedConfig := configdomain.UnvalidatedConfig{ //nolint:exhaustruct
+		unvalidatedConfig := configdomain.UnvalidatedConfig{
 			MainBranch:        Some(gitdomain.NewLocalBranchName("main")),
-=======
-		fullConfig := configdomain.FullConfig{
-			MainBranch:        gitdomain.NewLocalBranchName("main"),
->>>>>>> 23df53f5
 			PerennialBranches: gitdomain.NewLocalBranchNames("perennial"),
 		}
 		have.AddMany(gitdomain.NewLocalBranchNames("main", "perennial"), &unvalidatedConfig)
