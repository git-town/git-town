--- conflicted
+++ resolved
@@ -5,28 +5,10 @@
 package config
 
 const (
-<<<<<<< HEAD
-	CodeHostingDriverKey         = "git-town.code-hosting-driver"
-	CodeHostingOriginHostnameKey = "git-town.code-hosting-origin-hostname"
-	GiteaTokenKey                = "git-town.gitea-token"  //nolint:gosec
-	GithubTokenKey               = "git-town.github-token" //nolint:gosec
-	GitlabTokenKey               = "git-town.gitlab-token" //nolint:gosec
-	MainBranchKey                = "git-town.main-branch-name"
-	NewBranchPushFlagKey         = "git-town.new-branch-push-flag"
-	OfflineKey                   = "git-town.offline"
-	PerennialBranchesKey         = "git-town.perennial-branch-names"
-	PullBranchStrategyKey        = "git-town.pull-branch-strategy"
-	PushHookKey                  = "git-town.push-hook"
-	DeprecatedPushVerifyKey      = "git-town.push-verify"
-	PushNewBranchesKey           = "git-town.push-new-branches"
-	ShipDeleteRemoteBranchKey    = "git-town.ship-delete-remote-branch"
-	SyncUpstreamKey              = "git-town.sync-upstream"
-	SyncStrategyKey              = "git-town.sync-strategy"
-	TestingRemoteURLKey          = "git-town.testing.remote-url"
-=======
 	CodeHostingDriverKey           = "git-town.code-hosting-driver"
 	CodeHostingOriginHostnameKey   = "git-town.code-hosting-origin-hostname"
 	DeprecatedNewBranchPushFlagKey = "git-town.new-branch-push-flag"
+	DeprecatedPushVerifyKey        = "git-town.push-verify"
 	GiteaTokenKey                  = "git-town.gitea-token"  //nolint:gosec
 	GithubTokenKey                 = "git-town.github-token" //nolint:gosec
 	GitlabTokenKey                 = "git-town.gitlab-token" //nolint:gosec
@@ -40,5 +22,4 @@
 	SyncUpstreamKey                = "git-town.sync-upstream"
 	SyncStrategyKey                = "git-town.sync-strategy"
 	TestingRemoteURLKey            = "git-town.testing.remote-url"
->>>>>>> 87bb5b3d
 )