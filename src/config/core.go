// Package config provides facilities to read and write the Git Town configuration.
// Git Town stores its configuration in the Git configuration under the prefix "git-town".
// It supports both the Git configuration for the local repository as well as the global Git configuration in `~/.gitconfig`.
// You can manually read the Git configuration entries for Git Town by running `git config --get-regexp git-town`.
package config

<<<<<<< HEAD
=======
import (
	"fmt"
	"os"
	"sort"
	"strconv"
	"strings"

	"github.com/git-town/git-town/v7/src/giturl"
	"github.com/git-town/git-town/v7/src/run"
	"github.com/git-town/git-town/v7/src/stringslice"
)

>>>>>>> 419622ab
const (
	CodeHostingDriverKey         = "git-town.code-hosting-driver"
	CodeHostingOriginHostnameKey = "git-town.code-hosting-origin-hostname"
	GiteaTokenKey                = "git-town.gitea-token"  //nolint:gosec
	GithubTokenKey               = "git-town.github-token" //nolint:gosec
	GitlabTokenKey               = "git-town.gitlab-token" //nolint:gosec
	MainBranchKey                = "git-town.main-branch-name"
	NewBranchPushFlagKey         = "git-town.new-branch-push-flag"
	OfflineKey                   = "git-town.offline"
	PerennialBranchesKey         = "git-town.perennial-branch-names"
	PullBranchStrategyKey        = "git-town.pull-branch-strategy"
	PushHookKey                  = "git-town.push-hook"
	PushNewBranchesKey           = "git-town.push-new-branches"
	ShipDeleteRemoteBranchKey    = "git-town.ship-delete-remote-branch"
	SyncUpstreamKey              = "git-town.sync-upstream"
	SyncStrategyKey              = "git-town.sync-strategy"
	TestingRemoteURLKey          = "git-town.testing.remote-url"
<<<<<<< HEAD
)
=======
)

// GitTown provides type-safe access to Git Town configuration settings
// stored in the local and global Git configuration.
type GitTown struct {
	Storage        Git
	originURLCache map[string]*giturl.Parts
}

func NewGitTown(runner run.Runner) GitTown {
	return GitTown{
		Storage:        NewGit(runner),
		originURLCache: map[string]*giturl.Parts{},
	}
}

// AddGitAlias sets the given Git alias.
func (gt *GitTown) AddGitAlias(aliasType AliasType) (*run.Result, error) {
	return gt.Storage.SetGlobalConfigValue("alias."+string(aliasType), "town "+string(aliasType))
}

// AddToPerennialBranches registers the given branch names as perennial branches.
// The branches must exist.
func (gt *GitTown) AddToPerennialBranches(branches ...string) error {
	return gt.SetPerennialBranches(append(gt.PerennialBranches(), branches...))
}

// AncestorBranches provides the names of all parent branches for the given branch,
// This information is read from the cache in the Git config,
// so might be out of date when the branch hierarchy has been modified.
func (gt *GitTown) AncestorBranches(branch string) []string {
	parentBranchMap := gt.ParentBranchMap()
	current := branch
	result := []string{}
	for {
		if gt.IsMainBranch(current) || gt.IsPerennialBranch(current) {
			return result
		}
		parent := parentBranchMap[current]
		if parent == "" {
			return result
		}
		result = append([]string{parent}, result...)
		current = parent
	}
}

// BranchAncestryRoots provides the branches with children and no parents.
func (gt *GitTown) BranchAncestryRoots() []string {
	parentMap := gt.ParentBranchMap()
	roots := []string{}
	for _, parent := range parentMap {
		if _, ok := parentMap[parent]; !ok && !stringslice.Contains(roots, parent) {
			roots = append(roots, parent)
		}
	}
	sort.Strings(roots)
	return roots
}

// ChildBranches provides the names of all branches for which the given branch
// is a parent.
func (gt *GitTown) ChildBranches(branch string) []string {
	result := []string{}
	for _, key := range gt.Storage.LocalConfigKeysMatching(`^git-town-branch\..*\.parent$`) {
		parent := gt.Storage.LocalConfigValue(key)
		if parent == branch {
			child := strings.TrimSuffix(strings.TrimPrefix(key, "git-town-branch."), ".parent")
			result = append(result, child)
		}
	}
	sort.Strings(result)
	return result
}

func (gt *GitTown) DeprecatedNewBranchPushFlagGlobal() string {
	return gt.Storage.globalConfigCache[NewBranchPushFlagKey]
}

func (gt *GitTown) DeprecatedNewBranchPushFlagLocal() string {
	return gt.Storage.localConfigCache[NewBranchPushFlagKey]
}

// GitAlias provides the currently set alias for the given Git Town command.
func (gt *GitTown) GitAlias(aliasType AliasType) string {
	return gt.Storage.GlobalConfigValue("alias." + string(aliasType))
}

// GitHubToken provides the content of the GitHub API token stored in the local or global Git Town configuration.
func (gt *GitTown) GitHubToken() string {
	return gt.Storage.LocalOrGlobalConfigValue(GithubTokenKey)
}

// GitLabToken provides the content of the GitLab API token stored in the local or global Git Town configuration.
func (gt *GitTown) GitLabToken() string {
	return gt.Storage.LocalOrGlobalConfigValue(GitlabTokenKey)
}

// GiteaToken provides the content of the Gitea API token stored in the local or global Git Town configuration.
func (gt *GitTown) GiteaToken() string {
	return gt.Storage.LocalOrGlobalConfigValue(GiteaTokenKey)
}

// HasBranchInformation indicates whether this configuration contains any branch hierarchy entries.
func (gt *GitTown) HasBranchInformation() bool {
	for key := range gt.Storage.localConfigCache {
		if strings.HasPrefix(key, "git-town-branch.") {
			return true
		}
	}
	return false
}

// HasParentBranch returns whether or not the given branch has a parent.
func (gt *GitTown) HasParentBranch(branch string) bool {
	return gt.ParentBranch(branch) != ""
}

// HostingServiceName provides the name of the code hosting connector to use.
func (gt *GitTown) HostingServiceName() string {
	return gt.Storage.LocalOrGlobalConfigValue(CodeHostingDriverKey)
}

// HostingService provides the type-safe name of the code hosting connector to use.
// This function caches its result and can be queried repeatedly.
func (gt *GitTown) HostingService() (HostingService, error) {
	return NewHostingService(gt.HostingServiceName())
}

// IsAncestorBranch indicates whether the given branch is an ancestor of the other given branch.
func (gt *GitTown) IsAncestorBranch(branch, ancestorBranch string) bool {
	ancestorBranches := gt.AncestorBranches(branch)
	return stringslice.Contains(ancestorBranches, ancestorBranch)
}

// IsFeatureBranch indicates whether the branch with the given name is
// a feature branch.
func (gt *GitTown) IsFeatureBranch(branch string) bool {
	return !gt.IsMainBranch(branch) && !gt.IsPerennialBranch(branch)
}

// IsMainBranch indicates whether the branch with the given name
// is the main branch of the repository.
func (gt *GitTown) IsMainBranch(branch string) bool {
	return branch == gt.MainBranch()
}

// IsOffline indicates whether Git Town is currently in offline mode.
func (gt *GitTown) IsOffline() (bool, error) {
	config := gt.Storage.GlobalConfigValue(OfflineKey)
	if config == "" {
		return false, nil
	}
	result, err := ParseBool(config)
	if err != nil {
		return false, fmt.Errorf("invalid value for %s: %q. Please provide either \"true\" or \"false\"", OfflineKey, config)
	}
	return result, nil
}

// IsPerennialBranch indicates whether the branch with the given name is
// a perennial branch.
func (gt *GitTown) IsPerennialBranch(branch string) bool {
	perennialBranches := gt.PerennialBranches()
	return stringslice.Contains(perennialBranches, branch)
}

// MainBranch provides the name of the main branch.
func (gt *GitTown) MainBranch() string {
	return gt.Storage.LocalOrGlobalConfigValue(MainBranchKey)
}

// MainBranch provides the name of the main branch, or the given default value if none is configured.
func (gt *GitTown) MainBranchOr(defaultValue string) string {
	configured := gt.Storage.LocalOrGlobalConfigValue(MainBranchKey)
	if configured != "" {
		return configured
	}
	return defaultValue
}

// OriginOverride provides the override for the origin hostname from the Git Town configuration.
func (gt *GitTown) OriginOverride() string {
	return gt.Storage.LocalConfigValue(CodeHostingOriginHostnameKey)
}

// OriginURLString provides the URL for the "origin" remote.
// Tests can stub this through the GIT_TOWN_REMOTE environment variable.
func (gt *GitTown) OriginURLString() string {
	remote := os.Getenv("GIT_TOWN_REMOTE")
	if remote != "" {
		return remote
	}
	res, _ := gt.Storage.runner.Run("git", "remote", "get-url", OriginRemote)
	return res.OutputSanitized()
}

// OriginURL provides the URL for the "origin" remote.
// Tests can stub this through the GIT_TOWN_REMOTE environment variable.
// Caches its result so can be called repeatedly.
func (gt *GitTown) OriginURL() *giturl.Parts {
	text := gt.OriginURLString()
	if text == "" {
		return nil
	}
	cached, has := gt.originURLCache[text]
	if has {
		return cached
	}
	url := giturl.Parse(text)
	originOverride := gt.OriginOverride()
	if originOverride != "" {
		url.Host = originOverride
	}
	gt.originURLCache[text] = url
	return url
}

// ParentBranchMap returns a map from branch name to its parent branch.
func (gt *GitTown) ParentBranchMap() map[string]string {
	result := map[string]string{}
	for _, key := range gt.Storage.LocalConfigKeysMatching(`^git-town-branch\..*\.parent$`) {
		child := strings.TrimSuffix(strings.TrimPrefix(key, "git-town-branch."), ".parent")
		parent := gt.Storage.LocalConfigValue(key)
		result[child] = parent
	}
	return result
}

// ParentBranch provides the name of the parent branch of the given branch.
func (gt *GitTown) ParentBranch(branch string) string {
	return gt.Storage.LocalConfigValue("git-town-branch." + branch + ".parent")
}

// PerennialBranches returns all branches that are marked as perennial.
func (gt *GitTown) PerennialBranches() []string {
	result := gt.Storage.LocalOrGlobalConfigValue(PerennialBranchesKey)
	if result == "" {
		return []string{}
	}
	return strings.Split(result, " ")
}

// PullBranchStrategy provides the currently configured pull branch strategy.
func (gt *GitTown) PullBranchStrategy() (PullBranchStrategy, error) {
	text := gt.Storage.LocalOrGlobalConfigValue(PullBranchStrategyKey)
	return NewPullBranchStrategy(text)
}

// PushHook provides the currently configured push-hook setting.
func (gt *GitTown) PushHook() (bool, error) {
	setting := gt.Storage.LocalOrGlobalConfigValue(PushHookKey)
	if setting == "" {
		return true, nil
	}
	result, err := ParseBool(setting)
	if err != nil {
		return false, fmt.Errorf("invalid value for %s: %q. Please provide either \"true\" or \"false\"", PushHookKey, setting)
	}
	return result, nil
}

// PushHook provides the currently configured push-hook setting.
func (gt *GitTown) PushHookGlobal() (bool, error) {
	setting := gt.Storage.GlobalConfigValue(PushHookKey)
	if setting == "" {
		return true, nil
	}
	result, err := ParseBool(setting)
	if err != nil {
		return false, fmt.Errorf("invalid value for global %s: %q. Please provide either \"true\" or \"false\"", PushHookKey, setting)
	}
	return result, nil
}

// Reload refreshes the cached configuration data.
func (gt *GitTown) Reload() {
	gt.Storage.Reload()
}

// RemoveFromPerennialBranches removes the given branch as a perennial branch.
func (gt *GitTown) RemoveFromPerennialBranches(branch string) error {
	return gt.SetPerennialBranches(stringslice.Remove(gt.PerennialBranches(), branch))
}

// RemoveGitAlias removes the given Git alias.
func (gt *GitTown) RemoveGitAlias(command string) (*run.Result, error) {
	return gt.Storage.RemoveGlobalConfigValue("alias." + command)
}

// RemoveLocalGitConfiguration removes all Git Town configuration.
func (gt *GitTown) RemoveLocalGitConfiguration() error {
	result, err := gt.Storage.runner.Run("git", "config", "--remove-section", "git-town")
	if err != nil {
		if result.ExitCode == 128 {
			// Git returns exit code 128 when trying to delete a non-existing config section.
			// This is not an error condition in this workflow so we can ignore it here.
			return nil
		}
		return fmt.Errorf("unexpected error while removing the 'git-town' section from the Git configuration: %w", err)
	}
	return nil
}

// RemoveMainBranchConfiguration removes the configuration entry for the main branch name.
func (gt *GitTown) RemoveMainBranchConfiguration() error {
	return gt.Storage.RemoveLocalConfigValue(MainBranchKey)
}

// RemoveParentBranch removes the parent branch entry for the given branch
// from the Git configuration.
func (gt *GitTown) RemoveParentBranch(branch string) error {
	return gt.Storage.RemoveLocalConfigValue("git-town-branch." + branch + ".parent")
}

// RemovePerennialBranchConfiguration removes the configuration entry for the perennial branches.
func (gt *GitTown) RemovePerennialBranchConfiguration() error {
	return gt.Storage.RemoveLocalConfigValue(PerennialBranchesKey)
}

// SetCodeHostingDriver sets the "github.code-hosting-driver" setting.
func (gt *GitTown) SetCodeHostingDriver(value string) error {
	gt.Storage.localConfigCache[CodeHostingDriverKey] = value
	_, err := gt.Storage.runner.Run("git", "config", CodeHostingDriverKey, value)
	return err
}

// SetCodeHostingOriginHostname sets the "github.code-hosting-driver" setting.
func (gt *GitTown) SetCodeHostingOriginHostname(value string) error {
	gt.Storage.localConfigCache[CodeHostingOriginHostnameKey] = value
	_, err := gt.Storage.runner.Run("git", "config", CodeHostingOriginHostnameKey, value)
	return err
}

// SetColorUI configures whether Git output contains color codes.
func (gt *GitTown) SetColorUI(value string) error {
	_, err := gt.Storage.runner.Run("git", "config", "color.ui", value)
	return err
}

// SetMainBranch marks the given branch as the main branch
// in the Git Town configuration.
func (gt *GitTown) SetMainBranch(branch string) error {
	_, err := gt.Storage.SetLocalConfigValue(MainBranchKey, branch)
	return err
}

// SetNewBranchPush updates whether the current repository is configured to push
// freshly created branches to origin.
func (gt *GitTown) SetNewBranchPush(value bool, global bool) error {
	setting := strconv.FormatBool(value)
	if global {
		_, err := gt.Storage.SetGlobalConfigValue(PushNewBranchesKey, setting)
		return err
	}
	_, err := gt.Storage.SetLocalConfigValue(PushNewBranchesKey, setting)
	return err
}

// SetOffline updates whether Git Town is in offline mode.
func (gt *GitTown) SetOffline(value bool) error {
	_, err := gt.Storage.SetGlobalConfigValue(OfflineKey, strconv.FormatBool(value))
	return err
}

// SetParent marks the given branch as the direct parent of the other given branch
// in the Git Town configuration.
func (gt *GitTown) SetParent(branch, parentBranch string) error {
	_, err := gt.Storage.SetLocalConfigValue("git-town-branch."+branch+".parent", parentBranch)
	return err
}

// SetPerennialBranches marks the given branches as perennial branches.
func (gt *GitTown) SetPerennialBranches(branch []string) error {
	_, err := gt.Storage.SetLocalConfigValue(PerennialBranchesKey, strings.Join(branch, " "))
	return err
}

// SetPullBranchStrategy updates the configured pull branch strategy.
func (gt *GitTown) SetPullBranchStrategy(strategy PullBranchStrategy) error {
	_, err := gt.Storage.SetLocalConfigValue(PullBranchStrategyKey, string(strategy))
	return err
}

// SetPushHookLocally updates the configured pull branch strategy.
func (gt *GitTown) SetPushHookLocally(value bool) error {
	_, err := gt.Storage.SetLocalConfigValue(PushHookKey, strconv.FormatBool(value))
	return err
}

// SetPushHook updates the configured pull branch strategy.
func (gt *GitTown) SetPushHookGlobally(value bool) error {
	_, err := gt.Storage.SetGlobalConfigValue(PushHookKey, strconv.FormatBool(value))
	return err
}

// SetShouldShipDeleteRemoteBranch updates the configured pull branch strategy.
func (gt *GitTown) SetShouldShipDeleteRemoteBranch(value bool) error {
	_, err := gt.Storage.SetLocalConfigValue(ShipDeleteRemoteBranchKey, strconv.FormatBool(value))
	return err
}

// SetShouldSyncUpstream updates the configured pull branch strategy.
func (gt *GitTown) SetShouldSyncUpstream(value bool) error {
	_, err := gt.Storage.SetLocalConfigValue(SyncUpstreamKey, strconv.FormatBool(value))
	return err
}

func (gt *GitTown) SetSyncStrategy(value SyncStrategy) error {
	_, err := gt.Storage.SetLocalConfigValue(SyncStrategyKey, string(value))
	return err
}

func (gt *GitTown) SetSyncStrategyGlobal(value SyncStrategy) error {
	_, err := gt.Storage.SetGlobalConfigValue(SyncStrategyKey, string(value))
	return err
}

// SetTestOrigin sets the origin to be used for testing.
func (gt *GitTown) SetTestOrigin(value string) error {
	_, err := gt.Storage.SetLocalConfigValue(TestingRemoteURLKey, value)
	return err
}

// ShouldNewBranchPush indicates whether the current repository is configured to push
// freshly created branches up to origin.
func (gt *GitTown) ShouldNewBranchPush() (bool, error) {
	oldLocalConfig := gt.DeprecatedNewBranchPushFlagLocal()
	if oldLocalConfig != "" {
		fmt.Printf("I found the deprecated local setting %q.\n", NewBranchPushFlagKey)
		fmt.Printf("I am upgrading this setting to the new format %q.\n", PushNewBranchesKey)
		err := gt.Storage.RemoveLocalConfigValue(NewBranchPushFlagKey)
		if err != nil {
			return false, err
		}
		parsed, err := ParseBool(oldLocalConfig)
		if err != nil {
			return false, err
		}
		err = gt.SetNewBranchPush(parsed, false)
		if err != nil {
			return false, err
		}
	}
	oldGlobalConfig := gt.DeprecatedNewBranchPushFlagGlobal()
	if oldGlobalConfig != "" {
		fmt.Printf("I found the deprecated global setting %q.\n", NewBranchPushFlagKey)
		fmt.Printf("I am upgrading this setting to the new format %q.\n", PushNewBranchesKey)
		_, err := gt.Storage.RemoveGlobalConfigValue("git-town.new-branch-push-flag")
		if err != nil {
			return false, err
		}
		parsed, err := ParseBool(oldGlobalConfig)
		if err != nil {
			return false, err
		}
		err = gt.SetNewBranchPush(parsed, true)
		if err != nil {
			return false, err
		}
	}
	config := gt.Storage.LocalOrGlobalConfigValue(PushNewBranchesKey)
	if config == "" {
		return false, nil
	}
	value, err := ParseBool(config)
	if err != nil {
		return false, fmt.Errorf("invalid value for %s: %q. Please provide either \"yes\" or \"no\"", PushNewBranchesKey, config)
	}
	return value, nil
}

// ShouldNewBranchPushGlobal indictes whether the global configuration requires to push
// freshly created branches to origin.
func (gt *GitTown) ShouldNewBranchPushGlobal() (bool, error) {
	config := gt.Storage.GlobalConfigValue(PushNewBranchesKey)
	if config == "" {
		return false, nil
	}
	return ParseBool(config)
}

// ShouldShipDeleteOriginBranch indicates whether to delete the remote branch after shipping.
func (gt *GitTown) ShouldShipDeleteOriginBranch() (bool, error) {
	setting := gt.Storage.LocalOrGlobalConfigValue(ShipDeleteRemoteBranchKey)
	if setting == "" {
		return true, nil
	}
	result, err := strconv.ParseBool(setting)
	if err != nil {
		return true, fmt.Errorf("invalid value for %s: %q. Please provide either \"true\" or \"false\"", ShipDeleteRemoteBranchKey, setting)
	}
	return result, nil
}

// ShouldSyncUpstream indicates whether this repo should sync with its upstream.
func (gt *GitTown) ShouldSyncUpstream() (bool, error) {
	text := gt.Storage.LocalOrGlobalConfigValue(SyncUpstreamKey)
	if text == "" {
		return true, nil
	}
	return ParseBool(text)
}

func (gt *GitTown) SyncStrategy() (SyncStrategy, error) {
	text := gt.Storage.LocalOrGlobalConfigValue(SyncStrategyKey)
	return ToSyncStrategy(text)
}

func (gt *GitTown) SyncStrategyGlobal() (SyncStrategy, error) {
	setting := gt.Storage.GlobalConfigValue(SyncStrategyKey)
	return ToSyncStrategy(setting)
}
>>>>>>> 419622ab
<|MERGE_RESOLUTION|>--- conflicted
+++ resolved
@@ -4,8 +4,6 @@
 // You can manually read the Git configuration entries for Git Town by running `git config --get-regexp git-town`.
 package config
 
-<<<<<<< HEAD
-=======
 import (
 	"fmt"
 	"os"
@@ -18,7 +16,6 @@
 	"github.com/git-town/git-town/v7/src/stringslice"
 )
 
->>>>>>> 419622ab
 const (
 	CodeHostingDriverKey         = "git-town.code-hosting-driver"
 	CodeHostingOriginHostnameKey = "git-town.code-hosting-origin-hostname"
@@ -36,9 +33,6 @@
 	SyncUpstreamKey              = "git-town.sync-upstream"
 	SyncStrategyKey              = "git-town.sync-strategy"
 	TestingRemoteURLKey          = "git-town.testing.remote-url"
-<<<<<<< HEAD
-)
-=======
 )
 
 // GitTown provides type-safe access to Git Town configuration settings
@@ -551,5 +545,4 @@
 func (gt *GitTown) SyncStrategyGlobal() (SyncStrategy, error) {
 	setting := gt.Storage.GlobalConfigValue(SyncStrategyKey)
 	return ToSyncStrategy(setting)
-}
->>>>>>> 419622ab
+}