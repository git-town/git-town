package config_test

import (
	"testing"

	"github.com/git-town/git-town/v9/src/config"
	"github.com/stretchr/testify/assert"
)

func TestLineage(t *testing.T) {
	t.Parallel()

	t.Run("Ancestors", func(t *testing.T) {
		t.Parallel()
		t.Run("provides all ancestor branches, oldest first", func(t *testing.T) {
			t.Parallel()
			lineage := config.Lineage{}
			lineage["three"] = "two"
			lineage["two"] = "one"
			lineage["one"] = "main"
			have := lineage.Ancestors("three")
			want := []string{"main", "one", "two"}
			assert.Equal(t, want, have)
		})
		t.Run("one ancestor", func(t *testing.T) {
			t.Parallel()
			lineage := config.Lineage{}
			lineage["one"] = "main"
			have := lineage.Ancestors("one")
			want := []string{"main"}
			assert.Equal(t, want, have)
		})
		t.Run("no ancestors", func(t *testing.T) {
			t.Parallel()
			lineage := config.Lineage{}
			lineage["one"] = "main"
			have := lineage.Ancestors("two")
			want := []string{}
			assert.Equal(t, want, have)
		})
	})

	t.Run("Children", func(t *testing.T) {
		t.Parallel()
		t.Run("provides all children of the given branch, ordered alphabetically", func(t *testing.T) {
			t.Parallel()
			lineage := config.Lineage{}
			lineage["beta1"] = "alpha"
			lineage["beta2"] = "alpha"
			have := lineage.Children("alpha")
			want := []string{"beta1", "beta2"}
			assert.Equal(t, want, have)
		})
		t.Run("provides only the immediate children, i.e. no grandchildren", func(t *testing.T) {
			t.Parallel()
			lineage := config.Lineage{}
			lineage["beta"] = "alpha"
			lineage["gamma"] = "beta"
			have := lineage.Children("alpha")
			want := []string{"beta"}
			assert.Equal(t, want, have)
		})
		t.Run("empty", func(t *testing.T) {
			t.Parallel()
			lineage := config.Lineage{}
			have := lineage.Children("alpha")
			want := []string{}
			assert.Equal(t, want, have)
		})
	})

	t.Run("Contains", func(t *testing.T) {
		t.Parallel()
		t.Run("has a parent", func(t *testing.T) {
			t.Parallel()
			lineage := config.Lineage{}
			lineage["beta"] = "alpha"
			assert.True(t, lineage.HasParents("beta"))
		})
		t.Run("has no parent", func(t *testing.T) {
			t.Parallel()
			lineage := config.Lineage{}
			assert.False(t, lineage.HasParents("foo"))
		})
	})

	t.Run("IsAncestor", func(t *testing.T) {
		t.Run("recognizes greatgrandparent", func(t *testing.T) {
			t.Parallel()
			lineage := config.Lineage{}
			lineage["four"] = "three"
			lineage["three"] = "two"
			lineage["two"] = "one"
			assert.True(t, lineage.IsAncestor("one", "four"))
		})
		t.Run("child branches are not ancestors", func(t *testing.T) {
			t.Parallel()
			lineage := config.Lineage{}
			lineage["two"] = "one"
			assert.True(t, lineage.IsAncestor("one", "two"))
		})
		t.Run("unrelated branches are not ancestors", func(t *testing.T) {
			t.Parallel()
			lineage := config.Lineage{}
			lineage["two"] = "one"
			lineage["three"] = "one"
			assert.False(t, lineage.IsAncestor("two", "three"))
		})
	})

	t.Run("OrderedHierarchically", func(t *testing.T) {
		t.Run("complex scenario", func(t *testing.T) {
			t.Parallel()
			lineage := config.Lineage{}
<<<<<<< HEAD
			lineage["main"] = ""
=======
>>>>>>> 4bfa7f88
			lineage["1"] = "main"
			lineage["1A"] = "1"
			lineage["1B"] = "1"
			lineage["1A1"] = "1A"
			lineage["1A2"] = "1A"
			lineage["2"] = "main"
<<<<<<< HEAD
			want := []string{"main", "1", "1A", "1B", "1A1", "1A2", "2"}
			have := lineage.OrderedHierarchically().BranchNames()
=======
			want := []string{"1", "1A", "1A1", "1A2", "1B", "2"}
			have := lineage.OrderedHierarchically()
>>>>>>> 4bfa7f88
			assert.Equal(t, want, have)
		})
		t.Run("empty", func(t *testing.T) {
			t.Parallel()
			lineage := config.Lineage{}
			assert.Equal(t, "", lineage.Parent("foo"))
		})
	})

	t.Run("Roots", func(t *testing.T) {
		t.Parallel()
		t.Run("multiple roots with nested child branches", func(t *testing.T) {
			t.Parallel()
			lineage := config.Lineage{}
			lineage["two"] = "one"
			lineage["one"] = "main"
			lineage["beta"] = "alpha"
			lineage["alpha"] = "main"
			lineage["hotfix1"] = "prod"
			lineage["hotfix2"] = "prod"
			have := lineage.Roots()
			want := []string{"main", "prod"}
			assert.Equal(t, want, have)
		})
		t.Run("no nested branches", func(t *testing.T) {
			t.Parallel()
			lineage := config.Lineage{}
			lineage["one"] = "main"
			lineage["alpha"] = "main"
			have := lineage.Roots()
			want := []string{"main"}
			assert.Equal(t, want, have)
		})
		t.Run("empty", func(t *testing.T) {
			t.Parallel()
			lineage := config.Lineage{}
			have := lineage.Roots()
			want := []string{}
			assert.Equal(t, want, have)
		})
	})
}<|MERGE_RESOLUTION|>--- conflicted
+++ resolved
@@ -112,23 +112,14 @@
 		t.Run("complex scenario", func(t *testing.T) {
 			t.Parallel()
 			lineage := config.Lineage{}
-<<<<<<< HEAD
-			lineage["main"] = ""
-=======
->>>>>>> 4bfa7f88
 			lineage["1"] = "main"
 			lineage["1A"] = "1"
 			lineage["1B"] = "1"
 			lineage["1A1"] = "1A"
 			lineage["1A2"] = "1A"
 			lineage["2"] = "main"
-<<<<<<< HEAD
-			want := []string{"main", "1", "1A", "1B", "1A1", "1A2", "2"}
-			have := lineage.OrderedHierarchically().BranchNames()
-=======
 			want := []string{"1", "1A", "1A1", "1A2", "1B", "2"}
 			have := lineage.OrderedHierarchically()
->>>>>>> 4bfa7f88
 			assert.Equal(t, want, have)
 		})
 		t.Run("empty", func(t *testing.T) {
