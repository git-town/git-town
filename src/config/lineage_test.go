--- conflicted
+++ resolved
@@ -103,30 +103,18 @@
 			ancestry.SetParent("two", "one")
 			assert.True(t, ancestry.IsAncestor("one", "two"))
 		})
-<<<<<<< HEAD
-		t.Run("direct child", func(t *testing.T) {
-			t.Parallel()
-			ancestry := newLineage()
-			ancestry.SetParent("child", "parent")
-			assert.True(t, ancestry.IsAncestor("one", "two"))
-=======
 		t.Run("child", func(t *testing.T) {
 			t.Parallel()
 			ancestry := newLineage()
 			ancestry.SetParent("two", "one")
 			assert.False(t, ancestry.IsAncestor("two", "one"))
->>>>>>> f6d4b8a6
 		})
 		t.Run("not related", func(t *testing.T) {
 			t.Parallel()
 			ancestry := newLineage()
 			ancestry.SetParent("two", "one")
 			ancestry.SetParent("three", "one")
-<<<<<<< HEAD
-			assert.False(t, ancestry.IsAncestor("three", "two"))
-=======
 			assert.False(t, ancestry.IsAncestor("two", "three"))
->>>>>>> f6d4b8a6
 		})
 	})
 
