package config

import (
	"errors"
	"fmt"
	"os"
	"os/exec"
	"strconv"
	"strings"

	"github.com/git-town/git-town/v9/src/giturl"
	"github.com/git-town/git-town/v9/src/messages"
	"github.com/git-town/git-town/v9/src/stringslice"
)

// GitTown provides type-safe access to Git Town configuration settings
// stored in the local and global Git configuration.
type GitTown struct {
	Git
	originURLCache OriginURLCache
}

func NewGitTown(runner runner) (*GitTown, error) {
	git, err := NewGit(runner)
	return &GitTown{
		Git:            git,
		originURLCache: OriginURLCache{},
	}, err
}

type OriginURLCache map[string]*giturl.Parts

// AddToPerennialBranches registers the given branch names as perennial branches.
// The branches must exist.
func (gt *GitTown) AddToPerennialBranches(branches ...string) error {
	return gt.SetPerennialBranches(append(gt.PerennialBranches(), branches...))
}

func (gt *GitTown) BranchDurations() BranchDurations {
	return BranchDurations{
		MainBranch:        gt.MainBranch(),
		PerennialBranches: gt.PerennialBranches(),
	}
}

func (gt *GitTown) DeprecatedNewBranchPushFlagGlobal() string {
	return gt.globalConfigCache[KeyDeprecatedNewBranchPushFlag]
}

func (gt *GitTown) DeprecatedNewBranchPushFlagLocal() string {
	return gt.localConfigCache[KeyDeprecatedNewBranchPushFlag]
}

func (gt *GitTown) DeprecatedPushVerifyFlagGlobal() string {
	return gt.globalConfigCache[KeyDeprecatedPushVerify]
}

func (gt *GitTown) DeprecatedPushVerifyFlagLocal() string {
	return gt.localConfigCache[KeyDeprecatedPushVerify]
}

// GitAlias provides the currently set alias for the given Git Town command.
func (gt *GitTown) GitAlias(aliasType Alias) string {
<<<<<<< HEAD
	return gt.GlobalConfigValue(NewAliasKey(aliasType))
=======
	return gt.GlobalConfigValue("alias." + string(aliasType))
>>>>>>> 9a577e19
}

// GitHubToken provides the content of the GitHub API token stored in the local or global Git Town configuration.
func (gt *GitTown) GitHubToken() string {
	return gt.LocalOrGlobalConfigValue(KeyGithubToken)
}

// GitLabToken provides the content of the GitLab API token stored in the local or global Git Town configuration.
func (gt *GitTown) GitLabToken() string {
	return gt.LocalOrGlobalConfigValue(KeyGitlabToken)
}

// GiteaToken provides the content of the Gitea API token stored in the local or global Git Town configuration.
func (gt *GitTown) GiteaToken() string {
	return gt.LocalOrGlobalConfigValue(KeyGiteaToken)
}

// HasBranchInformation indicates whether this configuration contains any branch hierarchy entries.
func (gt *GitTown) HasBranchInformation() bool {
	for key := range gt.localConfigCache {
		if strings.HasPrefix(key.name, "git-town-branch.") {
			return true
		}
	}
	return false
}

// HostingServiceName provides the name of the code hosting connector to use.
func (gt *GitTown) HostingServiceName() string {
	return gt.LocalOrGlobalConfigValue(KeyCodeHostingDriver)
}

// HostingService provides the type-safe name of the code hosting connector to use.
// This function caches its result and can be queried repeatedly.
func (gt *GitTown) HostingService() (Hosting, error) {
	return NewHosting(gt.HostingServiceName())
}

// IsMainBranch indicates whether the branch with the given name
// is the main branch of the repository.
func (gt *GitTown) IsMainBranch(branch string) bool {
	return branch == gt.MainBranch()
}

// IsOffline indicates whether Git Town is currently in offline mode.
func (gt *GitTown) IsOffline() (bool, error) {
	config := gt.GlobalConfigValue(KeyOffline)
	if config == "" {
		return false, nil
	}
	result, err := ParseBool(config)
	if err != nil {
		return false, fmt.Errorf(messages.ValueInvalid, KeyOffline, config)
	}
	return result, nil
}

// Lineage provides the configured ancestry information for this Git repo.
func (gt *GitTown) Lineage() Lineage {
	lineage := Lineage{}
	for _, key := range gt.LocalConfigKeysMatching(`^git-town-branch\..*\.parent$`) {
		child := strings.TrimSuffix(strings.TrimPrefix(key.name, "git-town-branch."), ".parent")
		parent := gt.LocalConfigValue(key)
		lineage[child] = parent
	}
	return lineage
}

// MainBranch provides the name of the main branch.
func (gt *GitTown) MainBranch() string {
	return gt.LocalOrGlobalConfigValue(KeyMainBranch)
}

// MainBranch provides the name of the main branch, or the given default value if none is configured.
func (gt *GitTown) MainBranchOr(defaultValue string) string {
	configured := gt.LocalOrGlobalConfigValue(KeyMainBranch)
	if configured != "" {
		return configured
	}
	return defaultValue
}

// OriginOverride provides the override for the origin hostname from the Git Town configuration.
func (gt *GitTown) OriginOverride() string {
	return gt.LocalConfigValue(KeyCodeHostingOriginHostname)
}

// OriginURLString provides the URL for the "origin" remote.
// Tests can stub this through the GIT_TOWN_REMOTE environment variable.
func (gt *GitTown) OriginURLString() string {
	remote := os.Getenv("GIT_TOWN_REMOTE")
	if remote != "" {
		return remote
	}
	output, _ := gt.QueryTrim("git", "remote", "get-url", OriginRemote)
	return output
}

// OriginURL provides the URL for the "origin" remote.
// Tests can stub this through the GIT_TOWN_REMOTE environment variable.
// Caches its result so can be called repeatedly.
func (gt *GitTown) OriginURL() *giturl.Parts {
	text := gt.OriginURLString()
	if text == "" {
		return nil
	}
	return DetermineOriginURL(text, gt.OriginOverride(), gt.originURLCache)
}

func DetermineOriginURL(originURL, originOverride string, originURLCache OriginURLCache) *giturl.Parts {
	cached, has := originURLCache[originURL]
	if has {
		return cached
	}
	url := giturl.Parse(originURL)
	if originOverride != "" {
		url.Host = originOverride
	}
	originURLCache[originURL] = url
	return url
}

// PerennialBranches returns all branches that are marked as perennial.
func (gt *GitTown) PerennialBranches() []string {
	result := gt.LocalOrGlobalConfigValue(KeyPerennialBranches)
	if result == "" {
		return []string{}
	}
	return strings.Split(result, " ")
}

// PullBranchStrategy provides the currently configured pull branch strategy.
func (gt *GitTown) PullBranchStrategy() (PullBranchStrategy, error) {
	text := gt.LocalOrGlobalConfigValue(KeyPullBranchStrategy)
	return NewPullBranchStrategy(text)
}

// PushHook provides the currently configured push-hook setting.
func (gt *GitTown) PushHook() (bool, error) {
	err := gt.updateDeprecatedSetting(KeyDeprecatedPushVerify, KeyPushHook)
	if err != nil {
		return false, err
	}
	setting := gt.LocalOrGlobalConfigValue(KeyPushHook)
	if setting == "" {
		return true, nil
	}
	result, err := ParseBool(setting)
	if err != nil {
		return false, fmt.Errorf(messages.ValueInvalid, KeyPushHook, setting)
	}
	return result, nil
}

// PushHook provides the currently configured push-hook setting.
func (gt *GitTown) PushHookGlobal() (bool, error) {
	err := gt.updateDeprecatedGlobalSetting(KeyDeprecatedPushVerify, KeyPushHook)
	if err != nil {
		return false, err
	}
	setting := gt.GlobalConfigValue(KeyPushHook)
	if setting == "" {
		return true, nil
	}
	result, err := ParseBool(setting)
	if err != nil {
		return false, fmt.Errorf(messages.ValueGlobalInvalid, KeyPushHook, setting)
	}
	return result, nil
}

// RemoveFromPerennialBranches removes the given branch as a perennial branch.
func (gt *GitTown) RemoveFromPerennialBranches(branch string) error {
	return gt.SetPerennialBranches(stringslice.Remove(gt.PerennialBranches(), branch))
}

// RemoveLocalGitConfiguration removes all Git Town configuration.
func (gt *GitTown) RemoveLocalGitConfiguration() error {
	err := gt.Run("git", "config", "--remove-section", "git-town")
	if err != nil {
		var exitErr *exec.ExitError
		if errors.As(err, &exitErr) {
			if exitErr.ExitCode() == 128 {
				// Git returns exit code 128 when trying to delete a non-existing config section.
				// This is not an error condition in this workflow so we can ignore it here.
				return nil
			}
		}
		return fmt.Errorf(messages.ConfigRemoveError, err)
	}
	return nil
}

// RemoveMainBranchConfiguration removes the configuration entry for the main branch name.
func (gt *GitTown) RemoveMainBranchConfiguration() error {
	return gt.RemoveLocalConfigValue(KeyMainBranch)
}

// RemoveParent removes the parent branch entry for the given branch
// from the Git configuration.
func (gt *GitTown) RemoveParent(branch string) error {
	return gt.RemoveLocalConfigValue(NewParentKey(branch))
}

// RemovePerennialBranchConfiguration removes the configuration entry for the perennial branches.
func (gt *GitTown) RemovePerennialBranchConfiguration() error {
	return gt.RemoveLocalConfigValue(KeyPerennialBranches)
}

// SetCodeHostingDriver sets the "github.code-hosting-driver" setting.
func (gt *GitTown) SetCodeHostingDriver(value string) error {
	gt.localConfigCache[KeyCodeHostingDriver] = value
<<<<<<< HEAD
	err := gt.Run("git", "config", KeyCodeHostingDriver.String(), value)
=======
	err := gt.Run("git", "config", KeyCodeHostingDriver, value)
>>>>>>> 9a577e19
	return err
}

// SetCodeHostingOriginHostname sets the "github.code-hosting-driver" setting.
func (gt *GitTown) SetCodeHostingOriginHostname(value string) error {
	gt.localConfigCache[KeyCodeHostingOriginHostname] = value
<<<<<<< HEAD
	err := gt.Run("git", "config", KeyCodeHostingOriginHostname.String(), value)
=======
	err := gt.Run("git", "config", KeyCodeHostingOriginHostname, value)
>>>>>>> 9a577e19
	return err
}

// SetColorUI configures whether Git output contains color codes.
func (gt *GitTown) SetColorUI(value string) error {
	err := gt.Run("git", "config", "color.ui", value)
	return err
}

// SetMainBranch marks the given branch as the main branch
// in the Git Town configuration.
func (gt *GitTown) SetMainBranch(branch string) error {
	err := gt.SetLocalConfigValue(KeyMainBranch, branch)
	return err
}

// SetNewBranchPush updates whether the current repository is configured to push
// freshly created branches to origin.
func (gt *GitTown) SetNewBranchPush(value bool, global bool) error {
	setting := strconv.FormatBool(value)
	if global {
		_, err := gt.SetGlobalConfigValue(KeyPushNewBranches, setting)
		return err
	}
	err := gt.SetLocalConfigValue(KeyPushNewBranches, setting)
	return err
}

// SetOffline updates whether Git Town is in offline mode.
func (gt *GitTown) SetOffline(value bool) error {
	_, err := gt.SetGlobalConfigValue(KeyOffline, strconv.FormatBool(value))
	return err
}

// SetParent marks the given branch as the direct parent of the other given branch
// in the Git Town configuration.
func (gt *GitTown) SetParent(branch, parentBranch string) error {
	err := gt.SetLocalConfigValue(NewParentKey(branch), parentBranch)
	return err
}

// SetPerennialBranches marks the given branches as perennial branches.
func (gt *GitTown) SetPerennialBranches(branch []string) error {
	err := gt.SetLocalConfigValue(KeyPerennialBranches, strings.Join(branch, " "))
	return err
}

// SetPullBranchStrategy updates the configured pull branch strategy.
func (gt *GitTown) SetPullBranchStrategy(strategy PullBranchStrategy) error {
<<<<<<< HEAD
	err := gt.SetLocalConfigValue(KeyPullBranchStrategy, strategy.String())
=======
	err := gt.SetLocalConfigValue(KeyPullBranchStrategy, string(strategy))
>>>>>>> 9a577e19
	return err
}

// SetPushHookLocally updates the configured pull branch strategy.
func (gt *GitTown) SetPushHookLocally(value bool) error {
	err := gt.SetLocalConfigValue(KeyPushHook, strconv.FormatBool(value))
	return err
}

// SetPushHook updates the configured pull branch strategy.
func (gt *GitTown) SetPushHookGlobally(value bool) error {
	_, err := gt.SetGlobalConfigValue(KeyPushHook, strconv.FormatBool(value))
	return err
}

// SetShouldShipDeleteRemoteBranch updates the configured pull branch strategy.
func (gt *GitTown) SetShouldShipDeleteRemoteBranch(value bool) error {
	err := gt.SetLocalConfigValue(KeyShipDeleteRemoteBranch, strconv.FormatBool(value))
	return err
}

// SetShouldSyncUpstream updates the configured pull branch strategy.
func (gt *GitTown) SetShouldSyncUpstream(value bool) error {
	err := gt.SetLocalConfigValue(KeySyncUpstream, strconv.FormatBool(value))
	return err
}

func (gt *GitTown) SetSyncStrategy(value SyncStrategy) error {
<<<<<<< HEAD
	err := gt.SetLocalConfigValue(KeySyncStrategy, value.name)
=======
	err := gt.SetLocalConfigValue(KeySyncStrategy, string(value))
>>>>>>> 9a577e19
	return err
}

func (gt *GitTown) SetSyncStrategyGlobal(value SyncStrategy) error {
<<<<<<< HEAD
	_, err := gt.SetGlobalConfigValue(KeySyncStrategy, value.name)
=======
	_, err := gt.SetGlobalConfigValue(KeySyncStrategy, string(value))
>>>>>>> 9a577e19
	return err
}

// SetTestOrigin sets the origin to be used for testing.
func (gt *GitTown) SetTestOrigin(value string) error {
	err := gt.SetLocalConfigValue(KeyTestingRemoteURL, value)
	return err
}

// ShouldNewBranchPush indicates whether the current repository is configured to push
// freshly created branches up to origin.
func (gt *GitTown) ShouldNewBranchPush() (bool, error) {
	err := gt.updateDeprecatedSetting(KeyDeprecatedNewBranchPushFlag, KeyPushNewBranches)
	if err != nil {
		return false, err
	}
	config := gt.LocalOrGlobalConfigValue(KeyPushNewBranches)
	if config == "" {
		return false, nil
	}
	value, err := ParseBool(config)
	if err != nil {
		return false, fmt.Errorf(messages.ValueInvalid, KeyPushNewBranches, config)
	}
	return value, nil
}

// ShouldNewBranchPushGlobal indictes whether the global configuration requires to push
// freshly created branches to origin.
func (gt *GitTown) ShouldNewBranchPushGlobal() (bool, error) {
	err := gt.updateDeprecatedGlobalSetting(KeyDeprecatedNewBranchPushFlag, KeyPushNewBranches)
	if err != nil {
		return false, err
	}
	config := gt.GlobalConfigValue(KeyPushNewBranches)
	if config == "" {
		return false, nil
	}
	return ParseBool(config)
}

// ShouldShipDeleteOriginBranch indicates whether to delete the remote branch after shipping.
func (gt *GitTown) ShouldShipDeleteOriginBranch() (bool, error) {
	setting := gt.LocalOrGlobalConfigValue(KeyShipDeleteRemoteBranch)
	if setting == "" {
		return true, nil
	}
	result, err := strconv.ParseBool(setting)
	if err != nil {
		return true, fmt.Errorf(messages.ValueInvalid, KeyShipDeleteRemoteBranch, setting)
	}
	return result, nil
}

// ShouldSyncUpstream indicates whether this repo should sync with its upstream.
func (gt *GitTown) ShouldSyncUpstream() (bool, error) {
	text := gt.LocalOrGlobalConfigValue(KeySyncUpstream)
	if text == "" {
		return true, nil
	}
	return ParseBool(text)
}

func (gt *GitTown) SyncStrategy() (SyncStrategy, error) {
	text := gt.LocalOrGlobalConfigValue(KeySyncStrategy)
	return ToSyncStrategy(text)
}

func (gt *GitTown) SyncStrategyGlobal() (SyncStrategy, error) {
	setting := gt.GlobalConfigValue(KeySyncStrategy)
	return ToSyncStrategy(setting)
}

func (gt *GitTown) updateDeprecatedSetting(deprecatedKey, newKey Key) error {
	err := gt.updateDeprecatedLocalSetting(deprecatedKey, newKey)
	if err != nil {
		return err
	}
	return gt.updateDeprecatedGlobalSetting(deprecatedKey, newKey)
}

func (gt *GitTown) updateDeprecatedGlobalSetting(deprecatedKey, newKey Key) error {
	deprecatedSetting := gt.GlobalConfigValue(deprecatedKey)
	if deprecatedSetting != "" {
		fmt.Printf("I found the deprecated global setting %q.\n", deprecatedKey)
		fmt.Printf("I am upgrading this setting to the new format %q.\n", newKey)
		_, err := gt.RemoveGlobalConfigValue(deprecatedKey)
		if err != nil {
			return err
		}
		_, err = gt.SetGlobalConfigValue(newKey, deprecatedSetting)
		return err
	}
	return nil
}

func (gt *GitTown) updateDeprecatedLocalSetting(deprecatedKey, newKey Key) error {
	deprecatedSetting := gt.LocalConfigValue(deprecatedKey)
	if deprecatedSetting != "" {
		fmt.Printf("I found the deprecated local setting %q.\n", deprecatedKey)
		fmt.Printf("I am upgrading this setting to the new format %q.\n", newKey)
		err := gt.RemoveLocalConfigValue(deprecatedKey)
		if err != nil {
			return err
		}
		err = gt.SetLocalConfigValue(newKey, deprecatedSetting)
		return err
	}
	return nil
}<|MERGE_RESOLUTION|>--- conflicted
+++ resolved
@@ -61,11 +61,7 @@
 
 // GitAlias provides the currently set alias for the given Git Town command.
 func (gt *GitTown) GitAlias(aliasType Alias) string {
-<<<<<<< HEAD
 	return gt.GlobalConfigValue(NewAliasKey(aliasType))
-=======
-	return gt.GlobalConfigValue("alias." + string(aliasType))
->>>>>>> 9a577e19
 }
 
 // GitHubToken provides the content of the GitHub API token stored in the local or global Git Town configuration.
@@ -278,22 +274,14 @@
 // SetCodeHostingDriver sets the "github.code-hosting-driver" setting.
 func (gt *GitTown) SetCodeHostingDriver(value string) error {
 	gt.localConfigCache[KeyCodeHostingDriver] = value
-<<<<<<< HEAD
 	err := gt.Run("git", "config", KeyCodeHostingDriver.String(), value)
-=======
-	err := gt.Run("git", "config", KeyCodeHostingDriver, value)
->>>>>>> 9a577e19
 	return err
 }
 
 // SetCodeHostingOriginHostname sets the "github.code-hosting-driver" setting.
 func (gt *GitTown) SetCodeHostingOriginHostname(value string) error {
 	gt.localConfigCache[KeyCodeHostingOriginHostname] = value
-<<<<<<< HEAD
 	err := gt.Run("git", "config", KeyCodeHostingOriginHostname.String(), value)
-=======
-	err := gt.Run("git", "config", KeyCodeHostingOriginHostname, value)
->>>>>>> 9a577e19
 	return err
 }
 
@@ -343,11 +331,7 @@
 
 // SetPullBranchStrategy updates the configured pull branch strategy.
 func (gt *GitTown) SetPullBranchStrategy(strategy PullBranchStrategy) error {
-<<<<<<< HEAD
 	err := gt.SetLocalConfigValue(KeyPullBranchStrategy, strategy.String())
-=======
-	err := gt.SetLocalConfigValue(KeyPullBranchStrategy, string(strategy))
->>>>>>> 9a577e19
 	return err
 }
 
@@ -376,20 +360,12 @@
 }
 
 func (gt *GitTown) SetSyncStrategy(value SyncStrategy) error {
-<<<<<<< HEAD
 	err := gt.SetLocalConfigValue(KeySyncStrategy, value.name)
-=======
-	err := gt.SetLocalConfigValue(KeySyncStrategy, string(value))
->>>>>>> 9a577e19
 	return err
 }
 
 func (gt *GitTown) SetSyncStrategyGlobal(value SyncStrategy) error {
-<<<<<<< HEAD
 	_, err := gt.SetGlobalConfigValue(KeySyncStrategy, value.name)
-=======
-	_, err := gt.SetGlobalConfigValue(KeySyncStrategy, string(value))
->>>>>>> 9a577e19
 	return err
 }
 
