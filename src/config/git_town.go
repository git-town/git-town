--- conflicted
+++ resolved
@@ -21,16 +21,10 @@
 // GitTown provides type-safe access to Git Town configuration settings
 // stored in the local and global Git configuration.
 type GitTown struct {
-<<<<<<< HEAD
-	gitconfig.Git
+	gitconfig.CachedAccess // access to the Git configuration settings
 	configfile.ConfigFile
 	DryRun         bool // single source of truth for whether to dry-run Git commands in this repo
 	originURLCache OriginURLCache
-=======
-	gitconfig.CachedAccess      // access to the Git configuration settings
-	DryRun                 bool // whether to dry-run Git commands in this repo
-	originURLCache         OriginURLCache
->>>>>>> 3e56f953
 }
 
 type OriginURLCache map[string]*giturl.Parts
