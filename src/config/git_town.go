--- conflicted
+++ resolved
@@ -18,17 +18,11 @@
 // GitTown provides type-safe access to Git Town configuration settings
 // stored in the local and global Git configuration.
 type GitTown struct {
-<<<<<<< HEAD
 	gitconfig.CachedAccess // access to the Git configuration settings
+	configdomain.Config    // the merged configuration data
 	configfile.ConfigFile
 	DryRun         bool // single source of truth for whether to dry-run Git commands in this repo
 	originURLCache configdomain.OriginURLCache
-=======
-	gitconfig.CachedAccess      // access to the Git configuration settings
-	configdomain.Config         // the merged configuration data
-	DryRun                 bool // single source of truth for whether to dry-run Git commands in this repo
-	originURLCache         configdomain.OriginURLCache
->>>>>>> 074a729d
 }
 
 // AddToPerennialBranches registers the given branch names as perennial branches.
