--- conflicted
+++ resolved
@@ -16,19 +16,12 @@
 // GitTown provides type-safe access to Git Town configuration settings
 // stored in the local and global Git configuration.
 type GitTown struct {
-<<<<<<< HEAD
-	configdomain.Config                               // the merged configuration data
-	gitconfig.CachedAccess                            // access to the Git configuration settings
-	GlobalConfig           configdomain.PartialConfig // the global Git configuration data
-	LocalConfig            configdomain.PartialConfig // the local Git configuration data
-	DryRun                 bool                       // single source of truth for whether to dry-run Git commands in this repo
-	originURLCache         configdomain.OriginURLCache
-=======
-	configdomain.CachedAccess      // access to the Git configuration settings
-	configdomain.Config            // the merged configuration data
-	DryRun                    bool // single source of truth for whether to dry-run Git commands in this repo
+	configdomain.Config                                  // the merged configuration data
+	configdomain.CachedAccess                            // access to the Git configuration settings
+	GlobalConfig              configdomain.PartialConfig // the global Git configuration data
+	LocalConfig               configdomain.PartialConfig // the local Git configuration data
+	DryRun                    bool                       // single source of truth for whether to dry-run Git commands in this repo
 	originURLCache            configdomain.OriginURLCache
->>>>>>> f0ea0cec
 }
 
 // AddToPerennialBranches registers the given branch names as perennial branches.
@@ -69,15 +62,9 @@
 // Lineage provides the configured ancestry information for this Git repo.
 func (self *GitTown) Lineage(deleteEntry func(configdomain.Key) error) configdomain.Lineage {
 	lineage := configdomain.Lineage{}
-<<<<<<< HEAD
 	for _, key := range self.LocalCache.KeysMatching(`^git-town-branch\..*\.parent$`) {
-		child := domain.NewLocalBranchName(strings.TrimSuffix(strings.TrimPrefix(key.String(), "git-town-branch."), ".parent"))
+		child := gitdomain.NewLocalBranchName(strings.TrimSuffix(strings.TrimPrefix(key.String(), "git-town-branch."), ".parent"))
 		parentName := self.LocalCache[key]
-=======
-	for _, key := range self.LocalConfigKeysMatching(`^git-town-branch\..*\.parent$`) {
-		child := gitdomain.NewLocalBranchName(strings.TrimSuffix(strings.TrimPrefix(key.String(), "git-town-branch."), ".parent"))
-		parentName := self.LocalConfigValue(key)
->>>>>>> f0ea0cec
 		if parentName == "" {
 			_ = deleteEntry(key)
 			fmt.Printf("\nNOTICE: I have found an empty parent configuration entry for branch %q.\n", child)
