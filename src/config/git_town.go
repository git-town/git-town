--- conflicted
+++ resolved
@@ -121,21 +121,7 @@
 	return stringslice.Contains(perennialBranches, branch)
 }
 
-<<<<<<< HEAD
 // Lineage provides the configured ancestry information for this Git repo.
-func (gt *GitTown) Lineage() Lineage {
-	result := Lineage{}
-	for _, key := range gt.LocalConfigKeysMatching(`^git-town-branch\..*\.parent$`) {
-		child := strings.TrimSuffix(strings.TrimPrefix(key, "git-town-branch."), ".parent")
-		parent := gt.LocalConfigValue(key)
-		result = append(result, BranchWithParent{
-			Name:   child,
-			Parent: parent,
-		})
-	}
-	return result
-=======
-// LoadLineage provides the Lineage for the given Git repo.
 func (gt *GitTown) Lineage() Lineage {
 	lineage := Lineage{}
 	for _, key := range gt.LocalConfigKeysMatching(`^git-town-branch\..*\.parent$`) {
@@ -144,7 +130,6 @@
 		lineage[child] = parent
 	}
 	return lineage
->>>>>>> e1dc90c9
 }
 
 // MainBranch provides the name of the main branch.
