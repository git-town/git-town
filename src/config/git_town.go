--- conflicted
+++ resolved
@@ -200,10 +200,7 @@
 // SetMainBranch marks the given branch as the main branch
 // in the Git Town configuration.
 func (self *GitTown) SetMainBranch(branch domain.LocalBranchName) error {
-<<<<<<< HEAD
 	self.Config.MainBranch = branch
-=======
->>>>>>> 2f35cd43
 	return self.SetLocalConfigValue(configdomain.KeyMainBranch, branch.String())
 }
 
@@ -219,10 +216,7 @@
 
 // SetOffline updates whether Git Town is in offline mode.
 func (self *GitTown) SetOffline(value configdomain.Offline) error {
-<<<<<<< HEAD
 	self.Config.Offline = value
-=======
->>>>>>> 2f35cd43
 	return self.SetGlobalConfigValue(configdomain.KeyOffline, value.String())
 }
 
@@ -234,10 +228,7 @@
 
 // SetPerennialBranches marks the given branches as perennial branches.
 func (self *GitTown) SetPerennialBranches(branches domain.LocalBranchNames) error {
-<<<<<<< HEAD
 	self.PerennialBranches = branches
-=======
->>>>>>> 2f35cd43
 	return self.SetLocalConfigValue(configdomain.KeyPerennialBranches, branches.Join(" "))
 }
 
