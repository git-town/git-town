package config

import (
	"fmt"
	"os"
	"strconv"
	"strings"

	"github.com/git-town/git-town/v11/src/config/configdomain"
	"github.com/git-town/git-town/v11/src/config/confighelpers"
	"github.com/git-town/git-town/v11/src/config/gitconfig"
	"github.com/git-town/git-town/v11/src/domain"
	"github.com/git-town/git-town/v11/src/git/giturl"
	"github.com/git-town/git-town/v11/src/gohacks"
	"github.com/git-town/git-town/v11/src/gohacks/slice"
	"github.com/git-town/git-town/v11/src/messages"
)

// GitTown provides type-safe access to Git Town configuration settings
// stored in the local and global Git configuration.
type GitTown struct {
	gitconfig.CachedAccess      // access to the Git configuration settings
	DryRun                 bool // whether to dry-run Git commands in this repo
	originURLCache         configdomain.OriginURLCache
}

// AddToPerennialBranches registers the given branch names as perennial branches.
// The branches must exist.
func (self *GitTown) AddToPerennialBranches(branches ...domain.LocalBranchName) error {
	return self.SetPerennialBranches(append(self.PerennialBranches(), branches...))
}

func (self *GitTown) BranchTypes() domain.BranchTypes {
	return domain.BranchTypes{
		MainBranch:        self.MainBranch(),
		PerennialBranches: self.PerennialBranches(),
	}
}

func NewGitTown(fullCache gitconfig.FullCache, runner gitconfig.Runner) *GitTown {
	return &GitTown{
		CachedAccess:   gitconfig.NewCachedAccess(fullCache, runner),
		DryRun:         false,
		originURLCache: configdomain.OriginURLCache{},
	}
}

// ContainsLineage indicates whether this configuration contains any lineage entries.
func (self *GitTown) ContainsLineage() bool {
	for key := range self.LocalCache {
		if strings.HasPrefix(key.String(), "git-town-branch.") {
			return true
		}
	}
	return false
}

// GitAlias provides the currently set alias for the given Git Town command.
func (self *GitTown) GitAlias(alias configdomain.Alias) string {
	return self.GlobalConfigValue(configdomain.NewAliasKey(alias))
}

// GitHubToken provides the content of the GitHub API token stored in the local or global Git Town configuration.
func (self *GitTown) GitHubToken() configdomain.GitHubToken {
	return configdomain.GitHubToken(self.LocalOrGlobalConfigValue(configdomain.KeyGithubToken))
}

// GitLabToken provides the content of the GitLab API token stored in the local or global Git Town configuration.
func (self *GitTown) GitLabToken() configdomain.GitLabToken {
	return configdomain.GitLabToken(self.LocalOrGlobalConfigValue(configdomain.KeyGitlabToken))
}

// GiteaToken provides the content of the Gitea API token stored in the local or global Git Town configuration.
func (self *GitTown) GiteaToken() configdomain.GiteaToken {
	return configdomain.GiteaToken(self.LocalOrGlobalConfigValue(configdomain.KeyGiteaToken))
}

// HostingService provides the type-safe name of the code hosting connector to use.
// This function caches its result and can be queried repeatedly.
func (self *GitTown) HostingService() (configdomain.Hosting, error) {
	return configdomain.NewHosting(self.HostingServiceName())
}

// HostingServiceName provides the name of the code hosting connector to use.
func (self *GitTown) HostingServiceName() string {
	_ = self.updateDeprecatedSetting(configdomain.KeyDeprecatedCodeHostingDriver, configdomain.KeyCodeHostingPlatform)
	return self.LocalOrGlobalConfigValue(configdomain.KeyCodeHostingPlatform)
}

// IsMainBranch indicates whether the branch with the given name
// is the main branch of the repository.
func (self *GitTown) IsMainBranch(branch domain.LocalBranchName) bool {
	return branch == self.MainBranch()
}

// IsOffline indicates whether Git Town is currently in offline mode.
func (self *GitTown) IsOffline() (configdomain.Offline, error) {
	config := self.GlobalConfigValue(configdomain.KeyOffline)
	if config == "" {
		return false, nil
	}
	boolValue, err := gohacks.ParseBool(config)
	if err != nil {
		return false, fmt.Errorf(messages.ValueInvalid, configdomain.KeyOffline, config)
	}
	return configdomain.Offline(boolValue), nil
}

// Lineage provides the configured ancestry information for this Git repo.
func (self *GitTown) Lineage(deleteEntry func(configdomain.Key) error) configdomain.Lineage {
	lineage := configdomain.Lineage{}
	for _, key := range self.LocalConfigKeysMatching(`^git-town-branch\..*\.parent$`) {
		child := domain.NewLocalBranchName(strings.TrimSuffix(strings.TrimPrefix(key.String(), "git-town-branch."), ".parent"))
		parentName := self.LocalConfigValue(key)
		if parentName == "" {
			_ = deleteEntry(key)
			fmt.Printf("\nNOTICE: I have found an empty parent configuration entry for branch %q.\n", child)
			fmt.Println("I have deleted this configuration entry.")
		} else {
			parent := domain.NewLocalBranchName(parentName)
			lineage[child] = parent
		}
	}
	return lineage
}

// MainBranch provides the name of the main branch.
func (self *GitTown) MainBranch() domain.LocalBranchName {
	_ = self.updateDeprecatedSetting(configdomain.KeyDeprecatedMainBranchName, configdomain.KeyMainBranch)
	mainBranch := self.LocalOrGlobalConfigValue(configdomain.KeyMainBranch)
	if mainBranch == "" {
		return domain.EmptyLocalBranchName()
	}
	return domain.NewLocalBranchName(mainBranch)
}

// OriginOverride provides the override for the origin hostname from the Git Town configuration.
func (self *GitTown) OriginOverride() configdomain.OriginHostnameOverride {
	return configdomain.OriginHostnameOverride(self.LocalConfigValue(configdomain.KeyCodeHostingOriginHostname))
}

// OriginURL provides the URL for the "origin" remote.
// Tests can stub this through the GIT_TOWN_REMOTE environment variable.
// Caches its result so can be called repeatedly.
func (self *GitTown) OriginURL() *giturl.Parts {
	text := self.OriginURLString()
	if text == "" {
		return nil
	}
	return confighelpers.DetermineOriginURL(text, self.OriginOverride(), self.originURLCache)
}

// OriginURLString provides the URL for the "origin" remote.
// Tests can stub this through the GIT_TOWN_REMOTE environment variable.
func (self *GitTown) OriginURLString() string {
	remote := os.Getenv("GIT_TOWN_REMOTE")
	if remote != "" {
		return remote
	}
	output, _ := self.Query("git", "remote", "get-url", domain.OriginRemote.String())
	return strings.TrimSpace(output)
}

// PerennialBranches returns all branches that are marked as perennial.
func (self *GitTown) PerennialBranches() domain.LocalBranchNames {
	err := self.updateDeprecatedSetting(configdomain.KeyDeprecatedPerennialBranchNames, configdomain.KeyPerennialBranches)
	if err != nil {
		return domain.NewLocalBranchNames()
	}
	result := self.LocalOrGlobalConfigValue(configdomain.KeyPerennialBranches)
	if result == "" {
		return domain.LocalBranchNames{}
	}
	return domain.NewLocalBranchNames(strings.Split(result, " ")...)
}

// PushHook provides the currently configured push-hook setting.
func (self *GitTown) PushHook() (configdomain.PushHook, error) {
	err := self.updateDeprecatedSetting(configdomain.KeyDeprecatedPushVerify, configdomain.KeyPushHook)
	if err != nil {
		return false, err
	}
	setting := self.LocalOrGlobalConfigValue(configdomain.KeyPushHook)
	if setting == "" {
		return true, nil
	}
	result, err := gohacks.ParseBool(setting)
	if err != nil {
		return false, fmt.Errorf(messages.ValueInvalid, configdomain.KeyPushHook, setting)
	}
	return configdomain.PushHook(result), nil
}

// PushHook provides the currently configured push-hook setting.
func (self *GitTown) PushHookGlobal() (configdomain.PushHook, error) {
	err := self.updateDeprecatedGlobalSetting(configdomain.KeyDeprecatedPushVerify, configdomain.KeyPushHook)
	if err != nil {
		return false, err
	}
	setting := self.GlobalConfigValue(configdomain.KeyPushHook)
	if setting == "" {
		return true, nil
	}
	result, err := gohacks.ParseBool(setting)
	if err != nil {
		return false, fmt.Errorf(messages.ValueGlobalInvalid, configdomain.KeyPushHook, setting)
	}
	return configdomain.PushHook(result), nil
}

// RemoveFromPerennialBranches removes the given branch as a perennial branch.
func (self *GitTown) RemoveFromPerennialBranches(branch domain.LocalBranchName) error {
	perennialBranches := self.PerennialBranches()
	slice.Remove(&perennialBranches, branch)
	return self.SetPerennialBranches(perennialBranches)
}

<<<<<<< HEAD
=======
// RemoveParent removes the parent branch entry for the given branch
// from the Git configuration.
func (self *GitTown) RemoveParent(branch domain.LocalBranchName) {
	// ignoring errors here because the entry might not exist
	_ = self.RemoveLocalConfigValue(configdomain.NewParentKey(branch))
}

// RemovePerennialBranchConfiguration removes the configuration entry for the perennial branches.
func (self *GitTown) RemovePerennialBranchConfiguration() error {
	return self.RemoveLocalConfigValue(configdomain.KeyPerennialBranches)
}

>>>>>>> 0f8f38ef
// SetMainBranch marks the given branch as the main branch
// in the Git Town configuration.
func (self *GitTown) SetMainBranch(branch domain.LocalBranchName) error {
	return self.SetLocalConfigValue(configdomain.KeyMainBranch, branch.String())
}

// SetNewBranchPush updates whether the current repository is configured to push
// freshly created branches to origin.
func (self *GitTown) SetNewBranchPush(value configdomain.NewBranchPush, global bool) error {
	setting := strconv.FormatBool(bool(value))
	if global {
		return self.SetGlobalConfigValue(configdomain.KeyPushNewBranches, setting)
	}
	return self.SetLocalConfigValue(configdomain.KeyPushNewBranches, setting)
}

// SetOffline updates whether Git Town is in offline mode.
func (self *GitTown) SetOffline(value configdomain.Offline) error {
	return self.SetGlobalConfigValue(configdomain.KeyOffline, value.String())
}

// SetParent marks the given branch as the direct parent of the other given branch
// in the Git Town configuration.
func (self *GitTown) SetParent(branch, parentBranch domain.LocalBranchName) error {
	return self.SetLocalConfigValue(configdomain.NewParentKey(branch), parentBranch.String())
}

// SetPerennialBranches marks the given branches as perennial branches.
func (self *GitTown) SetPerennialBranches(branches domain.LocalBranchNames) error {
	return self.SetLocalConfigValue(configdomain.KeyPerennialBranches, branches.Join(" "))
}

// SetPushHook updates the configured push-hook strategy.
func (self *GitTown) SetPushHookGlobally(value configdomain.PushHook) error {
	return self.SetGlobalConfigValue(configdomain.KeyPushHook, strconv.FormatBool(bool(value)))
}

// SetPushHookLocally updates the locally configured push-hook strategy.
func (self *GitTown) SetPushHookLocally(value configdomain.PushHook) error {
	return self.SetLocalConfigValue(configdomain.KeyPushHook, strconv.FormatBool(bool(value)))
}

// SetShouldShipDeleteRemoteBranch updates the configured delete-remote-branch strategy.
func (self *GitTown) SetShouldShipDeleteRemoteBranch(value configdomain.ShipDeleteTrackingBranch) error {
	return self.SetLocalConfigValue(configdomain.KeyShipDeleteRemoteBranch, strconv.FormatBool(value.Bool()))
}

// SetShouldSyncUpstream updates the configured sync-upstream strategy.
func (self *GitTown) SetShouldSyncUpstream(value configdomain.SyncUpstream) error {
	return self.SetLocalConfigValue(configdomain.KeySyncUpstream, strconv.FormatBool(value.Bool()))
}

func (self *GitTown) SetSyncFeatureStrategy(value configdomain.SyncFeatureStrategy) error {
	return self.SetLocalConfigValue(configdomain.KeySyncFeatureStrategy, value.Name)
}

func (self *GitTown) SetSyncFeatureStrategyGlobal(value configdomain.SyncFeatureStrategy) error {
	return self.SetGlobalConfigValue(configdomain.KeySyncFeatureStrategy, value.Name)
}

// SetSyncPerennialStrategy updates the configured sync-perennial strategy.
func (self *GitTown) SetSyncPerennialStrategy(strategy configdomain.SyncPerennialStrategy) error {
	return self.SetLocalConfigValue(configdomain.KeySyncPerennialStrategy, strategy.String())
}

// SetTestOrigin sets the origin to be used for testing.
func (self *GitTown) SetTestOrigin(value string) error {
	return self.SetLocalConfigValue(configdomain.KeyTestingRemoteURL, value)
}

// ShouldNewBranchPush indicates whether the current repository is configured to push
// freshly created branches up to origin.
func (self *GitTown) ShouldNewBranchPush() (configdomain.NewBranchPush, error) {
	err := self.updateDeprecatedSetting(configdomain.KeyDeprecatedNewBranchPushFlag, configdomain.KeyPushNewBranches)
	if err != nil {
		return false, err
	}
	config := self.LocalOrGlobalConfigValue(configdomain.KeyPushNewBranches)
	if config == "" {
		return false, nil
	}
	value, err := gohacks.ParseBool(config)
	if err != nil {
		return false, fmt.Errorf(messages.ValueInvalid, configdomain.KeyPushNewBranches, config)
	}
	return configdomain.NewBranchPush(value), nil
}

// ShouldNewBranchPushGlobal indictes whether the global configuration requires to push
// freshly created branches to origin.
func (self *GitTown) ShouldNewBranchPushGlobal() (configdomain.NewBranchPush, error) {
	err := self.updateDeprecatedGlobalSetting(configdomain.KeyDeprecatedNewBranchPushFlag, configdomain.KeyPushNewBranches)
	if err != nil {
		return false, err
	}
	config := self.GlobalConfigValue(configdomain.KeyPushNewBranches)
	if config == "" {
		return false, nil
	}
	boolValue, err := gohacks.ParseBool(config)
	return configdomain.NewBranchPush(boolValue), err
}

// ShouldShipDeleteOriginBranch indicates whether to delete the remote branch after shipping.
func (self *GitTown) ShouldShipDeleteOriginBranch() (configdomain.ShipDeleteTrackingBranch, error) {
	setting := self.LocalOrGlobalConfigValue(configdomain.KeyShipDeleteRemoteBranch)
	if setting == "" {
		return true, nil
	}
	result, err := strconv.ParseBool(setting)
	if err != nil {
		return true, fmt.Errorf(messages.ValueInvalid, configdomain.KeyShipDeleteRemoteBranch, setting)
	}
	return configdomain.ShipDeleteTrackingBranch(result), nil
}

// ShouldSyncUpstream indicates whether this repo should sync with its upstream.
func (self *GitTown) ShouldSyncUpstream() (configdomain.SyncUpstream, error) {
	text := self.LocalOrGlobalConfigValue(configdomain.KeySyncUpstream)
	if text == "" {
		return true, nil
	}
	boolValue, err := gohacks.ParseBool(text)
	return configdomain.SyncUpstream(boolValue), err
}

// SyncBeforeShip indicates whether a sync should be performed before a ship.
func (self *GitTown) SyncBeforeShip() (configdomain.SyncBeforeShip, error) {
	text := self.LocalOrGlobalConfigValue(configdomain.KeySyncBeforeShip)
	if text == "" {
		return false, nil
	}
	boolValue, err := gohacks.ParseBool(text)
	return configdomain.SyncBeforeShip(boolValue), err
}

func (self *GitTown) SyncFeatureStrategy() (configdomain.SyncFeatureStrategy, error) {
	err := self.updateDeprecatedSetting(configdomain.KeyDeprecatedSyncStrategy, configdomain.KeySyncFeatureStrategy)
	if err != nil {
		return configdomain.SyncFeatureStrategyMerge, err
	}
	text := self.LocalOrGlobalConfigValue(configdomain.KeySyncFeatureStrategy)
	return configdomain.NewSyncFeatureStrategy(text)
}

func (self *GitTown) SyncFeatureStrategyGlobal() (configdomain.SyncFeatureStrategy, error) {
	err := self.updateDeprecatedSetting(configdomain.KeyDeprecatedSyncStrategy, configdomain.KeySyncFeatureStrategy)
	if err != nil {
		return configdomain.SyncFeatureStrategyMerge, err
	}
	setting := self.GlobalConfigValue(configdomain.KeySyncFeatureStrategy)
	return configdomain.NewSyncFeatureStrategy(setting)
}

// SyncPerennialStrategy provides the currently configured sync-perennial strategy.
func (self *GitTown) SyncPerennialStrategy() (configdomain.SyncPerennialStrategy, error) {
	err := self.updateDeprecatedSetting(configdomain.KeyDeprecatedPullBranchStrategy, configdomain.KeySyncPerennialStrategy)
	if err != nil {
		return configdomain.SyncPerennialStrategyRebase, err
	}
	text := self.LocalOrGlobalConfigValue(configdomain.KeySyncPerennialStrategy)
	return configdomain.NewSyncPerennialStrategy(text)
}

func (self *GitTown) updateDeprecatedGlobalSetting(deprecatedKey, newKey configdomain.Key) error {
	deprecatedSetting := self.GlobalConfigValue(deprecatedKey)
	if deprecatedSetting != "" {
		fmt.Printf("I found the deprecated global setting %q.\n", deprecatedKey)
		fmt.Printf("I am upgrading this setting to the new format %q.\n", newKey)
		err := self.RemoveGlobalConfigValue(deprecatedKey)
		if err != nil {
			return err
		}
		err = self.SetGlobalConfigValue(newKey, deprecatedSetting)
		return err
	}
	return nil
}

func (self *GitTown) updateDeprecatedLocalSetting(deprecatedKey, newKey configdomain.Key) error {
	deprecatedSetting := self.LocalConfigValue(deprecatedKey)
	if deprecatedSetting != "" {
		fmt.Printf("I found the deprecated local setting %q.\n", deprecatedKey)
		fmt.Printf("I am upgrading this setting to the new format %q.\n", newKey)
		err := self.RemoveLocalConfigValue(deprecatedKey)
		if err != nil {
			return err
		}
		err = self.SetLocalConfigValue(newKey, deprecatedSetting)
		return err
	}
	return nil
}

func (self *GitTown) updateDeprecatedSetting(deprecatedKey, newKey configdomain.Key) error {
	err := self.updateDeprecatedLocalSetting(deprecatedKey, newKey)
	if err != nil {
		return err
	}
	return self.updateDeprecatedGlobalSetting(deprecatedKey, newKey)
}<|MERGE_RESOLUTION|>--- conflicted
+++ resolved
@@ -215,8 +215,6 @@
 	return self.SetPerennialBranches(perennialBranches)
 }
 
-<<<<<<< HEAD
-=======
 // RemoveParent removes the parent branch entry for the given branch
 // from the Git configuration.
 func (self *GitTown) RemoveParent(branch domain.LocalBranchName) {
@@ -229,7 +227,6 @@
 	return self.RemoveLocalConfigValue(configdomain.KeyPerennialBranches)
 }
 
->>>>>>> 0f8f38ef
 // SetMainBranch marks the given branch as the main branch
 // in the Git Town configuration.
 func (self *GitTown) SetMainBranch(branch domain.LocalBranchName) error {
