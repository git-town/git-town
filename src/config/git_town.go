package config

import (
	"errors"
	"fmt"
	"os"
	"os/exec"
	"strconv"
	"strings"

	"github.com/git-town/git-town/v11/src/config/configdomain"
	"github.com/git-town/git-town/v11/src/config/configfile"
	"github.com/git-town/git-town/v11/src/config/confighelpers"
	"github.com/git-town/git-town/v11/src/config/gitconfig"
	"github.com/git-town/git-town/v11/src/domain"
	"github.com/git-town/git-town/v11/src/git/giturl"
	"github.com/git-town/git-town/v11/src/gohacks/slice"
	"github.com/git-town/git-town/v11/src/messages"
)

// GitTown provides type-safe access to Git Town configuration settings
// stored in the local and global Git configuration.
type GitTown struct {
	gitconfig.Git
<<<<<<< HEAD
	configfile.ConfigFile
=======
	DryRun         bool // single source of truth for whether to dry-run Git commands in this repo
>>>>>>> 9db9d145
	originURLCache OriginURLCache
}

type OriginURLCache map[string]*giturl.Parts

// AddToPerennialBranches registers the given branch names as perennial branches.
// The branches must exist.
func (self *GitTown) AddToPerennialBranches(branches ...domain.LocalBranchName) error {
	return self.SetPerennialBranches(append(self.PerennialBranches(), branches...))
}

func (self *GitTown) BranchTypes() domain.BranchTypes {
	return domain.BranchTypes{
		MainBranch:        self.MainBranch(),
		PerennialBranches: self.PerennialBranches(),
	}
}

func DetermineOriginURL(originURL string, originOverride configdomain.OriginHostnameOverride, originURLCache OriginURLCache) *giturl.Parts {
	cached, has := originURLCache[originURL]
	if has {
		return cached
	}
	url := giturl.Parse(originURL)
	if originOverride != "" {
		url.Host = string(originOverride)
	}
	originURLCache[originURL] = url
	return url
}

func NewGitTown(gitConfig gitconfig.GitConfig, runner gitconfig.Runner) *GitTown {
	return &GitTown{
		Git:            gitconfig.NewGit(gitConfig, runner),
		DryRun:         false,
		originURLCache: OriginURLCache{},
	}
}

// ContainsLineage indicates whether this configuration contains any lineage entries.
func (self *GitTown) ContainsLineage() bool {
	for key := range self.Config.Local {
		if strings.HasPrefix(key.String(), "git-town-branch.") {
			return true
		}
	}
	return false
}

// GitAlias provides the currently set alias for the given Git Town command.
func (self *GitTown) GitAlias(alias configdomain.Alias) string {
	return self.GlobalConfigValue(configdomain.NewAliasKey(alias))
}

// GitHubToken provides the content of the GitHub API token stored in the local or global Git Town configuration.
func (self *GitTown) GitHubToken() configdomain.GitHubToken {
	return configdomain.GitHubToken(self.LocalOrGlobalConfigValue(configdomain.KeyGithubToken))
}

// GitLabToken provides the content of the GitLab API token stored in the local or global Git Town configuration.
func (self *GitTown) GitLabToken() configdomain.GitLabToken {
	return configdomain.GitLabToken(self.LocalOrGlobalConfigValue(configdomain.KeyGitlabToken))
}

// GiteaToken provides the content of the Gitea API token stored in the local or global Git Town configuration.
func (self *GitTown) GiteaToken() configdomain.GiteaToken {
	return configdomain.GiteaToken(self.LocalOrGlobalConfigValue(configdomain.KeyGiteaToken))
}

// HostingService provides the type-safe name of the code hosting connector to use.
// This function caches its result and can be queried repeatedly.
func (self *GitTown) HostingService() (configdomain.Hosting, error) {
	return configdomain.NewHosting(self.HostingServiceName())
}

// HostingServiceName provides the name of the code hosting connector to use.
func (self *GitTown) HostingServiceName() string {
	_ = self.updateDeprecatedSetting(configdomain.KeyDeprecatedCodeHostingDriver, configdomain.KeyCodeHostingPlatform)
	return self.LocalOrGlobalConfigValue(configdomain.KeyCodeHostingPlatform)
}

// IsMainBranch indicates whether the branch with the given name
// is the main branch of the repository.
func (self *GitTown) IsMainBranch(branch domain.LocalBranchName) bool {
	return branch == self.MainBranch()
}

// IsOffline indicates whether Git Town is currently in offline mode.
func (self *GitTown) IsOffline() (configdomain.Offline, error) {
	config := self.GlobalConfigValue(configdomain.KeyOffline)
	if config == "" {
		return false, nil
	}
	boolValue, err := confighelpers.ParseBool(config)
	if err != nil {
		return false, fmt.Errorf(messages.ValueInvalid, configdomain.KeyOffline, config)
	}
	return configdomain.Offline(boolValue), nil
}

// Lineage provides the configured ancestry information for this Git repo.
func (self *GitTown) Lineage(deleteEntry func(configdomain.Key) error) configdomain.Lineage {
	lineage := configdomain.Lineage{}
	for _, key := range self.LocalConfigKeysMatching(`^git-town-branch\..*\.parent$`) {
		child := domain.NewLocalBranchName(strings.TrimSuffix(strings.TrimPrefix(key.String(), "git-town-branch."), ".parent"))
		parentName := self.LocalConfigValue(key)
		if parentName == "" {
			_ = deleteEntry(key)
			fmt.Printf("\nNOTICE: I have found an empty parent configuration entry for branch %q.\n", child)
			fmt.Println("I have deleted this configuration entry.")
		} else {
			parent := domain.NewLocalBranchName(parentName)
			lineage[child] = parent
		}
	}
	return lineage
}

// MainBranch provides the name of the main branch.
func (self *GitTown) MainBranch() domain.LocalBranchName {
	_ = self.updateDeprecatedSetting(configdomain.KeyDeprecatedMainBranchName, configdomain.KeyMainBranch)
	mainBranch := self.LocalOrGlobalConfigValue(configdomain.KeyMainBranch)
	if mainBranch == "" {
		return domain.EmptyLocalBranchName()
	}
	return domain.NewLocalBranchName(mainBranch)
}

// OriginOverride provides the override for the origin hostname from the Git Town configuration.
func (self *GitTown) OriginOverride() configdomain.OriginHostnameOverride {
	return configdomain.OriginHostnameOverride(self.LocalConfigValue(configdomain.KeyCodeHostingOriginHostname))
}

// OriginURL provides the URL for the "origin" remote.
// Tests can stub this through the GIT_TOWN_REMOTE environment variable.
// Caches its result so can be called repeatedly.
func (self *GitTown) OriginURL() *giturl.Parts {
	text := self.OriginURLString()
	if text == "" {
		return nil
	}
	return DetermineOriginURL(text, self.OriginOverride(), self.originURLCache)
}

// OriginURLString provides the URL for the "origin" remote.
// Tests can stub this through the GIT_TOWN_REMOTE environment variable.
func (self *GitTown) OriginURLString() string {
	remote := os.Getenv("GIT_TOWN_REMOTE")
	if remote != "" {
		return remote
	}
	output, _ := self.Query("git", "remote", "get-url", domain.OriginRemote.String())
	return strings.TrimSpace(output)
}

// PerennialBranches returns all branches that are marked as perennial.
func (self *GitTown) PerennialBranches() domain.LocalBranchNames {
	err := self.updateDeprecatedSetting(configdomain.KeyDeprecatedPerennialBranchNames, configdomain.KeyPerennialBranches)
	if err != nil {
		return domain.NewLocalBranchNames()
	}
	result := self.LocalOrGlobalConfigValue(configdomain.KeyPerennialBranches)
	if result == "" {
		return domain.LocalBranchNames{}
	}
	return domain.NewLocalBranchNames(strings.Split(result, " ")...)
}

// PushHook provides the currently configured push-hook setting.
func (self *GitTown) PushHook() (configdomain.PushHook, error) {
	err := self.updateDeprecatedSetting(configdomain.KeyDeprecatedPushVerify, configdomain.KeyPushHook)
	if err != nil {
		return false, err
	}
	setting := self.LocalOrGlobalConfigValue(configdomain.KeyPushHook)
	if setting == "" {
		return true, nil
	}
	result, err := confighelpers.ParseBool(setting)
	if err != nil {
		return false, fmt.Errorf(messages.ValueInvalid, configdomain.KeyPushHook, setting)
	}
	return configdomain.PushHook(result), nil
}

// PushHook provides the currently configured push-hook setting.
func (self *GitTown) PushHookGlobal() (configdomain.PushHook, error) {
	err := self.updateDeprecatedGlobalSetting(configdomain.KeyDeprecatedPushVerify, configdomain.KeyPushHook)
	if err != nil {
		return false, err
	}
	setting := self.GlobalConfigValue(configdomain.KeyPushHook)
	if setting == "" {
		return true, nil
	}
	result, err := confighelpers.ParseBool(setting)
	if err != nil {
		return false, fmt.Errorf(messages.ValueGlobalInvalid, configdomain.KeyPushHook, setting)
	}
	return configdomain.PushHook(result), nil
}

// RemoveFromPerennialBranches removes the given branch as a perennial branch.
func (self *GitTown) RemoveFromPerennialBranches(branch domain.LocalBranchName) error {
	perennialBranches := self.PerennialBranches()
	slice.Remove(&perennialBranches, branch)
	return self.SetPerennialBranches(perennialBranches)
}

// RemoveLocalGitConfiguration removes all Git Town configuration.
func (self *GitTown) RemoveLocalGitConfiguration() error {
	err := self.Run("git", "config", "--remove-section", "git-town")
	if err != nil {
		var exitErr *exec.ExitError
		if errors.As(err, &exitErr) {
			if exitErr.ExitCode() == 128 {
				// Git returns exit code 128 when trying to delete a non-existing config section.
				// This is not an error condition in this workflow so we can ignore it here.
				return nil
			}
		}
		return fmt.Errorf(messages.ConfigRemoveError, err)
	}
	for _, key := range self.LocalConfigKeysMatching(`^git-town-branch\..*\.parent$`) {
		err = self.Run("git", "config", "--unset", key.String())
		if err != nil {
			return fmt.Errorf(messages.ConfigRemoveError, err)
		}
	}
	return nil
}

// RemoveMainBranchConfiguration removes the configuration entry for the main branch name.
func (self *GitTown) RemoveMainBranchConfiguration() error {
	return self.RemoveLocalConfigValue(configdomain.KeyMainBranch)
}

// RemoveParent removes the parent branch entry for the given branch
// from the Git configuration.
func (self *GitTown) RemoveParent(branch domain.LocalBranchName) {
	// ignoring errors here because the entry might not exist
	_ = self.RemoveLocalConfigValue(configdomain.NewParentKey(branch))
}

// RemovePerennialBranchConfiguration removes the configuration entry for the perennial branches.
func (self *GitTown) RemovePerennialBranchConfiguration() error {
	return self.RemoveLocalConfigValue(configdomain.KeyPerennialBranches)
}

// SetMainBranch marks the given branch as the main branch
// in the Git Town configuration.
func (self *GitTown) SetMainBranch(branch domain.LocalBranchName) error {
	err := self.SetLocalConfigValue(configdomain.KeyMainBranch, branch.String())
	return err
}

// SetNewBranchPush updates whether the current repository is configured to push
// freshly created branches to origin.
func (self *GitTown) SetNewBranchPush(value configdomain.NewBranchPush, global bool) error {
	setting := strconv.FormatBool(bool(value))
	if global {
		err := self.SetGlobalConfigValue(configdomain.KeyPushNewBranches, setting)
		return err
	}
	err := self.SetLocalConfigValue(configdomain.KeyPushNewBranches, setting)
	return err
}

// SetOffline updates whether Git Town is in offline mode.
func (self *GitTown) SetOffline(value configdomain.Offline) error {
	err := self.SetGlobalConfigValue(configdomain.KeyOffline, strconv.FormatBool(value.Bool()))
	return err
}

// SetParent marks the given branch as the direct parent of the other given branch
// in the Git Town configuration.
func (self *GitTown) SetParent(branch, parentBranch domain.LocalBranchName) error {
	err := self.SetLocalConfigValue(configdomain.NewParentKey(branch), parentBranch.String())
	return err
}

// SetPerennialBranches marks the given branches as perennial branches.
func (self *GitTown) SetPerennialBranches(branches domain.LocalBranchNames) error {
	err := self.SetLocalConfigValue(configdomain.KeyPerennialBranches, branches.Join(" "))
	return err
}

// SetPushHook updates the configured push-hook strategy.
func (self *GitTown) SetPushHookGlobally(value configdomain.PushHook) error {
	err := self.SetGlobalConfigValue(configdomain.KeyPushHook, strconv.FormatBool(bool(value)))
	return err
}

// SetPushHookLocally updates the locally configured push-hook strategy.
func (self *GitTown) SetPushHookLocally(value configdomain.PushHook) error {
	err := self.SetLocalConfigValue(configdomain.KeyPushHook, strconv.FormatBool(bool(value)))
	return err
}

// SetShouldShipDeleteRemoteBranch updates the configured delete-remote-branch strategy.
func (self *GitTown) SetShouldShipDeleteRemoteBranch(value configdomain.ShipDeleteTrackingBranch) error {
	err := self.SetLocalConfigValue(configdomain.KeyShipDeleteRemoteBranch, strconv.FormatBool(value.Bool()))
	return err
}

// SetShouldSyncUpstream updates the configured sync-upstream strategy.
func (self *GitTown) SetShouldSyncUpstream(value configdomain.SyncUpstream) error {
	err := self.SetLocalConfigValue(configdomain.KeySyncUpstream, strconv.FormatBool(value.Bool()))
	return err
}

func (self *GitTown) SetSyncFeatureStrategy(value configdomain.SyncFeatureStrategy) error {
	err := self.SetLocalConfigValue(configdomain.KeySyncFeatureStrategy, value.Name)
	return err
}

func (self *GitTown) SetSyncFeatureStrategyGlobal(value configdomain.SyncFeatureStrategy) error {
	err := self.SetGlobalConfigValue(configdomain.KeySyncFeatureStrategy, value.Name)
	return err
}

// SetSyncPerennialStrategy updates the configured sync-perennial strategy.
func (self *GitTown) SetSyncPerennialStrategy(strategy configdomain.SyncPerennialStrategy) error {
	err := self.SetLocalConfigValue(configdomain.KeySyncPerennialStrategy, strategy.String())
	return err
}

// SetTestOrigin sets the origin to be used for testing.
func (self *GitTown) SetTestOrigin(value string) error {
	err := self.SetLocalConfigValue(configdomain.KeyTestingRemoteURL, value)
	return err
}

// ShouldNewBranchPush indicates whether the current repository is configured to push
// freshly created branches up to origin.
func (self *GitTown) ShouldNewBranchPush() (configdomain.NewBranchPush, error) {
	err := self.updateDeprecatedSetting(configdomain.KeyDeprecatedNewBranchPushFlag, configdomain.KeyPushNewBranches)
	if err != nil {
		return false, err
	}
	config := self.LocalOrGlobalConfigValue(configdomain.KeyPushNewBranches)
	if config == "" {
		return false, nil
	}
	value, err := confighelpers.ParseBool(config)
	if err != nil {
		return false, fmt.Errorf(messages.ValueInvalid, configdomain.KeyPushNewBranches, config)
	}
	return configdomain.NewBranchPush(value), nil
}

// ShouldNewBranchPushGlobal indictes whether the global configuration requires to push
// freshly created branches to origin.
func (self *GitTown) ShouldNewBranchPushGlobal() (configdomain.NewBranchPush, error) {
	err := self.updateDeprecatedGlobalSetting(configdomain.KeyDeprecatedNewBranchPushFlag, configdomain.KeyPushNewBranches)
	if err != nil {
		return false, err
	}
	config := self.GlobalConfigValue(configdomain.KeyPushNewBranches)
	if config == "" {
		return false, nil
	}
	boolValue, err := confighelpers.ParseBool(config)
	return configdomain.NewBranchPush(boolValue), err
}

// ShouldShipDeleteOriginBranch indicates whether to delete the remote branch after shipping.
func (self *GitTown) ShouldShipDeleteOriginBranch() (configdomain.ShipDeleteTrackingBranch, error) {
	setting := self.LocalOrGlobalConfigValue(configdomain.KeyShipDeleteRemoteBranch)
	if setting == "" {
		return true, nil
	}
	result, err := strconv.ParseBool(setting)
	if err != nil {
		return true, fmt.Errorf(messages.ValueInvalid, configdomain.KeyShipDeleteRemoteBranch, setting)
	}
	return configdomain.ShipDeleteTrackingBranch(result), nil
}

// ShouldSyncUpstream indicates whether this repo should sync with its upstream.
func (self *GitTown) ShouldSyncUpstream() (configdomain.SyncUpstream, error) {
	text := self.LocalOrGlobalConfigValue(configdomain.KeySyncUpstream)
	if text == "" {
		return true, nil
	}
	boolValue, err := confighelpers.ParseBool(text)
	return configdomain.SyncUpstream(boolValue), err
}

// SyncBeforeShip indicates whether a sync should be performed before a ship.
func (self *GitTown) SyncBeforeShip() (configdomain.SyncBeforeShip, error) {
	text := self.LocalOrGlobalConfigValue(configdomain.KeySyncBeforeShip)
	if text == "" {
		return false, nil
	}
	boolValue, err := confighelpers.ParseBool(text)
	return configdomain.SyncBeforeShip(boolValue), err
}

func (self *GitTown) SyncFeatureStrategy() (configdomain.SyncFeatureStrategy, error) {
	err := self.updateDeprecatedSetting(configdomain.KeyDeprecatedSyncStrategy, configdomain.KeySyncFeatureStrategy)
	if err != nil {
		return configdomain.SyncFeatureStrategyMerge, err
	}
	text := self.LocalOrGlobalConfigValue(configdomain.KeySyncFeatureStrategy)
	return configdomain.NewSyncFeatureStrategy(text)
}

func (self *GitTown) SyncFeatureStrategyGlobal() (configdomain.SyncFeatureStrategy, error) {
	err := self.updateDeprecatedSetting(configdomain.KeyDeprecatedSyncStrategy, configdomain.KeySyncFeatureStrategy)
	if err != nil {
		return configdomain.SyncFeatureStrategyMerge, err
	}
	setting := self.GlobalConfigValue(configdomain.KeySyncFeatureStrategy)
	return configdomain.NewSyncFeatureStrategy(setting)
}

// SyncPerennialStrategy provides the currently configured sync-perennial strategy.
func (self *GitTown) SyncPerennialStrategy() (configdomain.SyncPerennialStrategy, error) {
	err := self.updateDeprecatedSetting(configdomain.KeyDeprecatedPullBranchStrategy, configdomain.KeySyncPerennialStrategy)
	if err != nil {
		return configdomain.SyncPerennialStrategyRebase, err
	}
	text := self.LocalOrGlobalConfigValue(configdomain.KeySyncPerennialStrategy)
	return configdomain.NewSyncPerennialStrategy(text)
}

func (self *GitTown) updateDeprecatedGlobalSetting(deprecatedKey, newKey configdomain.Key) error {
	deprecatedSetting := self.GlobalConfigValue(deprecatedKey)
	if deprecatedSetting != "" {
		fmt.Printf("I found the deprecated global setting %q.\n", deprecatedKey)
		fmt.Printf("I am upgrading this setting to the new format %q.\n", newKey)
		err := self.RemoveGlobalConfigValue(deprecatedKey)
		if err != nil {
			return err
		}
		err = self.SetGlobalConfigValue(newKey, deprecatedSetting)
		return err
	}
	return nil
}

func (self *GitTown) updateDeprecatedLocalSetting(deprecatedKey, newKey configdomain.Key) error {
	deprecatedSetting := self.LocalConfigValue(deprecatedKey)
	if deprecatedSetting != "" {
		fmt.Printf("I found the deprecated local setting %q.\n", deprecatedKey)
		fmt.Printf("I am upgrading this setting to the new format %q.\n", newKey)
		err := self.RemoveLocalConfigValue(deprecatedKey)
		if err != nil {
			return err
		}
		err = self.SetLocalConfigValue(newKey, deprecatedSetting)
		return err
	}
	return nil
}

func (self *GitTown) updateDeprecatedSetting(deprecatedKey, newKey configdomain.Key) error {
	err := self.updateDeprecatedLocalSetting(deprecatedKey, newKey)
	if err != nil {
		return err
	}
	return self.updateDeprecatedGlobalSetting(deprecatedKey, newKey)
}<|MERGE_RESOLUTION|>--- conflicted
+++ resolved
@@ -22,11 +22,8 @@
 // stored in the local and global Git configuration.
 type GitTown struct {
 	gitconfig.Git
-<<<<<<< HEAD
 	configfile.ConfigFile
-=======
 	DryRun         bool // single source of truth for whether to dry-run Git commands in this repo
->>>>>>> 9db9d145
 	originURLCache OriginURLCache
 }
 
