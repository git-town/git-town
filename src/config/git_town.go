package config

import (
	"errors"
	"fmt"
	"os"
	"os/exec"
	"strconv"
	"strings"

	"github.com/git-town/git-town/v11/src/config/configdomain"
	"github.com/git-town/git-town/v11/src/config/confighelpers"
	"github.com/git-town/git-town/v11/src/config/gitconfig"
	"github.com/git-town/git-town/v11/src/domain"
	"github.com/git-town/git-town/v11/src/git/giturl"
	"github.com/git-town/git-town/v11/src/gohacks"
	"github.com/git-town/git-town/v11/src/gohacks/slice"
	"github.com/git-town/git-town/v11/src/messages"
)

// GitTown provides type-safe access to Git Town configuration settings
// stored in the local and global Git configuration.
type GitTown struct {
	gitconfig.CachedAccess      // access to the Git configuration settings
	configdomain.Config         // the merged configuration data
	DryRun                 bool // single source of truth for whether to dry-run Git commands in this repo
	originURLCache         configdomain.OriginURLCache
}

// AddToPerennialBranches registers the given branch names as perennial branches.
// The branches must exist.
func (self *GitTown) AddToPerennialBranches(branches ...domain.LocalBranchName) error {
	self.Config.PerennialBranches = append(self.Config.PerennialBranches, branches...)
	return self.SetPerennialBranches(self.Config.PerennialBranches)
}

func (self *GitTown) BranchTypes() domain.BranchTypes {
	return domain.BranchTypes{
		MainBranch:        self.Config.MainBranch,
		PerennialBranches: self.Config.PerennialBranches,
	}
}

func NewGitTown(fullCache gitconfig.FullCache, runner gitconfig.Runner, dryrun bool) *GitTown {
	config := configdomain.DefaultConfig()
	config.Merge(fullCache.GlobalConfig)
	config.Merge(fullCache.LocalConfig)
	return &GitTown{
		Config:         config,
		CachedAccess:   gitconfig.NewCachedAccess(fullCache, runner),
		DryRun:         dryrun,
		originURLCache: configdomain.OriginURLCache{},
	}
}

// ContainsLineage indicates whether this configuration contains any lineage entries.
func (self *GitTown) ContainsLineage() bool {
	for key := range self.FullCache.LocalCache {
		if strings.HasPrefix(key.String(), "git-town-branch.") {
			return true
		}
	}
	return false
}

// GitAlias provides the currently set alias for the given Git Town command.
func (self *GitTown) GitAlias(alias configdomain.Alias) string {
	return self.GlobalConfigValue(configdomain.NewAliasKey(alias))
}

// HostingService provides the type-safe name of the code hosting connector to use.
// This function caches its result and can be queried repeatedly.
func (self *GitTown) HostingService() (configdomain.Hosting, error) {
	return configdomain.NewHosting(self.Config.CodeHostingPlatformName)
}

// IsMainBranch indicates whether the branch with the given name
// is the main branch of the repository.
func (self *GitTown) IsMainBranch(branch domain.LocalBranchName) bool {
	return branch == self.Config.MainBranch
}

// Lineage provides the configured ancestry information for this Git repo.
func (self *GitTown) Lineage(deleteEntry func(configdomain.Key) error) configdomain.Lineage {
	lineage := configdomain.Lineage{}
	for _, key := range self.LocalConfigKeysMatching(`^git-town-branch\..*\.parent$`) {
		child := domain.NewLocalBranchName(strings.TrimSuffix(strings.TrimPrefix(key.String(), "git-town-branch."), ".parent"))
		parentName := self.LocalConfigValue(key)
		if parentName == "" {
			_ = deleteEntry(key)
			fmt.Printf("\nNOTICE: I have found an empty parent configuration entry for branch %q.\n", child)
			fmt.Println("I have deleted this configuration entry.")
		} else {
			parent := domain.NewLocalBranchName(parentName)
			lineage[child] = parent
		}
	}
	return lineage
}

// OriginOverride provides the override for the origin hostname from the Git Town configuration.
func (self *GitTown) OriginOverride() configdomain.OriginHostnameOverride {
	return configdomain.OriginHostnameOverride(self.LocalConfigValue(configdomain.KeyCodeHostingOriginHostname))
}

// OriginURL provides the URL for the "origin" remote.
// Tests can stub this through the GIT_TOWN_REMOTE environment variable.
// Caches its result so can be called repeatedly.
func (self *GitTown) OriginURL() *giturl.Parts {
	text := self.OriginURLString()
	if text == "" {
		return nil
	}
	return confighelpers.DetermineOriginURL(text, self.OriginOverride(), self.originURLCache)
}

// OriginURLString provides the URL for the "origin" remote.
// Tests can stub this through the GIT_TOWN_REMOTE environment variable.
func (self *GitTown) OriginURLString() string {
	remote := os.Getenv("GIT_TOWN_REMOTE")
	if remote != "" {
		return remote
	}
	output, _ := self.Query("git", "remote", "get-url", domain.OriginRemote.String())
	return strings.TrimSpace(output)
}

// PushHook provides the currently configured push-hook setting.
func (self *GitTown) PushHook() (configdomain.PushHook, error) {
	setting := self.LocalOrGlobalConfigValue(configdomain.KeyPushHook)
	if setting == "" {
		return true, nil
	}
	result, err := gohacks.ParseBool(setting)
	if err != nil {
		return false, fmt.Errorf(messages.ValueInvalid, configdomain.KeyPushHook, setting)
	}
	return configdomain.PushHook(result), nil
}

// PushHook provides the currently configured push-hook setting.
func (self *GitTown) PushHookGlobal() (configdomain.PushHook, error) {
	setting := self.GlobalConfigValue(configdomain.KeyPushHook)
	if setting == "" {
		return true, nil
	}
	result, err := gohacks.ParseBool(setting)
	if err != nil {
		return false, fmt.Errorf(messages.ValueGlobalInvalid, configdomain.KeyPushHook, setting)
	}
	return configdomain.PushHook(result), nil
}

// RemoveFromPerennialBranches removes the given branch as a perennial branch.
func (self *GitTown) RemoveFromPerennialBranches(branch domain.LocalBranchName) error {
	slice.Remove(&self.Config.PerennialBranches, branch)
	return self.SetPerennialBranches(self.Config.PerennialBranches)
}

// RemoveLocalGitConfiguration removes all Git Town configuration.
func (self *GitTown) RemoveLocalGitConfiguration() error {
	err := self.Run("git", "config", "--remove-section", "git-town")
	if err != nil {
		var exitErr *exec.ExitError
		if errors.As(err, &exitErr) {
			if exitErr.ExitCode() == 128 {
				// Git returns exit code 128 when trying to delete a non-existing config section.
				// This is not an error condition in this workflow so we can ignore it here.
				return nil
			}
		}
		return fmt.Errorf(messages.ConfigRemoveError, err)
	}
	for _, key := range self.LocalConfigKeysMatching(`^git-town-branch\..*\.parent$`) {
		err = self.Run("git", "config", "--unset", key.String())
		if err != nil {
			return fmt.Errorf(messages.ConfigRemoveError, err)
		}
	}
	return nil
}

// RemoveMainBranchConfiguration removes the configuration entry for the main branch name.
func (self *GitTown) RemoveMainBranchConfiguration() error {
	return self.RemoveLocalConfigValue(configdomain.KeyMainBranch)
}

// RemoveParent removes the parent branch entry for the given branch
// from the Git configuration.
func (self *GitTown) RemoveParent(branch domain.LocalBranchName) {
	// ignoring errors here because the entry might not exist
	_ = self.RemoveLocalConfigValue(configdomain.NewParentKey(branch))
}

// RemovePerennialBranchConfiguration removes the configuration entry for the perennial branches.
func (self *GitTown) RemovePerennialBranchConfiguration() error {
	return self.RemoveLocalConfigValue(configdomain.KeyPerennialBranches)
}

// SetMainBranch marks the given branch as the main branch
// in the Git Town configuration.
func (self *GitTown) SetMainBranch(branch domain.LocalBranchName) error {
	self.Config.MainBranch = branch
	return self.SetLocalConfigValue(configdomain.KeyMainBranch, branch.String())
}

// SetNewBranchPush updates whether the current repository is configured to push
// freshly created branches to origin.
func (self *GitTown) SetNewBranchPush(value configdomain.NewBranchPush, global bool) error {
	setting := strconv.FormatBool(bool(value))
	if global {
		err := self.SetGlobalConfigValue(configdomain.KeyPushNewBranches, setting)
		return err
	}
	err := self.SetLocalConfigValue(configdomain.KeyPushNewBranches, setting)
	return err
}

// SetOffline updates whether Git Town is in offline mode.
func (self *GitTown) SetOffline(value configdomain.Offline) error {
<<<<<<< HEAD
	self.Config.Offline = value
	return self.SetGlobalConfigValue(configdomain.KeyOffline, strconv.FormatBool(value.Bool()))
=======
	err := self.SetGlobalConfigValue(configdomain.KeyOffline, value.String())
	return err
>>>>>>> 6295abf4
}

// SetParent marks the given branch as the direct parent of the other given branch
// in the Git Town configuration.
func (self *GitTown) SetParent(branch, parentBranch domain.LocalBranchName) error {
	err := self.SetLocalConfigValue(configdomain.NewParentKey(branch), parentBranch.String())
	return err
}

// SetPerennialBranches marks the given branches as perennial branches.
func (self *GitTown) SetPerennialBranches(branches domain.LocalBranchNames) error {
	self.PerennialBranches = branches
	return self.SetLocalConfigValue(configdomain.KeyPerennialBranches, branches.Join(" "))
}

// SetPushHook updates the configured push-hook strategy.
func (self *GitTown) SetPushHookGlobally(value configdomain.PushHook) error {
	err := self.SetGlobalConfigValue(configdomain.KeyPushHook, strconv.FormatBool(bool(value)))
	return err
}

// SetPushHookLocally updates the locally configured push-hook strategy.
func (self *GitTown) SetPushHookLocally(value configdomain.PushHook) error {
	err := self.SetLocalConfigValue(configdomain.KeyPushHook, strconv.FormatBool(bool(value)))
	return err
}

// SetShouldShipDeleteRemoteBranch updates the configured delete-remote-branch strategy.
func (self *GitTown) SetShouldShipDeleteRemoteBranch(value configdomain.ShipDeleteTrackingBranch) error {
	err := self.SetLocalConfigValue(configdomain.KeyShipDeleteRemoteBranch, strconv.FormatBool(value.Bool()))
	return err
}

// SetShouldSyncUpstream updates the configured sync-upstream strategy.
func (self *GitTown) SetShouldSyncUpstream(value configdomain.SyncUpstream) error {
	err := self.SetLocalConfigValue(configdomain.KeySyncUpstream, strconv.FormatBool(value.Bool()))
	return err
}

func (self *GitTown) SetSyncFeatureStrategy(value configdomain.SyncFeatureStrategy) error {
	err := self.SetLocalConfigValue(configdomain.KeySyncFeatureStrategy, value.Name)
	return err
}

func (self *GitTown) SetSyncFeatureStrategyGlobal(value configdomain.SyncFeatureStrategy) error {
	err := self.SetGlobalConfigValue(configdomain.KeySyncFeatureStrategy, value.Name)
	return err
}

// SetSyncPerennialStrategy updates the configured sync-perennial strategy.
func (self *GitTown) SetSyncPerennialStrategy(strategy configdomain.SyncPerennialStrategy) error {
	err := self.SetLocalConfigValue(configdomain.KeySyncPerennialStrategy, strategy.String())
	return err
}

// SetTestOrigin sets the origin to be used for testing.
func (self *GitTown) SetTestOrigin(value string) error {
	err := self.SetLocalConfigValue(configdomain.KeyTestingRemoteURL, value)
	return err
}

// ShouldNewBranchPush indicates whether the current repository is configured to push
// freshly created branches up to origin.
func (self *GitTown) ShouldNewBranchPush() (configdomain.NewBranchPush, error) {
	config := self.LocalOrGlobalConfigValue(configdomain.KeyPushNewBranches)
	if config == "" {
		return false, nil
	}
	value, err := gohacks.ParseBool(config)
	if err != nil {
		return false, fmt.Errorf(messages.ValueInvalid, configdomain.KeyPushNewBranches, config)
	}
	return configdomain.NewBranchPush(value), nil
}

// ShouldNewBranchPushGlobal indictes whether the global configuration requires to push
// freshly created branches to origin.
func (self *GitTown) ShouldNewBranchPushGlobal() (configdomain.NewBranchPush, error) {
	config := self.GlobalConfigValue(configdomain.KeyPushNewBranches)
	if config == "" {
		return false, nil
	}
	boolValue, err := gohacks.ParseBool(config)
	return configdomain.NewBranchPush(boolValue), err
}

// ShouldShipDeleteOriginBranch indicates whether to delete the remote branch after shipping.
func (self *GitTown) ShouldShipDeleteOriginBranch() (configdomain.ShipDeleteTrackingBranch, error) {
	setting := self.LocalOrGlobalConfigValue(configdomain.KeyShipDeleteRemoteBranch)
	if setting == "" {
		return true, nil
	}
	result, err := strconv.ParseBool(setting)
	if err != nil {
		return true, fmt.Errorf(messages.ValueInvalid, configdomain.KeyShipDeleteRemoteBranch, setting)
	}
	return configdomain.ShipDeleteTrackingBranch(result), nil
}

// ShouldSyncUpstream indicates whether this repo should sync with its upstream.
func (self *GitTown) ShouldSyncUpstream() (configdomain.SyncUpstream, error) {
	text := self.LocalOrGlobalConfigValue(configdomain.KeySyncUpstream)
	if text == "" {
		return true, nil
	}
	boolValue, err := gohacks.ParseBool(text)
	return configdomain.SyncUpstream(boolValue), err
}

// SyncBeforeShip indicates whether a sync should be performed before a ship.
func (self *GitTown) SyncBeforeShip() (configdomain.SyncBeforeShip, error) {
	text := self.LocalOrGlobalConfigValue(configdomain.KeySyncBeforeShip)
	if text == "" {
		return false, nil
	}
	boolValue, err := gohacks.ParseBool(text)
	return configdomain.SyncBeforeShip(boolValue), err
}

func (self *GitTown) SyncFeatureStrategy() (configdomain.SyncFeatureStrategy, error) {
	text := self.LocalOrGlobalConfigValue(configdomain.KeySyncFeatureStrategy)
	return configdomain.NewSyncFeatureStrategy(text)
}

func (self *GitTown) SyncFeatureStrategyGlobal() (configdomain.SyncFeatureStrategy, error) {
	setting := self.GlobalConfigValue(configdomain.KeySyncFeatureStrategy)
	return configdomain.NewSyncFeatureStrategy(setting)
}

// SyncPerennialStrategy provides the currently configured sync-perennial strategy.
func (self *GitTown) SyncPerennialStrategy() (configdomain.SyncPerennialStrategy, error) {
	text := self.LocalOrGlobalConfigValue(configdomain.KeySyncPerennialStrategy)
	return configdomain.NewSyncPerennialStrategy(text)
}<|MERGE_RESOLUTION|>--- conflicted
+++ resolved
@@ -218,13 +218,8 @@
 
 // SetOffline updates whether Git Town is in offline mode.
 func (self *GitTown) SetOffline(value configdomain.Offline) error {
-<<<<<<< HEAD
 	self.Config.Offline = value
-	return self.SetGlobalConfigValue(configdomain.KeyOffline, strconv.FormatBool(value.Bool()))
-=======
-	err := self.SetGlobalConfigValue(configdomain.KeyOffline, value.String())
-	return err
->>>>>>> 6295abf4
+	return self.SetGlobalConfigValue(configdomain.KeyOffline, value.String())
 }
 
 // SetParent marks the given branch as the direct parent of the other given branch
