package config

import (
	"errors"
	"fmt"
	"os"
	"os/exec"
	"strconv"
	"strings"

	"github.com/git-town/git-town/v11/src/config/configdomain"
	"github.com/git-town/git-town/v11/src/config/confighelpers"
	"github.com/git-town/git-town/v11/src/config/gitconfig"
	"github.com/git-town/git-town/v11/src/domain"
	"github.com/git-town/git-town/v11/src/git/giturl"
	"github.com/git-town/git-town/v11/src/gohacks/slice"
	"github.com/git-town/git-town/v11/src/messages"
)

// GitTown provides type-safe access to Git Town configuration settings
// stored in the local and global Git configuration.
type GitTown struct {
<<<<<<< HEAD
	gitconfig.Git
	configdomain.Config      // the merged configuration data
	DryRun              bool // single source of truth for whether to dry-run Git commands in this repo
	originURLCache      OriginURLCache
=======
	gitconfig.CachedAccess      // access to the Git configuration settings
	DryRun                 bool // whether to dry-run Git commands in this repo
	originURLCache         OriginURLCache
>>>>>>> 3e56f953
}

type OriginURLCache map[string]*giturl.Parts

// AddToPerennialBranches registers the given branch names as perennial branches.
// The branches must exist.
func (self *GitTown) AddToPerennialBranches(branches ...domain.LocalBranchName) error {
	return self.SetPerennialBranches(append(self.PerennialBranches(), branches...))
}

func (self *GitTown) BranchTypes() domain.BranchTypes {
	return domain.BranchTypes{
		MainBranch:        self.MainBranch(),
		PerennialBranches: self.PerennialBranches(),
	}
}

func DetermineOriginURL(originURL string, originOverride configdomain.OriginHostnameOverride, originURLCache OriginURLCache) *giturl.Parts {
	cached, has := originURLCache[originURL]
	if has {
		return cached
	}
	url := giturl.Parse(originURL)
	if originOverride != "" {
		url.Host = string(originOverride)
	}
	originURLCache[originURL] = url
	return url
}

<<<<<<< HEAD
func NewGitTown(gitConfig gitconfig.GitConfig, runner gitconfig.Runner, dryrun bool) *GitTown {
	config := configdomain.DefaultConfig()
	config.Merge(gitConfig.GlobalConfig)
	config.Merge(gitConfig.LocalConfig)
	return &GitTown{
		Config:         config,
		Git:            gitconfig.NewGit(gitConfig, runner),
		DryRun:         dryrun,
=======
func NewGitTown(fullCache gitconfig.FullCache, runner gitconfig.Runner) *GitTown {
	return &GitTown{
		CachedAccess:   gitconfig.NewGit(fullCache, runner),
		DryRun:         false,
>>>>>>> 3e56f953
		originURLCache: OriginURLCache{},
	}
}

// ContainsLineage indicates whether this configuration contains any lineage entries.
func (self *GitTown) ContainsLineage() bool {
<<<<<<< HEAD
	for key := range self.GitConfig.LocalCache {
=======
	for key := range self.FullCache.Local {
>>>>>>> 3e56f953
		if strings.HasPrefix(key.String(), "git-town-branch.") {
			return true
		}
	}
	return false
}

// GitAlias provides the currently set alias for the given Git Town command.
func (self *GitTown) GitAlias(alias configdomain.Alias) string {
	return self.GlobalConfigValue(configdomain.NewAliasKey(alias))
}

// HostingService provides the type-safe name of the code hosting connector to use.
// This function caches its result and can be queried repeatedly.
func (self *GitTown) HostingService() (configdomain.Hosting, error) {
	return configdomain.NewHosting(self.HostingServiceName())
}

// HostingServiceName provides the name of the code hosting connector to use.
func (self *GitTown) HostingServiceName() string {
	_ = self.updateDeprecatedSetting(configdomain.KeyDeprecatedCodeHostingDriver, configdomain.KeyCodeHostingPlatform)
	return self.LocalOrGlobalConfigValue(configdomain.KeyCodeHostingPlatform)
}

// IsMainBranch indicates whether the branch with the given name
// is the main branch of the repository.
func (self *GitTown) IsMainBranch(branch domain.LocalBranchName) bool {
	return branch == self.MainBranch()
}

// IsOffline indicates whether Git Town is currently in offline mode.
func (self *GitTown) IsOffline() (configdomain.Offline, error) {
	config := self.GlobalConfigValue(configdomain.KeyOffline)
	if config == "" {
		return false, nil
	}
	boolValue, err := confighelpers.ParseBool(config)
	if err != nil {
		return false, fmt.Errorf(messages.ValueInvalid, configdomain.KeyOffline, config)
	}
	return configdomain.Offline(boolValue), nil
}

// Lineage provides the configured ancestry information for this Git repo.
func (self *GitTown) Lineage(deleteEntry func(configdomain.Key) error) configdomain.Lineage {
	lineage := configdomain.Lineage{}
	for _, key := range self.LocalConfigKeysMatching(`^git-town-branch\..*\.parent$`) {
		child := domain.NewLocalBranchName(strings.TrimSuffix(strings.TrimPrefix(key.String(), "git-town-branch."), ".parent"))
		parentName := self.LocalConfigValue(key)
		if parentName == "" {
			_ = deleteEntry(key)
			fmt.Printf("\nNOTICE: I have found an empty parent configuration entry for branch %q.\n", child)
			fmt.Println("I have deleted this configuration entry.")
		} else {
			parent := domain.NewLocalBranchName(parentName)
			lineage[child] = parent
		}
	}
	return lineage
}

// MainBranch provides the name of the main branch.
func (self *GitTown) MainBranch() domain.LocalBranchName {
	_ = self.updateDeprecatedSetting(configdomain.KeyDeprecatedMainBranchName, configdomain.KeyMainBranch)
	mainBranch := self.LocalOrGlobalConfigValue(configdomain.KeyMainBranch)
	if mainBranch == "" {
		return domain.EmptyLocalBranchName()
	}
	return domain.NewLocalBranchName(mainBranch)
}

// OriginOverride provides the override for the origin hostname from the Git Town configuration.
func (self *GitTown) OriginOverride() configdomain.OriginHostnameOverride {
	return configdomain.OriginHostnameOverride(self.LocalConfigValue(configdomain.KeyCodeHostingOriginHostname))
}

// OriginURL provides the URL for the "origin" remote.
// Tests can stub this through the GIT_TOWN_REMOTE environment variable.
// Caches its result so can be called repeatedly.
func (self *GitTown) OriginURL() *giturl.Parts {
	text := self.OriginURLString()
	if text == "" {
		return nil
	}
	return DetermineOriginURL(text, self.OriginOverride(), self.originURLCache)
}

// OriginURLString provides the URL for the "origin" remote.
// Tests can stub this through the GIT_TOWN_REMOTE environment variable.
func (self *GitTown) OriginURLString() string {
	remote := os.Getenv("GIT_TOWN_REMOTE")
	if remote != "" {
		return remote
	}
	output, _ := self.Query("git", "remote", "get-url", domain.OriginRemote.String())
	return strings.TrimSpace(output)
}

// PerennialBranches returns all branches that are marked as perennial.
func (self *GitTown) PerennialBranches() domain.LocalBranchNames {
	err := self.updateDeprecatedSetting(configdomain.KeyDeprecatedPerennialBranchNames, configdomain.KeyPerennialBranches)
	if err != nil {
		return domain.NewLocalBranchNames()
	}
	result := self.LocalOrGlobalConfigValue(configdomain.KeyPerennialBranches)
	if result == "" {
		return domain.LocalBranchNames{}
	}
	return domain.NewLocalBranchNames(strings.Split(result, " ")...)
}

// PushHook provides the currently configured push-hook setting.
func (self *GitTown) PushHook() (configdomain.PushHook, error) {
	err := self.updateDeprecatedSetting(configdomain.KeyDeprecatedPushVerify, configdomain.KeyPushHook)
	if err != nil {
		return false, err
	}
	setting := self.LocalOrGlobalConfigValue(configdomain.KeyPushHook)
	if setting == "" {
		return true, nil
	}
	result, err := confighelpers.ParseBool(setting)
	if err != nil {
		return false, fmt.Errorf(messages.ValueInvalid, configdomain.KeyPushHook, setting)
	}
	return configdomain.PushHook(result), nil
}

// PushHook provides the currently configured push-hook setting.
func (self *GitTown) PushHookGlobal() (configdomain.PushHook, error) {
	err := self.updateDeprecatedGlobalSetting(configdomain.KeyDeprecatedPushVerify, configdomain.KeyPushHook)
	if err != nil {
		return false, err
	}
	setting := self.GlobalConfigValue(configdomain.KeyPushHook)
	if setting == "" {
		return true, nil
	}
	result, err := confighelpers.ParseBool(setting)
	if err != nil {
		return false, fmt.Errorf(messages.ValueGlobalInvalid, configdomain.KeyPushHook, setting)
	}
	return configdomain.PushHook(result), nil
}

// RemoveFromPerennialBranches removes the given branch as a perennial branch.
func (self *GitTown) RemoveFromPerennialBranches(branch domain.LocalBranchName) error {
	perennialBranches := self.PerennialBranches()
	slice.Remove(&perennialBranches, branch)
	return self.SetPerennialBranches(perennialBranches)
}

// RemoveLocalGitConfiguration removes all Git Town configuration.
func (self *GitTown) RemoveLocalGitConfiguration() error {
	err := self.Run("git", "config", "--remove-section", "git-town")
	if err != nil {
		var exitErr *exec.ExitError
		if errors.As(err, &exitErr) {
			if exitErr.ExitCode() == 128 {
				// Git returns exit code 128 when trying to delete a non-existing config section.
				// This is not an error condition in this workflow so we can ignore it here.
				return nil
			}
		}
		return fmt.Errorf(messages.ConfigRemoveError, err)
	}
	for _, key := range self.LocalConfigKeysMatching(`^git-town-branch\..*\.parent$`) {
		err = self.Run("git", "config", "--unset", key.String())
		if err != nil {
			return fmt.Errorf(messages.ConfigRemoveError, err)
		}
	}
	return nil
}

// RemoveMainBranchConfiguration removes the configuration entry for the main branch name.
func (self *GitTown) RemoveMainBranchConfiguration() error {
	return self.RemoveLocalConfigValue(configdomain.KeyMainBranch)
}

// RemoveParent removes the parent branch entry for the given branch
// from the Git configuration.
func (self *GitTown) RemoveParent(branch domain.LocalBranchName) {
	// ignoring errors here because the entry might not exist
	_ = self.RemoveLocalConfigValue(configdomain.NewParentKey(branch))
}

// RemovePerennialBranchConfiguration removes the configuration entry for the perennial branches.
func (self *GitTown) RemovePerennialBranchConfiguration() error {
	return self.RemoveLocalConfigValue(configdomain.KeyPerennialBranches)
}

// SetMainBranch marks the given branch as the main branch
// in the Git Town configuration.
func (self *GitTown) SetMainBranch(branch domain.LocalBranchName) error {
	err := self.SetLocalConfigValue(configdomain.KeyMainBranch, branch.String())
	return err
}

// SetNewBranchPush updates whether the current repository is configured to push
// freshly created branches to origin.
func (self *GitTown) SetNewBranchPush(value configdomain.NewBranchPush, global bool) error {
	setting := strconv.FormatBool(bool(value))
	if global {
		err := self.SetGlobalConfigValue(configdomain.KeyPushNewBranches, setting)
		return err
	}
	err := self.SetLocalConfigValue(configdomain.KeyPushNewBranches, setting)
	return err
}

// SetOffline updates whether Git Town is in offline mode.
func (self *GitTown) SetOffline(value configdomain.Offline) error {
	err := self.SetGlobalConfigValue(configdomain.KeyOffline, strconv.FormatBool(value.Bool()))
	return err
}

// SetParent marks the given branch as the direct parent of the other given branch
// in the Git Town configuration.
func (self *GitTown) SetParent(branch, parentBranch domain.LocalBranchName) error {
	err := self.SetLocalConfigValue(configdomain.NewParentKey(branch), parentBranch.String())
	return err
}

// SetPerennialBranches marks the given branches as perennial branches.
func (self *GitTown) SetPerennialBranches(branches domain.LocalBranchNames) error {
	err := self.SetLocalConfigValue(configdomain.KeyPerennialBranches, branches.Join(" "))
	return err
}

// SetPushHook updates the configured push-hook strategy.
func (self *GitTown) SetPushHookGlobally(value configdomain.PushHook) error {
	err := self.SetGlobalConfigValue(configdomain.KeyPushHook, strconv.FormatBool(bool(value)))
	return err
}

// SetPushHookLocally updates the locally configured push-hook strategy.
func (self *GitTown) SetPushHookLocally(value configdomain.PushHook) error {
	err := self.SetLocalConfigValue(configdomain.KeyPushHook, strconv.FormatBool(bool(value)))
	return err
}

// SetShouldShipDeleteRemoteBranch updates the configured delete-remote-branch strategy.
func (self *GitTown) SetShouldShipDeleteRemoteBranch(value configdomain.ShipDeleteTrackingBranch) error {
	err := self.SetLocalConfigValue(configdomain.KeyShipDeleteRemoteBranch, strconv.FormatBool(value.Bool()))
	return err
}

// SetShouldSyncUpstream updates the configured sync-upstream strategy.
func (self *GitTown) SetShouldSyncUpstream(value configdomain.SyncUpstream) error {
	err := self.SetLocalConfigValue(configdomain.KeySyncUpstream, strconv.FormatBool(value.Bool()))
	return err
}

func (self *GitTown) SetSyncFeatureStrategy(value configdomain.SyncFeatureStrategy) error {
	err := self.SetLocalConfigValue(configdomain.KeySyncFeatureStrategy, value.Name)
	return err
}

func (self *GitTown) SetSyncFeatureStrategyGlobal(value configdomain.SyncFeatureStrategy) error {
	err := self.SetGlobalConfigValue(configdomain.KeySyncFeatureStrategy, value.Name)
	return err
}

// SetSyncPerennialStrategy updates the configured sync-perennial strategy.
func (self *GitTown) SetSyncPerennialStrategy(strategy configdomain.SyncPerennialStrategy) error {
	err := self.SetLocalConfigValue(configdomain.KeySyncPerennialStrategy, strategy.String())
	return err
}

// SetTestOrigin sets the origin to be used for testing.
func (self *GitTown) SetTestOrigin(value string) error {
	err := self.SetLocalConfigValue(configdomain.KeyTestingRemoteURL, value)
	return err
}

// ShouldNewBranchPush indicates whether the current repository is configured to push
// freshly created branches up to origin.
func (self *GitTown) ShouldNewBranchPush() (configdomain.NewBranchPush, error) {
	err := self.updateDeprecatedSetting(configdomain.KeyDeprecatedNewBranchPushFlag, configdomain.KeyPushNewBranches)
	if err != nil {
		return false, err
	}
	config := self.LocalOrGlobalConfigValue(configdomain.KeyPushNewBranches)
	if config == "" {
		return false, nil
	}
	value, err := confighelpers.ParseBool(config)
	if err != nil {
		return false, fmt.Errorf(messages.ValueInvalid, configdomain.KeyPushNewBranches, config)
	}
	return configdomain.NewBranchPush(value), nil
}

// ShouldNewBranchPushGlobal indictes whether the global configuration requires to push
// freshly created branches to origin.
func (self *GitTown) ShouldNewBranchPushGlobal() (configdomain.NewBranchPush, error) {
	err := self.updateDeprecatedGlobalSetting(configdomain.KeyDeprecatedNewBranchPushFlag, configdomain.KeyPushNewBranches)
	if err != nil {
		return false, err
	}
	config := self.GlobalConfigValue(configdomain.KeyPushNewBranches)
	if config == "" {
		return false, nil
	}
	boolValue, err := confighelpers.ParseBool(config)
	return configdomain.NewBranchPush(boolValue), err
}

// ShouldShipDeleteOriginBranch indicates whether to delete the remote branch after shipping.
func (self *GitTown) ShouldShipDeleteOriginBranch() (configdomain.ShipDeleteTrackingBranch, error) {
	setting := self.LocalOrGlobalConfigValue(configdomain.KeyShipDeleteRemoteBranch)
	if setting == "" {
		return true, nil
	}
	result, err := strconv.ParseBool(setting)
	if err != nil {
		return true, fmt.Errorf(messages.ValueInvalid, configdomain.KeyShipDeleteRemoteBranch, setting)
	}
	return configdomain.ShipDeleteTrackingBranch(result), nil
}

// ShouldSyncUpstream indicates whether this repo should sync with its upstream.
func (self *GitTown) ShouldSyncUpstream() (configdomain.SyncUpstream, error) {
	text := self.LocalOrGlobalConfigValue(configdomain.KeySyncUpstream)
	if text == "" {
		return true, nil
	}
	boolValue, err := confighelpers.ParseBool(text)
	return configdomain.SyncUpstream(boolValue), err
}

// SyncBeforeShip indicates whether a sync should be performed before a ship.
func (self *GitTown) SyncBeforeShip() (configdomain.SyncBeforeShip, error) {
	text := self.LocalOrGlobalConfigValue(configdomain.KeySyncBeforeShip)
	if text == "" {
		return false, nil
	}
	boolValue, err := confighelpers.ParseBool(text)
	return configdomain.SyncBeforeShip(boolValue), err
}

func (self *GitTown) SyncFeatureStrategy() (configdomain.SyncFeatureStrategy, error) {
	err := self.updateDeprecatedSetting(configdomain.KeyDeprecatedSyncStrategy, configdomain.KeySyncFeatureStrategy)
	if err != nil {
		return configdomain.SyncFeatureStrategyMerge, err
	}
	text := self.LocalOrGlobalConfigValue(configdomain.KeySyncFeatureStrategy)
	return configdomain.NewSyncFeatureStrategy(text)
}

func (self *GitTown) SyncFeatureStrategyGlobal() (configdomain.SyncFeatureStrategy, error) {
	err := self.updateDeprecatedSetting(configdomain.KeyDeprecatedSyncStrategy, configdomain.KeySyncFeatureStrategy)
	if err != nil {
		return configdomain.SyncFeatureStrategyMerge, err
	}
	setting := self.GlobalConfigValue(configdomain.KeySyncFeatureStrategy)
	return configdomain.NewSyncFeatureStrategy(setting)
}

// SyncPerennialStrategy provides the currently configured sync-perennial strategy.
func (self *GitTown) SyncPerennialStrategy() (configdomain.SyncPerennialStrategy, error) {
	err := self.updateDeprecatedSetting(configdomain.KeyDeprecatedPullBranchStrategy, configdomain.KeySyncPerennialStrategy)
	if err != nil {
		return configdomain.SyncPerennialStrategyRebase, err
	}
	text := self.LocalOrGlobalConfigValue(configdomain.KeySyncPerennialStrategy)
	return configdomain.NewSyncPerennialStrategy(text)
}<|MERGE_RESOLUTION|>--- conflicted
+++ resolved
@@ -20,16 +20,10 @@
 // GitTown provides type-safe access to Git Town configuration settings
 // stored in the local and global Git configuration.
 type GitTown struct {
-<<<<<<< HEAD
-	gitconfig.Git
-	configdomain.Config      // the merged configuration data
-	DryRun              bool // single source of truth for whether to dry-run Git commands in this repo
-	originURLCache      OriginURLCache
-=======
 	gitconfig.CachedAccess      // access to the Git configuration settings
-	DryRun                 bool // whether to dry-run Git commands in this repo
+	configdomain.Config         // the merged configuration data
+	DryRun                 bool // single source of truth for whether to dry-run Git commands in this repo
 	originURLCache         OriginURLCache
->>>>>>> 3e56f953
 }
 
 type OriginURLCache map[string]*giturl.Parts
@@ -60,32 +54,21 @@
 	return url
 }
 
-<<<<<<< HEAD
 func NewGitTown(gitConfig gitconfig.GitConfig, runner gitconfig.Runner, dryrun bool) *GitTown {
 	config := configdomain.DefaultConfig()
 	config.Merge(gitConfig.GlobalConfig)
 	config.Merge(gitConfig.LocalConfig)
 	return &GitTown{
 		Config:         config,
-		Git:            gitconfig.NewGit(gitConfig, runner),
+		CachedAccess:   gitcofig.NewGit(fullCache, runner),
 		DryRun:         dryrun,
-=======
-func NewGitTown(fullCache gitconfig.FullCache, runner gitconfig.Runner) *GitTown {
-	return &GitTown{
-		CachedAccess:   gitconfig.NewGit(fullCache, runner),
-		DryRun:         false,
->>>>>>> 3e56f953
 		originURLCache: OriginURLCache{},
 	}
 }
 
 // ContainsLineage indicates whether this configuration contains any lineage entries.
 func (self *GitTown) ContainsLineage() bool {
-<<<<<<< HEAD
-	for key := range self.GitConfig.LocalCache {
-=======
 	for key := range self.FullCache.Local {
->>>>>>> 3e56f953
 		if strings.HasPrefix(key.String(), "git-town-branch.") {
 			return true
 		}
