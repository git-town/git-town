package gitconfig

import (
	"errors"
	"fmt"
	"os/exec"
	"strings"

	"github.com/git-town/git-town/v14/src/cli/colors"
	"github.com/git-town/git-town/v14/src/config/configdomain"
	"github.com/git-town/git-town/v14/src/git/gitdomain"
	. "github.com/git-town/git-town/v14/src/gohacks/prelude"
	"github.com/git-town/git-town/v14/src/messages"
)

type Runner interface {
	Query(executable string, args ...string) (string, error)
	Run(executable string, args ...string) error
}

// Access provides typesafe access to the Git configuration on disk.
type Access struct {
	Runner
}

// LoadLocal reads the global Git Town configuration that applies to the entire machine.
func (self *Access) LoadGlobal(updateOutdated bool) (SingleSnapshot, configdomain.PartialConfig, error) {
	return self.load(true, updateOutdated)
}

// LoadLocal reads the Git Town configuration from the local Git's metadata for the current repository.
func (self *Access) LoadLocal(updateOutdated bool) (SingleSnapshot, configdomain.PartialConfig, error) {
	return self.load(false, updateOutdated)
}

func AddKeyToPartialConfig(key Key, value string, config *configdomain.PartialConfig) error {
	if strings.HasPrefix(key.String(), LineageKeyPrefix) {
		if config.Lineage == nil {
			config.Lineage = configdomain.Lineage{}
		}
<<<<<<< HEAD
		childName := strings.TrimSuffix(strings.TrimPrefix(key.String(), LineageKeyPrefix), LineageKeySuffix)
		child := gitdomain.NewLocalBranchName(childName)
=======
		child := gitdomain.NewLocalBranchName(strings.TrimSuffix(strings.TrimPrefix(key.String(), LineageKeyPrefix), LineageKeySuffix))
>>>>>>> 6c5d91a5
		parent := gitdomain.NewLocalBranchName(value)
		config.Lineage[child] = parent
		return nil
	}
	var err error
	switch key {
	case KeyAliasAppend:
		config.Aliases[configdomain.AliasableCommandAppend] = value
	case KeyAliasCompress:
		config.Aliases[configdomain.AliasableCommandCompress] = value
	case KeyAliasContribute:
		config.Aliases[configdomain.AliasableCommandContribute] = value
	case KeyAliasDiffParent:
		config.Aliases[configdomain.AliasableCommandDiffParent] = value
	case KeyAliasHack:
		config.Aliases[configdomain.AliasableCommandHack] = value
	case KeyAliasKill:
		config.Aliases[configdomain.AliasableCommandKill] = value
	case KeyAliasObserve:
		config.Aliases[configdomain.AliasableCommandObserve] = value
	case KeyAliasPark:
		config.Aliases[configdomain.AliasableCommandPark] = value
	case KeyAliasPrepend:
		config.Aliases[configdomain.AliasableCommandPrepend] = value
	case KeyAliasPropose:
		config.Aliases[configdomain.AliasableCommandPropose] = value
	case KeyAliasRenameBranch:
		config.Aliases[configdomain.AliasableCommandRenameBranch] = value
	case KeyAliasRepo:
		config.Aliases[configdomain.AliasableCommandRepo] = value
	case KeyAliasSetParent:
		config.Aliases[configdomain.AliasableCommandSetParent] = value
	case KeyAliasShip:
		config.Aliases[configdomain.AliasableCommandShip] = value
	case KeyAliasSync:
		config.Aliases[configdomain.AliasableCommandSync] = value
	case KeyContributionBranches:
		config.ContributionBranches = gitdomain.ParseLocalBranchNames(value)
	case KeyHostingOriginHostname:
		config.HostingOriginHostname = configdomain.NewHostingOriginHostnameOption(value)
	case KeyHostingPlatform:
		config.HostingPlatform, err = configdomain.NewHostingPlatformOption(value)
	case KeyGiteaToken:
		config.GiteaToken = configdomain.NewGiteaTokenOption(value)
	case KeyGithubToken:
		config.GitHubToken = configdomain.NewGitHubTokenOption(value)
	case KeyGitlabToken:
		config.GitLabToken = configdomain.NewGitLabTokenOption(value)
	case KeyGitUserEmail:
		config.GitUserEmail = configdomain.NewGitUserEmailOption(value)
	case KeyGitUserName:
		config.GitUserName = configdomain.NewGitUserNameOption(value)
	case KeyMainBranch:
		config.MainBranch = gitdomain.NewLocalBranchNameOption(value)
	case KeyObservedBranches:
		config.ObservedBranches = gitdomain.ParseLocalBranchNames(value)
	case KeyOffline:
		config.Offline, err = configdomain.NewOfflineOption(value, KeyOffline.String())
	case KeyParkedBranches:
		config.ParkedBranches = gitdomain.ParseLocalBranchNames(value)
	case KeyPerennialBranches:
		config.PerennialBranches = gitdomain.ParseLocalBranchNames(value)
	case KeyPerennialRegex:
		config.PerennialRegex = configdomain.NewPerennialRegexOption(value)
	case KeyPushHook:
		var pushHook configdomain.PushHook
		pushHook, err = configdomain.NewPushHook(value, KeyPushHook.String())
		config.PushHook = Some(pushHook)
	case KeyPushNewBranches:
		config.PushNewBranches, err = configdomain.ParsePushNewBranchesOption(value, KeyPushNewBranches.String())
	case KeyShipDeleteTrackingBranch:
		config.ShipDeleteTrackingBranch, err = configdomain.ParseShipDeleteTrackingBranchOption(value, KeyShipDeleteTrackingBranch.String())
	case KeySyncBeforeShip:
		config.SyncBeforeShip, err = configdomain.ParseSyncBeforeShipOption(value, KeySyncBeforeShip.String())
	case KeySyncFeatureStrategy:
		config.SyncFeatureStrategy, err = configdomain.NewSyncFeatureStrategyOption(value)
	case KeySyncPerennialStrategy:
		config.SyncPerennialStrategy, err = configdomain.NewSyncPerennialStrategyOption(value)
	case KeySyncUpstream:
		config.SyncUpstream, err = configdomain.ParseSyncUpstreamOption(value, KeySyncUpstream.String())
	case KeyDeprecatedCodeHostingDriver,
		KeyDeprecatedCodeHostingOriginHostname,
		KeyDeprecatedCodeHostingPlatform,
		KeyDeprecatedMainBranchName,
		KeyDeprecatedNewBranchPushFlag,
		KeyDeprecatedPerennialBranchNames,
		KeyDeprecatedPullBranchStrategy,
		KeyDeprecatedPushVerify,
		KeyDeprecatedShipDeleteRemoteBranch,
		KeyDeprecatedSyncStrategy:
		// deprecated keys were handled before this is reached, they are listed here to check that the switch statement contains all keys
	}
	return err
}

func (self *Access) OriginRemote() string {
	output, err := self.Query("git", "remote", "get-url", gitdomain.RemoteOrigin.String())
	if err != nil {
		// NOTE: it's okay to ignore the error here.
		// If we get an error here, we simply don't use the origin remote.
		return ""
	}
	return strings.TrimSpace(output)
}

func (self *Access) RemoveGlobalConfigValue(key Key) error {
	return self.Run("git", "config", "--global", "--unset", key.String())
}

// removeLocalConfigurationValue deletes the configuration value with the given key from the local Git Town configuration.
func (self *Access) RemoveLocalConfigValue(key Key) error {
	return self.Run("git", "config", "--unset", key.String())
}

// RemoveLocalGitConfiguration removes all Git Town configuration.
func (self *Access) RemoveLocalGitConfiguration(lineage configdomain.Lineage) error {
	err := self.Run("git", "config", "--remove-section", "git-town")
	if err != nil {
		var exitErr *exec.ExitError
		if errors.As(err, &exitErr) {
			if exitErr.ExitCode() == 128 {
				// Git returns exit code 128 when trying to delete a non-existing config section.
				// This is not an error condition in this workflow so we can ignore it here.
				return nil
			}
		}
		return fmt.Errorf(messages.ConfigRemoveError, err)
	}
	for child := range lineage {
		key := fmt.Sprintf("git-town-branch.%s.parent", child)
		err = self.Run("git", "config", "--unset", key)
		if err != nil {
			return fmt.Errorf(messages.ConfigRemoveError, err)
		}
	}
	return nil
}

// SetGlobalConfigValue sets the given configuration setting in the global Git configuration.
func (self *Access) SetGlobalConfigValue(key Key, value string) error {
	return self.Run("git", "config", "--global", key.String(), value)
}

// SetLocalConfigValue sets the local configuration with the given key to the given value.
func (self *Access) SetLocalConfigValue(key Key, value string) error {
	return self.Run("git", "config", key.String(), value)
}

func (self *Access) UpdateDeprecatedGlobalSetting(oldKey, newKey Key, value string) {
	fmt.Println(colors.Cyan().Styled(fmt.Sprintf(messages.SettingDeprecatedGlobalMessage, oldKey, newKey)))
	err := self.RemoveGlobalConfigValue(oldKey)
	if err != nil {
		fmt.Printf(messages.SettingGlobalCannotRemove, oldKey, err)
	}
	err = self.SetGlobalConfigValue(newKey, value)
	if err != nil {
		fmt.Printf(messages.SettingGlobalCannotWrite, newKey, err)
	}
}

func (self *Access) UpdateDeprecatedLocalSetting(oldKey, newKey Key, value string) {
	fmt.Println(colors.Cyan().Styled(fmt.Sprintf(messages.SettingLocalDeprecatedMessage, oldKey, newKey)))
	err := self.RemoveLocalConfigValue(oldKey)
	if err != nil {
		fmt.Printf(messages.SettingLocalCannotRemove, oldKey, err)
	}
	err = self.SetLocalConfigValue(newKey, value)
	if err != nil {
		fmt.Printf(messages.SettingLocalCannotWrite, newKey, err)
	}
}

func (self *Access) UpdateDeprecatedSetting(oldKey, newKey Key, value string, global bool) {
	if global {
		self.UpdateDeprecatedGlobalSetting(oldKey, newKey, value)
	} else {
		self.UpdateDeprecatedLocalSetting(oldKey, newKey, value)
	}
}

func (self *Access) load(global bool, updateOutdated bool) (SingleSnapshot, configdomain.PartialConfig, error) {
	snapshot := SingleSnapshot{}
	config := configdomain.EmptyPartialConfig()
	cmdArgs := []string{"config", "-lz"}
	if global {
		cmdArgs = append(cmdArgs, "--global")
	} else {
		cmdArgs = append(cmdArgs, "--local")
	}
	output, err := self.Runner.Query("git", cmdArgs...)
	if err != nil {
		return snapshot, config, nil //nolint:nilerr
	}
	if output == "" {
		return snapshot, config, nil
	}
	for _, line := range strings.Split(output, "\x00") {
		if len(line) == 0 {
			continue
		}
		parts := strings.SplitN(line, "\n", 2)
		key, value := parts[0], parts[1]
		configKeyPtr := ParseKey(key)
		if configKeyPtr == nil {
			continue
		}
		configKey := *configKeyPtr
		if updateOutdated {
			newKey, keyIsDeprecated := DeprecatedKeys[configKey]
			if keyIsDeprecated {
				self.UpdateDeprecatedSetting(configKey, newKey, value, global)
				configKey = newKey
			}
			if configKey != KeyPerennialBranches && value == "" {
				_ = self.RemoveLocalConfigValue(configKey)
				continue
			}
		}
		snapshot[configKey] = value
		err := AddKeyToPartialConfig(configKey, value, &config)
		if err != nil {
			return snapshot, config, err
		}
	}
	// verify lineage
	if updateOutdated && config.Lineage != nil {
		for child, parent := range config.Lineage {
			if child == parent {
				fmt.Println(colors.Cyan().Styled(fmt.Sprintf(messages.ConfigLineageParentIsChild, child)))
				_ = self.RemoveLocalConfigValue(NewParentKey(child))
			}
		}
	}
	return snapshot, config, nil
}<|MERGE_RESOLUTION|>--- conflicted
+++ resolved
@@ -38,12 +38,11 @@
 		if config.Lineage == nil {
 			config.Lineage = configdomain.Lineage{}
 		}
-<<<<<<< HEAD
-		childName := strings.TrimSuffix(strings.TrimPrefix(key.String(), LineageKeyPrefix), LineageKeySuffix)
+		childName := strings.TrimSpace(strings.TrimSuffix(strings.TrimPrefix(key.String(), LineageKeyPrefix), LineageKeySuffix))
+		if childName == "" {
+
+		}
 		child := gitdomain.NewLocalBranchName(childName)
-=======
-		child := gitdomain.NewLocalBranchName(strings.TrimSuffix(strings.TrimPrefix(key.String(), LineageKeyPrefix), LineageKeySuffix))
->>>>>>> 6c5d91a5
 		parent := gitdomain.NewLocalBranchName(value)
 		config.Lineage[child] = parent
 		return nil
