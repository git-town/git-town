package gitconfig

import (
	"errors"
	"fmt"
	"os/exec"
	"strings"

	"github.com/git-town/git-town/v14/src/cli/colors"
	"github.com/git-town/git-town/v14/src/config/configdomain"
	"github.com/git-town/git-town/v14/src/git/gitdomain"
	"github.com/git-town/git-town/v14/src/messages"
)

type Runner interface {
	Query(executable string, args ...string) (string, error)
	Run(executable string, args ...string) error
}

// Access provides typesafe access to the Git configuration on disk.
type Access struct {
	Runner
}

<<<<<<< HEAD
// Note: this exists here and not as a method of PartialConfig to avoid circular dependencies
func (self *Access) AddValueToPartialConfig(key Key, value string, config *configdomain.PartialConfig) error {
	if strings.HasPrefix(key.String(), LineageKeyPrefix) {
		childName := strings.TrimSpace(strings.TrimSuffix(strings.TrimPrefix(key.String(), LineageKeyPrefix), LineageKeySuffix))
		if childName == "" {
			// empty lineage entries are invalid --> delete it
			return self.RemoveLocalConfigValue(key)
		}
		child := gitdomain.NewLocalBranchName(childName)
		value = strings.TrimSpace(value)
		if value == "" {
			// empty lineage entries are invalid --> delete it
			return self.RemoveLocalConfigValue(key)
		}
		parent := gitdomain.NewLocalBranchName(value)
		config.Lineage.Add(child, parent)
		return nil
	}
	var err error
	switch key {
	case KeyAliasAppend:
		config.Aliases[configdomain.AliasableCommandAppend] = value
	case KeyAliasCompress:
		config.Aliases[configdomain.AliasableCommandCompress] = value
	case KeyAliasContribute:
		config.Aliases[configdomain.AliasableCommandContribute] = value
	case KeyAliasDiffParent:
		config.Aliases[configdomain.AliasableCommandDiffParent] = value
	case KeyAliasHack:
		config.Aliases[configdomain.AliasableCommandHack] = value
	case KeyAliasKill:
		config.Aliases[configdomain.AliasableCommandKill] = value
	case KeyAliasObserve:
		config.Aliases[configdomain.AliasableCommandObserve] = value
	case KeyAliasPark:
		config.Aliases[configdomain.AliasableCommandPark] = value
	case KeyAliasPrepend:
		config.Aliases[configdomain.AliasableCommandPrepend] = value
	case KeyAliasPropose:
		config.Aliases[configdomain.AliasableCommandPropose] = value
	case KeyAliasRenameBranch:
		config.Aliases[configdomain.AliasableCommandRenameBranch] = value
	case KeyAliasRepo:
		config.Aliases[configdomain.AliasableCommandRepo] = value
	case KeyAliasSetParent:
		config.Aliases[configdomain.AliasableCommandSetParent] = value
	case KeyAliasShip:
		config.Aliases[configdomain.AliasableCommandShip] = value
	case KeyAliasSync:
		config.Aliases[configdomain.AliasableCommandSync] = value
	case KeyContributionBranches:
		config.ContributionBranches = gitdomain.ParseLocalBranchNames(value)
	case KeyCreatePrototypeBranches:
		var createPrototypeBranches configdomain.CreatePrototypeBranches
		createPrototypeBranches, err = configdomain.NewCreatePrototypeBranches(value, KeyPrototypeBranches.String())
		config.CreatePrototypeBranches = Some(createPrototypeBranches)
	case KeyHostingOriginHostname:
		config.HostingOriginHostname = configdomain.NewHostingOriginHostnameOption(value)
	case KeyHostingPlatform:
		config.HostingPlatform, err = configdomain.NewHostingPlatformOption(value)
	case KeyGiteaToken:
		config.GiteaToken = configdomain.NewGiteaTokenOption(value)
	case KeyGithubToken:
		config.GitHubToken = configdomain.NewGitHubTokenOption(value)
	case KeyGitlabToken:
		config.GitLabToken = configdomain.NewGitLabTokenOption(value)
	case KeyGitUserEmail:
		config.GitUserEmail = configdomain.NewGitUserEmailOption(value)
	case KeyGitUserName:
		config.GitUserName = configdomain.NewGitUserNameOption(value)
	case KeyMainBranch:
		config.MainBranch = gitdomain.NewLocalBranchNameOption(value)
	case KeyObservedBranches:
		config.ObservedBranches = gitdomain.ParseLocalBranchNames(value)
	case KeyOffline:
		config.Offline, err = configdomain.NewOfflineOption(value, KeyOffline.String())
	case KeyParkedBranches:
		config.ParkedBranches = gitdomain.ParseLocalBranchNames(value)
	case KeyPerennialBranches:
		config.PerennialBranches = gitdomain.ParseLocalBranchNames(value)
	case KeyPerennialRegex:
		config.PerennialRegex = configdomain.NewPerennialRegexOption(value)
	case KeyPrototypeBranches:
		config.PrototypeBranches = gitdomain.ParseLocalBranchNames(value)
	case KeyPushHook:
		var pushHook configdomain.PushHook
		pushHook, err = configdomain.NewPushHook(value, KeyPushHook.String())
		config.PushHook = Some(pushHook)
	case KeyPushNewBranches:
		config.PushNewBranches, err = configdomain.ParsePushNewBranchesOption(value, KeyPushNewBranches.String())
	case KeyShipDeleteTrackingBranch:
		config.ShipDeleteTrackingBranch, err = configdomain.ParseShipDeleteTrackingBranchOption(value, KeyShipDeleteTrackingBranch.String())
	case KeySyncFeatureStrategy:
		config.SyncFeatureStrategy, err = configdomain.NewSyncFeatureStrategyOption(value)
	case KeySyncPerennialStrategy:
		config.SyncPerennialStrategy, err = configdomain.NewSyncPerennialStrategyOption(value)
	case KeySyncUpstream:
		config.SyncUpstream, err = configdomain.ParseSyncUpstreamOption(value, KeySyncUpstream.String())
	case KeyDeprecatedCodeHostingDriver,
		KeyDeprecatedCodeHostingOriginHostname,
		KeyDeprecatedCodeHostingPlatform,
		KeyDeprecatedMainBranchName,
		KeyDeprecatedNewBranchPushFlag,
		KeyDeprecatedPerennialBranchNames,
		KeyDeprecatedPullBranchStrategy,
		KeyDeprecatedPushVerify,
		KeyDeprecatedShipDeleteRemoteBranch,
		KeyDeprecatedSyncStrategy:
		// deprecated keys were handled before this is reached, they are listed here to check that the switch statement contains all keys
	}
	return err
}

=======
>>>>>>> 3e73d377
// LoadLocal reads the global Git Town configuration that applies to the entire machine.
func (self *Access) LoadGlobal(updateOutdated bool) (SingleSnapshot, configdomain.PartialConfig, error) {
	return self.load(true, updateOutdated)
}

// LoadLocal reads the Git Town configuration from the local Git's metadata for the current repository.
func (self *Access) LoadLocal(updateOutdated bool) (SingleSnapshot, configdomain.PartialConfig, error) {
	return self.load(false, updateOutdated)
}

func (self *Access) OriginRemote() string {
	output, err := self.Query("git", "remote", "get-url", gitdomain.RemoteOrigin.String())
	if err != nil {
		// NOTE: it's okay to ignore the error here.
		// If we get an error here, we simply don't use the origin remote.
		return ""
	}
	return strings.TrimSpace(output)
}

func (self *Access) RemoveGlobalConfigValue(key configdomain.Key) error {
	return self.Run("git", "config", "--global", "--unset", key.String())
}

// removeLocalConfigurationValue deletes the configuration value with the given key from the local Git Town configuration.
func (self *Access) RemoveLocalConfigValue(key configdomain.Key) error {
	return self.Run("git", "config", "--unset", key.String())
}

// RemoveLocalGitConfiguration removes all Git Town configuration.
func (self *Access) RemoveLocalGitConfiguration(lineage configdomain.Lineage) error {
	err := self.Run("git", "config", "--remove-section", "git-town")
	if err != nil {
		var exitErr *exec.ExitError
		if errors.As(err, &exitErr) {
			if exitErr.ExitCode() == 128 {
				// Git returns exit code 128 when trying to delete a non-existing config section.
				// This is not an error condition in this workflow so we can ignore it here.
				return nil
			}
		}
		return fmt.Errorf(messages.ConfigRemoveError, err)
	}
	for _, entry := range lineage.Entries() {
		key := fmt.Sprintf("git-town-branch.%s.parent", entry.Child)
		err = self.Run("git", "config", "--unset", key)
		if err != nil {
			return fmt.Errorf(messages.ConfigRemoveError, err)
		}
	}
	return nil
}

// SetGlobalConfigValue sets the given configuration setting in the global Git configuration.
func (self *Access) SetGlobalConfigValue(key configdomain.Key, value string) error {
	return self.Run("git", "config", "--global", key.String(), value)
}

// SetLocalConfigValue sets the local configuration with the given key to the given value.
func (self *Access) SetLocalConfigValue(key configdomain.Key, value string) error {
	return self.Run("git", "config", key.String(), value)
}

func (self *Access) UpdateDeprecatedGlobalSetting(oldKey, newKey configdomain.Key, value string) {
	fmt.Println(colors.Cyan().Styled(fmt.Sprintf(messages.SettingDeprecatedGlobalMessage, oldKey, newKey)))
	err := self.RemoveGlobalConfigValue(oldKey)
	if err != nil {
		fmt.Printf(messages.SettingGlobalCannotRemove, oldKey, err)
	}
	err = self.SetGlobalConfigValue(newKey, value)
	if err != nil {
		fmt.Printf(messages.SettingGlobalCannotWrite, newKey, err)
	}
}

func (self *Access) UpdateDeprecatedLocalSetting(oldKey, newKey configdomain.Key, value string) {
	fmt.Println(colors.Cyan().Styled(fmt.Sprintf(messages.SettingLocalDeprecatedMessage, oldKey, newKey)))
	err := self.RemoveLocalConfigValue(oldKey)
	if err != nil {
		fmt.Printf(messages.SettingLocalCannotRemove, oldKey, err)
	}
	err = self.SetLocalConfigValue(newKey, value)
	if err != nil {
		fmt.Printf(messages.SettingLocalCannotWrite, newKey, err)
	}
}

func (self *Access) UpdateDeprecatedSetting(oldKey, newKey configdomain.Key, value string, global bool) {
	if global {
		self.UpdateDeprecatedGlobalSetting(oldKey, newKey, value)
	} else {
		self.UpdateDeprecatedLocalSetting(oldKey, newKey, value)
	}
}

func (self *Access) load(global bool, updateOutdated bool) (SingleSnapshot, configdomain.PartialConfig, error) {
	snapshot := SingleSnapshot{}
	config := configdomain.EmptyPartialConfig()
	cmdArgs := []string{"config", "-lz", "--includes"}
	if global {
		cmdArgs = append(cmdArgs, "--global")
	} else {
		cmdArgs = append(cmdArgs, "--local")
	}
	output, err := self.Runner.Query("git", cmdArgs...)
	if err != nil {
		return snapshot, config, nil //nolint:nilerr
	}
	if output == "" {
		return snapshot, config, nil
	}
	for _, line := range strings.Split(output, "\x00") {
		if len(line) == 0 {
			continue
		}
		parts := strings.SplitN(line, "\n", 2)
		key, value := parts[0], parts[1]
		configKey, hasConfigKey := configdomain.ParseKey(key).Get()
		if !hasConfigKey {
			continue
		}
		if updateOutdated {
			newKey, keyIsDeprecated := configdomain.DeprecatedKeys[configKey]
			if keyIsDeprecated {
				self.UpdateDeprecatedSetting(configKey, newKey, value, global)
				configKey = newKey
			}
			if configKey != configdomain.KeyPerennialBranches && value == "" {
				_ = self.RemoveLocalConfigValue(configKey)
				continue
			}
		}
		snapshot[configKey] = value
		err := config.AddValue(configKey, value, self.RemoveLocalConfigValue)
		if err != nil {
			return snapshot, config, err
		}
	}
	// verify lineage
	if updateOutdated {
		for _, entry := range config.Lineage.Entries() {
			if entry.Child == entry.Parent {
				fmt.Println(colors.Cyan().Styled(fmt.Sprintf(messages.ConfigLineageParentIsChild, entry.Child)))
				_ = self.RemoveLocalConfigValue(configdomain.NewParentKey(entry.Child))
			}
		}
	}
	return snapshot, config, nil
}<|MERGE_RESOLUTION|>--- conflicted
+++ resolved
@@ -22,122 +22,6 @@
 	Runner
 }
 
-<<<<<<< HEAD
-// Note: this exists here and not as a method of PartialConfig to avoid circular dependencies
-func (self *Access) AddValueToPartialConfig(key Key, value string, config *configdomain.PartialConfig) error {
-	if strings.HasPrefix(key.String(), LineageKeyPrefix) {
-		childName := strings.TrimSpace(strings.TrimSuffix(strings.TrimPrefix(key.String(), LineageKeyPrefix), LineageKeySuffix))
-		if childName == "" {
-			// empty lineage entries are invalid --> delete it
-			return self.RemoveLocalConfigValue(key)
-		}
-		child := gitdomain.NewLocalBranchName(childName)
-		value = strings.TrimSpace(value)
-		if value == "" {
-			// empty lineage entries are invalid --> delete it
-			return self.RemoveLocalConfigValue(key)
-		}
-		parent := gitdomain.NewLocalBranchName(value)
-		config.Lineage.Add(child, parent)
-		return nil
-	}
-	var err error
-	switch key {
-	case KeyAliasAppend:
-		config.Aliases[configdomain.AliasableCommandAppend] = value
-	case KeyAliasCompress:
-		config.Aliases[configdomain.AliasableCommandCompress] = value
-	case KeyAliasContribute:
-		config.Aliases[configdomain.AliasableCommandContribute] = value
-	case KeyAliasDiffParent:
-		config.Aliases[configdomain.AliasableCommandDiffParent] = value
-	case KeyAliasHack:
-		config.Aliases[configdomain.AliasableCommandHack] = value
-	case KeyAliasKill:
-		config.Aliases[configdomain.AliasableCommandKill] = value
-	case KeyAliasObserve:
-		config.Aliases[configdomain.AliasableCommandObserve] = value
-	case KeyAliasPark:
-		config.Aliases[configdomain.AliasableCommandPark] = value
-	case KeyAliasPrepend:
-		config.Aliases[configdomain.AliasableCommandPrepend] = value
-	case KeyAliasPropose:
-		config.Aliases[configdomain.AliasableCommandPropose] = value
-	case KeyAliasRenameBranch:
-		config.Aliases[configdomain.AliasableCommandRenameBranch] = value
-	case KeyAliasRepo:
-		config.Aliases[configdomain.AliasableCommandRepo] = value
-	case KeyAliasSetParent:
-		config.Aliases[configdomain.AliasableCommandSetParent] = value
-	case KeyAliasShip:
-		config.Aliases[configdomain.AliasableCommandShip] = value
-	case KeyAliasSync:
-		config.Aliases[configdomain.AliasableCommandSync] = value
-	case KeyContributionBranches:
-		config.ContributionBranches = gitdomain.ParseLocalBranchNames(value)
-	case KeyCreatePrototypeBranches:
-		var createPrototypeBranches configdomain.CreatePrototypeBranches
-		createPrototypeBranches, err = configdomain.NewCreatePrototypeBranches(value, KeyPrototypeBranches.String())
-		config.CreatePrototypeBranches = Some(createPrototypeBranches)
-	case KeyHostingOriginHostname:
-		config.HostingOriginHostname = configdomain.NewHostingOriginHostnameOption(value)
-	case KeyHostingPlatform:
-		config.HostingPlatform, err = configdomain.NewHostingPlatformOption(value)
-	case KeyGiteaToken:
-		config.GiteaToken = configdomain.NewGiteaTokenOption(value)
-	case KeyGithubToken:
-		config.GitHubToken = configdomain.NewGitHubTokenOption(value)
-	case KeyGitlabToken:
-		config.GitLabToken = configdomain.NewGitLabTokenOption(value)
-	case KeyGitUserEmail:
-		config.GitUserEmail = configdomain.NewGitUserEmailOption(value)
-	case KeyGitUserName:
-		config.GitUserName = configdomain.NewGitUserNameOption(value)
-	case KeyMainBranch:
-		config.MainBranch = gitdomain.NewLocalBranchNameOption(value)
-	case KeyObservedBranches:
-		config.ObservedBranches = gitdomain.ParseLocalBranchNames(value)
-	case KeyOffline:
-		config.Offline, err = configdomain.NewOfflineOption(value, KeyOffline.String())
-	case KeyParkedBranches:
-		config.ParkedBranches = gitdomain.ParseLocalBranchNames(value)
-	case KeyPerennialBranches:
-		config.PerennialBranches = gitdomain.ParseLocalBranchNames(value)
-	case KeyPerennialRegex:
-		config.PerennialRegex = configdomain.NewPerennialRegexOption(value)
-	case KeyPrototypeBranches:
-		config.PrototypeBranches = gitdomain.ParseLocalBranchNames(value)
-	case KeyPushHook:
-		var pushHook configdomain.PushHook
-		pushHook, err = configdomain.NewPushHook(value, KeyPushHook.String())
-		config.PushHook = Some(pushHook)
-	case KeyPushNewBranches:
-		config.PushNewBranches, err = configdomain.ParsePushNewBranchesOption(value, KeyPushNewBranches.String())
-	case KeyShipDeleteTrackingBranch:
-		config.ShipDeleteTrackingBranch, err = configdomain.ParseShipDeleteTrackingBranchOption(value, KeyShipDeleteTrackingBranch.String())
-	case KeySyncFeatureStrategy:
-		config.SyncFeatureStrategy, err = configdomain.NewSyncFeatureStrategyOption(value)
-	case KeySyncPerennialStrategy:
-		config.SyncPerennialStrategy, err = configdomain.NewSyncPerennialStrategyOption(value)
-	case KeySyncUpstream:
-		config.SyncUpstream, err = configdomain.ParseSyncUpstreamOption(value, KeySyncUpstream.String())
-	case KeyDeprecatedCodeHostingDriver,
-		KeyDeprecatedCodeHostingOriginHostname,
-		KeyDeprecatedCodeHostingPlatform,
-		KeyDeprecatedMainBranchName,
-		KeyDeprecatedNewBranchPushFlag,
-		KeyDeprecatedPerennialBranchNames,
-		KeyDeprecatedPullBranchStrategy,
-		KeyDeprecatedPushVerify,
-		KeyDeprecatedShipDeleteRemoteBranch,
-		KeyDeprecatedSyncStrategy:
-		// deprecated keys were handled before this is reached, they are listed here to check that the switch statement contains all keys
-	}
-	return err
-}
-
-=======
->>>>>>> 3e73d377
 // LoadLocal reads the global Git Town configuration that applies to the entire machine.
 func (self *Access) LoadGlobal(updateOutdated bool) (SingleSnapshot, configdomain.PartialConfig, error) {
 	return self.load(true, updateOutdated)
