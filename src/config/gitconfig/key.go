package gitconfig

import (
	"encoding/json"
	"fmt"
	"strings"

	"github.com/git-town/git-town/v11/src/config/configdomain"
	"github.com/git-town/git-town/v11/src/git/gitdomain"
)

// Key contains all the keys used in Git Town's Git metadata configuration.
type Key string

// MarshalJSON is used when serializing this LocalBranchName to JSON.
func (self Key) MarshalJSON() ([]byte, error) {
	return json.Marshal(self.String())
}

func (self Key) String() string { return string(self) }

// UnmarshalJSON is used when de-serializing JSON into a Location.
func (self *Key) UnmarshalJSON(b []byte) error {
	value := ""
	err := json.Unmarshal(b, &value)
	*self = Key(value)
	return err
}

<<<<<<< HEAD
const (
	KeyAliasAppend                    = Key("alias.append")
	KeyAliasDiffParent                = Key("alias.diff-parent")
	KeyAliasHack                      = Key("alias.hack")
	KeyAliasKill                      = Key("alias.kill")
	KeyAliasPrepend                   = Key("alias.prepend")
	KeyAliasPropose                   = Key("alias.propose")
	KeyAliasRenameBranch              = Key("alias.rename-branch")
	KeyAliasRepo                      = Key("alias.repo")
	KeyAliasSetParent                 = Key("alias.set-parent")
	KeyAliasShip                      = Key("alias.ship")
	KeyAliasSync                      = Key("alias.sync")
	KeyCodeHostingOriginHostname      = Key("git-town.code-hosting-origin-hostname")
	KeyCodeHostingPlatform            = Key("git-town.code-hosting-platform")
	KeyDeprecatedCodeHostingDriver    = Key("git-town.code-hosting-driver")
	KeyDeprecatedMainBranchName       = Key("git-town.main-branch-name")
	KeyDeprecatedNewBranchPushFlag    = Key("git-town.new-branch-push-flag")
	KeyDeprecatedPerennialBranchNames = Key("git-town.perennial-branch-names")
	KeyDeprecatedPullBranchStrategy   = Key("git-town.pull-branch-strategy")
	KeyDeprecatedPushVerify           = Key("git-town.push-verify")
	KeyDeprecatedSyncStrategy         = Key("git-town.sync-strategy")
	KeyGiteaToken                     = Key("git-town.gitea-token")
	KeyGithubToken                    = Key("git-town.github-token")
	KeyGitlabToken                    = Key("git-town.gitlab-token")
	KeyMainBranch                     = Key("git-town.main-branch")
	KeyOffline                        = Key("git-town.offline")
	KeyPerennialBranches              = Key("git-town.perennial-branches")
	KeyPushHook                       = Key("git-town.push-hook")
	KeyPushNewBranches                = Key("git-town.push-new-branches")
	KeyShipDeleteTrackingBranch       = Key("git-town.ship-delete-remote-branch")
	KeySyncBeforeShip                 = Key("git-town.sync-before-ship")
	KeySyncFeatureStrategy            = Key("git-town.sync-feature-strategy")
	KeySyncPerennialStrategy          = Key("git-town.sync-perennial-strategy")
	KeySyncStrategy                   = Key("git-town.sync-strategy")
	KeySyncUpstream                   = Key("git-town.sync-upstream")
	KeyTestingRemoteURL               = Key("git-town.testing.remote-url")
	KeyGitUserEmail                   = Key("user.email")
	KeyGitUserName                    = Key("user.name")
=======
var (
	KeyAliasAppend                    = Key{"alias.append"}                          //nolint:gochecknoglobals
	KeyAliasDiffParent                = Key{"alias.diff-parent"}                     //nolint:gochecknoglobals
	KeyAliasHack                      = Key{"alias.hack"}                            //nolint:gochecknoglobals
	KeyAliasKill                      = Key{"alias.kill"}                            //nolint:gochecknoglobals
	KeyAliasPrepend                   = Key{"alias.prepend"}                         //nolint:gochecknoglobals
	KeyAliasPropose                   = Key{"alias.propose"}                         //nolint:gochecknoglobals
	KeyAliasRenameBranch              = Key{"alias.rename-branch"}                   //nolint:gochecknoglobals
	KeyAliasRepo                      = Key{"alias.repo"}                            //nolint:gochecknoglobals
	KeyAliasSetParent                 = Key{"alias.set-parent"}                      //nolint:gochecknoglobals
	KeyAliasShip                      = Key{"alias.ship"}                            //nolint:gochecknoglobals
	KeyAliasSync                      = Key{"alias.sync"}                            //nolint:gochecknoglobals
	KeyCodeHostingOriginHostname      = Key{"git-town.code-hosting-origin-hostname"} //nolint:gochecknoglobals
	KeyCodeHostingPlatform            = Key{"git-town.code-hosting-platform"}        //nolint:gochecknoglobals
	KeyDeprecatedCodeHostingDriver    = Key{"git-town.code-hosting-driver"}          //nolint:gochecknoglobals
	KeyDeprecatedMainBranchName       = Key{"git-town.main-branch-name"}             //nolint:gochecknoglobals
	KeyDeprecatedNewBranchPushFlag    = Key{"git-town.new-branch-push-flag"}         //nolint:gochecknoglobals
	KeyDeprecatedPerennialBranchNames = Key{"git-town.perennial-branch-names"}       //nolint:gochecknoglobals
	KeyDeprecatedPullBranchStrategy   = Key{"git-town.pull-branch-strategy"}         //nolint:gochecknoglobals
	KeyDeprecatedPushVerify           = Key{"git-town.push-verify"}                  //nolint:gochecknoglobals
	KeyDeprecatedSyncStrategy         = Key{"git-town.sync-strategy"}                //nolint:gochecknoglobals
	KeyGiteaToken                     = Key{"git-town.gitea-token"}                  //nolint:gochecknoglobals
	KeyGithubToken                    = Key{"git-town.github-token"}                 //nolint:gochecknoglobals
	KeyGitlabToken                    = Key{"git-town.gitlab-token"}                 //nolint:gochecknoglobals
	KeyMainBranch                     = Key{"git-town.main-branch"}                  //nolint:gochecknoglobals
	KeyOffline                        = Key{"git-town.offline"}                      //nolint:gochecknoglobals
	KeyPerennialBranches              = Key{"git-town.perennial-branches"}           //nolint:gochecknoglobals
	KeyPushHook                       = Key{"git-town.push-hook"}                    //nolint:gochecknoglobals
	KeyPushNewBranches                = Key{"git-town.push-new-branches"}            //nolint:gochecknoglobals
	KeyShipDeleteTrackingBranch       = Key{"git-town.ship-delete-remote-branch"}    //nolint:gochecknoglobals
	KeySyncBeforeShip                 = Key{"git-town.sync-before-ship"}             //nolint:gochecknoglobals
	KeySyncFeatureStrategy            = Key{"git-town.sync-feature-strategy"}        //nolint:gochecknoglobals
	KeySyncPerennialStrategy          = Key{"git-town.sync-perennial-strategy"}      //nolint:gochecknoglobals
	KeySyncStrategy                   = Key{"git-town.sync-strategy"}                //nolint:gochecknoglobals
	KeySyncUpstream                   = Key{"git-town.sync-upstream"}                //nolint:gochecknoglobals
	KeyGitUserEmail                   = Key{"user.email"}                            //nolint:gochecknoglobals
	KeyGitUserName                    = Key{"user.name"}                             //nolint:gochecknoglobals
>>>>>>> a33b1aad
)

var keys = []Key{ //nolint:gochecknoglobals
	KeyCodeHostingOriginHostname,
	KeyCodeHostingPlatform,
	KeyDeprecatedCodeHostingDriver,
	KeyDeprecatedMainBranchName,
	KeyDeprecatedNewBranchPushFlag,
	KeyDeprecatedPerennialBranchNames,
	KeyDeprecatedPullBranchStrategy,
	KeyDeprecatedPushVerify,
	KeyDeprecatedSyncStrategy,
	KeyGiteaToken,
	KeyGithubToken,
	KeyGitlabToken,
	KeyGitUserEmail,
	KeyGitUserName,
	KeyMainBranch,
	KeyOffline,
	KeyPerennialBranches,
	KeyPushHook,
	KeyPushNewBranches,
	KeyShipDeleteTrackingBranch,
	KeySyncBeforeShip,
	KeySyncFeatureStrategy,
	KeySyncPerennialStrategy,
	KeySyncStrategy,
	KeySyncUpstream,
}

func AliasableCommandForKey(key Key) *configdomain.AliasableCommand {
	for _, aliasableCommand := range configdomain.AliasableCommands() {
		if KeyForAliasableCommand(aliasableCommand) == key {
			return &aliasableCommand
		}
	}
	return nil
}

func KeyForAliasableCommand(aliasableCommand configdomain.AliasableCommand) Key {
	switch aliasableCommand {
	case configdomain.AliasableCommandAppend:
		return KeyAliasAppend
	case configdomain.AliasableCommandDiffParent:
		return KeyAliasDiffParent
	case configdomain.AliasableCommandHack:
		return KeyAliasHack
	case configdomain.AliasableCommandKill:
		return KeyAliasKill
	case configdomain.AliasableCommandPrepend:
		return KeyAliasPrepend
	case configdomain.AliasableCommandPropose:
		return KeyAliasPropose
	case configdomain.AliasableCommandRenameBranch:
		return KeyAliasRenameBranch
	case configdomain.AliasableCommandRepo:
		return KeyAliasRepo
	case configdomain.AliasableCommandSetParent:
		return KeyAliasSetParent
	case configdomain.AliasableCommandShip:
		return KeyAliasShip
	case configdomain.AliasableCommandSync:
		return KeyAliasSync
	}
	panic(fmt.Sprintf("don't know how to convert alias type %q into a config key", &aliasableCommand))
}

func NewParentKey(branch gitdomain.LocalBranchName) Key {
	return Key(fmt.Sprintf("git-town-branch.%s.parent", branch))
}

func ParseKey(name string) *Key {
	for _, configKey := range keys {
		if configKey.String() == name {
			return &configKey
		}
	}
	lineageKey := parseLineageKey(name)
	if lineageKey != nil {
		return lineageKey
	}
	for _, aliasableCommand := range configdomain.AliasableCommands() {
		key := KeyForAliasableCommand(aliasableCommand)
		if key.String() == name {
			return &key
		}
	}
	return nil
}

func parseLineageKey(key string) *Key {
	if !strings.HasPrefix(key, "git-town-branch.") || !strings.HasSuffix(key, ".parent") {
		return nil
	}
	result := Key(key)
	return &result
}

// DeprecatedKeys defines the up-to-date counterparts to deprecated configuration settings.
var DeprecatedKeys = map[Key]Key{ //nolint:gochecknoglobals
	KeyDeprecatedCodeHostingDriver:    KeyCodeHostingPlatform,
	KeyDeprecatedMainBranchName:       KeyMainBranch,
	KeyDeprecatedNewBranchPushFlag:    KeyPushNewBranches,
	KeyDeprecatedPerennialBranchNames: KeyPerennialBranches,
	KeyDeprecatedPullBranchStrategy:   KeySyncPerennialStrategy,
	KeyDeprecatedPushVerify:           KeyPushHook,
	KeyDeprecatedSyncStrategy:         KeySyncFeatureStrategy,
}<|MERGE_RESOLUTION|>--- conflicted
+++ resolved
@@ -27,7 +27,6 @@
 	return err
 }
 
-<<<<<<< HEAD
 const (
 	KeyAliasAppend                    = Key("alias.append")
 	KeyAliasDiffParent                = Key("alias.diff-parent")
@@ -66,45 +65,6 @@
 	KeyTestingRemoteURL               = Key("git-town.testing.remote-url")
 	KeyGitUserEmail                   = Key("user.email")
 	KeyGitUserName                    = Key("user.name")
-=======
-var (
-	KeyAliasAppend                    = Key{"alias.append"}                          //nolint:gochecknoglobals
-	KeyAliasDiffParent                = Key{"alias.diff-parent"}                     //nolint:gochecknoglobals
-	KeyAliasHack                      = Key{"alias.hack"}                            //nolint:gochecknoglobals
-	KeyAliasKill                      = Key{"alias.kill"}                            //nolint:gochecknoglobals
-	KeyAliasPrepend                   = Key{"alias.prepend"}                         //nolint:gochecknoglobals
-	KeyAliasPropose                   = Key{"alias.propose"}                         //nolint:gochecknoglobals
-	KeyAliasRenameBranch              = Key{"alias.rename-branch"}                   //nolint:gochecknoglobals
-	KeyAliasRepo                      = Key{"alias.repo"}                            //nolint:gochecknoglobals
-	KeyAliasSetParent                 = Key{"alias.set-parent"}                      //nolint:gochecknoglobals
-	KeyAliasShip                      = Key{"alias.ship"}                            //nolint:gochecknoglobals
-	KeyAliasSync                      = Key{"alias.sync"}                            //nolint:gochecknoglobals
-	KeyCodeHostingOriginHostname      = Key{"git-town.code-hosting-origin-hostname"} //nolint:gochecknoglobals
-	KeyCodeHostingPlatform            = Key{"git-town.code-hosting-platform"}        //nolint:gochecknoglobals
-	KeyDeprecatedCodeHostingDriver    = Key{"git-town.code-hosting-driver"}          //nolint:gochecknoglobals
-	KeyDeprecatedMainBranchName       = Key{"git-town.main-branch-name"}             //nolint:gochecknoglobals
-	KeyDeprecatedNewBranchPushFlag    = Key{"git-town.new-branch-push-flag"}         //nolint:gochecknoglobals
-	KeyDeprecatedPerennialBranchNames = Key{"git-town.perennial-branch-names"}       //nolint:gochecknoglobals
-	KeyDeprecatedPullBranchStrategy   = Key{"git-town.pull-branch-strategy"}         //nolint:gochecknoglobals
-	KeyDeprecatedPushVerify           = Key{"git-town.push-verify"}                  //nolint:gochecknoglobals
-	KeyDeprecatedSyncStrategy         = Key{"git-town.sync-strategy"}                //nolint:gochecknoglobals
-	KeyGiteaToken                     = Key{"git-town.gitea-token"}                  //nolint:gochecknoglobals
-	KeyGithubToken                    = Key{"git-town.github-token"}                 //nolint:gochecknoglobals
-	KeyGitlabToken                    = Key{"git-town.gitlab-token"}                 //nolint:gochecknoglobals
-	KeyMainBranch                     = Key{"git-town.main-branch"}                  //nolint:gochecknoglobals
-	KeyOffline                        = Key{"git-town.offline"}                      //nolint:gochecknoglobals
-	KeyPerennialBranches              = Key{"git-town.perennial-branches"}           //nolint:gochecknoglobals
-	KeyPushHook                       = Key{"git-town.push-hook"}                    //nolint:gochecknoglobals
-	KeyPushNewBranches                = Key{"git-town.push-new-branches"}            //nolint:gochecknoglobals
-	KeyShipDeleteTrackingBranch       = Key{"git-town.ship-delete-remote-branch"}    //nolint:gochecknoglobals
-	KeySyncBeforeShip                 = Key{"git-town.sync-before-ship"}             //nolint:gochecknoglobals
-	KeySyncFeatureStrategy            = Key{"git-town.sync-feature-strategy"}        //nolint:gochecknoglobals
-	KeySyncPerennialStrategy          = Key{"git-town.sync-perennial-strategy"}      //nolint:gochecknoglobals
-	KeySyncStrategy                   = Key{"git-town.sync-strategy"}                //nolint:gochecknoglobals
-	KeySyncUpstream                   = Key{"git-town.sync-upstream"}                //nolint:gochecknoglobals
-	KeyGitUserEmail                   = Key{"user.email"}                            //nolint:gochecknoglobals
-	KeyGitUserName                    = Key{"user.name"}                             //nolint:gochecknoglobals
->>>>>>> a33b1aad
 )
 
 var keys = []Key{ //nolint:gochecknoglobals
