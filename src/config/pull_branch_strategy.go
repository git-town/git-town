--- conflicted
+++ resolved
@@ -13,13 +13,8 @@
 	PullBranchStrategyRebase = "rebase"
 )
 
-<<<<<<< HEAD
-func ToPullBranchStrategy(text string) (PullBranchStrategy, error) {
-	switch text {
-=======
 func NewPullBranchStrategy(text string) (PullBranchStrategy, error) {
 	switch strings.ToLower(text) {
->>>>>>> fff79612
 	case "merge":
 		return PullBranchStrategyMerge, nil
 	case "rebase", "":
