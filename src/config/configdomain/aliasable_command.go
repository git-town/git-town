package configdomain

// AliasableCommand defines Git Town commands that can shortened via Git aliases.
type AliasableCommand string

<<<<<<< HEAD
// provides the key under which this command would be aliased
func (self AliasableCommand) Key() AliasKey {
	return AliasKey("alias." + self)
=======
// provides the key that configures this aliasable command in the Git config
func (self AliasableCommand) Key() AliasKey {
	return AliasKey(AliasKeyPrefix + self.String())
>>>>>>> c2b279f0
}

func (self AliasableCommand) String() string { return string(self) }

const (
	AliasableCommandAppend       = AliasableCommand("append")
	AliasableCommandCompress     = AliasableCommand("compress")
	AliasableCommandContribute   = AliasableCommand("contribute")
	AliasableCommandDiffParent   = AliasableCommand("diff-parent")
	AliasableCommandHack         = AliasableCommand("hack")
	AliasableCommandKill         = AliasableCommand("kill")
	AliasableCommandObserve      = AliasableCommand("observe")
	AliasableCommandPark         = AliasableCommand("park")
	AliasableCommandPrepend      = AliasableCommand("prepend")
	AliasableCommandPropose      = AliasableCommand("propose")
	AliasableCommandRenameBranch = AliasableCommand("rename-branch")
	AliasableCommandRepo         = AliasableCommand("repo")
	AliasableCommandSetParent    = AliasableCommand("set-parent")
	AliasableCommandShip         = AliasableCommand("ship")
	AliasableCommandSync         = AliasableCommand("sync")
)<|MERGE_RESOLUTION|>--- conflicted
+++ resolved
@@ -3,15 +3,9 @@
 // AliasableCommand defines Git Town commands that can shortened via Git aliases.
 type AliasableCommand string
 
-<<<<<<< HEAD
-// provides the key under which this command would be aliased
-func (self AliasableCommand) Key() AliasKey {
-	return AliasKey("alias." + self)
-=======
 // provides the key that configures this aliasable command in the Git config
 func (self AliasableCommand) Key() AliasKey {
 	return AliasKey(AliasKeyPrefix + self.String())
->>>>>>> c2b279f0
 }
 
 func (self AliasableCommand) String() string { return string(self) }
