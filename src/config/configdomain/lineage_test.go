--- conflicted
+++ resolved
@@ -387,8 +387,6 @@
 			give := gitdomain.LocalBranchNames{one, two, main, three}
 			want := gitdomain.LocalBranchNames{main, one, two, three}
 			have := lineage.OrderHierarchically(give)
-<<<<<<< HEAD
-=======
 			must.Eq(t, want, have)
 		})
 		t.Run("perennial branches", func(t *testing.T) {
@@ -397,9 +395,12 @@
 			give := gitdomain.LocalBranchNames{one, two, main}
 			want := gitdomain.LocalBranchNames{one, two, main}
 			have := lineage.OrderHierarchically(give)
->>>>>>> 8490486b
-			must.Eq(t, want, have)
-		})
+			must.Eq(t, want, have)
+		})
+	})
+
+	t.Run("Parent", func(t *testing.T) {
+		t.Parallel()
 		t.Run("empty", func(t *testing.T) {
 			t.Parallel()
 			lineage := configdomain.Lineage{}
