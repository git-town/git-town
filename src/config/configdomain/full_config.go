--- conflicted
+++ resolved
@@ -9,11 +9,7 @@
 type FullConfig struct {
 	Aliases                   Aliases
 	CodeHostingOriginHostname CodeHostingOriginHostname
-<<<<<<< HEAD
-	CodeHostingPlatformName   CodeHostingPlatform
-=======
 	CodeHostingPlatform       CodeHostingPlatform
->>>>>>> c94a45ae
 	GiteaToken                GiteaToken
 	GitHubToken               GitHubToken
 	GitLabToken               GitLabToken
