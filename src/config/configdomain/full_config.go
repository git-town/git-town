--- conflicted
+++ resolved
@@ -14,15 +14,9 @@
 	GitLabToken              Option[GitLabToken]
 	GitUserEmail             string
 	GitUserName              string
-<<<<<<< HEAD
-	GiteaToken               gohacks.Option[GiteaToken]
-	HostingOriginHostname    gohacks.Option[HostingOriginHostname]
-	HostingPlatform          gohacks.Option[HostingPlatform] // Some = override by user, None = auto-detect
-=======
 	GiteaToken               Option[GiteaToken]
 	HostingOriginHostname    Option[HostingOriginHostname]
-	HostingPlatform          HostingPlatform
->>>>>>> 73eec63a
+	HostingPlatform          Option[HostingPlatform] // Some = override by user, None = auto-detect
 	Lineage                  Lineage
 	MainBranch               gitdomain.LocalBranchName
 	ObservedBranches         gitdomain.LocalBranchNames
@@ -190,15 +184,9 @@
 		GitLabToken:              None[GitLabToken](),
 		GitUserEmail:             "",
 		GitUserName:              "",
-<<<<<<< HEAD
-		GiteaToken:               gohacks.NewOptionNone[GiteaToken](),
-		HostingOriginHostname:    gohacks.NewOptionNone[HostingOriginHostname](),
-		HostingPlatform:          gohacks.NewOptionNone[HostingPlatform](),
-=======
 		GiteaToken:               None[GiteaToken](),
 		HostingOriginHostname:    None[HostingOriginHostname](),
-		HostingPlatform:          HostingPlatformNone,
->>>>>>> 73eec63a
+		HostingPlatform:          None[HostingPlatform](),
 		Lineage:                  Lineage{},
 		MainBranch:               gitdomain.EmptyLocalBranchName(),
 		ObservedBranches:         gitdomain.NewLocalBranchNames(),
