package configdomain

import (
	"github.com/git-town/git-town/v11/src/git/gitdomain"
	"github.com/git-town/git-town/v11/src/gohacks/slice"
)

// FullConfig is the merged configuration to be used by Git Town commands.
type FullConfig struct {
	Aliases                  Aliases
	HostingOriginHostname    HostingOriginHostname
	HostingPlatform          HostingPlatform
	GiteaToken               GiteaToken
	GitHubToken              GitHubToken
	GitLabToken              GitLabToken
	GitUserEmail             string
	GitUserName              string
	Lineage                  Lineage
	MainBranch               gitdomain.LocalBranchName
	NewBranchPush            NewBranchPush
	Offline                  Offline
	PerennialBranches        gitdomain.LocalBranchNames
	PushHook                 PushHook
	ShipDeleteTrackingBranch ShipDeleteTrackingBranch
	SyncBeforeShip           SyncBeforeShip
	SyncFeatureStrategy      SyncFeatureStrategy
	SyncPerennialStrategy    SyncPerennialStrategy
	SyncUpstream             SyncUpstream
}

// ContainsLineage indicates whether this configuration contains any lineage entries.
func (self *FullConfig) ContainsLineage() bool {
	return len(self.Lineage) > 0
}

func (self *FullConfig) IsFeatureBranch(branch gitdomain.LocalBranchName) bool {
	return !self.IsMainBranch(branch) && !self.IsPerennialBranch(branch)
}

// IsMainBranch indicates whether the branch with the given name
// is the main branch of the repository.
func (self *FullConfig) IsMainBranch(branch gitdomain.LocalBranchName) bool {
	return branch == self.MainBranch
}

func (self *FullConfig) IsOnline() bool {
	return self.Online().Bool()
}

func (self *FullConfig) IsPerennialBranch(branch gitdomain.LocalBranchName) bool {
	return slice.Contains(self.PerennialBranches, branch)
}

func (self *FullConfig) MainAndPerennials() gitdomain.LocalBranchNames {
	return append(gitdomain.LocalBranchNames{self.MainBranch}, self.PerennialBranches...)
}

// Merges the given PartialConfig into this configuration object.
func (self *FullConfig) Merge(other PartialConfig) {
	for key, value := range other.Aliases {
		self.Aliases[key] = value
	}
	if other.Lineage != nil {
		for child, parent := range *other.Lineage {
			self.Lineage[child] = parent
		}
	}
	if other.HostingOriginHostname != nil {
		self.HostingOriginHostname = *other.HostingOriginHostname
	}
	if other.HostingPlatform != nil {
		self.HostingPlatform = *other.HostingPlatform
	}
	if other.GiteaToken != nil {
		self.GiteaToken = *other.GiteaToken
	}
	if other.GitHubToken != nil {
		self.GitHubToken = *other.GitHubToken
	}
	if other.GitLabToken != nil {
		self.GitLabToken = *other.GitLabToken
	}
	if other.GitUserEmail != nil {
		self.GitUserEmail = *other.GitUserEmail
	}
	if other.GitUserName != nil {
		self.GitUserName = *other.GitUserName
	}
	if other.MainBranch != nil {
		self.MainBranch = *other.MainBranch
	}
	if other.NewBranchPush != nil {
		self.NewBranchPush = *other.NewBranchPush
	}
	if other.Offline != nil {
		self.Offline = *other.Offline
	}
	if other.PerennialBranches != nil {
		self.PerennialBranches = append(self.PerennialBranches, *other.PerennialBranches...)
	}
	if other.PushHook != nil {
		self.PushHook = *other.PushHook
	}
	if other.ShipDeleteTrackingBranch != nil {
		self.ShipDeleteTrackingBranch = *other.ShipDeleteTrackingBranch
	}
	if other.SyncBeforeShip != nil {
		self.SyncBeforeShip = *other.SyncBeforeShip
	}
	if other.SyncFeatureStrategy != nil {
		self.SyncFeatureStrategy = *other.SyncFeatureStrategy
	}
	if other.SyncPerennialStrategy != nil {
		self.SyncPerennialStrategy = *other.SyncPerennialStrategy
	}
	if other.SyncUpstream != nil {
		self.SyncUpstream = *other.SyncUpstream
	}
}

func (self *FullConfig) NoPushHook() NoPushHook {
	return self.PushHook.Negate()
}

func (self *FullConfig) Online() Online {
	return self.Offline.ToOnline()
}

func (self *FullConfig) ShouldNewBranchPush() bool {
	return self.NewBranchPush.Bool()
}

// DefaultConfig provides the default configuration data to use when nothing is configured.
func DefaultConfig() FullConfig {
	return FullConfig{
		Aliases:                  Aliases{},
<<<<<<< HEAD
=======
		HostingOriginHostname:    "",
		HostingPlatform:          HostingPlatformNone,
>>>>>>> 0db545c4
		GiteaToken:               "",
		GitLabToken:              "",
		GitHubToken:              "",
		GitUserEmail:             "",
		GitUserName:              "",
		HostingOriginHostname:    "",
		HostingPlatform:          CodeHostingPlatformAutoDetect,
		Lineage:                  Lineage{},
		MainBranch:               gitdomain.EmptyLocalBranchName(),
		NewBranchPush:            false,
		Offline:                  false,
		PerennialBranches:        gitdomain.NewLocalBranchNames(),
		PushHook:                 true,
		ShipDeleteTrackingBranch: true,
		SyncBeforeShip:           false,
		SyncFeatureStrategy:      SyncFeatureStrategyMerge,
		SyncPerennialStrategy:    SyncPerennialStrategyRebase,
		SyncUpstream:             true,
	}
}<|MERGE_RESOLUTION|>--- conflicted
+++ resolved
@@ -134,18 +134,13 @@
 func DefaultConfig() FullConfig {
 	return FullConfig{
 		Aliases:                  Aliases{},
-<<<<<<< HEAD
-=======
-		HostingOriginHostname:    "",
-		HostingPlatform:          HostingPlatformNone,
->>>>>>> 0db545c4
 		GiteaToken:               "",
 		GitLabToken:              "",
 		GitHubToken:              "",
 		GitUserEmail:             "",
 		GitUserName:              "",
 		HostingOriginHostname:    "",
-		HostingPlatform:          CodeHostingPlatformAutoDetect,
+		HostingPlatform:          HostingPlatformNone,
 		Lineage:                  Lineage{},
 		MainBranch:               gitdomain.EmptyLocalBranchName(),
 		NewBranchPush:            false,
