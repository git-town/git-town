package configdomain

import (
	"github.com/git-town/git-town/v14/src/git/gitdomain"
	. "github.com/git-town/git-town/v14/src/gohacks/prelude"
	"github.com/git-town/git-town/v14/src/gohacks/slice"
	"golang.org/x/exp/maps"
)

// Lineage encapsulates all data and functionality around parent branches.
// branch --> its parent
// Lineage only contains branches that have ancestors.
type Lineage map[gitdomain.LocalBranchName]gitdomain.LocalBranchName

// Ancestors provides the names of all parent branches of the branch with the given name.
func (self Lineage) Ancestors(branch gitdomain.LocalBranchName) gitdomain.LocalBranchNames {
	current := branch
	result := gitdomain.LocalBranchNames{}
	for {
		parent, found := self[current]
		if !found {
			return result
		}
		result = append(gitdomain.LocalBranchNames{parent}, result...)
		current = parent
	}
}

// AncestorsWithoutRoot provides the names of all parent branches of the branch with the given name, excluding the root perennial branch.
func (self Lineage) AncestorsWithoutRoot(branch gitdomain.LocalBranchName) gitdomain.LocalBranchNames {
	current := branch
	result := gitdomain.LocalBranchNames{}
	for {
		parent, found := self[current]
		if !found {
			if len(result) == 0 {
				return result
			}
			return result[1:]
		}
		result.Prepend(parent)
		current = parent
	}
}

// BranchAndAncestors provides the full ancestry for the branch with the given name,
// including the branch.
func (self Lineage) BranchAndAncestors(branchName gitdomain.LocalBranchName) gitdomain.LocalBranchNames {
	return append(self.Ancestors(branchName), branchName)
}

// BranchLineageWithoutRoot provides all branches in the lineage of the given branch,
// from oldest to youngest, including the given branch.
func (self Lineage) BranchLineageWithoutRoot(branch gitdomain.LocalBranchName) gitdomain.LocalBranchNames {
	if self.Parent(branch).IsNone() {
		return self.Descendants(branch)
	}
	return append(append(self.AncestorsWithoutRoot(branch), branch), self.Descendants(branch)...)
}

// BranchNames provides the names of all branches in this Lineage, sorted alphabetically.
func (self Lineage) BranchNames() gitdomain.LocalBranchNames {
	result := gitdomain.LocalBranchNames(maps.Keys(self))
	result.Sort()
	return result
}

// BranchesAndAncestors provides the full lineage for the branches with the given names,
// including the branches themselves.
func (self Lineage) BranchesAndAncestors(branchNames gitdomain.LocalBranchNames) gitdomain.LocalBranchNames {
	result := branchNames
	for _, branchName := range branchNames {
		result = slice.AppendAllMissing(result, self.Ancestors(branchName)...)
	}
	return self.OrderHierarchically(result)
}

// Children provides the names of all branches that have the given branch as their parent.
func (self Lineage) Children(branch gitdomain.LocalBranchName) gitdomain.LocalBranchNames {
	result := gitdomain.LocalBranchNames{}
	for child, parent := range self {
		if parent == branch {
			result = append(result, child)
		}
	}
	result.Sort()
	return result
}

// Descendants provides all branches that depend on the given branch in its lineage.
func (self Lineage) Descendants(branch gitdomain.LocalBranchName) gitdomain.LocalBranchNames {
	result := gitdomain.LocalBranchNames{}
	for _, child := range self.Children(branch) {
		result = append(result, child)
		result = append(result, self.Descendants(child)...)
	}
	return result
}

// HasParents returns whether or not the given branch has at least one parent.
func (self Lineage) HasParents(branch gitdomain.LocalBranchName) bool {
	for child := range self {
		if child == branch {
			return true
		}
	}
	return false
}

// IsAncestor indicates whether the given branch is an ancestor of the other given branch.
func (self Lineage) IsAncestor(ancestor, other gitdomain.LocalBranchName) bool {
	current := other
	for {
		parent, found := self[current]
		if !found {
			return false
		}
		if parent == ancestor {
			return true
		}
		current = parent
	}
}

// OrderHierarchically provides the given branches sorted so that ancestor branches come before their descendants.
func (self Lineage) OrderHierarchically(branches gitdomain.LocalBranchNames) gitdomain.LocalBranchNames {
	result := make(gitdomain.LocalBranchNames, 0, len(self))
	for _, root := range self.Roots() {
		self.addChildrenHierarchically(&result, root, branches)
	}
	result = result.AppendAllMissing(branches...)
	return result
}

// Parent provides the name of the parent branch for the given branch or nil if the branch has no parent.
<<<<<<< HEAD
func (self Lineage) Parent(branch gitdomain.LocalBranchName) *gitdomain.LocalBranchName {
	for child, parent := range self {
		if child == branch {
			return &parent
		}
	}
	return nil
=======
func (self Lineage) Parent(branch gitdomain.LocalBranchName) Option[gitdomain.LocalBranchName] {
	for child, parent := range self {
		if child == branch {
			return Some(parent)
		}
	}
	return None[gitdomain.LocalBranchName]()
>>>>>>> f55752f2
}

// RemoveBranch removes the given branch completely from this lineage.
func (self Lineage) RemoveBranch(branch gitdomain.LocalBranchName) {
	parent, hasParent := self.Parent(branch).Get()
	for _, childName := range self.Children(branch) {
<<<<<<< HEAD
		if parent == nil {
			delete(self, childName)
		} else {
			self[childName] = *parent
=======
		if hasParent {
			self[childName] = parent
		} else {
			delete(self, childName)
>>>>>>> f55752f2
		}
	}
	delete(self, branch)
}

// Roots provides the branches with children and no parents.
func (self Lineage) Roots() gitdomain.LocalBranchNames {
	roots := gitdomain.LocalBranchNames{}
	for _, parent := range self {
		_, found := self[parent]
		if !found && !slice.Contains(roots, parent) {
			roots = append(roots, parent)
		}
	}
	roots.Sort()
	return roots
}

func (self Lineage) addChildrenHierarchically(result *gitdomain.LocalBranchNames, currentBranch gitdomain.LocalBranchName, allBranches gitdomain.LocalBranchNames) {
	if allBranches.Contains(currentBranch) {
		*result = append(*result, currentBranch)
	}
	for _, child := range self.Children(currentBranch) {
		self.addChildrenHierarchically(result, child, allBranches)
	}
}<|MERGE_RESOLUTION|>--- conflicted
+++ resolved
@@ -133,15 +133,6 @@
 }
 
 // Parent provides the name of the parent branch for the given branch or nil if the branch has no parent.
-<<<<<<< HEAD
-func (self Lineage) Parent(branch gitdomain.LocalBranchName) *gitdomain.LocalBranchName {
-	for child, parent := range self {
-		if child == branch {
-			return &parent
-		}
-	}
-	return nil
-=======
 func (self Lineage) Parent(branch gitdomain.LocalBranchName) Option[gitdomain.LocalBranchName] {
 	for child, parent := range self {
 		if child == branch {
@@ -149,24 +140,16 @@
 		}
 	}
 	return None[gitdomain.LocalBranchName]()
->>>>>>> f55752f2
 }
 
 // RemoveBranch removes the given branch completely from this lineage.
 func (self Lineage) RemoveBranch(branch gitdomain.LocalBranchName) {
 	parent, hasParent := self.Parent(branch).Get()
 	for _, childName := range self.Children(branch) {
-<<<<<<< HEAD
-		if parent == nil {
-			delete(self, childName)
-		} else {
-			self[childName] = *parent
-=======
 		if hasParent {
 			self[childName] = parent
 		} else {
 			delete(self, childName)
->>>>>>> f55752f2
 		}
 	}
 	delete(self, branch)
