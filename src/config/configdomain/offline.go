--- conflicted
+++ resolved
@@ -24,19 +24,11 @@
 	return Online(!offline.Bool())
 }
 
-<<<<<<< HEAD
-func NewOfflineOption(value, source string) (Option[Offline], error) {
-	if value == "" {
-		return None[Offline](), nil
-	}
-	boolValue, err := gohacks.ParseBool(value)
-=======
 func NewOfflineOption(valueStr, source string) (Option[Offline], error) {
 	if valueStr == "" {
 		return None[Offline](), nil
 	}
 	valueBool, err := gohacks.ParseBool(valueStr)
->>>>>>> de4dfa0b
 	if err != nil {
 		return None[Offline](), fmt.Errorf(messages.ValueInvalid, source, valueStr)
 	}
