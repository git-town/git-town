package configdomain

// SingleSnapshot contains all of the local or global Git metadata config settings.
type SingleSnapshot map[Key]string

func (self SingleSnapshot) AliasKeys() map[AliasKey]string {
	result := map[AliasKey]string{}
	for key, value := range self {
		if key.IsAliasKey() {
			result[AliasKey(key)] = value
		}
	}
	return result
}

<<<<<<< HEAD
func (self SingleSnapshot) LineageKeys() map[LineageKey]string {
	result := map[LineageKey]string{}
	for key, value := range self {
		if key.IsLineage() {
			result[LineageKey(key)] = value
=======
// provides all the keys that describe lineage entries
func (self SingleSnapshot) LineageKeys() map[LineageKey]string {
	result := map[LineageKey]string{}
	for key, value := range self {
		if lineageKey, isLineageKey := key.CheckLineage().Get(); isLineageKey {
			result[lineageKey] = value
>>>>>>> 792bdc5e
		}
	}
	return result
}<|MERGE_RESOLUTION|>--- conflicted
+++ resolved
@@ -13,20 +13,12 @@
 	return result
 }
 
-<<<<<<< HEAD
-func (self SingleSnapshot) LineageKeys() map[LineageKey]string {
-	result := map[LineageKey]string{}
-	for key, value := range self {
-		if key.IsLineage() {
-			result[LineageKey(key)] = value
-=======
 // provides all the keys that describe lineage entries
 func (self SingleSnapshot) LineageKeys() map[LineageKey]string {
 	result := map[LineageKey]string{}
 	for key, value := range self {
 		if lineageKey, isLineageKey := key.CheckLineage().Get(); isLineageKey {
 			result[lineageKey] = value
->>>>>>> 792bdc5e
 		}
 	}
 	return result
