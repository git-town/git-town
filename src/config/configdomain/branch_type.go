--- conflicted
+++ resolved
@@ -61,13 +61,10 @@
 		return "main branch"
 	case BranchTypeObservedBranch:
 		return "observed branch"
-<<<<<<< HEAD
-=======
 	case BranchTypeParkedBranch:
 		return "parked branch"
 	case BranchTypePerennialBranch:
 		return "perennial branch"
->>>>>>> cb397616
 	case BranchTypePrototypeBranch:
 		return "prototype branch"
 	}
