--- conflicted
+++ resolved
@@ -30,15 +30,11 @@
 	case "parked":
 		return Some(BranchTypeParkedBranch)
 	case "perennial":
-<<<<<<< HEAD
-		return BranchTypePerennialBranch
+		return Some(BranchTypePerennialBranch)
 	case "prototype":
-		return BranchTypePrototypeBranch
-=======
-		return Some(BranchTypePerennialBranch)
+		return Some(BranchTypePrototypeBranch)
 	case "(none)":
 		return None[BranchType]()
->>>>>>> 798688df
 	}
 	panic("unknown branch type: " + name)
 }
