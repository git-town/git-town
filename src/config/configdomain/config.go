--- conflicted
+++ resolved
@@ -12,12 +12,8 @@
 	GiteaToken                GiteaToken
 	GitHubToken               GitHubToken
 	GitLabToken               GitLabToken
-<<<<<<< HEAD
 	Lineage                   Lineage
 	MainBranch                domain.LocalBranchName
-=======
-	MainBranch                gitdomain.LocalBranchName
->>>>>>> f0ea0cec
 	NewBranchPush             NewBranchPush
 	Offline                   Offline
 	PerennialBranches         gitdomain.LocalBranchNames
@@ -93,12 +89,8 @@
 		GiteaToken:                "",
 		GitLabToken:               "",
 		GitHubToken:               "",
-<<<<<<< HEAD
 		Lineage:                   Lineage{},
 		MainBranch:                domain.EmptyLocalBranchName(),
-=======
-		MainBranch:                gitdomain.EmptyLocalBranchName(),
->>>>>>> f0ea0cec
 		NewBranchPush:             false,
 		Offline:                   false,
 		PerennialBranches:         gitdomain.NewLocalBranchNames(),
