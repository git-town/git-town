package configdomain

// Aliases contains the Git Town releated Git aliases.
// TODO: delete this and implement this as part of the actual domain objects
type Aliases map[AliasableCommand]string

func NewAliasesFromSnapshot(snapshot SingleSnapshot) (Aliases, error) {
	result := Aliases{}
	aliasableCommands := AllAliasableCommands()
	for key, value := range snapshot.AliasKeys() {
<<<<<<< HEAD
		aliasableCommand, has := aliasableCommands.Lookup(key.String()).Get()
		if !has {
			return result, fmt.Errorf("not an aliasable command: %q", key)
		}
		result[aliasableCommand] = value
=======
		result[key.AliasableCommand()] = value
>>>>>>> c2b279f0
	}
	return result, nil
}<|MERGE_RESOLUTION|>--- conflicted
+++ resolved
@@ -8,15 +8,7 @@
 	result := Aliases{}
 	aliasableCommands := AllAliasableCommands()
 	for key, value := range snapshot.AliasKeys() {
-<<<<<<< HEAD
-		aliasableCommand, has := aliasableCommands.Lookup(key.String()).Get()
-		if !has {
-			return result, fmt.Errorf("not an aliasable command: %q", key)
-		}
-		result[aliasableCommand] = value
-=======
 		result[key.AliasableCommand()] = value
->>>>>>> c2b279f0
 	}
 	return result, nil
 }