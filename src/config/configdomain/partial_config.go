--- conflicted
+++ resolved
@@ -13,15 +13,9 @@
 	GitLabToken              Option[GitLabToken]
 	GitUserEmail             *string
 	GitUserName              *string
-<<<<<<< HEAD
-	GiteaToken               gohacks.Option[GiteaToken]
-	HostingOriginHostname    gohacks.Option[HostingOriginHostname]
-	HostingPlatform          gohacks.Option[HostingPlatform]
-=======
 	GiteaToken               Option[GiteaToken]
 	HostingOriginHostname    Option[HostingOriginHostname]
-	HostingPlatform          *HostingPlatform
->>>>>>> 73eec63a
+	HostingPlatform          Option[HostingPlatform]
 	Lineage                  *Lineage
 	MainBranch               *gitdomain.LocalBranchName
 	ObservedBranches         gitdomain.LocalBranchNames
