package configdomain

import (
	"github.com/git-town/git-town/v11/src/git/gitdomain"
)

// PartialConfig contains configuration data as it is stored in the local or global Git configuration.
type PartialConfig struct {
	Aliases                   Aliases
	CodeHostingOriginHostname *CodeHostingOriginHostname
<<<<<<< HEAD
	CodeHostingPlatformName   *CodeHostingPlatform
=======
	CodeHostingPlatform       *CodeHostingPlatform
>>>>>>> c94a45ae
	GiteaToken                *GiteaToken
	GitHubToken               *GitHubToken
	GitLabToken               *GitLabToken
	GitUserEmail              *string
	GitUserName               *string
	Lineage                   *Lineage
	MainBranch                *gitdomain.LocalBranchName
	NewBranchPush             *NewBranchPush
	Offline                   *Offline
	PerennialBranches         *gitdomain.LocalBranchNames
	PushHook                  *PushHook
	ShipDeleteTrackingBranch  *ShipDeleteTrackingBranch
	SyncBeforeShip            *SyncBeforeShip
	SyncFeatureStrategy       *SyncFeatureStrategy
	SyncPerennialStrategy     *SyncPerennialStrategy
	SyncUpstream              *SyncUpstream
}

func EmptyPartialConfig() PartialConfig {
	return PartialConfig{ //nolint:exhaustruct
		Aliases: Aliases{},
	}
}<|MERGE_RESOLUTION|>--- conflicted
+++ resolved
@@ -8,11 +8,7 @@
 type PartialConfig struct {
 	Aliases                   Aliases
 	CodeHostingOriginHostname *CodeHostingOriginHostname
-<<<<<<< HEAD
-	CodeHostingPlatformName   *CodeHostingPlatform
-=======
 	CodeHostingPlatform       *CodeHostingPlatform
->>>>>>> c94a45ae
 	GiteaToken                *GiteaToken
 	GitHubToken               *GitHubToken
 	GitLabToken               *GitLabToken
