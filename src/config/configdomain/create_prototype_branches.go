--- conflicted
+++ resolved
@@ -33,9 +33,7 @@
 	if err != nil {
 		return None[CreatePrototypeBranches](), fmt.Errorf(messages.ValueInvalid, source, valueStr)
 	}
-<<<<<<< HEAD
-	result := CreatePrototypeBranches(parsed)
-	return result, nil
+	return Some(CreatePrototypeBranches(valueBool)), nil
 }
 
 func NewCreatePrototypeBranchesFromGitConfig(configStr string) (Option[CreatePrototypeBranches], error) {
@@ -44,7 +42,4 @@
 	}
 	result, err := gohacks.ParseBool(configStr)
 	return Some(CreatePrototypeBranches(result)), err
-=======
-	return Some(CreatePrototypeBranches(valueBool)), nil
->>>>>>> 45f37c55
 }