package configdomain

import (
	"slices"

	"github.com/git-town/git-town/v14/src/git/gitdomain"
	. "github.com/git-town/git-town/v14/src/gohacks/prelude"
)

// UnvalidatedConfig is the Git Town configuration as read from disk.
// It might be lacking essential information in case Git metadata and config files don't contain it.
// If you need this information, validate it into a ValidatedConfig.
type UnvalidatedConfig struct {
	Aliases                  Aliases
	ContributionBranches     gitdomain.LocalBranchNames
	CreatePrototypeBranches  CreatePrototypeBranches
	GitHubToken              Option[GitHubToken]
	GitLabToken              Option[GitLabToken]
	GitUserEmail             Option[GitUserEmail]
	GitUserName              Option[GitUserName]
	GiteaToken               Option[GiteaToken]
	HostingOriginHostname    Option[HostingOriginHostname]
	HostingPlatform          Option[HostingPlatform] // Some = override by user, None = auto-detect
	Lineage                  Lineage
	MainBranch               Option[gitdomain.LocalBranchName]
	ObservedBranches         gitdomain.LocalBranchNames
	Offline                  Offline
	ParkedBranches           gitdomain.LocalBranchNames
	PerennialBranches        gitdomain.LocalBranchNames
	PerennialRegex           Option[PerennialRegex]
	PrototypeBranches        gitdomain.LocalBranchNames
	PushHook                 PushHook
	PushNewBranches          PushNewBranches
	ShipDeleteTrackingBranch ShipDeleteTrackingBranch
	SyncBeforeShip           SyncBeforeShip
	SyncFeatureStrategy      SyncFeatureStrategy
	SyncPerennialStrategy    SyncPerennialStrategy
	SyncPrototypeStrategy    SyncPrototypeStrategy
	SyncUpstream             SyncUpstream
}

func (self *UnvalidatedConfig) BranchType(branch gitdomain.LocalBranchName) BranchType {
	switch {
	case self.IsMainBranch(branch):
		return BranchTypeMainBranch
	case self.IsPerennialBranch(branch):
		return BranchTypePerennialBranch
	case self.IsContributionBranch(branch):
		return BranchTypeContributionBranch
	case self.IsObservedBranch(branch):
		return BranchTypeObservedBranch
	case self.IsParkedBranch(branch):
		return BranchTypeParkedBranch
	case self.IsPrototypeBranch(branch):
		return BranchTypePrototypeBranch
	}
	return BranchTypeFeatureBranch
}

// ContainsLineage indicates whether this configuration contains any lineage entries.
func (self *UnvalidatedConfig) ContainsLineage() bool {
	return self.Lineage.Len() > 0
}

func (self *UnvalidatedConfig) IsContributionBranch(branch gitdomain.LocalBranchName) bool {
	return slices.Contains(self.ContributionBranches, branch)
}

// IsMainBranch indicates whether the branch with the given name
// is the main branch of the repository.
func (self *UnvalidatedConfig) IsMainBranch(branch gitdomain.LocalBranchName) bool {
	if mainBranch, hasMainBranch := self.MainBranch.Get(); hasMainBranch {
		return branch == mainBranch
	}
	return false
}

// IsMainOrPerennialBranch indicates whether the branch with the given name
// is the main branch or a perennial branch of the repository.
func (self *UnvalidatedConfig) IsMainOrPerennialBranch(branch gitdomain.LocalBranchName) bool {
	return self.IsMainBranch(branch) || self.IsPerennialBranch(branch)
}

func (self *UnvalidatedConfig) IsObservedBranch(branch gitdomain.LocalBranchName) bool {
	return slices.Contains(self.ObservedBranches, branch)
}

func (self *UnvalidatedConfig) IsOnline() bool {
	return self.Online().Bool()
}

func (self *UnvalidatedConfig) IsParkedBranch(branch gitdomain.LocalBranchName) bool {
	return slices.Contains(self.ParkedBranches, branch)
}

func (self *UnvalidatedConfig) IsPerennialBranch(branch gitdomain.LocalBranchName) bool {
	if slices.Contains(self.PerennialBranches, branch) {
		return true
	}
	if perennialRegex, has := self.PerennialRegex.Get(); has {
		return perennialRegex.MatchesBranch(branch)
	}
	return false
}

func (self *UnvalidatedConfig) IsPrototypeBranch(branch gitdomain.LocalBranchName) bool {
	return slices.Contains(self.PrototypeBranches, branch)
}

func (self *UnvalidatedConfig) MainAndPerennials() gitdomain.LocalBranchNames {
	if mainBranch, hasMainBranch := self.MainBranch.Get(); hasMainBranch {
		return append(gitdomain.LocalBranchNames{mainBranch}, self.PerennialBranches...)
	}
	return self.PerennialBranches
}

<<<<<<< HEAD
// Merges the given PartialConfig into this configuration object.
func (self *UnvalidatedConfig) Merge(other PartialConfig) {
	for key, value := range other.Aliases {
		self.Aliases[key] = value
	}
	for _, entry := range other.Lineage.Entries() {
		self.Lineage.Add(entry.Child, entry.Parent)
	}
	self.ContributionBranches = append(self.ContributionBranches, other.ContributionBranches...)
	if createPrototypeBranches, hasCreatePrototypeBranches := other.CreatePrototypeBranches.Get(); hasCreatePrototypeBranches {
		self.CreatePrototypeBranches = createPrototypeBranches
	}
	if other.HostingOriginHostname.IsSome() {
		self.HostingOriginHostname = other.HostingOriginHostname
	}
	if other.HostingPlatform.IsSome() {
		self.HostingPlatform = other.HostingPlatform
	}
	if other.GiteaToken.IsSome() {
		self.GiteaToken = other.GiteaToken
	}
	if other.GitHubToken.IsSome() {
		self.GitHubToken = other.GitHubToken
	}
	if other.GitLabToken.IsSome() {
		self.GitLabToken = other.GitLabToken
	}
	if other.GitUserEmail.IsSome() {
		self.GitUserEmail = other.GitUserEmail
	}
	if other.GitUserName.IsSome() {
		self.GitUserName = other.GitUserName
	}
	if branch, has := other.MainBranch.Get(); has {
		self.MainBranch = Some(branch)
	}
	if pushNewBranches, has := other.PushNewBranches.Get(); has {
		self.PushNewBranches = pushNewBranches
	}
	self.ObservedBranches = append(self.ObservedBranches, other.ObservedBranches...)
	if offline, has := other.Offline.Get(); has {
		self.Offline = offline
	}
	self.ParkedBranches = append(self.ParkedBranches, other.ParkedBranches...)
	self.PerennialBranches = append(self.PerennialBranches, other.PerennialBranches...)
	if other.PerennialRegex.IsSome() {
		self.PerennialRegex = other.PerennialRegex
	}
	self.PrototypeBranches = append(self.PrototypeBranches, other.PrototypeBranches...)
	if value, has := other.PushHook.Get(); has {
		self.PushHook = value
	}
	if value, has := other.ShipDeleteTrackingBranch.Get(); has {
		self.ShipDeleteTrackingBranch = value
	}
	if value, has := other.SyncBeforeShip.Get(); has {
		self.SyncBeforeShip = value
	}
	if value, has := other.SyncFeatureStrategy.Get(); has {
		self.SyncFeatureStrategy = value
	}
	if value, has := other.SyncPerennialStrategy.Get(); has {
		self.SyncPerennialStrategy = value
	}
	if value, has := other.SyncPrototypeStrategy.Get(); has {
		self.SyncPrototypeStrategy = value
	}
	if value, has := other.SyncUpstream.Get(); has {
		self.SyncUpstream = value
	}
}

=======
>>>>>>> 3ff1b073
func (self *UnvalidatedConfig) MustKnowParent(branch gitdomain.LocalBranchName) bool {
	return !self.IsMainBranch(branch) && !self.IsPerennialBranch(branch) && !self.IsContributionBranch(branch) && !self.IsObservedBranch(branch)
}

func (self *UnvalidatedConfig) NoPushHook() NoPushHook {
	return self.PushHook.Negate()
}

func (self *UnvalidatedConfig) Online() Online {
	return self.Offline.ToOnline()
}

func (self *UnvalidatedConfig) ShouldPushNewBranches() bool {
	return self.PushNewBranches.Bool()
}

// DefaultConfig provides the default configuration data to use when nothing is configured.
func DefaultConfig() UnvalidatedConfig {
	return UnvalidatedConfig{
		Aliases:                  Aliases{},
		ContributionBranches:     gitdomain.NewLocalBranchNames(),
		CreatePrototypeBranches:  false,
		GitHubToken:              None[GitHubToken](),
		GitLabToken:              None[GitLabToken](),
		GitUserEmail:             None[GitUserEmail](),
		GitUserName:              None[GitUserName](),
		GiteaToken:               None[GiteaToken](),
		HostingOriginHostname:    None[HostingOriginHostname](),
		HostingPlatform:          None[HostingPlatform](),
		Lineage:                  NewLineage(),
		MainBranch:               None[gitdomain.LocalBranchName](),
		ObservedBranches:         gitdomain.NewLocalBranchNames(),
		Offline:                  false,
		ParkedBranches:           gitdomain.NewLocalBranchNames(),
		PerennialBranches:        gitdomain.NewLocalBranchNames(),
		PerennialRegex:           None[PerennialRegex](),
		PrototypeBranches:        gitdomain.NewLocalBranchNames(),
		PushHook:                 true,
		PushNewBranches:          false,
		ShipDeleteTrackingBranch: true,
		SyncBeforeShip:           false,
		SyncFeatureStrategy:      SyncFeatureStrategyMerge,
		SyncPerennialStrategy:    SyncPerennialStrategyRebase,
		SyncPrototypeStrategy:    SyncPrototypeStrategyRebase,
		SyncUpstream:             true,
	}
}

func NewUnvalidatedConfig(configFile Option[PartialConfig], globalGitConfig, localGitConfig PartialConfig) UnvalidatedConfig {
	result := EmptyPartialConfig()
	if configFile, hasConfigFile := configFile.Get(); hasConfigFile {
		result.Merge(configFile)
	}
	result.Merge(globalGitConfig)
	result.Merge(localGitConfig)
	return result.ToUnvalidatedConfig(DefaultConfig())
}<|MERGE_RESOLUTION|>--- conflicted
+++ resolved
@@ -114,81 +114,6 @@
 	return self.PerennialBranches
 }
 
-<<<<<<< HEAD
-// Merges the given PartialConfig into this configuration object.
-func (self *UnvalidatedConfig) Merge(other PartialConfig) {
-	for key, value := range other.Aliases {
-		self.Aliases[key] = value
-	}
-	for _, entry := range other.Lineage.Entries() {
-		self.Lineage.Add(entry.Child, entry.Parent)
-	}
-	self.ContributionBranches = append(self.ContributionBranches, other.ContributionBranches...)
-	if createPrototypeBranches, hasCreatePrototypeBranches := other.CreatePrototypeBranches.Get(); hasCreatePrototypeBranches {
-		self.CreatePrototypeBranches = createPrototypeBranches
-	}
-	if other.HostingOriginHostname.IsSome() {
-		self.HostingOriginHostname = other.HostingOriginHostname
-	}
-	if other.HostingPlatform.IsSome() {
-		self.HostingPlatform = other.HostingPlatform
-	}
-	if other.GiteaToken.IsSome() {
-		self.GiteaToken = other.GiteaToken
-	}
-	if other.GitHubToken.IsSome() {
-		self.GitHubToken = other.GitHubToken
-	}
-	if other.GitLabToken.IsSome() {
-		self.GitLabToken = other.GitLabToken
-	}
-	if other.GitUserEmail.IsSome() {
-		self.GitUserEmail = other.GitUserEmail
-	}
-	if other.GitUserName.IsSome() {
-		self.GitUserName = other.GitUserName
-	}
-	if branch, has := other.MainBranch.Get(); has {
-		self.MainBranch = Some(branch)
-	}
-	if pushNewBranches, has := other.PushNewBranches.Get(); has {
-		self.PushNewBranches = pushNewBranches
-	}
-	self.ObservedBranches = append(self.ObservedBranches, other.ObservedBranches...)
-	if offline, has := other.Offline.Get(); has {
-		self.Offline = offline
-	}
-	self.ParkedBranches = append(self.ParkedBranches, other.ParkedBranches...)
-	self.PerennialBranches = append(self.PerennialBranches, other.PerennialBranches...)
-	if other.PerennialRegex.IsSome() {
-		self.PerennialRegex = other.PerennialRegex
-	}
-	self.PrototypeBranches = append(self.PrototypeBranches, other.PrototypeBranches...)
-	if value, has := other.PushHook.Get(); has {
-		self.PushHook = value
-	}
-	if value, has := other.ShipDeleteTrackingBranch.Get(); has {
-		self.ShipDeleteTrackingBranch = value
-	}
-	if value, has := other.SyncBeforeShip.Get(); has {
-		self.SyncBeforeShip = value
-	}
-	if value, has := other.SyncFeatureStrategy.Get(); has {
-		self.SyncFeatureStrategy = value
-	}
-	if value, has := other.SyncPerennialStrategy.Get(); has {
-		self.SyncPerennialStrategy = value
-	}
-	if value, has := other.SyncPrototypeStrategy.Get(); has {
-		self.SyncPrototypeStrategy = value
-	}
-	if value, has := other.SyncUpstream.Get(); has {
-		self.SyncUpstream = value
-	}
-}
-
-=======
->>>>>>> 3ff1b073
 func (self *UnvalidatedConfig) MustKnowParent(branch gitdomain.LocalBranchName) bool {
 	return !self.IsMainBranch(branch) && !self.IsPerennialBranch(branch) && !self.IsContributionBranch(branch) && !self.IsObservedBranch(branch)
 }
