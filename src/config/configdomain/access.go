--- conflicted
+++ resolved
@@ -49,24 +49,17 @@
 			self.UpdateDeprecatedSetting(*configKey, newKey, value, global)
 			configKey = &newKey
 		}
-<<<<<<< HEAD
 		if key != KeyPerennialBranches.String() && value == "" {
 			_ = self.RemoveLocalConfigValue(*configKey)
 			fmt.Printf(messages.ConfigurationEmptyEntryDeleted, key)
 			continue
 		}
 		cache[*configKey] = value
-		err := config.Add(*configKey, value)
-		if err != nil {
-			return cache, config, err
-=======
-		cache[*configKey] = value
 		if strings.HasPrefix(configKey.String(), "git-town.") || strings.HasPrefix(configKey.String(), "alias.") {
 			err := config.Add(*configKey, value)
 			if err != nil {
 				return cache, config, err
 			}
->>>>>>> cb1c8f89
 		}
 	}
 	return cache, config, nil
