package drivers

import (
	"errors"
	"fmt"
	"net/url"
	"strings"

	"github.com/Originate/git-town/src/git"
)

<<<<<<< HEAD
// GitlabCodeHostingDriver provides tools for working with repositories
// on Gitlab.
type GitlabCodeHostingDriver struct {
	repository string
}

// NewGitlabCodeHostingDriver returns a new GitlabCodeHostingDriver instance
func NewGitlabCodeHostingDriver(repository string) *GitlabCodeHostingDriver {
	return &GitlabCodeHostingDriver{repository: repository}
}

// CanMergePullRequest returns whether or not MergePullRequest should be called when shipping
func (driver *GitlabCodeHostingDriver) CanMergePullRequest(branch, parentBranch string) (bool, error) {
	return false, nil
}

// GetNewPullRequestURL returns the URL of the page
// to create a new pull request on Gitlab
func (driver *GitlabCodeHostingDriver) GetNewPullRequestURL(branch, parentBranch string) string {
=======
type gitlabCodeHostingDriver struct {
	originURL string
	hostname  string
}

func (d *gitlabCodeHostingDriver) CanBeUsed() bool {
	return d.hostname == "gitlab.com" || strings.Contains(d.hostname, "gitlab")
}

func (d *gitlabCodeHostingDriver) GetNewPullRequestURL(repository string, branch string, parentBranch string) string {
>>>>>>> 86a30b8b
	query := url.Values{}
	query.Add("merge_request[source_branch]", branch)
	query.Add("merge_request[target_branch]", parentBranch)
	return fmt.Sprintf("https://gitlab.com/%s/merge_requests/new?%s", driver.repository, query.Encode())
}

<<<<<<< HEAD
// GetRepositoryURL returns the URL of the given repository on Gitlab
func (driver *GitlabCodeHostingDriver) GetRepositoryURL() string {
	return "https://gitlab.com/" + driver.repository
}

// MergePullRequest is unimplemented
func (driver *GitlabCodeHostingDriver) MergePullRequest(options MergePullRequestOptions) (string, error) {
	return "", errors.New("shipping pull requests via the Gitlab API is currently not supported. If you need this functionality, please vote for it by opening a ticket at https://github.com/originate/git-town/issues")
=======
func (d *gitlabCodeHostingDriver) GetRepositoryURL(repository string) string {
	return "https://gitlab.com/" + repository
}

func (d *gitlabCodeHostingDriver) HostingServiceName() string {
	return "Gitlab"
}

func (d *gitlabCodeHostingDriver) SetOriginURL(originURL string) {
	d.originURL = originURL
	d.hostname = git.GetURLHostname(originURL)
}

func init() {
	registry.RegisterDriver(&gitlabCodeHostingDriver{})
>>>>>>> 86a30b8b
}<|MERGE_RESOLUTION|>--- conflicted
+++ resolved
@@ -9,56 +9,34 @@
 	"github.com/Originate/git-town/src/git"
 )
 
-<<<<<<< HEAD
-// GitlabCodeHostingDriver provides tools for working with repositories
-// on Gitlab.
-type GitlabCodeHostingDriver struct {
+type gitlabCodeHostingDriver struct {
+	originURL  string
+	hostname   string
 	repository string
-}
-
-// NewGitlabCodeHostingDriver returns a new GitlabCodeHostingDriver instance
-func NewGitlabCodeHostingDriver(repository string) *GitlabCodeHostingDriver {
-	return &GitlabCodeHostingDriver{repository: repository}
-}
-
-// CanMergePullRequest returns whether or not MergePullRequest should be called when shipping
-func (driver *GitlabCodeHostingDriver) CanMergePullRequest(branch, parentBranch string) (bool, error) {
-	return false, nil
-}
-
-// GetNewPullRequestURL returns the URL of the page
-// to create a new pull request on Gitlab
-func (driver *GitlabCodeHostingDriver) GetNewPullRequestURL(branch, parentBranch string) string {
-=======
-type gitlabCodeHostingDriver struct {
-	originURL string
-	hostname  string
 }
 
 func (d *gitlabCodeHostingDriver) CanBeUsed() bool {
 	return d.hostname == "gitlab.com" || strings.Contains(d.hostname, "gitlab")
 }
 
-func (d *gitlabCodeHostingDriver) GetNewPullRequestURL(repository string, branch string, parentBranch string) string {
->>>>>>> 86a30b8b
+// CanMergePullRequest returns whether or not MergePullRequest should be called when shipping
+func (d *gitlabCodeHostingDriver) CanMergePullRequest(branch, parentBranch string) (bool, error) {
+	return false, nil
+}
+
+func (d *gitlabCodeHostingDriver) GetNewPullRequestURL(branch, parentBranch string) string {
 	query := url.Values{}
 	query.Add("merge_request[source_branch]", branch)
 	query.Add("merge_request[target_branch]", parentBranch)
-	return fmt.Sprintf("https://gitlab.com/%s/merge_requests/new?%s", driver.repository, query.Encode())
+	return fmt.Sprintf("%s/merge_requests/new?%s", d.GetRepositoryURL(), query.Encode())
 }
 
-<<<<<<< HEAD
-// GetRepositoryURL returns the URL of the given repository on Gitlab
-func (driver *GitlabCodeHostingDriver) GetRepositoryURL() string {
-	return "https://gitlab.com/" + driver.repository
+func (d *gitlabCodeHostingDriver) GetRepositoryURL() string {
+	return "https://gitlab.com/" + d.repository
 }
 
-// MergePullRequest is unimplemented
-func (driver *GitlabCodeHostingDriver) MergePullRequest(options MergePullRequestOptions) (string, error) {
+func (d *gitlabCodeHostingDriver) MergePullRequest(options MergePullRequestOptions) (string, error) {
 	return "", errors.New("shipping pull requests via the Gitlab API is currently not supported. If you need this functionality, please vote for it by opening a ticket at https://github.com/originate/git-town/issues")
-=======
-func (d *gitlabCodeHostingDriver) GetRepositoryURL(repository string) string {
-	return "https://gitlab.com/" + repository
 }
 
 func (d *gitlabCodeHostingDriver) HostingServiceName() string {
@@ -68,9 +46,9 @@
 func (d *gitlabCodeHostingDriver) SetOriginURL(originURL string) {
 	d.originURL = originURL
 	d.hostname = git.GetURLHostname(originURL)
+	d.repository = git.GetURLRepositoryName(originURL)
 }
 
 func init() {
 	registry.RegisterDriver(&gitlabCodeHostingDriver{})
->>>>>>> 86a30b8b
 }