package drivers

import "github.com/git-town/git-town/src/git"

// Core provides the public API for the drivers subsystem.

var registry = Registry{}

var activeDriver CodeHostingDriver

var GitConfig = git.Config()

// GetActiveDriver returns the code hosting driver to use based on the git config.
func GetActiveDriver() CodeHostingDriver {
	if activeDriver == nil {
		activeDriver = GetDriver()
	}
	return activeDriver
}

<<<<<<< HEAD
// GetDriver returns the code hosting driver to use based on given origin url
func GetDriver() CodeHostingDriver {
	var originHostname string
	originURL := GitConfig.GetRemoteOriginURL()
	if GitConfig.GetCodeHostingOriginHostname() != "" {
		originHostname = GitConfig.GetCodeHostingOriginHostname()
	} else {
		originHostname = GetURLHostname(originURL)
	}
	return registry.DetermineActiveDriver(DriverOptions{
		DriverType:     GitConfig.GetCodeHostingDriverName(),
		OriginURL:      originURL,
		OriginHostname: originHostname,
	})
=======
// GetDriver returns the code hosting driver to use based on given origin url.
func GetDriver(driverOptions DriverOptions) CodeHostingDriver {
	return registry.DetermineActiveDriver(driverOptions)
>>>>>>> 980bf4ee
}

// ValidateHasDriver returns an error if there is no code hosting driver.
func ValidateHasDriver() error {
	driver := GetActiveDriver()
	if driver == nil {
		return UnsupportedHostingServiceError{&registry}
	}
	return nil
}<|MERGE_RESOLUTION|>--- conflicted
+++ resolved
@@ -18,8 +18,7 @@
 	return activeDriver
 }
 
-<<<<<<< HEAD
-// GetDriver returns the code hosting driver to use based on given origin url
+// GetDriver returns the code hosting driver to use based on given origin url.
 func GetDriver() CodeHostingDriver {
 	var originHostname string
 	originURL := GitConfig.GetRemoteOriginURL()
@@ -33,11 +32,6 @@
 		OriginURL:      originURL,
 		OriginHostname: originHostname,
 	})
-=======
-// GetDriver returns the code hosting driver to use based on given origin url.
-func GetDriver(driverOptions DriverOptions) CodeHostingDriver {
-	return registry.DetermineActiveDriver(driverOptions)
->>>>>>> 980bf4ee
 }
 
 // ValidateHasDriver returns an error if there is no code hosting driver.
