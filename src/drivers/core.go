--- conflicted
+++ resolved
@@ -12,14 +12,10 @@
 
 var activeDriver CodeHostingDriver
 
-<<<<<<< HEAD
 var ErrNotSupported = errors.New("not supported")
 var ErrNoPullRequestFound = errors.New("no pull request found")
 
-// GetActiveDriver returns the code hosting driver to use based on the git config
-=======
 // GetActiveDriver returns the code hosting driver to use based on the git config.
->>>>>>> 5c475fc8
 func GetActiveDriver() CodeHostingDriver {
 	if activeDriver == nil {
 		activeDriver = GetDriver(DriverOptions{
