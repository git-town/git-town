package drivers

import (
	"errors"

	"github.com/git-town/git-town/src/git"
)

// Core provides the public API for the drivers subsystem.

var registry = Registry{}

var activeDriver CodeHostingDriver

<<<<<<< HEAD
var GitConfig = git.Config()

// GetActiveDriver returns the code hosting driver to use based on the git config
=======
var ErrNotSupported = errors.New("not supported")
var ErrNoPullRequestFound = errors.New("no pull request found")

// GetActiveDriver returns the code hosting driver to use based on the git config.
>>>>>>> 5fe66731
func GetActiveDriver() CodeHostingDriver {
	if activeDriver == nil {
		activeDriver = GetDriver(DriverOptions{
			DriverType:     GitConfig.GetCodeHostingDriverName(),
			OriginURL:      GitConfig.GetRemoteOriginURL(),
			OriginHostname: GitConfig.GetCodeHostingOriginHostname(),
		})
		if activeDriver != nil {
			activeDriver.SetAPIToken(activeDriver.GetAPIToken())
		}
	}
	return activeDriver
}

// GetDriver returns the code hosting driver to use based on given origin url.
func GetDriver(driverOptions DriverOptions) CodeHostingDriver {
	return registry.DetermineActiveDriver(driverOptions)
}

// ValidateHasDriver returns an error if there is no code hosting driver.
func ValidateHasDriver() error {
	driver := GetActiveDriver()
	if driver == nil {
		return UnsupportedHostingServiceError{&registry}
	}
	return nil
}<|MERGE_RESOLUTION|>--- conflicted
+++ resolved
@@ -12,16 +12,12 @@
 
 var activeDriver CodeHostingDriver
 
-<<<<<<< HEAD
-var GitConfig = git.Config()
-
-// GetActiveDriver returns the code hosting driver to use based on the git config
-=======
 var ErrNotSupported = errors.New("not supported")
 var ErrNoPullRequestFound = errors.New("no pull request found")
 
+var GitConfig = git.Config()
+
 // GetActiveDriver returns the code hosting driver to use based on the git config.
->>>>>>> 5fe66731
 func GetActiveDriver() CodeHostingDriver {
 	if activeDriver == nil {
 		activeDriver = GetDriver(DriverOptions{
