package drivers

import (
	"context"
	"errors"
	"fmt"
	"net/url"
	"strconv"
	"strings"

	"golang.org/x/oauth2"

	"github.com/Originate/git-town/src/git"
	"github.com/google/go-github/github"
)

type githubCodeHostingDriver struct {
	originURL  string
	hostname   string
	apiToken   string
	client     *github.Client
	owner      string
	repository string
}

func (d *githubCodeHostingDriver) CanBeUsed(driverType string) bool {
	return driverType == "github" || d.hostname == "github.com"
}

func (d *githubCodeHostingDriver) CanMergePullRequest(branch, parentBranch string) (bool, string, error) {
	if d.apiToken == "" {
		return false, "", nil
	}
	d.connect()
	pullRequests, err := d.getPullRequests(branch, parentBranch)
	if err != nil {
		return false, "", err
	}
	if len(pullRequests) != 1 {
		return false, "", nil
	}
	return true, d.getDefaultCommitMessage(pullRequests[0]), nil
}

func (d *githubCodeHostingDriver) GetNewPullRequestURL(branch string, parentBranch string) string {
	toCompare := branch
	if parentBranch != git.Config().GetMainBranch() {
		toCompare = parentBranch + "..." + branch
	}
	return fmt.Sprintf("%s/compare/%s?expand=1", d.GetRepositoryURL(), url.PathEscape(toCompare))
}

func (d *githubCodeHostingDriver) GetRepositoryURL() string {
	return fmt.Sprintf("https://%s/%s/%s", d.hostname, d.owner, d.repository)
}

func (d *githubCodeHostingDriver) MergePullRequest(options MergePullRequestOptions) (string, error) {
	d.connect()
	err := d.updatePullRequestsAgainst(options)
	if err != nil {
		return "", err
	}
	return d.mergePullRequest(options)
}

func (d *githubCodeHostingDriver) HostingServiceName() string {
	return "GitHub"
}

func (d *githubCodeHostingDriver) SetOriginURL(originURL string) {
	d.originURL = originURL
	d.hostname = git.Config().GetURLHostname(originURL)
	d.client = nil
	repositoryParts := strings.SplitN(git.Config().GetURLRepositoryName(originURL), "/", 2)
	if len(repositoryParts) == 2 {
		d.owner = repositoryParts[0]
		d.repository = repositoryParts[1]
	}
}

func (d *githubCodeHostingDriver) SetOriginHostname(originHostname string) {
	d.hostname = originHostname
}

func (d *githubCodeHostingDriver) GetAPIToken() string {
<<<<<<< HEAD
	return git.Config().GetGithubAPIToken()
=======
	return git.Config().GetGitHubToken()
>>>>>>> 8a322978
}

func (d *githubCodeHostingDriver) SetAPIToken(apiToken string) {
	d.apiToken = apiToken
}

func init() {
	registry.RegisterDriver(&githubCodeHostingDriver{})
}

// Helper

func (d *githubCodeHostingDriver) connect() {
	if d.client == nil {
		ts := oauth2.StaticTokenSource(
			&oauth2.Token{AccessToken: d.apiToken},
		)
		tc := oauth2.NewClient(context.Background(), ts)
		d.client = github.NewClient(tc)
	}
}

func (d *githubCodeHostingDriver) getDefaultCommitMessage(pullRequest *github.PullRequest) string {
	return fmt.Sprintf("%s (#%d)", *pullRequest.Title, *pullRequest.Number)
}

func (d *githubCodeHostingDriver) getPullRequestNumber(options MergePullRequestOptions) (int, error) {
	pullRequests, err := d.getPullRequests(options.Branch, options.ParentBranch)
	if err != nil {
		return -1, err
	}
	if len(pullRequests) == 0 {
		return -1, errors.New("no pull request found")
	}
	if len(pullRequests) > 1 {
		pullRequestNumbersAsStrings := make([]string, len(pullRequests))
		for i, pullRequest := range pullRequests {
			pullRequestNumbersAsStrings[i] = strconv.Itoa(*pullRequest.Number)
		}
		return -1, fmt.Errorf("multiple pull requests found: %s", strings.Join(pullRequestNumbersAsStrings, ", "))
	}
	return *pullRequests[0].Number, nil
}

func (d *githubCodeHostingDriver) getPullRequests(branch, parentBranch string) ([]*github.PullRequest, error) {
	pullRequests, _, err := d.client.PullRequests.List(context.Background(), d.owner, d.repository, &github.PullRequestListOptions{
		Base:  parentBranch,
		Head:  d.owner + ":" + branch,
		State: "open",
	})
	return pullRequests, err
}

func (d *githubCodeHostingDriver) mergePullRequest(options MergePullRequestOptions) (string, error) {
	pullRequestNumber, err := d.getPullRequestNumber(options)
	if err != nil {
		return "", err
	}
	if options.LogRequests {
		printLog(fmt.Sprintf("GitHub API: Merging PR #%d", pullRequestNumber))
	}
	commitMessageParts := strings.SplitN(options.CommitMessage, "\n", 2)
	githubCommitTitle := commitMessageParts[0]
	githubCommitMessage := ""
	if len(commitMessageParts) == 2 {
		githubCommitMessage = commitMessageParts[1]
	}
	result, _, err := d.client.PullRequests.Merge(context.Background(), d.owner, d.repository, pullRequestNumber, githubCommitMessage, &github.PullRequestOptions{
		MergeMethod: "squash",
		CommitTitle: githubCommitTitle,
	})
	if err != nil {
		return "", err
	}
	return *result.SHA, nil
}

func (d *githubCodeHostingDriver) updatePullRequestsAgainst(options MergePullRequestOptions) error {
	pullRequests, _, err := d.client.PullRequests.List(context.Background(), d.owner, d.repository, &github.PullRequestListOptions{
		Base:  options.Branch,
		State: "open",
	})
	if err != nil {
		return err
	}
	for _, pullRequest := range pullRequests {
		if options.LogRequests {
			printLog(fmt.Sprintf("GitHub API: Updating base branch for PR #%d", *pullRequest.Number))
		}
		_, _, err = d.client.PullRequests.Edit(context.Background(), d.owner, d.repository, *pullRequest.Number, &github.PullRequest{
			Base: &github.PullRequestBranch{
				Ref: &options.ParentBranch,
			},
		})
		if err != nil {
			return err
		}
	}
	return nil
}<|MERGE_RESOLUTION|>--- conflicted
+++ resolved
@@ -83,11 +83,7 @@
 }
 
 func (d *githubCodeHostingDriver) GetAPIToken() string {
-<<<<<<< HEAD
-	return git.Config().GetGithubAPIToken()
-=======
 	return git.Config().GetGitHubToken()
->>>>>>> 8a322978
 }
 
 func (d *githubCodeHostingDriver) SetAPIToken(apiToken string) {
