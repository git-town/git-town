package drivers_test

import (
	"encoding/json"
	"io/ioutil"
	"net/http"
	"os"

	. "github.com/Originate/git-town/src/drivers"
	httpmock "gopkg.in/jarcoal/httpmock.v1"

	. "github.com/onsi/ginkgo"
	. "github.com/onsi/gomega"
)

func GetRequestData(request *http.Request) map[string]interface{} {
	dataStr, err := ioutil.ReadAll(request.Body)
	if err != nil {
		panic(err)
	}
	data := map[string]interface{}{}
	err = json.Unmarshal(dataStr, &data)
	if err != nil {
		panic(err)
	}
	return data
}

var _ = Describe("Github", func() {
	var driver GithubCodeHostingDriver

	BeforeEach(func() {
		driver = GithubCodeHostingDriver{}
	})

	Describe("CanMergePullRequest", func() {
		It("returns true if the environment variable GITHUB_TOKEN is a non-empty string", func() {
<<<<<<< HEAD
			os.Setenv("GITHUB_TOKEN", "TOKEN")
			Expect(driver.CanMergePullRequest()).To(BeTrue())
			os.Unsetenv("GITHUB_TOKEN")
=======
			os.Setenv("GIT_TOWN_GITHUB_TOKEN", "TOKEN")
			Expect(driver.CanMergePullRequest()).To(BeTrue())
			os.Unsetenv("GIT_TOWN_GITHUB_TOKEN")
>>>>>>> 5d7eb227
		})

		It("returns false if the environment variable GITHUB_TOKEN is an empty string", func() {
			Expect(driver.CanMergePullRequest()).To(BeFalse())
		})
	})

	Describe("MergePullRequest", func() {
		pullRequestBaseURL := "https://api.github.com/repos/Originate/git-town/pulls"
		childPullRequestsURL := pullRequestBaseURL + "?base=feature&state=open"
		currentPullRequestURL := pullRequestBaseURL + "?base=main&head=Originate%3Afeature&state=open"
		mergePullRequestURL := pullRequestBaseURL + "/1/merge"
		updatePullRequestBaseURL1 := pullRequestBaseURL + "/2"
		updatePullRequestBaseURL2 := pullRequestBaseURL + "/3"
		var options MergePullRequestOptions

		BeforeEach(func() {
			options = MergePullRequestOptions{
				Branch:        "feature",
				CommitMessage: "message",
				ParentBranch:  "main",
				Owner:         "Originate",
				Repository:    "git-town",
			}
			os.Setenv("GIT_TOWN_GITHUB_TOKEN", "TOKEN")
		})

		AfterEach(func() {
			os.Unsetenv("GIT_TOWN_GITHUB_TOKEN")
		})

		It("returns request errors (getting the pull request numbers against the shipped branch)", func() {
			httpmock.RegisterResponder("GET", childPullRequestsURL, httpmock.NewStringResponder(404, ""))
			_, err := driver.MergePullRequest(options)
			Expect(err).ToNot(BeNil())
		})

		It("returns request errors (getting the pull request number to merge)", func() {
			httpmock.RegisterResponder("GET", childPullRequestsURL, httpmock.NewStringResponder(200, "[]"))
			httpmock.RegisterResponder("GET", currentPullRequestURL, httpmock.NewStringResponder(404, ""))
			_, err := driver.MergePullRequest(options)
			Expect(err).ToNot(BeNil())
		})

		It("returns an error if pull request number not found", func() {
			httpmock.RegisterResponder("GET", childPullRequestsURL, httpmock.NewStringResponder(200, "[]"))
			httpmock.RegisterResponder("GET", currentPullRequestURL, httpmock.NewStringResponder(200, "[]"))
			_, err := driver.MergePullRequest(options)
			Expect(err).ToNot(BeNil())
			Expect(err.Error()).To(Equal("No pull request found"))
		})

		It("returns an error if multiple pull request numbers not found", func() {
			httpmock.RegisterResponder("GET", childPullRequestsURL, httpmock.NewStringResponder(200, "[]"))
			httpmock.RegisterResponder("GET", currentPullRequestURL, httpmock.NewStringResponder(200, `[{"number": 1}, {"number": 2}]`))
			_, err := driver.MergePullRequest(options)
			Expect(err).ToNot(BeNil())
			Expect(err.Error()).To(Equal("Multiple pull requests found: 1, 2"))
		})

		It("returns request errors (merging the pull request)", func() {
			httpmock.RegisterResponder("GET", childPullRequestsURL, httpmock.NewStringResponder(200, "[]"))
			httpmock.RegisterResponder("GET", currentPullRequestURL, httpmock.NewStringResponder(200, `[{"number": 1}]`))
			httpmock.RegisterResponder("PUT", mergePullRequestURL, httpmock.NewStringResponder(404, ""))
			_, err := driver.MergePullRequest(options)
			Expect(err).ToNot(BeNil())
		})

		It("merges the pull request", func() {
			var mergeRequest *http.Request
			httpmock.RegisterResponder("GET", childPullRequestsURL, httpmock.NewStringResponder(200, "[]"))
			httpmock.RegisterResponder("GET", currentPullRequestURL, httpmock.NewStringResponder(200, `[{"number": 1}]`))
			httpmock.RegisterResponder("PUT", mergePullRequestURL, func(req *http.Request) (*http.Response, error) {
				mergeRequest = req
				return httpmock.NewStringResponse(200, `{"sha": "abc123"}`), nil
			})
			sha, err := driver.MergePullRequest(options)
			Expect(err).To(BeNil())
			Expect(sha).To(Equal("abc123"))
			mergeParameters := GetRequestData(mergeRequest)
			Expect(mergeParameters["commit_message"]).To(Equal("message"))
			Expect(mergeParameters["merge_method"]).To(Equal("squash"))
		})

		It("updates the base of child pull requests", func() {
			var updateRequest1, updateRequest2 *http.Request
			httpmock.RegisterResponder("GET", childPullRequestsURL, httpmock.NewStringResponder(200, `[{"number": 2}, {"number": 3}]`))
			httpmock.RegisterResponder("PATCH", updatePullRequestBaseURL1, func(req *http.Request) (*http.Response, error) {
				updateRequest1 = req
				return httpmock.NewStringResponse(200, ""), nil
			})
			httpmock.RegisterResponder("PATCH", updatePullRequestBaseURL2, func(req *http.Request) (*http.Response, error) {
				updateRequest2 = req
				return httpmock.NewStringResponse(200, ""), nil
			})
			httpmock.RegisterResponder("GET", currentPullRequestURL, httpmock.NewStringResponder(200, `[{"number": 1}]`))
			httpmock.RegisterResponder("PUT", mergePullRequestURL, httpmock.NewStringResponder(200, `{"sha": "abc123"}`))
			_, err := driver.MergePullRequest(options)
			Expect(err).To(BeNil())
			updateParameters1 := GetRequestData(updateRequest1)
			Expect(updateParameters1["base"]).To(Equal("main"))
			updateParameters2 := GetRequestData(updateRequest2)
			Expect(updateParameters2["base"]).To(Equal("main"))
		})
	})
})<|MERGE_RESOLUTION|>--- conflicted
+++ resolved
@@ -35,15 +35,9 @@
 
 	Describe("CanMergePullRequest", func() {
 		It("returns true if the environment variable GITHUB_TOKEN is a non-empty string", func() {
-<<<<<<< HEAD
-			os.Setenv("GITHUB_TOKEN", "TOKEN")
-			Expect(driver.CanMergePullRequest()).To(BeTrue())
-			os.Unsetenv("GITHUB_TOKEN")
-=======
 			os.Setenv("GIT_TOWN_GITHUB_TOKEN", "TOKEN")
 			Expect(driver.CanMergePullRequest()).To(BeTrue())
 			os.Unsetenv("GIT_TOWN_GITHUB_TOKEN")
->>>>>>> 5d7eb227
 		})
 
 		It("returns false if the environment variable GITHUB_TOKEN is an empty string", func() {
