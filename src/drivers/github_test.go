package drivers_test

import (
	"encoding/json"
	"io/ioutil"
	"net/http"
	"testing"

	. "github.com/git-town/git-town/src/drivers"
	"github.com/stretchr/testify/assert"
	httpmock "gopkg.in/jarcoal/httpmock.v1"
)

var pullRequestBaseURL = "https://api.github.com/repos/git-town/git-town/pulls"
var currentPullRequestURL = pullRequestBaseURL + "?base=main&head=git-town%3Afeature&state=open"
var childPullRequestsURL = pullRequestBaseURL + "?base=feature&state=open"
var mergePullRequestURL = pullRequestBaseURL + "/1/merge"
var updatePullRequestBaseURL1 = pullRequestBaseURL + "/2"
var updatePullRequestBaseURL2 = pullRequestBaseURL + "/3"

func setupDriver(t *testing.T, token string) (CodeHostingDriver, func()) {
	httpmock.Activate()
	driver := GetDriver(DriverOptions{OriginURL: "git@github.com:git-town/git-town.git"})
	assert.NotNil(t, driver)
	if token != "" {
		driver.SetAPIToken(token)
	}
	return driver, func() {
		httpmock.DeactivateAndReset()
	}
}

func TestGitHubDriver_CanMergePullRequest(t *testing.T) {
	driver, teardown := setupDriver(t, "TOKEN")
	defer teardown()
	httpmock.RegisterResponder("GET", currentPullRequestURL, httpmock.NewStringResponder(200, `[{"number": 1, "title": "my title" }]`))
<<<<<<< HEAD
	canMerge, defaultCommintMessage, pullRequestNumber, err := driver.CanMergePullRequest("feature", "main")

=======
	canMerge, defaultCommintMessage, err := driver.CanMergePullRequest("feature", "main")
>>>>>>> 487b0bbc
	assert.Nil(t, err)
	assert.True(t, canMerge)
	assert.Equal(t, "my title (#1)", defaultCommintMessage)
	assert.Equal(t, 1, pullRequestNumber)
}

func TestGitHubDriver_CanMergePullRequest_EmptyGithubToken(t *testing.T) {
	driver, teardown := setupDriver(t, "")
	defer teardown()
	driver.SetAPIToken("")
<<<<<<< HEAD
	canMerge, _, _, err := driver.CanMergePullRequest("feature", "main")

=======
	canMerge, _, err := driver.CanMergePullRequest("feature", "main")
>>>>>>> 487b0bbc
	assert.Nil(t, err)
	assert.False(t, canMerge)
}

func TestGitHubDriver_CanMergePullRequest_GetPullRequestNumberFails(t *testing.T) {
	driver, teardown := setupDriver(t, "TOKEN")
	defer teardown()
	httpmock.RegisterResponder("GET", currentPullRequestURL, httpmock.NewStringResponder(404, ""))
<<<<<<< HEAD
	_, _, _, err := driver.CanMergePullRequest("feature", "main")

=======
	_, _, err := driver.CanMergePullRequest("feature", "main")
>>>>>>> 487b0bbc
	assert.Error(t, err)
}

func TestGitHubDriver_CanMergePullRequest_NoPullRequestForBranch(t *testing.T) {
	driver, teardown := setupDriver(t, "TOKEN")
	defer teardown()
	httpmock.RegisterResponder("GET", currentPullRequestURL, httpmock.NewStringResponder(200, "[]"))
<<<<<<< HEAD
	canMerge, _, _, err := driver.CanMergePullRequest("feature", "main")

=======
	canMerge, _, err := driver.CanMergePullRequest("feature", "main")
>>>>>>> 487b0bbc
	assert.Nil(t, err)
	assert.False(t, canMerge)
}

func TestGitHubDriver_CanMergePullRequest_MultiplePullRequestsForBranch(t *testing.T) {
	driver, teardown := setupDriver(t, "TOKEN")
	defer teardown()
	httpmock.RegisterResponder("GET", currentPullRequestURL, httpmock.NewStringResponder(200, `[{"number": 1}, {"number": 2}]`))
<<<<<<< HEAD
	canMerge, _, _, err := driver.CanMergePullRequest("feature", "main")

=======
	canMerge, _, err := driver.CanMergePullRequest("feature", "main")
>>>>>>> 487b0bbc
	assert.Nil(t, err)
	assert.False(t, canMerge)
}

func TestGitHubDriver_MergePullRequest_GetPullRequestIdsFails(t *testing.T) {
	driver, teardown := setupDriver(t, "TOKEN")
	defer teardown()
	options := MergePullRequestOptions{
		Branch:        "feature",
		CommitMessage: "title\nextra detail1\nextra detail2",
		ParentBranch:  "main",
	}
	httpmock.RegisterResponder("GET", childPullRequestsURL, httpmock.NewStringResponder(404, ""))
	_, err := driver.MergePullRequest(options)
	assert.Error(t, err)
}

func TestGitHubDriver_MergePullRequest_GetPullRequestToMergeFails(t *testing.T) {
	driver, teardown := setupDriver(t, "TOKEN")
	defer teardown()
	options := MergePullRequestOptions{
		Branch:        "feature",
		CommitMessage: "title\nextra detail1\nextra detail2",
		ParentBranch:  "main",
	}
	httpmock.RegisterResponder("GET", childPullRequestsURL, httpmock.NewStringResponder(200, "[]"))
	httpmock.RegisterResponder("GET", currentPullRequestURL, httpmock.NewStringResponder(404, ""))
	_, err := driver.MergePullRequest(options)
	assert.Error(t, err)
}

func TestGitHubDriver_MergePullRequest_PullRequestNotFound(t *testing.T) {
	driver, teardown := setupDriver(t, "TOKEN")
	defer teardown()
	options := MergePullRequestOptions{
		Branch:        "feature",
		CommitMessage: "title\nextra detail1\nextra detail2",
		ParentBranch:  "main",
	}
	httpmock.RegisterResponder("GET", childPullRequestsURL, httpmock.NewStringResponder(200, "[]"))
	httpmock.RegisterResponder("GET", currentPullRequestURL, httpmock.NewStringResponder(200, "[]"))
	_, err := driver.MergePullRequest(options)
	assert.Error(t, err)
	assert.Equal(t, "no pull request found", err.Error())
}

func TestGitHubDriver_MergePullRequest_MultiplePullRequestsFound(t *testing.T) {
	driver, teardown := setupDriver(t, "TOKEN")
	defer teardown()
	options := MergePullRequestOptions{
		Branch:        "feature",
		CommitMessage: "title\nextra detail1\nextra detail2",
		ParentBranch:  "main",
	}
	httpmock.RegisterResponder("GET", childPullRequestsURL, httpmock.NewStringResponder(200, "[]"))
	httpmock.RegisterResponder("GET", currentPullRequestURL, httpmock.NewStringResponder(200, `[{"number": 1}, {"number": 2}]`))
	_, err := driver.MergePullRequest(options)
	assert.Error(t, err)
	assert.Equal(t, "multiple pull requests found: 1, 2", err.Error())
}

func TestGitHubDriver_MergePullRequest(t *testing.T) {
	driver, teardown := setupDriver(t, "TOKEN")
	defer teardown()
	options := MergePullRequestOptions{
		Branch:        "feature",
		CommitMessage: "title\nextra detail1\nextra detail2",
		ParentBranch:  "main",
	}
	var mergeRequest *http.Request
	httpmock.RegisterResponder("GET", childPullRequestsURL, httpmock.NewStringResponder(200, "[]"))
	httpmock.RegisterResponder("GET", currentPullRequestURL, httpmock.NewStringResponder(200, `[{"number": 1}]`))
	httpmock.RegisterResponder("PUT", mergePullRequestURL, func(req *http.Request) (*http.Response, error) {
		mergeRequest = req
		return httpmock.NewStringResponse(200, `{"sha": "abc123"}`), nil
	})
	sha, err := driver.MergePullRequest(options)
	assert.Nil(t, err)
	assert.Equal(t, "abc123", sha)
	mergeParameters := getRequestData(mergeRequest)
	assert.Equal(t, "title", mergeParameters["commit_title"])
	assert.Equal(t, "extra detail1\nextra detail2", mergeParameters["commit_message"])
	assert.Equal(t, "squash", mergeParameters["merge_method"])
}

func TestGitHubDriver_MergePullRequest_MergeFails(t *testing.T) {
	driver, teardown := setupDriver(t, "TOKEN")
	defer teardown()
	options := MergePullRequestOptions{
		Branch:        "feature",
		CommitMessage: "title\nextra detail1\nextra detail2",
		ParentBranch:  "main",
	}
	httpmock.RegisterResponder("GET", childPullRequestsURL, httpmock.NewStringResponder(200, "[]"))
	httpmock.RegisterResponder("GET", currentPullRequestURL, httpmock.NewStringResponder(200, `[{"number": 1}]`))
	httpmock.RegisterResponder("PUT", mergePullRequestURL, httpmock.NewStringResponder(404, ""))
	_, err := driver.MergePullRequest(options)
	assert.Error(t, err)
}

func TestGitHubDriver_MergePullRequest_UpdateChildPRs(t *testing.T) {
	driver, teardown := setupDriver(t, "TOKEN")
	defer teardown()
	options := MergePullRequestOptions{
		Branch:        "feature",
		CommitMessage: "title\nextra detail1\nextra detail2",
		ParentBranch:  "main",
	}
	var updateRequest1, updateRequest2 *http.Request
	httpmock.RegisterResponder("GET", childPullRequestsURL, httpmock.NewStringResponder(200, `[{"number": 2}, {"number": 3}]`))
	httpmock.RegisterResponder("PATCH", updatePullRequestBaseURL1, func(req *http.Request) (*http.Response, error) {
		updateRequest1 = req
		return httpmock.NewStringResponse(200, ""), nil
	})
	httpmock.RegisterResponder("PATCH", updatePullRequestBaseURL2, func(req *http.Request) (*http.Response, error) {
		updateRequest2 = req
		return httpmock.NewStringResponse(200, ""), nil
	})
	httpmock.RegisterResponder("GET", currentPullRequestURL, httpmock.NewStringResponder(200, `[{"number": 1}]`))
	httpmock.RegisterResponder("PUT", mergePullRequestURL, httpmock.NewStringResponder(200, `{"sha": "abc123"}`))
	_, err := driver.MergePullRequest(options)
	assert.Nil(t, err)
	updateParameters1 := getRequestData(updateRequest1)
	assert.Equal(t, "main", updateParameters1["base"])
	updateParameters2 := getRequestData(updateRequest2)
	assert.Equal(t, "main", updateParameters2["base"])
}

func getRequestData(request *http.Request) map[string]interface{} {
	dataStr, err := ioutil.ReadAll(request.Body)
	if err != nil {
		panic(err)
	}
	data := map[string]interface{}{}
	err = json.Unmarshal(dataStr, &data)
	if err != nil {
		panic(err)
	}
	return data
}<|MERGE_RESOLUTION|>--- conflicted
+++ resolved
@@ -34,12 +34,8 @@
 	driver, teardown := setupDriver(t, "TOKEN")
 	defer teardown()
 	httpmock.RegisterResponder("GET", currentPullRequestURL, httpmock.NewStringResponder(200, `[{"number": 1, "title": "my title" }]`))
-<<<<<<< HEAD
 	canMerge, defaultCommintMessage, pullRequestNumber, err := driver.CanMergePullRequest("feature", "main")
 
-=======
-	canMerge, defaultCommintMessage, err := driver.CanMergePullRequest("feature", "main")
->>>>>>> 487b0bbc
 	assert.Nil(t, err)
 	assert.True(t, canMerge)
 	assert.Equal(t, "my title (#1)", defaultCommintMessage)
@@ -50,12 +46,8 @@
 	driver, teardown := setupDriver(t, "")
 	defer teardown()
 	driver.SetAPIToken("")
-<<<<<<< HEAD
 	canMerge, _, _, err := driver.CanMergePullRequest("feature", "main")
 
-=======
-	canMerge, _, err := driver.CanMergePullRequest("feature", "main")
->>>>>>> 487b0bbc
 	assert.Nil(t, err)
 	assert.False(t, canMerge)
 }
@@ -64,12 +56,8 @@
 	driver, teardown := setupDriver(t, "TOKEN")
 	defer teardown()
 	httpmock.RegisterResponder("GET", currentPullRequestURL, httpmock.NewStringResponder(404, ""))
-<<<<<<< HEAD
 	_, _, _, err := driver.CanMergePullRequest("feature", "main")
 
-=======
-	_, _, err := driver.CanMergePullRequest("feature", "main")
->>>>>>> 487b0bbc
 	assert.Error(t, err)
 }
 
@@ -77,12 +65,7 @@
 	driver, teardown := setupDriver(t, "TOKEN")
 	defer teardown()
 	httpmock.RegisterResponder("GET", currentPullRequestURL, httpmock.NewStringResponder(200, "[]"))
-<<<<<<< HEAD
 	canMerge, _, _, err := driver.CanMergePullRequest("feature", "main")
-
-=======
-	canMerge, _, err := driver.CanMergePullRequest("feature", "main")
->>>>>>> 487b0bbc
 	assert.Nil(t, err)
 	assert.False(t, canMerge)
 }
@@ -91,12 +74,7 @@
 	driver, teardown := setupDriver(t, "TOKEN")
 	defer teardown()
 	httpmock.RegisterResponder("GET", currentPullRequestURL, httpmock.NewStringResponder(200, `[{"number": 1}, {"number": 2}]`))
-<<<<<<< HEAD
 	canMerge, _, _, err := driver.CanMergePullRequest("feature", "main")
-
-=======
-	canMerge, _, err := driver.CanMergePullRequest("feature", "main")
->>>>>>> 487b0bbc
 	assert.Nil(t, err)
 	assert.False(t, canMerge)
 }
