package drivers_test

import (
	"net/http"
	"testing"

	. "github.com/git-town/git-town/src/drivers"
	"github.com/stretchr/testify/assert"
	httpmock "gopkg.in/jarcoal/httpmock.v1"
)

var giteaAPIEndpoint = "https://gitea.com/api/v1"
var giteaVersionURL = giteaAPIEndpoint + "/version"
var giteaPullRequestBaseURL = giteaAPIEndpoint + "/repos/gitea/go-sdk/pulls"
var giteaOpenPullRequestURL = giteaPullRequestBaseURL + "?limit=50&page=0&state=open"
var giteaMergePullRequestURL = giteaPullRequestBaseURL + "/1/merge"
var giteaGetPullRequestURL = giteaPullRequestBaseURL + "/1"

func giteaSetupDriver(t *testing.T, token string) (CodeHostingDriver, func()) {
	httpmock.Activate()
	driver := GetDriver(DriverOptions{OriginURL: "git@gitea.com:gitea/go-sdk.git"})
	assert.NotNil(t, driver)
	if token != "" {
		driver.SetAPIToken(token)
	}
	return driver, func() {
		httpmock.DeactivateAndReset()
	}
}

func TestGiteaDriver_CanMergePullRequest(t *testing.T) {
	driver, teardown := giteaSetupDriver(t, "TOKEN")
	defer teardown()
	httpmock.RegisterResponder("GET", giteaOpenPullRequestURL, httpmock.NewStringResponder(200, `[{"number": 1, "title": "my title", "base": {"label": "main"}, "head": {"label": "gitea/feature"} }]`))
	canMerge, defaultCommintMessage, pullRequestNumber, err := driver.CanMergePullRequest("feature", "main")

	assert.NoError(t, err)
	assert.True(t, canMerge)
	assert.Equal(t, "my title (#1)", defaultCommintMessage)
	assert.Equal(t, int64(1), pullRequestNumber)
}

func TestGiteaDriver_CanMergePullRequest_EmptyGiteaToken(t *testing.T) {
	driver, teardown := giteaSetupDriver(t, "")
	defer teardown()
	driver.SetAPIToken("")
	canMerge, _, _, err := driver.CanMergePullRequest("feature", "main")
<<<<<<< HEAD

=======
>>>>>>> 5fe66731
	assert.NoError(t, err)
	assert.False(t, canMerge)
}

func TestGiteaDriver_CanMergePullRequest_GetPullRequestNumberFails(t *testing.T) {
	driver, teardown := giteaSetupDriver(t, "TOKEN")
	defer teardown()
	httpmock.RegisterResponder("GET", giteaOpenPullRequestURL, httpmock.NewStringResponder(404, ""))
	_, _, _, err := driver.CanMergePullRequest("feature", "main")
	assert.Error(t, err)
}

func TestGiteaDriver_CanMergePullRequest_NoPullRequestForBranch(t *testing.T) {
	driver, teardown := giteaSetupDriver(t, "TOKEN")
	defer teardown()
	httpmock.RegisterResponder("GET", giteaOpenPullRequestURL, httpmock.NewStringResponder(200, "[]"))
	canMerge, _, _, err := driver.CanMergePullRequest("feature", "main")
	assert.NoError(t, err)
	assert.False(t, canMerge)
}

func TestGiteaDriver_CanMergePullRequest_MultiplePullRequestsForBranch(t *testing.T) {
	driver, teardown := giteaSetupDriver(t, "TOKEN")
	defer teardown()
	httpmock.RegisterResponder("GET", giteaOpenPullRequestURL, httpmock.NewStringResponder(200, `[{"number": 1, "base": {"label": "main"}, "head": {"label": "no-match"} }, {"number": 2, "base": {"label": "main"}, "head": {"label": "no-match2"} }]`))
	canMerge, _, _, err := driver.CanMergePullRequest("feature", "main")
	assert.NoError(t, err)
	assert.False(t, canMerge)
}

func TestGiteaDriver_MergePullRequest_GetPullRequestIdsFails(t *testing.T) {
	driver, teardown := giteaSetupDriver(t, "TOKEN")
	defer teardown()
	options := MergePullRequestOptions{
		Branch:        "feature",
		CommitMessage: "title\nextra detail1\nextra detail2",
		ParentBranch:  "main",
	}
	httpmock.RegisterResponder("GET", giteaOpenPullRequestURL, httpmock.NewStringResponder(404, ""))
	_, err := driver.MergePullRequest(options)
	assert.Error(t, err)
}

func TestGiteaDriver_MergePullRequest_GetPullRequestToMergeFails(t *testing.T) {
	driver, teardown := giteaSetupDriver(t, "TOKEN")
	defer teardown()
	options := MergePullRequestOptions{
		Branch:            "feature",
		PullRequestNumber: 1,
		CommitMessage:     "title\nextra detail1\nextra detail2",
		ParentBranch:      "main",
	}
	httpmock.RegisterResponder("GET", giteaOpenPullRequestURL, httpmock.NewStringResponder(200, "[]"))
	httpmock.RegisterResponder("GET", giteaMergePullRequestURL, httpmock.NewStringResponder(404, ""))
	_, err := driver.MergePullRequest(options)
	assert.Error(t, err)
}

func TestGiteaDriver_MergePullRequest_PullRequestNotFound(t *testing.T) {
	driver, teardown := giteaSetupDriver(t, "TOKEN")
	defer teardown()
	options := MergePullRequestOptions{
		Branch:            "feature",
		PullRequestNumber: 1,
		CommitMessage:     "title\nextra detail1\nextra detail2",
		ParentBranch:      "main",
	}
	httpmock.RegisterResponder("GET", giteaOpenPullRequestURL, httpmock.NewStringResponder(200, "[]"))
	httpmock.RegisterResponder("POST", giteaMergePullRequestURL, func(req *http.Request) (*http.Response, error) {
		return httpmock.NewStringResponse(409, `{}`), nil
	})
	_, err := driver.MergePullRequest(options)
	assert.Error(t, err)
}

func TestGiteaDriver_MergePullRequest(t *testing.T) {
	driver, teardown := giteaSetupDriver(t, "TOKEN")
	defer teardown()
	options := MergePullRequestOptions{
		Branch:            "feature",
		PullRequestNumber: 1,
		CommitMessage:     "title\nextra detail1\nextra detail2",
		ParentBranch:      "main",
	}
	var mergeRequest *http.Request
	httpmock.RegisterResponder("GET", giteaOpenPullRequestURL, httpmock.NewStringResponder(200, `[{"number": 1, "base": {"label": "main"}, "head": {"label": "gitea/feature"} }]`))
	httpmock.RegisterResponder("GET", giteaVersionURL, httpmock.NewStringResponder(200, `{"version": "1.11.5"}`))
	httpmock.RegisterResponder("POST", giteaMergePullRequestURL, func(req *http.Request) (*http.Response, error) {
		mergeRequest = req
		return httpmock.NewStringResponse(200, `[]`), nil
	})
	httpmock.RegisterResponder("GET", giteaGetPullRequestURL, httpmock.NewStringResponder(200, `{"number": 1, "merge_commit_sha": "abc123"}`))
	sha, err := driver.MergePullRequest(options)
	assert.NoError(t, err)
	assert.Equal(t, "abc123", sha)
	mergeParameters := getRequestData(mergeRequest)
	assert.Equal(t, "title", mergeParameters["MergeTitleField"])
	assert.Equal(t, "extra detail1\nextra detail2", mergeParameters["MergeMessageField"])
	assert.Equal(t, "squash", mergeParameters["Do"])
}

func TestGiteaDriver_MergePullRequest_MergeFails(t *testing.T) {
	driver, teardown := giteaSetupDriver(t, "TOKEN")
	defer teardown()
	options := MergePullRequestOptions{
		Branch:        "feature",
		CommitMessage: "title\nextra detail1\nextra detail2",
		ParentBranch:  "main",
	}
	httpmock.RegisterResponder("GET", giteaOpenPullRequestURL, httpmock.NewStringResponder(200, `[{"number": 1, "base": {"label": "main"}, "head": {"label": "foo"} }]`))
	httpmock.RegisterResponder("GET", giteaVersionURL, httpmock.NewStringResponder(200, `{"version": "1.11.5"}`))
	httpmock.RegisterResponder("POST", giteaMergePullRequestURL, httpmock.NewStringResponder(404, ""))
	_, err := driver.MergePullRequest(options)
	assert.Error(t, err)
}<|MERGE_RESOLUTION|>--- conflicted
+++ resolved
@@ -45,10 +45,6 @@
 	defer teardown()
 	driver.SetAPIToken("")
 	canMerge, _, _, err := driver.CanMergePullRequest("feature", "main")
-<<<<<<< HEAD
-
-=======
->>>>>>> 5fe66731
 	assert.NoError(t, err)
 	assert.False(t, canMerge)
 }
