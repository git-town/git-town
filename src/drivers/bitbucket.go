package drivers

import (
	"errors"
	"fmt"
	"net/url"
	"strings"

	"github.com/Originate/git-town/src/git"
)

<<<<<<< HEAD
// BitbucketCodeHostingDriver provides functionality for working with
// repositories hosted on Bitbucket
type BitbucketCodeHostingDriver struct {
	repository string
}

// NewBitbucketCodeHostingDriver returns a new BitbucketCodeHostingDriver instance
func NewBitbucketCodeHostingDriver(repository string) *BitbucketCodeHostingDriver {
	return &BitbucketCodeHostingDriver{repository: repository}
}

// CanMergePullRequest returns whether or not MergePullRequest should be called when shipping
func (driver *BitbucketCodeHostingDriver) CanMergePullRequest(branch, parentBranch string) (bool, error) {
	return false, nil
}

// GetNewPullRequestURL returns the URL of the page
// to create a new pull request on Bitbucket
func (driver *BitbucketCodeHostingDriver) GetNewPullRequestURL(branch, parentBranch string) string {
=======
type bitbucketCodeHostingDriver struct {
	originURL string
	hostname  string
}

func (d *bitbucketCodeHostingDriver) CanBeUsed() bool {
	return d.hostname == "bitbucket.org" || strings.Contains(d.hostname, "bitbucket")
}

func (d *bitbucketCodeHostingDriver) GetNewPullRequestURL(repository string, branch string, parentBranch string) string {
>>>>>>> 86a30b8b
	query := url.Values{}
	query.Add("source", strings.Join([]string{driver.repository, git.GetBranchSha(branch)[0:12], branch}, ":"))
	query.Add("dest", strings.Join([]string{driver.repository, "", parentBranch}, ":"))
	return fmt.Sprintf("https://bitbucket.org/%s/pull-request/new?%s", driver.repository, query.Encode())
}

<<<<<<< HEAD
// GetRepositoryURL returns the URL where the given repository can be found
// on Bitbucket.com
func (driver *BitbucketCodeHostingDriver) GetRepositoryURL() string {
	return "https://bitbucket.org/" + driver.repository
}

// MergePullRequest is unimplemented
func (driver *BitbucketCodeHostingDriver) MergePullRequest(options MergePullRequestOptions) (string, error) {
	return "", errors.New("shipping pull requests via the BitBucket API is currently not supported. If you need this functionality, please vote for it by opening a ticket at https://github.com/originate/git-town/issues")
=======
func (d *bitbucketCodeHostingDriver) GetRepositoryURL(repository string) string {
	return "https://bitbucket.org/" + repository
}

func (d *bitbucketCodeHostingDriver) HostingServiceName() string {
	return "Bitbucket"
}

func (d *bitbucketCodeHostingDriver) SetOriginURL(originURL string) {
	d.originURL = originURL
	d.hostname = git.GetURLHostname(originURL)
}

func init() {
	registry.RegisterDriver(&bitbucketCodeHostingDriver{})
>>>>>>> 86a30b8b
}<|MERGE_RESOLUTION|>--- conflicted
+++ resolved
@@ -9,57 +9,33 @@
 	"github.com/Originate/git-town/src/git"
 )
 
-<<<<<<< HEAD
-// BitbucketCodeHostingDriver provides functionality for working with
-// repositories hosted on Bitbucket
-type BitbucketCodeHostingDriver struct {
+type bitbucketCodeHostingDriver struct {
+	originURL  string
+	hostname   string
 	repository string
-}
-
-// NewBitbucketCodeHostingDriver returns a new BitbucketCodeHostingDriver instance
-func NewBitbucketCodeHostingDriver(repository string) *BitbucketCodeHostingDriver {
-	return &BitbucketCodeHostingDriver{repository: repository}
-}
-
-// CanMergePullRequest returns whether or not MergePullRequest should be called when shipping
-func (driver *BitbucketCodeHostingDriver) CanMergePullRequest(branch, parentBranch string) (bool, error) {
-	return false, nil
-}
-
-// GetNewPullRequestURL returns the URL of the page
-// to create a new pull request on Bitbucket
-func (driver *BitbucketCodeHostingDriver) GetNewPullRequestURL(branch, parentBranch string) string {
-=======
-type bitbucketCodeHostingDriver struct {
-	originURL string
-	hostname  string
 }
 
 func (d *bitbucketCodeHostingDriver) CanBeUsed() bool {
 	return d.hostname == "bitbucket.org" || strings.Contains(d.hostname, "bitbucket")
 }
 
-func (d *bitbucketCodeHostingDriver) GetNewPullRequestURL(repository string, branch string, parentBranch string) string {
->>>>>>> 86a30b8b
-	query := url.Values{}
-	query.Add("source", strings.Join([]string{driver.repository, git.GetBranchSha(branch)[0:12], branch}, ":"))
-	query.Add("dest", strings.Join([]string{driver.repository, "", parentBranch}, ":"))
-	return fmt.Sprintf("https://bitbucket.org/%s/pull-request/new?%s", driver.repository, query.Encode())
+func (d *bitbucketCodeHostingDriver) CanMergePullRequest(branch, parentBranch string) (bool, error) {
+	return false, nil
 }
 
-<<<<<<< HEAD
-// GetRepositoryURL returns the URL where the given repository can be found
-// on Bitbucket.com
-func (driver *BitbucketCodeHostingDriver) GetRepositoryURL() string {
-	return "https://bitbucket.org/" + driver.repository
+func (d *bitbucketCodeHostingDriver) GetNewPullRequestURL(branch, parentBranch string) string {
+	query := url.Values{}
+	query.Add("source", strings.Join([]string{d.repository, git.GetBranchSha(branch)[0:12], branch}, ":"))
+	query.Add("dest", strings.Join([]string{d.repository, "", parentBranch}, ":"))
+	return fmt.Sprintf("%s/pull-request/new?%s", d.GetRepositoryURL(), query.Encode())
 }
 
-// MergePullRequest is unimplemented
-func (driver *BitbucketCodeHostingDriver) MergePullRequest(options MergePullRequestOptions) (string, error) {
+func (d *bitbucketCodeHostingDriver) GetRepositoryURL() string {
+	return "https://bitbucket.org/" + d.repository
+}
+
+func (d *bitbucketCodeHostingDriver) MergePullRequest(options MergePullRequestOptions) (string, error) {
 	return "", errors.New("shipping pull requests via the BitBucket API is currently not supported. If you need this functionality, please vote for it by opening a ticket at https://github.com/originate/git-town/issues")
-=======
-func (d *bitbucketCodeHostingDriver) GetRepositoryURL(repository string) string {
-	return "https://bitbucket.org/" + repository
 }
 
 func (d *bitbucketCodeHostingDriver) HostingServiceName() string {
@@ -69,9 +45,9 @@
 func (d *bitbucketCodeHostingDriver) SetOriginURL(originURL string) {
 	d.originURL = originURL
 	d.hostname = git.GetURLHostname(originURL)
+	d.repository = git.GetURLRepositoryName(originURL)
 }
 
 func init() {
 	registry.RegisterDriver(&bitbucketCodeHostingDriver{})
->>>>>>> 86a30b8b
 }