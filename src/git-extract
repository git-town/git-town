#!/usr/bin/env bash
source "$( cd "$( dirname "${BASH_SOURCE[0]}" )" && pwd )/helpers/helpers.sh"


function ensure_has_shas {
  if [ -z "$SHAs" ]; then
    echo_error_header
    echo_error "Nothing selected, aborting extract."
    exit_with_error newline
  fi
}


function ensure_has_target_branch {
  if [ -z "$target_branch_name" ]; then
    echo_error_header
    echo_error "No branch name provided."
    exit_with_error newline
  fi
}


function get_shas {
  SHAs="$*"

  if [ -z "$SHAs" ]; then
    ensure_has_extractable_commits
    ensure_tool_installed 'dialog'
    local file=$(temp_filename)

    git log --oneline --reverse "$MAIN_BRANCH_NAME..$INITIAL_BRANCH_NAME"     | # Get a list of all commits in the feature branch in reverse order
      awk '{ print $1 " " "\047" substr($0, index($0,$2)) "\047" " " "off" }' | # Put quotes around commit message, append ' off' to each line (required by dialog)
      xargs dialog --title "Please select all commits to be extracted from the '$INITIAL_BRANCH_NAME' branch into the '$target_branch_name' branch" --ok-label "Extract" --cancel-label "Abort" --checklist "" 0 0 0  2> "$file"  # Ask the user for commits
    clear

    SHAs=$(cat "$file")
    rm "$file"
  fi
}


function preconditions {
  target_branch_name=$1
  ensure_has_target_branch

  if [ "$HAS_REMOTE" = true ]; then
    fetch
  fi

  ensure_does_not_have_branch "$target_branch_name"
  shift
  get_shas "$*"
  ensure_has_shas
}


function should_stash_open_changes {
  echo true
}


function steps {
  echo "checkout_main_branch"
  echo "rebase_tracking_branch"
  echo_if_true "push_branch $MAIN_BRANCH_NAME" "$HAS_REMOTE"
  echo "create_and_checkout_feature_branch '$target_branch_name'"
  echo "cherry_pick '$SHAs'"
<<<<<<< HEAD
  echo_if_true "push" "$HAS_REMOTE"
=======
  echo_if_true "push_branch $target_branch_name" "$HAS_REMOTE"

  echo_if_true "restore_open_changes" "$INITIAL_OPEN_CHANGES"
>>>>>>> 973bc555
}


run "$@"<|MERGE_RESOLUTION|>--- conflicted
+++ resolved
@@ -65,13 +65,7 @@
   echo_if_true "push_branch $MAIN_BRANCH_NAME" "$HAS_REMOTE"
   echo "create_and_checkout_feature_branch '$target_branch_name'"
   echo "cherry_pick '$SHAs'"
-<<<<<<< HEAD
-  echo_if_true "push" "$HAS_REMOTE"
-=======
   echo_if_true "push_branch $target_branch_name" "$HAS_REMOTE"
-
-  echo_if_true "restore_open_changes" "$INITIAL_OPEN_CHANGES"
->>>>>>> 973bc555
 }
 
 
