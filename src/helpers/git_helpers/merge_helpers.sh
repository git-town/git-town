#!/usr/bin/env bash


# Abort a merge
function abort_merge {
  run_command "git merge --abort"
}


# Continues merge if one is in progress
function continue_merge {
  if [ "$(has_open_changes)" == true ]; then
    run_command "git commit --no-edit"
  fi
}


# Merges the given branch into the current branch
function merge {
  local branch_name=$1
  run_command "git merge --no-edit $branch_name"
}


# Squash merges the given branch into the current branch
function squash_merge {
  local branch_name=$1
  run_command "git merge --squash $branch_name"
}


function commit_squash_merge {
  local branch_name=$1
  shift
  local options=$(parameters_as_string "$@")
  local author=$(branch_author "$branch_name")
  if [ "$author" != "$(local_author)" ]; then
    options="--author=\"$author\" $options"
  fi
<<<<<<< HEAD
  run_command "git commit $options"
=======
  sed -i -e 's/^/# /g' .git/SQUASH_MSG
  run_git_command "git commit $options"
>>>>>>> 7ecbdc32
  if [ $? != 0 ]; then error_empty_commit; fi
}


function undo_steps_for_merge {
  echo "reset_to_sha $(current_sha) hard"
}


function post_undo_steps_for_commit_squash_merge {
  local current_branch_name=$(get_current_branch_name)
  echo "checkout $current_branch_name"
  echo "revert_commit $(git log -n 1 --format="%H")"
  if [ "$HAS_REMOTE" == true ]; then
    echo "push_branch $current_branch_name"
  fi
}<|MERGE_RESOLUTION|>--- conflicted
+++ resolved
@@ -37,12 +37,8 @@
   if [ "$author" != "$(local_author)" ]; then
     options="--author=\"$author\" $options"
   fi
-<<<<<<< HEAD
+  sed -i -e 's/^/# /g' .git/SQUASH_MSG
   run_command "git commit $options"
-=======
-  sed -i -e 's/^/# /g' .git/SQUASH_MSG
-  run_git_command "git commit $options"
->>>>>>> 7ecbdc32
   if [ $? != 0 ]; then error_empty_commit; fi
 }
 
