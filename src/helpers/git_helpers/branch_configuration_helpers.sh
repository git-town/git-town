#!/usr/bin/env bash


# Helper methods for managing the configuration of which branches
# are cut from which ones


# Returns the names of all branches that are registered in the hierarchy metadata,
# as an iterable list
function all_registered_branches {
  git config --get-regexp "git-town\.branches\.parent" | cut -d ' ' -f 1 | sed 's/^git-town.branches.parent\.//' | sort | uniq
}


# Returns the names of all branches that have this branch as their immediate parent
function child_branches {
  local branch_name=$1
  git config --get-regexp "^git-town\.branches\.parent\." | grep "$branch_name$" | sed 's/git-town\.branches\.parent\.//' | sed "s/ $branch_name$//"
}


# Calculates the "ancestors" property for the given branch
# out of the existing "parent" properties
function compile_ancestor_branches {
  local current_branch=$1

  # delete the existing entry
  delete_ancestors_entry "$current_branch"

  # re-create it from scratch
  local ancestor_branches=''
  local parent
  while [ "$current_branch" != "$MAIN_BRANCH_NAME" ]; do
    parent=$(parent_branch "$current_branch")
    ancestor_branches="$parent $ancestor_branches"
    current_branch=$parent
  done

  # truncate the trailing comma
  # shellcheck disable=SC2001
  ancestor_branches=$(echo "$ancestor_branches" | sed 's/ $//')

  # save the result into the configuration
  git config git-town.branches.ancestors."$(normalized_branch_name "$1")" "$ancestor_branches"
}


# Removes all ancestor cache entries
function delete_all_ancestor_entries {
  git config --remove-section git-town.branches.ancestors
}


# Removes the "parent" entry for the given branch from the configuration
function delete_parent_entry {
  local branch_name=$1

  local normalized_branch ; normalized_branch=$(normalized_branch_name "$branch_name")
  if [ "$(knows_parent_branch "$normalized_branch")" == "true" ]; then
    git config --unset "git-town.branches.parent.$normalized_branch"
  fi

  delete_ancestors_entry "$branch_name"
}


# Removes the "ancestors" entry from the configuration
function delete_ancestors_entry {
  local branch_name=$1

  local normalized_branch ; normalized_branch=$(normalized_branch_name "$branch_name")
  if [ "$(knows_all_ancestor_branches "$normalized_branch")" == "true" ]; then
    git config --unset "git-town.branches.ancestors.$normalized_branch"
  fi
}


# Updates the child branches of the given branch to point to the other given branch
function echo_update_child_branches {
  local branch=$1
  local new_parent=$2

  child_branches "$branch" | while read branch_name; do
    echo delete_ancestors_entry "$branch_name"
    echo store_parent_branch "$branch_name" "$new_parent"
  done
}


# Makes sure that we know all the parent branches
# Asks the user if necessary
# Aborts the script if not all branches become known.
function ensure_knows_parent_branches {
  local current_branch=$1

  if [ "$(knows_all_ancestor_branches "$current_branch")" = false ]; then
    # Here we don't have the parent branches list --> make sure we know all ancestors, then recompile it from all ancestors
    local parent

    while [ "$current_branch" != "$MAIN_BRANCH_NAME" ]; do
      if [ "$(knows_parent_branch "$current_branch")" = true ]; then
        parent=$(parent_branch "$current_branch")
      else
        # here we don't know the parent of the current branch -> ask the user
        echo
        local branches=$(git for-each-ref --sort=-committerdate refs/heads/ --format='%(refname:short)')

        function print_branch {
          local number=$1
          local branch_name=$2

          output_style_bold
          printf "%3s: " "$number"
          output_style_reset
          echo "$branch_name"
        }

        echo
        echo "Feature branches can be branched directly off "
        echo "$MAIN_BRANCH_NAME or from other feature branches."
        echo
<<<<<<< HEAD
        echo "The former allows to develop and ship features completely"
        echo "independently of each other, the latter to work on new things"
        echo "that require other changes currently under review."
=======
        echo "The former allows to develop and ship features completely independent of each other."
        echo "The latter allows to build on top of currently unshipped features."
>>>>>>> 292f50c7
        echo

        local branch_numbers
        print_branch 1 "$MAIN_BRANCH_NAME"
        branch_numbers[1]=$MAIN_BRANCH_NAME
        i=2
        for branch in $branches; do
          if [ "$branch" != "$current_branch" -a "$branch" != "$MAIN_BRANCH_NAME" ]; then
            branch_numbers[i]=$branch
            print_branch $i "$branch"
            i=$(( i + 1 ))
          fi
        done

        echo
        echo -n "Please specify the parent branch of $(echo_inline_cyan_bold "$current_branch") by name or number (default: $MAIN_BRANCH_NAME): "
        read parent
        re='^[0-9]+$'
        if [[ $parent =~ $re ]] ; then
          # user entered a number here
          parent=${branch_numbers[$parent]}
          if [ -z "$parent" ]; then
            echo_error_header
            echo_error "Invalid branch number"
            exit_with_error newline
          fi
        elif [ -z "$parent" ]; then
          # user entered nothing
          parent=$MAIN_BRANCH_NAME
        fi
        if [ "$(has_branch "$parent")" == "false" ]; then
          echo_error_header
          echo_error "branch '$parent' doesn't exist"
          exit_with_error newline
        fi
        store_parent_branch "$current_branch" "$parent"
        echo
      fi
      current_branch=$parent
    done
    compile_ancestor_branches "$1"
  fi
}


# Returns whether the given branch has child branches
function has_child_branches {
  local branch_name=$1

  if [ "$(child_branches "$branch_name")" == "" ]; then
    echo false
  else
    echo true
  fi
}


# Returns whether we know the parent branch for the given branch
function knows_parent_branch {
  local branch_name=$1
  if [ -z "$(git config --get git-town.branches.parent."$branch_name")" ]; then
    echo false
  else
    echo true
  fi
}


# Returns whether we know the parent branches for the given branch
function knows_all_ancestor_branches {
  local branch_name=$1
  if [ -z "$(git config --get git-town.branches.ancestors."$branch_name")" ]; then
    echo false
  else
    echo true
  fi
}


# Returns the given branch name normalized so that it is compatible
# with Git's command-line interface for configuration data
function normalized_branch_name {
  local branch_name=$1
  echo "$branch_name" | tr '_' '-'
}


# Returns the name of the branch from the branch hierarchy
# that is the direct ancestor of main
function oldest_ancestor_branch {
  git config --get "git-town.branches.ancestors.$(normalized_branch_name "$branch_name")" | cut -d ' ' -f 2
}


# Returns the names of all parent branches, in hierarchical order
function parent_branch {
  local branch_name=$1
  git config --get "git-town.branches.parent.$(normalized_branch_name "$branch_name")"
}


# Returns the names of all parent branches of the given branch,
# as a string list, in hierarchical order,
function parent_branches {
  local branch_name=$1
  git config --get "git-town.branches.ancestors.$(normalized_branch_name "$branch_name")" | tr ' ' '\n'
}


# Stores the given branch as the parent branch for the given branch
function store_parent_branch {
  local branch=$1
  local parent_branch=$2
  git config "git-town.branches.parent.$(normalized_branch_name "$branch")" "$parent_branch"
}


function undo_steps_for_delete_parent_entry {
  local branch_name=$1

  if [ "$(knows_parent_branch "$branch_name")" == "true" ]; then
    echo "store_parent_branch $branch_name $(parent_branch "$branch_name")"
  fi
}


function undo_steps_for_store_parent_branch {
  local branch=$1

  local old_parent_branch ; old_parent_branch=$(parent_branch "$branch")
  echo "store_parent_branch $branch $old_parent_branch"
}<|MERGE_RESOLUTION|>--- conflicted
+++ resolved
@@ -119,14 +119,8 @@
         echo "Feature branches can be branched directly off "
         echo "$MAIN_BRANCH_NAME or from other feature branches."
         echo
-<<<<<<< HEAD
-        echo "The former allows to develop and ship features completely"
-        echo "independently of each other, the latter to work on new things"
-        echo "that require other changes currently under review."
-=======
         echo "The former allows to develop and ship features completely independent of each other."
         echo "The latter allows to build on top of currently unshipped features."
->>>>>>> 292f50c7
         echo
 
         local branch_numbers
