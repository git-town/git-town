#!/usr/bin/env bash


# Returns whether the given branch is in sync with its tracking branch
function branch_needs_push {
  local branch_name=$1
  local tracking_branch_name="origin/$branch_name"
  if [ "$(git rev-list --left-right "$branch_name...$tracking_branch_name" | wc -l | tr -d ' ')" != 0 ]; then
    echo true
  else
    echo false
  fi
}


# Creates a new branch with the given name off the given parent branch
function create_branch {
  local new_branch_name=$1
  local parent_branch_name=$2
  run_command "git branch $new_branch_name $parent_branch_name"
}


# Creates and checkouts a new branch with the given name off the given parent branch
function create_and_checkout_branch {
  local new_branch_name=$1
  local parent_branch_name=$2
  run_command "git checkout -b $new_branch_name $parent_branch_name"
  store_parent_branch "$new_branch_name" "$parent_branch_name"
}


# Deletes the local branch with the given name
function delete_local_branch {
  local branch_name=$1
  local op="d"
  if [ "$2" == "force" ]; then op="D"; fi
  run_command "git branch -$op $branch_name"
}


# Deletes the remote branch with the given name
function delete_remote_branch {
  local branch_name=$1
  run_command "git push origin :${branch_name}"
}


# Deletes the remote branch with the given name
function delete_remote_only_branch {
  delete_remote_branch "$@"
}


# Exits if the repository has a branch with the given name
function ensure_does_not_have_branch {
  local branch_name=$1
  if [ "$(has_branch "$branch_name")" = true ]; then
    echo_error_header
    echo_error "A branch named '$branch_name' already exists"
    exit_with_error newline
  fi
}


# Exits if the repository does not have a branch with the given name
function ensure_has_branch {
  local branch_name=$1
  if [ "$(has_branch "$branch_name")" == false ]; then
    echo_error_header
    echo_error "There is no branch named '$branch_name'"
    exit_with_error newline
  fi
}


# Exits if any of the branches do not exist
function ensure_has_branches {
  local branches=$1

  split_string "$branches" ',' | while read branch; do
    ensure_has_branch "$branch"
  done
}


# Returns the current branch name
function get_current_branch_name {
  if [ "$(rebase_in_progress)" = true ]; then
    sed 's/^refs\/heads\///' < .git/rebase-apply/head-name
  else
    git rev-parse --abbrev-ref HEAD
  fi
}


# Returns true if the repository has a branch with the given name
function has_branch {
  local branch_name=$1
  if [ "$(git branch -a | tr -d '* ' | sed 's/remotes\/origin\///' | grep -c "^$branch_name\$")" = 0 ]; then
    echo false
  else
    echo true
  fi
}


# Returns true if the repository has a local branch with the given name
function has_local_branch {
  local branch_name=$1
  if [ "$(local_branches | grep -c "^$branch_name\$")" = 0 ]; then
    echo false
  else
    echo true
  fi
}


# Returns the names of local branches
function local_branches {
  git branch | tr -d ' ' | sed 's/\*//g'
}


# Returns the names of local branches without the main branch
function local_branches_without_main {
  local_branches | grep -v "^$MAIN_BRANCH_NAME\$"
}


# Returns the names of local branches that have been merged into main
function local_merged_branches {
  git branch --merged "$MAIN_BRANCH_NAME" | tr -d ' ' | sed 's/\*//g'
}


# Pushes the branch with the given name to origin
function push_branch {
  local branch_name=$1
  local force=$2
  if [ "$(has_tracking_branch "$branch_name")" = true ]; then
    if [ "$(branch_needs_push "$branch_name")" = true ]; then
      if [ -n "$force" ]; then
        run_command "git push -f origin $branch_name"
      else
<<<<<<< HEAD
        if [ "$(get_current_branch_name)" = "$branch_name" ]; then
          run_git_command "git push"
        else
          run_git_command "git push origin $branch_name"
        fi
=======
        run_command "git push origin $branch_name"
>>>>>>> 89801878
      fi
    fi
  else
    run_command "git push -u origin $branch_name"
  fi
}


# Returns the names of remote branches that have been merged into main
function remote_merged_branches {
  git branch -r --merged "$MAIN_BRANCH_NAME" | grep -v HEAD | tr -d ' ' | sed 's/origin\///g'
}


# Returns the names of remote branches that have been merged into main
# that have not been checked out locally
function remote_only_merged_branches {
  local local_temp=$(temp_filename)
  local remote_temp=$(temp_filename)
  local_merged_branches > "$local_temp"
  remote_merged_branches > "$remote_temp"
  comm -13 <(sort "$local_temp") <(sort "$remote_temp")
  rm "$local_temp"
  rm "$remote_temp"
}


function undo_steps_for_create_and_checkout_feature_branch {
  local current_branch=$(get_current_branch_name)
  local branch_to_create="$1"

  echo "checkout $current_branch"
  echo "delete_local_branch $branch_to_create"
  echo "delete_parent_entry $branch_to_create"
  echo "delete_ancestors_entry $branch_to_create"
}


function undo_steps_for_delete_local_branch {
  local branch_to_delete="$1"
  local sha=$(sha_of_branch "$branch_to_delete")
  echo "create_branch $branch_to_delete $sha"
}


function undo_steps_for_delete_remote_branch {
  local branch_to_delete="$1"
  echo "push_branch $branch_to_delete"
}


function undo_steps_for_delete_remote_only_branch {
  local branch_to_delete="$1"
  local remote_sha="$(git log origin/"$branch_to_delete" | head -1 | cut -d ' ' -f 2)"
<<<<<<< HEAD
  echo "create_branch $branch_to_delete $remote_sha"
  echo "push_branch $branch_to_delete"
}


function undo_steps_for_push_branch {
  echo "skip_current_branch_steps $UNDO_STEPS_FILE"
=======
  echo "run_command 'git push origin $remote_sha:refs/heads/$branch_to_delete'"
>>>>>>> 89801878
}<|MERGE_RESOLUTION|>--- conflicted
+++ resolved
@@ -143,15 +143,11 @@
       if [ -n "$force" ]; then
         run_command "git push -f origin $branch_name"
       else
-<<<<<<< HEAD
         if [ "$(get_current_branch_name)" = "$branch_name" ]; then
-          run_git_command "git push"
+          run_command "git push"
         else
-          run_git_command "git push origin $branch_name"
+          run_command "git push origin $branch_name"
         fi
-=======
-        run_command "git push origin $branch_name"
->>>>>>> 89801878
       fi
     fi
   else
@@ -206,15 +202,10 @@
 function undo_steps_for_delete_remote_only_branch {
   local branch_to_delete="$1"
   local remote_sha="$(git log origin/"$branch_to_delete" | head -1 | cut -d ' ' -f 2)"
-<<<<<<< HEAD
-  echo "create_branch $branch_to_delete $remote_sha"
-  echo "push_branch $branch_to_delete"
+  echo "run_command 'git push origin $remote_sha:refs/heads/$branch_to_delete'"
 }
 
 
 function undo_steps_for_push_branch {
   echo "skip_current_branch_steps $UNDO_STEPS_FILE"
-=======
-  echo "run_command 'git push origin $remote_sha:refs/heads/$branch_to_delete'"
->>>>>>> 89801878
 }