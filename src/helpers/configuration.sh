#!/usr/bin/env bash

# Performs initial configuration before running any Git Town command,
# unless the `--bypass-automatic-configuration` option is passed (used by git-town)

<<<<<<< HEAD

# Migrate old configuration (Git Town v0.2.2 and lower)
=======
function echo_non_feature_branch_usage {
  echo_inline_usage 'git town non-feature-branches (--add | --remove) <branchname>'
}


# Add a new non-feature branch if possible, and show confirmation
function add_non_feature_branch {
  local branch_name=$1

  if [ -z "$branch_name" ]; then
    echo_inline_error "missing branch name"
    echo_non_feature_branch_usage
    exit 1
  elif [ "$(has_branch "$branch_name")" = false ]; then
    echo_inline_error "no branch named '$branch_name'"
    exit 1
  elif [ "$(is_non_feature_branch "$branch_name")" = true ]; then
    echo_inline_error "'$branch_name' is already a non-feature branch"
    exit 1
  else
    local new_branches=$(insert_string "$non_feature_branch_names" ',' "$branch_name")
    store_configuration non-feature-branch-names "$new_branches"
  fi
}

# Add or remove non-feature branch if possible, and show confirmation
function add_or_remove_non_feature_branches {
  local option=$1
  local branch_name=$2

  if [ "$option" == "--add" ]; then
    add_non_feature_branch "$branch_name"
  elif [ "$option" == "--remove" ]; then
    remove_non_feature_branch "$branch_name"
  else
    echo_inline_error "unsupported option '$option'"
    echo_non_feature_branch_usage
    exit 1
  fi
}


# Returns git-town configuration
function get_configuration {
  local config_setting_name=$1
  git config "git-town.$config_setting_name"
}


# Remove a non-feature branch if possible, and show confirmation
function remove_non_feature_branch {
  local branch_name=$1

  if [ -z "$branch_name" ]; then
    echo_inline_error "missing branch name"
    echo_non_feature_branch_usage
    exit 1
  elif [ "$(is_non_feature_branch "$branch_name")" = false ]; then
    echo_inline_error "'$branch_name' is not a non-feature branch"
    exit 1
  else
    local new_branches=$(remove_string "$non_feature_branch_names" ',' "$branch_name")
    store_configuration non-feature-branch-names "$new_branches"
  fi
}


function show_config {
  echo_inline_bold "Main branch: "
  show_main_branch
  echo_inline_bold "Non-feature branches:"
  if [ -n "$non_feature_branch_names" ]; then
    echo
    split_string "$non_feature_branch_names" ","
  else
    echo ' [none]'
  fi
}


function show_main_branch {
  if [ -n "$main_branch_name" ]; then
    echo "$main_branch_name"
  else
    echo '[none]'
  fi
}


function show_non_feature_branches {
  if [ -n "$non_feature_branch_names" ]; then
    split_string "$non_feature_branch_names" ","
  fi
}


function show_or_update_main_branch {
  local branch_name=$1
  if [ -n "$branch_name" ]; then
    if [ "$(has_branch "$branch_name")" = true ]; then
      store_configuration main-branch-name "$branch_name"
    else
      echo_inline_error "no branch named '$branch_name'"
      exit 1
    fi
  else
    show_main_branch
  fi
}


function show_or_update_non_feature_branches {
  local operation=$1
  local branch_name=$2
  if [ -n "$operation" ]; then
    add_or_remove_non_feature_branches "$operation" "$branch_name"
  else
    show_non_feature_branches
  fi
}


# Persists git-town configuration
function store_configuration {
  local config_setting_name=$1
  local value=$2
  git config "git-town.$config_setting_name" "$value"

  # update $main_branch_name and $non_feature_branch_names accordingly
  if [ $? == 0 ]; then
    if [ "$config_setting_name" == "main-branch-name" ]; then
      main_branch_name="$value"
    elif [ "$config_setting_name" == "non-feature-branch-names" ]; then
      non_feature_branch_names="$value"
    fi
  fi
}


# Update old configuration to new one if it exists
>>>>>>> bec5c0d1
if [[ -f ".main_branch_name" ]]; then
  store_configuration main-branch-name "$(cat .main_branch_name)"
  rm .main_branch_name
fi


export main_branch_name=$(get_configuration main-branch-name)
export non_feature_branch_names=$(get_configuration non-feature-branch-names)


# Bypass the configuration
if [[ $@ =~ --bypass-automatic-configuration ]]; then
  return 0
fi


# Ask and store main-branch-name, if it isn't known yet.
if [[ -z "$main_branch_name" ]]; then
  echo "Please enter the name of the main dev branch (typically 'master' or 'development'):"
  read main_branch_name
  if [[ -z "$main_branch_name" ]]; then
    echo_error_header
    echo_error "You have not provided the name for the main branch."
    echo_error "This information is necessary to run this script."
    echo_error "Please try again."
    exit_with_error
  fi
  echo
  store_configuration main-branch-name "$main_branch_name"
fi

# Ask and store non-feature-branch-names, if needed
if [[ $? == '1' ]]; then
  echo
  echo "Git Town supports non-feature branches like 'release' or 'production'."
  echo "These branches cannot be shipped and do not merge $main_branch_name when syncing."
  echo "Please enter the names of all your non-feature branches as a comma separated list."
  echo "Example: 'qa, production'"
  read non_feature_branch_names
  echo
  store_configuration non-feature-branch-names "$non_feature_branch_names"
fi<|MERGE_RESOLUTION|>--- conflicted
+++ resolved
@@ -3,151 +3,8 @@
 # Performs initial configuration before running any Git Town command,
 # unless the `--bypass-automatic-configuration` option is passed (used by git-town)
 
-<<<<<<< HEAD
 
 # Migrate old configuration (Git Town v0.2.2 and lower)
-=======
-function echo_non_feature_branch_usage {
-  echo_inline_usage 'git town non-feature-branches (--add | --remove) <branchname>'
-}
-
-
-# Add a new non-feature branch if possible, and show confirmation
-function add_non_feature_branch {
-  local branch_name=$1
-
-  if [ -z "$branch_name" ]; then
-    echo_inline_error "missing branch name"
-    echo_non_feature_branch_usage
-    exit 1
-  elif [ "$(has_branch "$branch_name")" = false ]; then
-    echo_inline_error "no branch named '$branch_name'"
-    exit 1
-  elif [ "$(is_non_feature_branch "$branch_name")" = true ]; then
-    echo_inline_error "'$branch_name' is already a non-feature branch"
-    exit 1
-  else
-    local new_branches=$(insert_string "$non_feature_branch_names" ',' "$branch_name")
-    store_configuration non-feature-branch-names "$new_branches"
-  fi
-}
-
-# Add or remove non-feature branch if possible, and show confirmation
-function add_or_remove_non_feature_branches {
-  local option=$1
-  local branch_name=$2
-
-  if [ "$option" == "--add" ]; then
-    add_non_feature_branch "$branch_name"
-  elif [ "$option" == "--remove" ]; then
-    remove_non_feature_branch "$branch_name"
-  else
-    echo_inline_error "unsupported option '$option'"
-    echo_non_feature_branch_usage
-    exit 1
-  fi
-}
-
-
-# Returns git-town configuration
-function get_configuration {
-  local config_setting_name=$1
-  git config "git-town.$config_setting_name"
-}
-
-
-# Remove a non-feature branch if possible, and show confirmation
-function remove_non_feature_branch {
-  local branch_name=$1
-
-  if [ -z "$branch_name" ]; then
-    echo_inline_error "missing branch name"
-    echo_non_feature_branch_usage
-    exit 1
-  elif [ "$(is_non_feature_branch "$branch_name")" = false ]; then
-    echo_inline_error "'$branch_name' is not a non-feature branch"
-    exit 1
-  else
-    local new_branches=$(remove_string "$non_feature_branch_names" ',' "$branch_name")
-    store_configuration non-feature-branch-names "$new_branches"
-  fi
-}
-
-
-function show_config {
-  echo_inline_bold "Main branch: "
-  show_main_branch
-  echo_inline_bold "Non-feature branches:"
-  if [ -n "$non_feature_branch_names" ]; then
-    echo
-    split_string "$non_feature_branch_names" ","
-  else
-    echo ' [none]'
-  fi
-}
-
-
-function show_main_branch {
-  if [ -n "$main_branch_name" ]; then
-    echo "$main_branch_name"
-  else
-    echo '[none]'
-  fi
-}
-
-
-function show_non_feature_branches {
-  if [ -n "$non_feature_branch_names" ]; then
-    split_string "$non_feature_branch_names" ","
-  fi
-}
-
-
-function show_or_update_main_branch {
-  local branch_name=$1
-  if [ -n "$branch_name" ]; then
-    if [ "$(has_branch "$branch_name")" = true ]; then
-      store_configuration main-branch-name "$branch_name"
-    else
-      echo_inline_error "no branch named '$branch_name'"
-      exit 1
-    fi
-  else
-    show_main_branch
-  fi
-}
-
-
-function show_or_update_non_feature_branches {
-  local operation=$1
-  local branch_name=$2
-  if [ -n "$operation" ]; then
-    add_or_remove_non_feature_branches "$operation" "$branch_name"
-  else
-    show_non_feature_branches
-  fi
-}
-
-
-# Persists git-town configuration
-function store_configuration {
-  local config_setting_name=$1
-  local value=$2
-  git config "git-town.$config_setting_name" "$value"
-
-  # update $main_branch_name and $non_feature_branch_names accordingly
-  if [ $? == 0 ]; then
-    if [ "$config_setting_name" == "main-branch-name" ]; then
-      main_branch_name="$value"
-    elif [ "$config_setting_name" == "non-feature-branch-names" ]; then
-      non_feature_branch_names="$value"
-    fi
-  fi
-}
-
-
-# Update old configuration to new one if it exists
->>>>>>> bec5c0d1
 if [[ -f ".main_branch_name" ]]; then
   store_configuration main-branch-name "$(cat .main_branch_name)"
   rm .main_branch_name
@@ -158,7 +15,7 @@
 export non_feature_branch_names=$(get_configuration non-feature-branch-names)
 
 
-# Bypass the configuration
+# Bypass the configuration if requested by caller (e.g. git-town)
 if [[ $@ =~ --bypass-automatic-configuration ]]; then
   return 0
 fi
