#!/usr/bin/env bash

# Helper methods for dealing with abort/continue scripts


function abort_command {
  local cmd=$(peek_line "$STEPS_FILE")
  eval "abort_$cmd"
  undo_command
}


function continue_command {
  local cmd=$(pop_line "$STEPS_FILE")
  eval "continue_$cmd"
  run_steps "$STEPS_FILE" undoable
}


function skip_command {
  local cmd=$(pop_line "$STEPS_FILE")
  eval "abort_$cmd"
  undo_current_branch_steps
  skip_current_branch_steps "$STEPS_FILE"
  run_steps "$STEPS_FILE" undoable
}


function undo_command {
  run_steps "$UNDO_STEPS_FILE" cleanup
}


function ensure_abortable {
  if [ "$(has_file "$STEPS_FILE")" = false ]; then
    echo_red "Cannot abort"
    exit_with_error
  fi
}


function ensure_continuable {
  if [ "$(has_file "$STEPS_FILE")" = false ]; then
    echo_red "Cannot continue"
    exit_with_error
  fi
}


function ensure_skippable {
  if [ "$(has_file "$STEPS_FILE")" = false ]; then
    echo_red "Cannot skip"
    exit_with_error
  fi
}


function ensure_undoable {
<<<<<<< HEAD
  if [ "$(has_file "$undo_steps_file")" = false ]; then
    echo_red "Nothing to undo"
=======
  if [ "$(has_file "$UNDO_STEPS_FILE")" = false ]; then
    echo_red "Cannot undo"
>>>>>>> 5bb92f2b
    exit_with_error
  fi
}


function exit_with_messages {
  if [ "$(has_file "$STEPS_FILE")" = true ]; then
    echo
    echo_red "To abort, run \"$GIT_COMMAND --abort\"."
    echo_red "To continue after you have resolved the conflicts, run \"$GIT_COMMAND --continue\"."
    if [ "$(skippable)" = true ]; then
      echo_red "$(skip_message_prefix), run \"$GIT_COMMAND --skip\"."
    fi
    exit_with_error newline
  fi
}


# Parses arguments, validates necessary state
# This should be overriden by commands when necessary
function preconditions {
  true
}


function remove_step_files {
  if [ "$(has_file "$STEPS_FILE")" = true ]; then
    rm "$STEPS_FILE"
  fi
  if [ "$(has_file "$UNDO_STEPS_FILE")" = true ]; then
    rm "$UNDO_STEPS_FILE"
  fi
}


function run {
  if [ "$1" = "--abort" ]; then
    ensure_abortable
    abort_command
  elif [ "$1" = "--continue" ]; then
    ensure_continuable
    ensure_no_conflicts
    continue_command
  elif [ "$1" = "--skip" ]; then
    ensure_skippable
    skip_command
  elif [ "$1" = "--undo" ]; then
    ensure_undoable
    undo_command
  else
    remove_step_files
    preconditions "$@"
    steps > "$STEPS_FILE"
    run_steps "$STEPS_FILE" undoable
  fi
}


# possible values for option
#   undoable - builds an UNDO_STEPS_FILE
#   cleanup - calls remove_step_files after successfully running all steps
function run_steps {
  local file="$1"
  local option="$2"

  while [ "$(has_lines "$file")" = true ]; do
    local step=$(peek_line "$file")
    if [ "$option" = undoable ]; then
      local undo_steps=$(undo_steps_for "$step")
    fi
    eval "$step"

    if [ $? != 0 ]; then
      exit_with_messages
    else
      if [ "$option" = undoable ]; then
        add_undo_steps "$undo_steps"
      fi
      remove_line "$file"
    fi
  done

  if [ "$option" = cleanup ]; then
    remove_step_files
  fi

  echo # trailing newline (each git command prints a leading newline)
}


# Skip any steps on the current branch
function skip_current_branch_steps {
  local file="$1"

  while [ "$(has_lines "$file")" = true ]; do
    if [[ "$(peek_line "$file")" =~ ^checkout ]]; then
      # Add empty line to file to ensure no step if lost
      prepend_to_file "" "$file"
      break
    else
      remove_line "$file"
    fi
  done
}


# Returns whether or not the current step can be skipped
# This should be overriden in commands when necessary
function skippable {
  echo false
}


# Undo any steps on the current branch
function undo_current_branch_steps {
  while [ "$(has_lines "$UNDO_STEPS_FILE")" = true ]; do
    local step=$(peek_line "$UNDO_STEPS_FILE")
    if [[ "$step" =~ ^checkout ]]; then
      break
    else
      eval "$step"
      remove_line "$UNDO_STEPS_FILE"
    fi
  done
}<|MERGE_RESOLUTION|>--- conflicted
+++ resolved
@@ -56,13 +56,8 @@
 
 
 function ensure_undoable {
-<<<<<<< HEAD
-  if [ "$(has_file "$undo_steps_file")" = false ]; then
+  if [ "$(has_file "$UNDO_STEPS_FILE")" = false ]; then
     echo_red "Nothing to undo"
-=======
-  if [ "$(has_file "$UNDO_STEPS_FILE")" = false ]; then
-    echo_red "Cannot undo"
->>>>>>> 5bb92f2b
     exit_with_error
   fi
 }
