package run

import (
	"fmt"
	"os/exec"
	"strings"

	"github.com/fatih/color"
	"github.com/kballard/go-shellquote"
)

// SilentRunner runs commands in the current working directory.
// Unlike LoggingRunner, SilentRunner does not print anything to the CLI.
type SilentRunner struct {
	// When enabled, outputs the shell commands that Git Town normally runs silently
	// to the CLI.
	Debug *bool
}

// WorkingDir provides the directory that this Shell operates in.
func (r SilentRunner) WorkingDir() string {
	return "."
}

func (r SilentRunner) PrintHeader(cmd string, args ...string) {
	text := "(debug) " + cmd + " " + strings.Join(args, " ")
	_, err := color.New(color.Bold).Println(text)
	if err != nil {
		fmt.Println(text)
	}
}

func (r SilentRunner) PrintResult(text string) {
	fmt.Println(text)
}

// Run runs the given command in this ShellRunner's directory.
<<<<<<< HEAD
func (s SilentRunner) Run(executable string, args ...string) (*Result, error) {
	if *s.Debug {
		s.PrintHeader(executable, args...)
	}
	cmd := exec.Cmd{Path: executable, Args: args}
	output, err := cmd.CombinedOutput()
	result := Result{
		Command:  executable,
		Args:     args,
		ExitCode: cmd.ProcessState.ExitCode(),
		Output:   string(output),
	}
	if *s.Debug {
		s.PrintResult(result.Output)
=======
func (r SilentRunner) Run(cmd string, args ...string) (*Result, error) {
	if *r.Debug {
		r.PrintHeader(cmd, args...)
	}
	result, err := Exec(cmd, args...)
	if *r.Debug && result != nil {
		r.PrintResult(result.Output)
>>>>>>> 1bd83e28
	}
	return &result, err
}

// RunMany runs all given commands in current directory.
// Commands are provided as a list of argv-style strings.
// Failed commands abort immediately with the encountered error.
func (r SilentRunner) RunMany(commands [][]string) error {
	for _, argv := range commands {
		_, err := r.Run(argv[0], argv[1:]...)
		if err != nil {
			return fmt.Errorf("error running command %q: %w", argv, err)
		}
	}
	return nil
}

// RunString runs the given command (including possible arguments) in this ShellInDir's directory.
func (r SilentRunner) RunString(fullCmd string) (*Result, error) {
	parts, err := shellquote.Split(fullCmd)
	if err != nil {
		return nil, fmt.Errorf("cannot split command %q: %w", fullCmd, err)
	}
	cmd, args := parts[0], parts[1:]
	return r.Run(cmd, args...)
}<|MERGE_RESOLUTION|>--- conflicted
+++ resolved
@@ -35,10 +35,9 @@
 }
 
 // Run runs the given command in this ShellRunner's directory.
-<<<<<<< HEAD
-func (s SilentRunner) Run(executable string, args ...string) (*Result, error) {
-	if *s.Debug {
-		s.PrintHeader(executable, args...)
+func (r SilentRunner) Run(executable string, args ...string) (*Result, error) {
+	if *r.Debug {
+		r.PrintHeader(executable, args...)
 	}
 	cmd := exec.Cmd{Path: executable, Args: args}
 	output, err := cmd.CombinedOutput()
@@ -48,17 +47,8 @@
 		ExitCode: cmd.ProcessState.ExitCode(),
 		Output:   string(output),
 	}
-	if *s.Debug {
-		s.PrintResult(result.Output)
-=======
-func (r SilentRunner) Run(cmd string, args ...string) (*Result, error) {
 	if *r.Debug {
-		r.PrintHeader(cmd, args...)
-	}
-	result, err := Exec(cmd, args...)
-	if *r.Debug && result != nil {
 		r.PrintResult(result.Output)
->>>>>>> 1bd83e28
 	}
 	return &result, err
 }
