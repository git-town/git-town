--- conflicted
+++ resolved
@@ -39,13 +39,8 @@
 		r.PrintHeader(cmd, args...)
 	}
 	result, err := Exec(cmd, args...)
-<<<<<<< HEAD
-	if *s.Debug && result != nil {
-		s.PrintResult(result.Output)
-=======
 	if *r.Debug && result != nil {
-		r.PrintResult(result.output)
->>>>>>> 5b0453fc
+		r.PrintResult(result.Output)
 	}
 	return result, err
 }
