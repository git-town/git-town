--- conflicted
+++ resolved
@@ -36,12 +36,8 @@
 		}
 	}
 	fmt.Println()
-<<<<<<< HEAD
-	args.Run.CommandsRun.PrintAnalysis()
-=======
 	if args.Debug {
 		fmt.Printf(messages.CommandsRun, args.Run.CommandsCounter.Count())
 	}
->>>>>>> d29ad68b
 	return nil
 }