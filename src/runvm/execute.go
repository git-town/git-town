package runvm

import (
	"github.com/git-town/git-town/v9/src/config"
	"github.com/git-town/git-town/v9/src/domain"
	"github.com/git-town/git-town/v9/src/git"
	"github.com/git-town/git-town/v9/src/gohacks"
	"github.com/git-town/git-town/v9/src/hosting"
	"github.com/git-town/git-town/v9/src/runstate"
	"github.com/git-town/git-town/v9/src/steps"
	"github.com/git-town/git-town/v9/src/undo"
)

// Execute runs the commands in the given runstate.
func Execute(args ExecuteArgs) error {
	for {
		step := args.RunState.RunStepList.Pop()
		if step == nil {
			return finished(args)
		}
		stepName := gohacks.TypeName(step)
		if stepName == "SkipCurrentBranchSteps" {
			args.RunState.SkipCurrentBranchSteps()
			continue
		}
		if stepName == "PushBranchAfterCurrentBranchSteps" {
			err := args.RunState.AddPushBranchStepAfterCurrentBranchSteps(&args.Run.Backend)
			if err != nil {
				return err
			}
			continue
		}
		err := step.Run(steps.RunArgs{
			Runner:    args.Run,
			Connector: args.Connector,
			Lineage:   args.Lineage,
		})
		if err != nil {
			return errored(step, err, args)
		}
	}
}

type ExecuteArgs struct {
<<<<<<< HEAD
	RunState                *runstate.RunState
	Run                     *git.ProdRunner
	Connector               hosting.Connector
	RootDir                 string
	InitialBranchesSnapshot undo.BranchesSnapshot
	InitialConfigSnapshot   undo.ConfigSnapshot
	Lineage                 config.Lineage
=======
	RunState  *runstate.RunState
	Run       *git.ProdRunner
	Connector hosting.Connector
	RootDir   domain.RepoRootDir
	Lineage   config.Lineage
>>>>>>> 5fbbc7e5
}<|MERGE_RESOLUTION|>--- conflicted
+++ resolved
@@ -42,19 +42,11 @@
 }
 
 type ExecuteArgs struct {
-<<<<<<< HEAD
 	RunState                *runstate.RunState
 	Run                     *git.ProdRunner
 	Connector               hosting.Connector
-	RootDir                 string
+	RootDir                 domain.RepoRootDir
 	InitialBranchesSnapshot undo.BranchesSnapshot
 	InitialConfigSnapshot   undo.ConfigSnapshot
 	Lineage                 config.Lineage
-=======
-	RunState  *runstate.RunState
-	Run       *git.ProdRunner
-	Connector hosting.Connector
-	RootDir   domain.RepoRootDir
-	Lineage   config.Lineage
->>>>>>> 5fbbc7e5
 }