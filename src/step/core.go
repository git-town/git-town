--- conflicted
+++ resolved
@@ -37,19 +37,11 @@
 }
 
 type RunArgs struct {
-<<<<<<< HEAD
-	AddSteps                        func(...Step) // allows running steps to add additional steps into the runstate's runsteps list
-=======
 	AddSteps                        func(...Step) // AddSteps allows currently executing steps to prepend additional steps onto the currently executing step list.
-	Runner                          *git.ProdRunner
->>>>>>> 2f6901e2
 	Connector                       hosting.Connector
 	Lineage                         config.Lineage
 	RegisterUndoablePerennialCommit func(domain.SHA)
 	RemoveBranchFromLineage         func(domain.LocalBranchName)
-<<<<<<< HEAD
 	Runner                          *git.ProdRunner
-=======
->>>>>>> 2f6901e2
 	UpdateInitialBranchLocalSHA     func(domain.LocalBranchName, domain.SHA) error
 }