--- conflicted
+++ resolved
@@ -1,17 +1,8 @@
 package step
 
-<<<<<<< HEAD
-import (
-	"github.com/git-town/git-town/v9/src/domain"
-)
-
-// RebaseParent rebases the current branch
-// against the branch with the given name.
-=======
 import "github.com/git-town/git-town/v9/src/domain"
 
-// RebaseParent rebases the current branch against its current parent branch.
->>>>>>> 51214e0a
+// RebaseParent rebases the given branch against the branch that is its parent at runtime.
 type RebaseParent struct {
 	CurrentBranch domain.LocalBranchName
 	Empty
