--- conflicted
+++ resolved
@@ -10,11 +10,7 @@
 
 func (step *CheckoutParent) Run(args RunArgs) error {
 	parent := args.Lineage.Parent(step.CurrentBranch)
-<<<<<<< HEAD
-	if step.CurrentBranch == parent {
-=======
 	if parent.IsEmpty() || parent == step.CurrentBranch {
->>>>>>> 515045ee
 		return nil
 	}
 	return args.Runner.Frontend.CheckoutBranch(parent)
