--- conflicted
+++ resolved
@@ -44,11 +44,6 @@
 }
 
 
-<<<<<<< HEAD
-# Performs the extract operation
-function perform_extract {
-  if [ -z "$user_input" ]; then
-=======
 # Called when rebase_branch fails on the main branch
 function error_rebase_branch {
   create_rebase_conflict_abort_script
@@ -62,35 +57,23 @@
 
   if [ -z "$SHAs" ]; then
     ensure_tool_installed 'dialog'
->>>>>>> 3fcc9ee8
     local file=$(temp_filename)
 
     git log --oneline "$main_branch_name..$initial_branch_name"               | # Get a list of all commits in the feature branch.
       awk '{ print $1 " " "\047" substr($0, index($0,$2)) "\047" " " "off" }' | # Put quotes around commit message, append ' off' to each line (required by dialog)
       tail -r                                                                 | # Reverse the order of lines.
-<<<<<<< HEAD
-      xargs dialog --title "Please select all commits to be extracted from the '$initial_branch_name' branch into the '$1' branch" --ok-label "Extract" --cancel-label "Abort" --checklist "" 0 0 0  2> "$file"  # Ask the user for commits
-    clear
-
-    user_input=$(cat "$file")
-=======
       xargs dialog --title "Please select all commits to be extracted from the '$initial_branch_name' branch into the '$target_branch_name' branch" --ok-label "Extract" --cancel-label "Abort" --checklist "" 0 0 0  2> "$file"  # Ask the user for commits
     clear
 
     SHAs=$(cat "$file")
->>>>>>> 3fcc9ee8
     rm "$file"
   fi
 }
 
 
-<<<<<<< HEAD
-  stash_open_changes_if_needed
-=======
 # Performs the extract operation
 function perform_extract {
-  stash_open_changes
->>>>>>> 3fcc9ee8
+  stash_open_changes_if_needed
   checkout_main_branch
   fetch_repo
   rebase_tracking_branch
