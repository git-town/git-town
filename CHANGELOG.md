# Git Town Changelog

## 11.0.0 (2023-12-06)

<<<<<<< HEAD
Git Town 11 continues the effort to make the Git Town user experience more consistent and intuitive.
=======
Git Town 11 continues the effort to make the Git Town user experience more
consistent and intuitive.
>>>>>>> c08e09e8

#### BREAKING CHANGES

- `git new-pull-request` is now `git propose`. Not all platforms that Git Town supports use the name "pull request", so Git Town uses the word "proposal" for pull requests, merge requests, etc from now on. Nine fewer characters to type! ([#2691](https://github.com/git-town/git-town/pull/2691))
- `git abort` is merged into `git undo`. From now on you just run `git undo` after a Git Town command fails or finishes to get back to where you started ([#2719](https://github.com/git-town/git-town/pull/2719)).
- Many configuration options now have more intuitive names. No action needed on your end, Git Town automatically updates the affected settings on your machine. This means you can't go back to v10 after updating to v11.
  - `code-hosting-driver` is now `code-hosting-platform` ([#2704](https://github.com/git-town/git-town/pull/2704))
  - `main-branch-name` is now `main-branch` ([#2703](https://github.com/git-town/git-town/pull/2703))
  - `perennial-branch-names` is now `perennial-branches` ([#2702](https://github.com/git-town/git-town/pull/2702))
  - `sync-strategy` is now `sync-feature-strategy` ([#2697](https://github.com/git-town/git-town/pull/2697))
  - `pull-branch-strategy` is now `sync-perennial-strategy` ([#2693](https://github.com/git-town/git-town/pull/2693))
- `git ship` by default no longer syncs the branch to ship. Set the `sync-before-ship` flag to restore the old behavior. This allows shipping only when the tests pass ([#2735](https://github.com/git-town/git-town/pull/2735)).
- Creating proposals on BitBucket uses an updated URL ([#2692](https://github.com/git-town/git-town/pull/2692)).
- `git town config reset` now also deletes the branch lineage. This helps get you out of more configuration snafus ([#2733](https://github.com/git-town/git-town/pull/2733)).

#### New Features

<<<<<<< HEAD
- The new `sync-before-ship` config option prevents `git ship` from updating the branch it is about to ship. The old behavior makes sense when shipping branches locally but is conflicting with the requirements for tests to pass on CI before shipping via the hosting platform ([#2714](https://github.com/git-town/git-town/pull/2714)).
=======
- The new `sync-before-ship` config option prevents `git ship` from updating the
  branch it is about to ship. The old behavior makes sense when shipping
  branches locally but is conflicting with the requirements for tests to pass on
  CI before shipping via the hosting platform
  ([#2714](https://github.com/git-town/git-town/pull/2714)).
>>>>>>> c08e09e8

#### Bug Fixes

- allow renaming local-only branches ([#2710](https://github.com/git-town/git-town/pull/2710))
- `git repo` and `git propose` always open the browser page at the default port, even if the `origin` remote points to a custom port ([#2730](https://github.com/git-town/git-town/pull/2730))

## 10.0.3 (2023-11-25)

#### Bug Fixes

- Fix killing perennial branches ([#2679](https://github.com/git-town/git-town/pull/2679))

## 10.0.2 (2023-11-7)

#### Bug Fixes

- Fix wrong error message when `status.short` is enabled in Git config ([#2650](https://github.com/git-town/git-town/pull/2650))

## 10.0.1 (2023-11-2)

#### Bug Fixes

- Fix crash if commits contain "[" ([#2645](https://github.com/git-town/git-town/pull/2645))

## 10.0.0 (2023-10-27)

Git Town 10 improves support for shipping branches via the code hosting web UI instead of running `git ship`. After merging your branches remotely, run `git sync --all` to sync all local branches and remove the ones shipped at the remote. Don't worry, Git Town ensures that branches which contain unshipped changes won't get deleted. `git undo` brings deleted branches back.

Git Town 10 has improved performance, robustness, and reliability thanks to a large-scale modernization of the Git Town's architecture. Git Town now runs fewer Git commands under the hood to investigate the state of your Git repository. `git undo` now works for all commands thanks to a new undo engine that diffs the before and after state of your Git repo.

Git Town 10 starts a larger effort to remove redundant commands and make Git Town's configuration options more consistent and intuitively named.

#### BREAKING CHANGES

- `git sync` now also removes local branches with a deleted tracking branch, after verifying that those local branches contain no unshipped changes ([#2038](https://github.com/git-town/git-town/pull/2038))
- `git town prune-branches` has been sunset, run `git sync` instead ([#2579](https://github.com/git-town/git-town/pull/2579))
- Git Town's statefile on disk has a new format, you might have to run `git town status reset` to avoid runtime errors ([#2446](https://github.com/git-town/git-town/pull/2446))
- `git ship` no longer ships branches that exist solely at the remote. Moving forward branches to ship must exist on your local machine. Use the web UI of your code hosting service to ship remote branches. ([#2367](https://github.com/git-town/git-town/pull/2367), [#2372](https://github.com/git-town/git-town/pull/2372))
- `git kill` no longer deletes branches that exist solely at the remote. Delete them by running `git push origin :branchname` or via the web UI of your code hosting service ([#2368](https://github.com/git-town/git-town/pull/2368))
- `git hack` no longer has the `-p` option. Use `git append` and `git prepend` instead ([#2577](https://github.com/git-town/git-town/pull/2577))
- Git Town no longer considers it an error if there is nothing to abort or continue ([#2631](https://github.com/git-town/git-town/pull/2631), [#2632](https://github.com/git-town/git-town/pull/2632))
- querying the version of the installed Git Town binary is now compatible with the way Git does it: `git-town --version` instead of `git-town version` ([#2603](https://github.com/git-town/git-town/pull/2603))
- v10 renames the `debug` parameter to `verbose` because all it does is print more information ([#2598](https://github.com/git-town/git-town/pull/2598))
- updated GitLab support, please report regressions

#### New Features

- support for running Git Town on computers that use different language than English ([#2478](https://github.com/git-town/git-town/pull/2478))
- `git undo` works for all commands now ([#2484](https://github.com/git-town/git-town/pull/2484))
- CLI output now contains requests to the code hosting API ([#2340](https://github.com/git-town/git-town/pull/2340))
- CLI output now describes changes the branch ancestry ([#2558](https://github.com/git-town/git-town/pull/2558))
- `git town switch` now displays the output of the command to switch branches ([#2602](https://github.com/git-town/git-town/pull/2602))
- environment variables now override all GitHub API operations ([#2593](https://github.com/git-town/git-town/pull/2593))
- community-contributed installation for BSD via FreshPorts ([#2553](https://github.com/git-town/git-town/pull/2553))
- less force-deleting of branches ([#2539](https://github.com/git-town/git-town/pull/2539))

#### Bug Fixes

- fix broken version number in release binaries ([#2333](https://github.com/git-town/git-town/pull/2333))
- fix crash when a configured branch parent is empty ([#2626](https://github.com/git-town/git-town/pull/2626))
- fix crash when running `set-parent` on large monorepos ([#2623](https://github.com/git-town/git-town/pull/2623))
- when deleting perennial branches, remove the ancestry information of their children ([#2540](https://github.com/git-town/git-town/pull/2540))

## 9.0.1 (2023-07-29)

Git Town should now run a bit faster because it runs fewer Git commands under the hood.

#### Bug Fixes

- Fix for missing `UpdateProposalTargetStep` ([#2288](https://github.com/git-town/git-town/pull/2288))
- Print statistics when removing aliases ([#2325](https://github.com/git-town/git-town/pull/2325))
- Fix broken version information in release binaries ([#2333](https://github.com/git-town/git-town/pull/2333))

## 9.0.0 (2023-04-07)

#### BREAKING CHANGES

Git Town 9.0 supports the new API URLs that become official in GitLab v16. If you use an older version of GitLab, Git Town's integration with GitLab's API might no longer work. The fix is to update your GitLab installation to at least v15 ([#2249](https://github.com/git-town/git-town/pull/2249))

#### New Features

- read the token to use for the GitHub API from environment variables `GITHUB_TOKEN` or `GITHUB_AUTH_TOKEN` in addition to the already existing option to store it in the Git configuration ([#2217](https://github.com/git-town/git-town/pull/2217))

## 8.0.0 (2023-04-07)

Some ergonomics improvements that change existing command names, hence the major version bump. If you use the shorter aliases for Git Town commands, please run `git town aliases add` after updating to v8.0.

#### BREAKING CHANGES

- rename `new-branch-push-flag` command to `push-new-branches` ([#1980](https://github.com/git-town/git-town/pull/1980))
- all commands that display/update configuration are now subcommands of the `config` command ([#1963](https://github.com/git-town/git-town/pull/1963), [#1976](https://github.com/git-town/git-town/pull/1976))
- all commands that help install Git Town are now subcommands of the `install` command ([#1969](https://github.com/git-town/git-town/pull/1969))
- moves the default `git town completion` and `git town completions` commands under `git town install completions` ([#1969](https://github.com/git-town/git-town/pull/1969), [#1970](https://github.com/git-town/git-town/pull/1970))
- installation of the shorter command aliases changes from `git town alias true` to `git town install aliases add` and `... remove` ([#1965](https://github.com/git-town/git-town/pull/1965), [#1966](https://github.com/git-town/git-town/pull/1966), [#1968](https://github.com/git-town/git-town/pull/1968))
- renames the `push-verify` configuration option to `push-hook` ([#1989](https://github.com/git-town/git-town/pull/1989))
- automatically renames old `push-verify` configuration settings to the new `push-hook` ([#2209](https://github.com/git-town/git-town/pull/2209))
- rename `git set-parent-branch` to `git set-parent` ([#2114](https://github.com/git-town/git-town/pull/2114))
- stores the runstate in the platform-specific config directory (`~/.config`) instead of the global temp dir ([#2126](https://github.com/git-town/git-town/pull/2126))

#### New Features

- the new `git town switch` command allows switching branches via a UI that visualizes the branch hierarchy ([#2106](https://github.com/git-town/git-town/pull/2106), [#2108](https://github.com/git-town/git-town/pull/2108))
- aliases `git town diff-parent` to `git diff-parent` ([#2128](https://github.com/git-town/git-town/pull/2128))
- accepts more formats for boolean configuration values like "true", "yes", "on", "t", "1" ([#1978](https://github.com/git-town/git-town/pull/1978), [#1979](https://github.com/git-town/git-town/pull/1979))
- configuration command to set/display the `push-hook` config setting ([#1991](https://github.com/git-town/git-town/pull/1991))

## 7.9.0 (2023-01-22)

#### New Features

- rebase feature branches against their parent branch using the new [sync-strategy option](https://www.git-town.com/preferences/sync-strategy.html) ([#1950](https://github.com/git-town/git-town/pull/1950))
  - configure using `git town sync-strategy (merge | rebase)`
- disable Git's `pre-push` hook using the new `push-verify` option ([#1958](https://github.com/git-town/git-town/pull/1958))
- support for [GitLab subgroups](https://docs.gitlab.com/ee/user/group/subgroups) ([#1943](https://github.com/git-town/git-town/pull/1943))

#### Bug Fixes

- support GitLab SaaS repos whose name contains "gitlab" ([#1926](https://github.com/git-town/git-town/pull/1926))

## 7.8.0 (2022-08-07)

#### New Features

- update Regex for hostname extraction to support more ssh usernames ([#1883](https://github.com/git-town/git-town/pull/1883))
- merge GitLab merge requests when shipping ([#1874](https://github.com/git-town/git-town/pull/1874))

#### Bug Fixes

- fix tests on non-English locales ([#1875](https://github.com/git-town/git-town/pull/1875))
- fix bug in undo of "git hack" in local repo ([#1804](https://github.com/git-town/git-town/pull/1804))

## 7.7.0 (2022-01-22)

#### New Features

- support for Apple Silicon ([#1735](https://github.com/git-town/git-town/pull/1735), [#1736](https://github.com/git-town/git-town/pull/1736))
- ignore changes in submodules during sync ([#1744](https://github.com/git-town/git-town/pull/1744))
- improved CLI interface including better shell autocompletions ([#1722](https://github.com/git-town/git-town/pull/1722))
- shell-based installer for *nix systems ([#1707](https://github.com/git-town/git-town/pull/1707))
- new website ([#1684](https://github.com/git-town/git-town/pull/1684))
- Make command shows dependency tree within the codebase ([#1725](https://github.com/git-town/git-town/pull/1725))
- Go API now has the same major version number as the binary ([#1677](https://github.com/git-town/git-town/pull/1677))

#### Bug Fixes

- fix author not set properly ([1686](https://github.com/git-town/git-town/pull/1686))
- filenames of assets at GitHub releases are all lowercase now ([#1710](https://github.com/git-town/git-town/pull/1710))
- option for more compatible shell autocompletion without descriptions ([#1493](https://github.com/git-town/git-town/pull/1493))

## 7.6.0 (2021-11-23)

#### New Features

- print diagnostic information on command failure ([#1667](https://github.com/git-town/git-town/pull/1667))

## 7.5.0 (2021-03-10)

#### New Features

- add log after command that causes auto abort ([#1635](https://github.com/git-town/git-town/pull/1635))

#### Bug Fixes

- fix panic when continuing rebase ([#1615](https://github.com/git-town/git-town/pull/1615))
- fix panic when continuing a command that includes the fetch upstream step ([#1617](https://github.com/git-town/git-town/pull/1617))
- fix GitHub API log when shipping with the GitHub driver ([#1622](https://github.com/git-town/git-town/pull/1622))
- fix panic when aborting a command that includes discard open changes step ([#1631](https://github.com/git-town/git-town/pull/1631))
- fix continuing sync from subfolder ([#1637](https://github.com/git-town/git-town/pull/1637))

## 7.4.0 (2020-07-05)

Version 7.4.0 sports a vastly overhauled internal architecture that provides more robust error handling, improved error messages, and a much better developer experience. Ruby is no longer a development dependency.

#### New Features

- improved installation experience: MSI installer for Windows, `.deb` and `.rpm` packages for Linux, archives with properly named binaries for all other use cases ([#1589](https://github.com/git-town/git-town/pull/1589))
- "diff-parent" command ([#1385](https://github.com/git-town/git-town/pull/1518))
- support for Gitea hosting service ([#1518](https://github.com/git-town/git-town/pull/1518))
- print URLs to open when browser is not available ([#1318](https://github.com/git-town/git-town/pull/1318))
- autocompletion for bash, zsh, fish, powershell ([#1492](https://github.com/git-town/git-town/pull/1492))
- list parent configurations for branches that are children of a branch that does not have its parent configured ([#1436](https://github.com/git-town/git-town/pull/1436))

#### Bug Fixes

- improved error messages

## 7.3.0 (2019-11-05)

#### New Features

- add option to disable auto sync upstream

#### Bug Fixes

- update docs for code-hosting config

## 7.2.1 (2019-05-06)

#### Bug Fixes

- prune branches now properly updates perennial branch config
- support branch names with special characters
- fix the prompt on Windows CMD terminals
- clear the runstate after undo to prevent running `git town undo` twice
- fix Fish shell autocomplete
- fix hosting service naming

## 7.2.0 (2018-06-01)

#### New Features

- `git town config`: print perennial branch trees
- `git town hack`: add `-p` option which prompts for the parent branch instead of using the main development branch
- when fetching the origin repository, fetch tags that are not attached to pulled commits

#### Changes

- fetch only the main branch when fetching the upstream repository

## 7.1.1 (2018-04-09)

#### Bug Fixes

- strip colors from the output of git commands run internally. This caused errors if you had git configured with `color.ui=always`

## 7.1.0 (2018-04-05)

#### New Features

- automatically remove outdated configuration

## 7.0.0 (2018-04-03)

#### BREAKING CHANGES

- `git town config`: `reset` and `setup` are now subcommands instead of flags
- `--abort`, `--continue`, `--skip`, `--undo` flags removed. Instead there are now top level commands `git town abort`, `git town continue`, `git town skip`, `git town undo`

#### New Features

- Catches when there is an unfinished state from a git town command that hit conflicts. If you try to run another git town command, Git Town will prompt you on how to resolve the unfinished state. The unfinished state can be discarded and there is also a new top level command `git town discard` to delete the state of the last run command.

#### Bug Fixes

- skip perennial branch prompt if there are no options

## 6.0.2 (2018-01-26)

#### Bug Fixes

- fix parsing of git config when a value contains a newline

## 6.0.1 (2018-01-24)

#### Bug Fixes

- fixes displayed version number

## 6.0.0 (2018-01-15)

#### BREAKING CHANGES

- `git town set-parent-branch`: update interface to no longer accept arguments and instead prompt the user for the parent of the current branch
- `git town perennial-branches`: update the interface to add / remove perennial branches. Run `git town perennial-branch update` to receive the same prompt as initial configuration.
- Rename `hack-push-flag` to `new-branch-push-flag`. Please reconfigure if you are not using the default.

#### New Features

- `git town new-branch-push-flag`: add `--global` flag to set your default value. Any locally configured value will override.
- add `--verbose` flag to see all the git commands runs under the hood
- speed improvement from reducing the number of git commands run under the hood

## 5.1.0 (2017-12-05)

#### New Features

- Nicer prompts from https://github.com/AlecAivazis/survey
- Parent branch prompt: add option to make the branch a perennial branch

#### Bug Fixes

- `git ship`: fix bug when encountering a merge conflict and using a code hosting driver ([#1060](https://github.com/git-town/git-town/issues/1060))

## 5.0.0 (2017-08-16)

#### BREAKING CHANGES

- `git new-pull-request / repo`: support for ssh identities changed
  - Before: ssh identity needed to include "github", "gitlab" or "bitbucket"
  - Now: Run `git config git-town.code-hosting-origin-hostname <hostname>` where hostname matches what is in your ssh config file

#### New Features

- `git new-pull-request / repo`: support for self hosted versions
  - Run `git config git-town.code-hosting-driver <driver>` where driver is "bitbucket", "github", or "gitlab"
- `git sync`: add `--dry-run` flag to view the planned commands without running them
- `git ship`: when merging via the GitHub API, update the default commit message to include the PR title and number

## 4.2.1 (2017-08-16)

#### Bug Fixes

- add missing dependency to vendor folder (required for building on Homebrew)

## 4.2.0 (2017-08-15)

#### New Features

- Update all commands to support offline mode (lack of an internet connection)
  - Display / update offline mode with `git town offline [(true | false)]`
- `git ship`
  - add ability to ship hotfixes to perennial branches
  - add ability to merge via GitHub API when applicable. See [documentation](website/src/commands/ship.md) for more info.

## 4.1.2 (2017-06-08)

#### Bug Fixes

- temporary file: use operating system temporary directory instead of hardcoding `/tmp`

## 4.1.1 (2017-06-07)

#### Bug Fixes

- temporary file: make parent directories if needed ([#955 comment](https://github.com/git-town/git-town/issues/955#issuecomment-306041043))

## 4.1.0 (2017-06-01)

#### New Features

- `git new-pull-request`, `git repo`: support more commands to open browsers (`cygstart`, `x-www-browser`, `firefox`, `opera`, `mozilla`, `netscape`)
- Add longer descriptions for commands which appear when running `git town help <command>` or `git town <command> --help`

#### Changes

- make `hack-push-flag` false by default (was true before) ([#929](https://github.com/git-town/git-town/issues/929))

#### Bug Fixes

- replace all non-alpha numeric characters in temporary filename ([#925](https://github.com/git-town/git-town/issues/925))
- fix spacing in parent branch prompts
- enforce Git version 2.7.0 or higher

## 4.0.1 (2017-05-21)

#### Bug Fixes

- fix infinite loop when prompting for parent branch and there are perennial branches configured
- enforce a Git version 2.6.0 or higher
- fix `ship` when the supplied branch is equal to the current branch and there are open changes
- allow running `alias` command in non-git directories

## 4.0.0 (2017-05-12)

#### BREAKING CHANGES

- rewrite in go, Git Town is now a single, stand-alone binary
  - first-class Windows support
  - This breaks existing aliases. If you have the default aliases setup, reconfigure them with `git town alias true`

## 3.1.0 (2017-03-27)

#### New Features

- `git new-pull-request`, `git repo`:
  - support `ssh://` urls (thanks to @zhangwei)
  - add GitLab support (thanks to @dgjnpr)

## 3.0.0 (2017-02-07)

#### BREAKING CHANGES

- `git hack`: no longer accepts a parent branch (functionality moved to `git append`)

#### New Features

- `git append`: create a new branch as a child of the current branch
- `git prepend`: create a new branch as a parent of the current branch
- `git rename-branch`: implicitly uses the current branch if only one branch name provided

#### Bug Fixes

- fix incorrectly reported branch loop ([#785](https://github.com/git-town/git-town/issues/785))

## 2.1.0 (2016-12-26)

#### New Features

- support SSH identities ([#739](https://github.com/git-town/git-town/issues/739))

#### Bug Fixes

- update stashing strategy to avoid use of `git stash -u` which can delete ignored files ([#744](https://github.com/git-town/git-town/issues/744))
- fix merge conflicts resolution that results in no changes ([#753](https://github.com/git-town/git-town/issues/753))
- `git hack`: prompt for parent branch if unknown ([#760](https://github.com/git-town/git-town/issues/760))
- prevent parent branch loops ([#751](https://github.com/git-town/git-town/issues/751))

## 2.0.0 (2016-09-18)

#### BREAKING CHANGES

- All commands now have a `town-` prefix. Example `git town-sync`. This is to prevent conflicts with `git-extras` which adds git commands by the same name and `hub` which wants you to alias git to it and adds commands by the same name.
  - Use [git aliases](https://git-scm.com/book/en/v2/Git-Basics-Git-Aliases) to remove the `town-` prefix if you would like. Run `git town alias true` to add aliases for all `git-town` commands (skips commands which would overwrite existing aliases).

## 1.0.0 (2016-08-05)

#### New Features

- `git town set-parent-branch <child_branch_name> <parent_branch_name>`: to update a parent branch ([#729](https://github.com/git-town/git-town/issues/729))

#### Bug Fixes

- `git sync --all`: don't prompt for parent of perennial branches ([#727](https://github.com/git-town/git-town/issues/727))

## 0.10.1 (2016-06-23)

#### New Features

- `git hack`: add configuration to omit pushing new branches ([#720](https://github.com/git-town/git-town/issues/720))

#### Bug Fixes

- configuration: make branch order consistent
- `git ship`: update uncommitted changes error message ([#718](https://github.com/git-town/git-town/issues/718))

## 0.10.0 (2016-01-21)

#### BREAKING CHANGES

- `git prune-branches`: new functionality - delete branches whose tracking branch no longer exists ([#702](https://github.com/git-town/git-town/issues/702))

#### New Features

- `git sync`: add configuration option to merge the main branch / perennial branches with their upstream ([#671](https://github.com/git-town/git-town/issues/671))
- `git hack`, `git ship`: support for running in subfolders

#### Bug Fixes

- internationalize check for undefined function ([#678](https://github.com/git-town/git-town/issues/678))
- `git new-pull-request`: ability to continue after conflicts ([#700](https://github.com/git-town/git-town/issues/700))

## 0.9.0 (2015-10-17)

#### BREAKING CHANGES

- remove `git sync-fork`

#### New Features

- `git new-pull-request`: support forked repos ([#682](https://github.com/git-town/git-town/issues/682))
- `git sync`: if there is a remote upstream, syncs the main branch with its upstream counterpart ([#685](https://github.com/git-town/git-town/issues/685))

## 0.8.0 (2015-10-14)

#### BREAKING CHANGES

- removed `git extract`
- update internal storage of perennial branches
  - if you have configured more than one perennial branch, you will need to reset your configuration
    - `git town config --reset`
    - `git town config --setup` or follow the prompt the next time you run a Git Town command

#### New Features

- configuration prompt: allow user to select branch by number, ability to recover from bad input
- parent branch prompt: show description and branch list once per command
- preserve checkout history so that `git checkout -` works as expected alongside Git Town commands ([#65](https://github.com/git-town/git-town/issues/65))
- `git hack`: pushes the new branch to the remote repository ([#664](https://github.com/git-town/git-town/issues/664))
- `git new-pull-request`: syncs the branch before creating the pull request ([#367](https://github.com/git-town/git-town/issues/367))
- `git sync --all`: pushes tags ([#464](https://github.com/git-town/git-town/issues/464))
- `git town config`: shows branch ancestry ([#651](https://github.com/git-town/git-town/issues/651))

#### Bug Fixes

- `git town version`: Homebrew installs no longer print date and SHA ([#631](https://github.com/git-town/git-town/issues/631))

## 0.7.3 (2015-09-02)

- `git kill`: can remove branches that exist on the remote and not locally ([#380](https://github.com/git-town/git-town/issues/380))
- `git ship`: prompt when there is more than one author ([#486](https://github.com/git-town/git-town/issues/486))

## 0.7.2 (2015-08-28)

- `git sync --all`: fix parent branch prompt
- `git ship`: comment out default commit message ([#382](https://github.com/git-town/git-town/issues/382))

## 0.7.1 (2015-08-27)

- `git ship`: add ability to ship remote branches ([#593](https://github.com/git-town/git-town/issues/593))
- `git new-pull-request`/`git repo`: remove empty line output ([#602](https://github.com/git-town/git-town/issues/602))
- `git kill`: prompt for unknown parent branch ([#603](https://github.com/git-town/git-town/issues/603))
- `git sync --all`: prompt for unknown parent branch ([#604](https://github.com/git-town/git-town/issues/604))
- support branch names with forward slashes (along with any valid branch name) ([#608](https://github.com/git-town/git-town/issues/608))

## 0.7.0 (2015-08-24)

- fix `git ship --undo` ([#550](https://github.com/git-town/git-town/issues/550))
- rename `non-feature-branches` to `perennial-branches` ([#344](https://github.com/git-town/git-town/issues/344))
  - configuration is automatically updated to support this
- support for nested feature branches ([#529](https://github.com/git-town/git-town/issues/529))
- add `git rename-branch` ([#474](https://github.com/git-town/git-town/issues/474))
- rename `git pull-request` to `git new-pull-request` ([#413](https://github.com/git-town/git-town/issues/413), [#507](https://github.com/git-town/git-town/issues/507))
- add SHA and date to output of `git town version` for manual installs
- show error when trying to continue after a successful command ([#364](https://github.com/git-town/git-town/issues/364))

## 0.6.0 (2015-04-02)

- support for working without a remote repository for **git extract**, **git hack**, **git kill**, **git ship**, and **git sync**
  - implemented by our newest core committer @ricmatsui
- **git pr** renamed to **git pull-request**
  - set up an alias with `git config --global alias.pr pull-request`
- **git ship**
  - now accepts all `git commit` options
  - author with the most commits is automatically set as the author (when not the committer) ([#335](https://github.com/git-town/git-town/issues/335))
- **git pr/repo**
  - improved linux compatibility by trying `xdg-open` before `open`
- improved error messages when run outside a git repository
- improved setup wizard for initial configuration in a git repository
- added [contribution guide](/CONTRIBUTING.md)
- added tutorial

## 0.5.0 (2015-01-08)

- Manual installs need to update their `PATH` to point to the `src` folder within their clone of the repository
- **git extract:**
  - errors if branch exists remotely ([#236](https://github.com/git-town/git-town/issues/236))
  - removed restriction: need to be on a feature branch ([#269](https://github.com/git-town/git-town/issues/269))
  - added restriction: errors if the current branch does not have any have extractable commits and the user provided no commits (commits not in the main branch) ([#269](https://github.com/git-town/git-town/issues/269))
- **git hack:** errors if branch exists remotely ([#237](https://github.com/git-town/git-town/issues/237))
- **git kill:**
  - optional branch name ([#126](https://github.com/git-town/git-town/issues/126))
  - does not error if tracking branch is already deleted ([#196](https://github.com/git-town/git-town/issues/196))
- **git pr:**
  - linux compatibility ([#232](https://github.com/git-town/git-town/issues/232))
  - compatible with more variants of specifying a Bitbucket or GitHub remote ([#271](https://github.com/git-town/git-town/issues/271))
  - compatible with respository names that contain ".git" ([#305](https://github.com/git-town/git-town/issues/305))
- **git repo:** view the repository homepage ([#140](https://github.com/git-town/git-town/issues/140))
- **git sync:**
  - `--all` option to sync all local branches ([#83](https://github.com/git-town/git-town/issues/83))
  - abort with correct state after main branch updates and tracking branch conflicts ([#228](https://github.com/git-town/git-town/issues/228))
- **git town**: view and change Git Town configuration and improved view help page ([#98](https://github.com/git-town/git-town/issues/98))
- auto-completion for [Fish shell](https://fishshell.com) ([#177](https://github.com/git-town/git-town/issues/177))

## 0.4.1 (2014-12-02)

- **git pr:** create a new pull request ([#138](https://github.com/git-town/git-town/issues/138), [40d22e](https://github.com/git-town/git-town/commit/40d22eb1703ac96a58ac5052e70d20d7bdb9ac73))
- **git ship:**
  - empty commit message aborts the command ([#153](https://github.com/git-town/git-town/issues/153), [0bc84e](https://github.com/git-town/git-town/commit/0bc84ee626299896661fe1754cfa227630725bb9))
  - abort when there are no shippable changes ([#188](https://github.com/git-town/git-town/issues/188), [52fd94](https://github.com/git-town/git-town/commit/52fd94eca05bd3c2db5e7ac36121f08e56b9558b))
- **git sync:**
  - can now continue after resolving conflicts (no need to commit or continue rebasing) ([#123](https://github.com/git-town/git-town/issues/123), [1a50ad](https://github.com/git-town/git-town/commit/1a50ad689a752f4eaed663e0ab22184621ee96a2))
  - restores deleted tracking branch ([#165](https://github.com/git-town/git-town/issues/165), [259464](https://github.com/git-town/git-town/commit/2594646ad853d83a6d697354d66755a374e42b8a))
- **git extract:** errors if branch already exists ([#128](https://github.com/git-town/git-town/issues/128), [75f498](https://github.com/git-town/git-town/commit/75f498771f19326f03bd1fd1bb70c9d9851b53f3))
- **git sync-fork:** no longer automatically sets upstream configuration ([865030](https://github.com/git-town/git-town/commit/8650301a3ea40a989562a991960fa0d41b26f7f7))
- remove needless checkouts for **git-ship**, **git-extract**, and **git-hack** ([#150](https://github.com/git-town/git-town/issues/150), [#155](https://github.com/git-town/git-town/issues/155), [8b385a](https://github.com/git-town/git-town/commit/8b385a745cf7ed28638e0a5c9c24440b7010354c), [35de43](https://github.com/git-town/git-town/commit/35de43156d9c6092840cd73456844b90acc36d8e))
- linters for shell scripts and ruby tests ([#149](https://github.com/git-town/git-town/issues/149), [076668](https://github.com/git-town/git-town/commit/07666825b5d60e15de274746fc3c26f72bd7aee2), [651c04](https://github.com/git-town/git-town/commit/651c0448309a376eee7d35659d8b06f709b113b5))
- rake tasks for development ([#170](https://github.com/git-town/git-town/issues/170), [ba74cf](https://github.com/git-town/git-town/commit/ba74cf30c8001941769dcd70410dbd18331f2fe9))

## 0.4.0 (2014-11-13)

- **git kill:** removes a feature branch ([#87](https://github.com/git-town/git-town/issues/87), [edd7d8](https://github.com/git-town/git-town/commit/edd7d8180eb76717fd72e77d2c75edf8e3b6b6ca))
- **git sync:** pushes tags to the remote when running on the main branch ([#68](https://github.com/git-town/git-town/issues/68), [71b607](https://github.com/git-town/git-town/commit/71b607988c00e6dfc8f2598e9b964cc2ed4cfc39))
- **non-feature branches:** are not shipped and do not merge main when syncing ([#45](https://github.com/git-town/git-town/issues/45), [31dce1](https://github.com/git-town/git-town/commit/31dce1dfaf11e1e17f17e141a26cb38360ab731a))
- **git ship:**
  - merges main into the feature branch before squash merging ([#61](https://github.com/git-town/git-town/issues/61), [82d4d3](https://github.com/git-town/git-town/commit/82d4d3e745732cb397850a4c047826ba485e2bdb))
  - errors if the feature branch is not ahead of main ([#86](https://github.com/git-town/git-town/issues/86), [a0ace5](https://github.com/git-town/git-town/commit/a0ace5bb5e992c193df8abe4b0aca984c302c323))
  - git ship takes an optional branch name ([#95](https://github.com/git-town/git-town/issues/95), [cbf020](https://github.com/git-town/git-town/commit/cbf020fc3dd6d0ce49f8814a92f103e243f9cd2b))
- updated output to show each git command and its output, updated error messages ([8d8973](https://github.com/git-town/git-town/commit/8d8973aaa58394a123ceed2811271606f4e1aaa9), [60e1d8](https://github.com/git-town/git-town/commit/60e1d8299ebbb0e75bdae057e864d17e1f9a3ce7), [408e69](https://github.com/git-town/git-town/commit/408e699e5bdd3af524b2ea64669b81fea3bbe60b))
- skips unnecessary pushes ([0da896](https://github.com/git-town/git-town/commit/0da8968aef29f9ecb7326e0fafb5976f51789dca))
- **man pages** ([609e11](https://github.com/git-town/git-town/commit/609e11400818604328885df86c02ee4630410e12), [164f06](https://github.com/git-town/git-town/commit/164f06bc8bf00d9e99ce0416f408cf62959dc833), [27b257](https://github.com/git-town/git-town/commit/27b2573ca5ffa9ae7930f8b5999bbfdd72bd16d9))
- **git prune-branches** ([#48](https://github.com/git-town/git-town/issues/48), [7a922e](https://github.com/git-town/git-town/commit/7a922ecd9e03d20ed5a0c159022e601cebc80313))
- **Cucumber:** optional Fuubar output ([7c5402](https://github.com/git-town/git-town/commit/7c540284cf46bd49a7623566c1343285813524c6))

## 0.3 (2014-10-10)

- multi-user support for feature branches ([#35](https://github.com/git-town/git-town/issues/35), [ca0882](https://github.com/git-town/git-town/commit/ca08820c68457bddf6b8fff6c3ef3d430b905d9b))
- **git sync-fork** ([#22](https://github.com/git-town/git-town/issues/22), [1f1f9f](https://github.com/git-town/git-town/commit/1f1f9f98ffa7288d6a5982ec0c9e571695590fe1))
- stores configuration in the Git configuration instead of a dedicated file ([8b8695](https://github.com/git-town/git-town/commit/8b86953d7c7c719f28dbc7af6e86d02adaf2053e))
- removes redundant fetches from the central repo per session ([#15](https://github.com/git-town/git-town/issues/15), [43400a](https://github.com/git-town/git-town/commit/43400a5b968a47eb55484f73e34026f66b1e939a))
- automatically prunes remote branches when fetching updates ([86100f](https://github.com/git-town/git-town/commit/86100f08866f19a0f4e80f470fe8dcc6996ddc2c))
- always cleans up abort and continue scripts after using one of them ([3be4c0](https://github.com/git-town/git-town/commit/3be4c06635a943f378287963ba30e4306fcd9802))
- simpler readme, dedicated RDD document
- **<a href="https://cukes.info" target="_blank">Cucumber</a>** feature specs (you need Ruby 2.x) ([c9d175](https://github.com/git-town/git-town/commit/c9d175fe2f28fbda3f662454f54ed80306ce2f46))
- much faster testing thanks to fully local test Git repos ([#25](https://github.com/git-town/git-town/issues/25), [c9d175](https://github.com/git-town/git-town/commit/c9d175fe2f28fbda3f662454f54ed80306ce2f46))

## 0.2.2 (2014-06-10)

- fixes "unary" error messages
- lots of output and documentation improvements

## 0.2.1 (2014-05-31)

- better terminal output
- Travis CI improvements
- better documentation

## 0.2.0 (2014-05-29)

- displays the duration of specs
- pulls the main branch only if it has a remote
- --abort options to abort failed Git Town operations
- --continue options to continue some Git Town operations after fixing the underlying issues
- installation through Homebrew
- colored test output
- display summary after tests
- exit with proper status codes
- better documentation

## 0.1.0 (2014-05-22)

- git hack, git sync, git extract, git ship
- basic test framework
- Travis CI integration
- self-hosting: uses Git Town for Git Town development<|MERGE_RESOLUTION|>--- conflicted
+++ resolved
@@ -2,12 +2,8 @@
 
 ## 11.0.0 (2023-12-06)
 
-<<<<<<< HEAD
-Git Town 11 continues the effort to make the Git Town user experience more consistent and intuitive.
-=======
 Git Town 11 continues the effort to make the Git Town user experience more
 consistent and intuitive.
->>>>>>> c08e09e8
 
 #### BREAKING CHANGES
 
@@ -25,15 +21,11 @@
 
 #### New Features
 
-<<<<<<< HEAD
-- The new `sync-before-ship` config option prevents `git ship` from updating the branch it is about to ship. The old behavior makes sense when shipping branches locally but is conflicting with the requirements for tests to pass on CI before shipping via the hosting platform ([#2714](https://github.com/git-town/git-town/pull/2714)).
-=======
 - The new `sync-before-ship` config option prevents `git ship` from updating the
   branch it is about to ship. The old behavior makes sense when shipping
   branches locally but is conflicting with the requirements for tests to pass on
   CI before shipping via the hosting platform
   ([#2714](https://github.com/git-town/git-town/pull/2714)).
->>>>>>> c08e09e8
 
 #### Bug Fixes
 
