# All Git Town commands
#
# TODO: create this variable programmatically, e.g.
# for command in (ls (brew --repository)/Library/Homebrew/cmd | sed -e "s/\.rb//g")
#   set commands $command $commands
# end
<<<<<<< HEAD
set git_town_commands extract hack kill prune-branches pull-request rename-branch ship sync sync-fork town
=======
set git_town_commands extract hack kill new-pull-request prune-branches ship sync sync-fork town
>>>>>>> a1f6181f


# Indicates through its error code whether the command line to auto-complete
# already contains a Git Town command or not.
#
# - doesn't have command yet: exit code 0
# - has command already: exit code 1
function __fish_complete_git_town_no_command
  for cmd in (commandline -otc)
    if contains $cmd $git_town_commands
      return 1
    end
  end
  return 0
end


# Define autocompletion for the Git Town commands themselves.
#
# These only get autocompleted if there is no Git Town command present in the
# command line already.
# This is done through __fish_complete_git_town_no_command
<<<<<<< HEAD
complete --command git --arguments 'extract'        --description 'Copy selected commits from the current branch into their own branch' --condition '__fish_complete_git_town_no_command' --no-files
complete --command git --arguments 'hack'           --description 'Cut a new feature branch off the main branch'                        --condition '__fish_complete_git_town_no_command' --no-files
complete --command git --arguments 'kill'           --description 'Remove an obsolete feature branch'                                   --condition '__fish_complete_git_town_no_command' --no-files
complete --command git --arguments 'prune-branches' --description 'Delete merged branches'                                              --condition '__fish_complete_git_town_no_command' --no-files
complete --command git --arguments 'pull-request'   --description 'Create a new pull request'                                           --condition '__fish_complete_git_town_no_command' --no-files
complete --command git --arguments 'rename-branch'  --description 'Rename a branch'                                                     --condition '__fish_complete_git_town_no_command' --no-files
complete --command git --arguments 'ship'           --description 'Deliver a completed feature branch'                                  --condition '__fish_complete_git_town_no_command' --no-files
complete --command git --arguments 'sync'           --description 'Update the current branch with all relevant changes'                 --condition '__fish_complete_git_town_no_command' --no-files
complete --command git --arguments 'sync-fork'      --description 'Pull upstream updates into a forked repository'                      --condition '__fish_complete_git_town_no_command' --no-files
complete --command git --arguments 'town'           --description 'Git Town management'                                                 --condition '__fish_complete_git_town_no_command' --no-files
=======
complete --command git --arguments 'extract'          --description 'Copy selected commits from the current branch into their own branch' --condition '__fish_complete_git_town_no_command' --no-files
complete --command git --arguments 'hack'             --description 'Cut a new feature branch off the main branch'                        --condition '__fish_complete_git_town_no_command' --no-files
complete --command git --arguments 'kill'             --description 'Remove an obsolete feature branch'                                   --condition '__fish_complete_git_town_no_command' --no-files
complete --command git --arguments 'new-pull-request' --description 'Create a new pull request'                                           --condition '__fish_complete_git_town_no_command' --no-files
complete --command git --arguments 'prune-branches'   --description 'Delete merged branches'                                              --condition '__fish_complete_git_town_no_command' --no-files
complete --command git --arguments 'ship'             --description 'Deliver a completed feature branch'                                  --condition '__fish_complete_git_town_no_command' --no-files
complete --command git --arguments 'sync'             --description 'Update the current branch with all relevant changes'                 --condition '__fish_complete_git_town_no_command' --no-files
complete --command git --arguments 'sync-fork'        --description 'Pull upstream updates into a forked repository'                      --condition '__fish_complete_git_town_no_command' --no-files
complete --command git --arguments 'town'             --description 'Git Town management'                                                 --condition '__fish_complete_git_town_no_command' --no-files
>>>>>>> a1f6181f


# Define autocompletion of Git branch names.
#
# This is only enabled for commands that take branch names.
# This is achieved through __fish_complete_git_town_command_takes_branch
complete --command git --arguments "(git branch | tr -d '* ')" --no-files


# Define autocompletion for command-line switches
complete --command git --long-option 'abort'    --description 'Abort the current command'     --no-files
complete --command git --long-option 'continue' --description 'Continue the current command'  --no-files
complete --command git --long-option 'undo'     --description 'Undo the current/last command' --no-files<|MERGE_RESOLUTION|>--- conflicted
+++ resolved
@@ -4,11 +4,7 @@
 # for command in (ls (brew --repository)/Library/Homebrew/cmd | sed -e "s/\.rb//g")
 #   set commands $command $commands
 # end
-<<<<<<< HEAD
-set git_town_commands extract hack kill prune-branches pull-request rename-branch ship sync sync-fork town
-=======
-set git_town_commands extract hack kill new-pull-request prune-branches ship sync sync-fork town
->>>>>>> a1f6181f
+set git_town_commands extract hack kill new-pull-request prune-branches rename-branch ship sync sync-fork town
 
 
 # Indicates through its error code whether the command line to auto-complete
@@ -31,28 +27,16 @@
 # These only get autocompleted if there is no Git Town command present in the
 # command line already.
 # This is done through __fish_complete_git_town_no_command
-<<<<<<< HEAD
-complete --command git --arguments 'extract'        --description 'Copy selected commits from the current branch into their own branch' --condition '__fish_complete_git_town_no_command' --no-files
-complete --command git --arguments 'hack'           --description 'Cut a new feature branch off the main branch'                        --condition '__fish_complete_git_town_no_command' --no-files
-complete --command git --arguments 'kill'           --description 'Remove an obsolete feature branch'                                   --condition '__fish_complete_git_town_no_command' --no-files
-complete --command git --arguments 'prune-branches' --description 'Delete merged branches'                                              --condition '__fish_complete_git_town_no_command' --no-files
-complete --command git --arguments 'pull-request'   --description 'Create a new pull request'                                           --condition '__fish_complete_git_town_no_command' --no-files
-complete --command git --arguments 'rename-branch'  --description 'Rename a branch'                                                     --condition '__fish_complete_git_town_no_command' --no-files
-complete --command git --arguments 'ship'           --description 'Deliver a completed feature branch'                                  --condition '__fish_complete_git_town_no_command' --no-files
-complete --command git --arguments 'sync'           --description 'Update the current branch with all relevant changes'                 --condition '__fish_complete_git_town_no_command' --no-files
-complete --command git --arguments 'sync-fork'      --description 'Pull upstream updates into a forked repository'                      --condition '__fish_complete_git_town_no_command' --no-files
-complete --command git --arguments 'town'           --description 'Git Town management'                                                 --condition '__fish_complete_git_town_no_command' --no-files
-=======
 complete --command git --arguments 'extract'          --description 'Copy selected commits from the current branch into their own branch' --condition '__fish_complete_git_town_no_command' --no-files
 complete --command git --arguments 'hack'             --description 'Cut a new feature branch off the main branch'                        --condition '__fish_complete_git_town_no_command' --no-files
 complete --command git --arguments 'kill'             --description 'Remove an obsolete feature branch'                                   --condition '__fish_complete_git_town_no_command' --no-files
 complete --command git --arguments 'new-pull-request' --description 'Create a new pull request'                                           --condition '__fish_complete_git_town_no_command' --no-files
 complete --command git --arguments 'prune-branches'   --description 'Delete merged branches'                                              --condition '__fish_complete_git_town_no_command' --no-files
+complete --command git --arguments 'rename-branch'    --description 'Rename a branch'                                                     --condition '__fish_complete_git_town_no_command' --no-files
 complete --command git --arguments 'ship'             --description 'Deliver a completed feature branch'                                  --condition '__fish_complete_git_town_no_command' --no-files
 complete --command git --arguments 'sync'             --description 'Update the current branch with all relevant changes'                 --condition '__fish_complete_git_town_no_command' --no-files
 complete --command git --arguments 'sync-fork'        --description 'Pull upstream updates into a forked repository'                      --condition '__fish_complete_git_town_no_command' --no-files
 complete --command git --arguments 'town'             --description 'Git Town management'                                                 --condition '__fish_complete_git_town_no_command' --no-files
->>>>>>> a1f6181f
 
 
 # Define autocompletion of Git branch names.
