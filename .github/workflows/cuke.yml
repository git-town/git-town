--- conflicted
+++ resolved
@@ -13,10 +13,6 @@
       - uses: actions/checkout@v2
       - uses: actions/setup-go@v2
         with:
-<<<<<<< HEAD
-          go-version: 1.19
-=======
           go-version: 1.16
->>>>>>> 48f80c4b
       - run: make setup-godog
       - run: make cuke