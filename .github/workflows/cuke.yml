name: end-to-end tests

on:
  push:
    branches: [main]
  pull_request:
    branches: [main]

jobs:
  build:
    runs-on: ubuntu-latest
    steps:
      - uses: actions/checkout@v2
      - uses: actions/setup-go@v2
        with:
<<<<<<< HEAD
          go-version: 1.20
=======
          go-version: 1.21
>>>>>>> 376b4a9d
      - run: make cuke<|MERGE_RESOLUTION|>--- conflicted
+++ resolved
@@ -13,9 +13,5 @@
       - uses: actions/checkout@v2
       - uses: actions/setup-go@v2
         with:
-<<<<<<< HEAD
-          go-version: 1.20
-=======
           go-version: 1.21
->>>>>>> 376b4a9d
       - run: make cuke