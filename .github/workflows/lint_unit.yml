--- conflicted
+++ resolved
@@ -13,11 +13,7 @@
       - uses: actions/checkout@v2
       - uses: actions/setup-go@v2
         with:
-<<<<<<< HEAD
-          go-version: 1.20
-=======
           go-version: 1.21
->>>>>>> 376b4a9d
       - name: ShellCheck
         uses: ludeeus/action-shellcheck@1.1.0
         with:
