package main_test

import (
	"fmt"
	"os"
	"runtime"
	"strings"
	"testing"

	"github.com/cucumber/godog"
	"github.com/git-town/git-town/v14/test/cucumber"
	"github.com/spf13/pflag"
)

func TestMain(_ *testing.M) {
	options := godog.Options{
		StopOnFailure: true,
		Strict:        true,
	}
	godog.BindCommandLineFlags("godog.", &options)
	pflag.Parse()
	options.Paths = pflag.Args()
	flagThis := os.Getenv("cukethis") != ""
	flagSmoke := os.Getenv("smoke") != ""
	switch {
	case flagThis:
		options.Format = "pretty"
	case len(options.Paths) == 0:
		options.Format = "progress"
	case strings.HasSuffix(options.Paths[0], ".feature"):
		options.Format = "pretty"
	default:
		options.Format = "progress"
	}
	if runtime.GOOS == "windows" {
		options.Tags = "~@skipWindows"
		options.Concurrency = runtime.NumCPU()
	} else {
		options.Concurrency = runtime.NumCPU() * 4
	}
	if flagSmoke {
		options.Tags = "@smoke"
	}
	if flagThis {
		options.Tags = "@this"
	}
<<<<<<< HEAD
	fmt.Println(concurrency)
	status := godog.RunWithOptions("godog", FeatureContext, godog.Options{
		Format:        "pretty",
		Concurrency:   1,
		StopOnFailure: true,
		Strict:        true,
		Paths:         []string{"features/"},
		Tags:          tags,
	})
	if status > 0 {
		t.FailNow()
=======
	suite := godog.TestSuite{
		Options:              &options,
		ScenarioInitializer:  cucumber.InitializeScenario,
		TestSuiteInitializer: cucumber.InitializeSuite,
>>>>>>> 7f083c8c
	}
	status := suite.Run()
	os.Exit(status)
}<|MERGE_RESOLUTION|>--- conflicted
+++ resolved
@@ -1,7 +1,6 @@
 package main_test
 
 import (
-	"fmt"
 	"os"
 	"runtime"
 	"strings"
@@ -38,30 +37,17 @@
 	} else {
 		options.Concurrency = runtime.NumCPU() * 4
 	}
+	options.Concurrency = 1
 	if flagSmoke {
 		options.Tags = "@smoke"
 	}
 	if flagThis {
 		options.Tags = "@this"
 	}
-<<<<<<< HEAD
-	fmt.Println(concurrency)
-	status := godog.RunWithOptions("godog", FeatureContext, godog.Options{
-		Format:        "pretty",
-		Concurrency:   1,
-		StopOnFailure: true,
-		Strict:        true,
-		Paths:         []string{"features/"},
-		Tags:          tags,
-	})
-	if status > 0 {
-		t.FailNow()
-=======
 	suite := godog.TestSuite{
 		Options:              &options,
 		ScenarioInitializer:  cucumber.InitializeScenario,
 		TestSuiteInitializer: cucumber.InitializeSuite,
->>>>>>> 7f083c8c
 	}
 	status := suite.Run()
 	os.Exit(status)
