--- conflicted
+++ resolved
@@ -108,11 +108,7 @@
 
 func setMode(reset bool, modes ...Mode) (s string) {
 	if len(modes) == 0 {
-<<<<<<< HEAD
-		return //nolint:nakedret
-=======
 		return s
->>>>>>> 90a78a1d
 	}
 
 	cmd := "h"
@@ -146,11 +142,7 @@
 	if len(dec) > 0 {
 		s += seq + "?" + strings.Join(dec, ";") + cmd
 	}
-<<<<<<< HEAD
-	return //nolint:nakedret
-=======
 	return s
->>>>>>> 90a78a1d
 }
 
 // RequestMode (DECRQM) returns a sequence to request a mode from the terminal.
