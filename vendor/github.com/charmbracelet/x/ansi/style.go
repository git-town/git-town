--- conflicted
+++ resolved
@@ -594,11 +594,7 @@
 			B: uint8(b), //nolint:gosec
 			A: 0xff,
 		}
-<<<<<<< HEAD
-		return //nolint:nakedret
-=======
 		return n
->>>>>>> 90a78a1d
 
 	case 3: // CMY direct color
 		if len(params) < 5 {
@@ -616,11 +612,7 @@
 			Y: uint8(y), //nolint:gosec
 			K: 0,
 		}
-<<<<<<< HEAD
-		return //nolint:nakedret
-=======
 		return n
->>>>>>> 90a78a1d
 
 	case 4: // CMYK direct color
 		if len(params) < 6 {
@@ -638,11 +630,7 @@
 			Y: uint8(y), //nolint:gosec
 			K: uint8(k), //nolint:gosec
 		}
-<<<<<<< HEAD
-		return //nolint:nakedret
-=======
 		return n
->>>>>>> 90a78a1d
 
 	case 5: // indexed color
 		if len(params) < 3 {
@@ -677,11 +665,7 @@
 			B: uint8(b), //nolint:gosec
 			A: uint8(a), //nolint:gosec
 		}
-<<<<<<< HEAD
-		return //nolint:nakedret
-=======
 		return n
->>>>>>> 90a78a1d
 
 	default:
 		return 0
