// Copyright 2014 The Go Authors. All rights reserved.
// Use of this source code is governed by a BSD-style
// license that can be found in the LICENSE file.

<<<<<<< HEAD
//go:build dragonfly || freebsd || linux || netbsd || openbsd
=======
//go:build dragonfly || freebsd || linux || netbsd
>>>>>>> 2fccc0a4

package unix

import "unsafe"

// fcntl64Syscall is usually SYS_FCNTL, but is overridden on 32-bit Linux
// systems by fcntl_linux_32bit.go to be SYS_FCNTL64.
var fcntl64Syscall uintptr = SYS_FCNTL

func fcntl(fd int, cmd, arg int) (int, error) {
	valptr, _, errno := Syscall(fcntl64Syscall, uintptr(fd), uintptr(cmd), uintptr(arg))
	var err error
	if errno != 0 {
		err = errno
	}
	return int(valptr), err
}

// FcntlInt performs a fcntl syscall on fd with the provided command and argument.
func FcntlInt(fd uintptr, cmd, arg int) (int, error) {
	return fcntl(int(fd), cmd, arg)
}

// FcntlFlock performs a fcntl syscall for the F_GETLK, F_SETLK or F_SETLKW command.
func FcntlFlock(fd uintptr, cmd int, lk *Flock_t) error {
	_, _, errno := Syscall(fcntl64Syscall, fd, uintptr(cmd), uintptr(unsafe.Pointer(lk)))
	if errno == 0 {
		return nil
	}
	return errno
}<|MERGE_RESOLUTION|>--- conflicted
+++ resolved
@@ -2,11 +2,7 @@
 // Use of this source code is governed by a BSD-style
 // license that can be found in the LICENSE file.
 
-<<<<<<< HEAD
-//go:build dragonfly || freebsd || linux || netbsd || openbsd
-=======
 //go:build dragonfly || freebsd || linux || netbsd
->>>>>>> 2fccc0a4
 
 package unix
 
