//
// Licensed under the Apache License, Version 2.0 (the "License");
// you may not use this file except in compliance with the License.
// You may obtain a copy of the License at
//
//     http://www.apache.org/licenses/LICENSE-2.0
//
// Unless required by applicable law or agreed to in writing, software
// distributed under the License is distributed on an "AS IS" BASIS,
// WITHOUT WARRANTIES OR CONDITIONS OF ANY KIND, either express or implied.
// See the License for the specific language governing permissions and
// limitations under the License.
//

package gitlab

import (
	"fmt"
	"net/http"
	"time"
)

type (
	EnterpriseUsersServiceInterface interface {
		// ListEnterpriseUsers lists all enterprise users for a given top-level group.
		//
		// GitLab API docs:
		// https://docs.gitlab.com/api/group_enterprise_users/#list-all-enterprise-users
		ListEnterpriseUsers(gid any, opt *ListEnterpriseUsersOptions, options ...RequestOptionFunc) ([]*User, *Response, error)

		// GetEnterpriseUser gets details on a specified enterprise user.
		//
		// GitLab API docs:
		// https://docs.gitlab.com/api/group_enterprise_users/#get-details-on-an-enterprise-user
		GetEnterpriseUser(gid any, uid int, options ...RequestOptionFunc) (*User, *Response, error)

		// Disable2FAForEnterpriseUser disables two-factor authentication (2FA) for a
		// specified enterprise user.
		//
		// GitLab API docs:
		// https://docs.gitlab.com/api/group_enterprise_users/#disable-two-factor-authentication-for-an-enterprise-user
		Disable2FAForEnterpriseUser(gid any, uid int, options ...RequestOptionFunc) (*Response, error)
<<<<<<< HEAD
=======

		// DeleteEnterpriseUser deletes an specified enterprise user.
		//
		// GitLab API docs:
		// https://docs.gitlab.com/api/group_enterprise_users/#delete-an-enterprise-user
>>>>>>> 90a78a1d
		DeleteEnterpriseUser(gid any, uid int, deleteOptions *DeleteEnterpriseUserOptions, options ...RequestOptionFunc) (*Response, error)
	}

	// EnterpriseUsersService handles communication with the enterprise users
	// related methods of the GitLab API.
	//
	// GitLab API docs: https://docs.gitlab.com/api/group_enterprise_users/
	EnterpriseUsersService struct {
		client *Client
	}
)

var _ EnterpriseUsersServiceInterface = (*EnterpriseUsersService)(nil)

// ListEnterpriseUsersOptions represents the available
// ListEnterpriseUsers() options.
//
// GitLab API docs:
// https://docs.gitlab.com/api/group_enterprise_users/#list-all-enterprise-users
type ListEnterpriseUsersOptions struct {
	ListOptions
	Username      string     `url:"username,omitempty" json:"username,omitempty"`
	Search        string     `url:"search,omitempty" json:"search,omitempty"`
	Active        bool       `url:"active,omitempty" json:"active,omitempty"`
	Blocked       bool       `url:"blocked,omitempty" json:"blocked,omitempty"`
	CreatedAfter  *time.Time `url:"created_after,omitempty" json:"created_after,omitempty"`
	CreatedBefore *time.Time `url:"created_before,omitempty" json:"created_before,omitempty"`
	TwoFactor     string     `url:"two_factor,omitempty" json:"two_factor,omitempty"`
}

func (s *EnterpriseUsersService) ListEnterpriseUsers(gid any, opt *ListEnterpriseUsersOptions, options ...RequestOptionFunc) ([]*User, *Response, error) {
	group, err := parseID(gid)
	if err != nil {
		return nil, nil, err
	}
	u := fmt.Sprintf("groups/%s/enterprise_users", PathEscape(group))

	req, err := s.client.NewRequest(http.MethodGet, u, opt, options)
	if err != nil {
		return nil, nil, err
	}

	var users []*User
	resp, err := s.client.Do(req, &users)
	if err != nil {
		return nil, resp, err
	}

	return users, resp, nil
}

func (s *EnterpriseUsersService) GetEnterpriseUser(gid any, uid int, options ...RequestOptionFunc) (*User, *Response, error) {
	group, err := parseID(gid)
	if err != nil {
		return nil, nil, err
	}
	u := fmt.Sprintf("groups/%s/enterprise_users/%d", PathEscape(group), uid)

	req, err := s.client.NewRequest(http.MethodGet, u, nil, options)
	if err != nil {
		return nil, nil, err
	}

	user := new(User)
	resp, err := s.client.Do(req, &user)
	if err != nil {
		return nil, resp, err
	}

	return user, resp, nil
}

func (s *EnterpriseUsersService) Disable2FAForEnterpriseUser(gid any, uid int, options ...RequestOptionFunc) (*Response, error) {
	group, err := parseID(gid)
	if err != nil {
		return nil, err
	}
	u := fmt.Sprintf("groups/%s/enterprise_users/%d/disable_two_factor", PathEscape(group), uid)

	req, err := s.client.NewRequest(http.MethodPatch, u, nil, options)
	if err != nil {
		return nil, err
	}

	return s.client.Do(req, nil)
}

// DeleteEnterpriseUserOptions represents the available DeleteEnterpriseUser options.
//
// GitLab API docs:
// https://docs.gitlab.com/api/group_enterprise_users/#delete-an-enterprise-user
type DeleteEnterpriseUserOptions struct {
	HardDelete *bool `url:"hard_delete,omitempty" json:"hard_delete,omitempty"`
}

<<<<<<< HEAD
// DeleteEnterpriseUser deletes an specified enterprise user.
//
// GitLab API docs:
// https://docs.gitlab.com/api/group_enterprise_users/#delete-an-enterprise-user
=======
>>>>>>> 90a78a1d
func (s *EnterpriseUsersService) DeleteEnterpriseUser(gid any, uid int, opt *DeleteEnterpriseUserOptions, options ...RequestOptionFunc) (*Response, error) {
	group, err := parseID(gid)
	if err != nil {
		return nil, err
	}
	u := fmt.Sprintf("groups/%s/enterprise_users/%d", PathEscape(group), uid)

	req, err := s.client.NewRequest(http.MethodDelete, u, opt, options)
	if err != nil {
		return nil, err
	}

	return s.client.Do(req, nil)
}<|MERGE_RESOLUTION|>--- conflicted
+++ resolved
@@ -40,14 +40,11 @@
 		// GitLab API docs:
 		// https://docs.gitlab.com/api/group_enterprise_users/#disable-two-factor-authentication-for-an-enterprise-user
 		Disable2FAForEnterpriseUser(gid any, uid int, options ...RequestOptionFunc) (*Response, error)
-<<<<<<< HEAD
-=======
 
 		// DeleteEnterpriseUser deletes an specified enterprise user.
 		//
 		// GitLab API docs:
 		// https://docs.gitlab.com/api/group_enterprise_users/#delete-an-enterprise-user
->>>>>>> 90a78a1d
 		DeleteEnterpriseUser(gid any, uid int, deleteOptions *DeleteEnterpriseUserOptions, options ...RequestOptionFunc) (*Response, error)
 	}
 
@@ -143,13 +140,6 @@
 	HardDelete *bool `url:"hard_delete,omitempty" json:"hard_delete,omitempty"`
 }
 
-<<<<<<< HEAD
-// DeleteEnterpriseUser deletes an specified enterprise user.
-//
-// GitLab API docs:
-// https://docs.gitlab.com/api/group_enterprise_users/#delete-an-enterprise-user
-=======
->>>>>>> 90a78a1d
 func (s *EnterpriseUsersService) DeleteEnterpriseUser(gid any, uid int, opt *DeleteEnterpriseUserOptions, options ...RequestOptionFunc) (*Response, error) {
 	group, err := parseID(gid)
 	if err != nil {
