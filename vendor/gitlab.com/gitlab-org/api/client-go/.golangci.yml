--- conflicted
+++ resolved
@@ -68,10 +68,7 @@
         - error-nil
         - expected-actual
         - formatter
-<<<<<<< HEAD
-=======
         - go-require
->>>>>>> 90a78a1d
         - len
         - negative-positive
         - nil-compare
