#!/bin/bash
source "$( cd "$( dirname "${BASH_SOURCE[0]}" )" && pwd )/helpers/helpers.sh"


<<<<<<< HEAD
function build_command_list {
  ensure_preconditions "$@"
=======
function ensure_has_target_branch {
  if [ -z "$target_branch_name" ]; then
    echo_error_header
    echo_error "No branch name provided."
    exit_with_error
  fi
}
>>>>>>> 1293de79

  if [ "$initial_open_changes" = true ]; then
    add_to_command_list "stash_open_changes"
  fi

<<<<<<< HEAD
  add_to_command_list "checkout_main_branch"
  add_to_command_list "fetch_repo"
  add_to_command_list "rebase_tracking_branch"
  add_to_command_list "push_branch"
  add_to_command_list "create_and_checkout_feature_branch '$target_branch_name'"

  if [ "$initial_open_changes" = true ]; then
    add_to_command_list "restore_open_changes"
  fi
}


function ensure_has_target_branch {
  if [ -z "$target_branch_name" ]; then
    echo_error_header
    echo_error "No branch name provided."
    exit_with_error
  fi
}


function ensure_preconditions {
  target_branch_name=$1
  ensure_has_target_branch
  ensure_does_not_have_branch "$target_branch_name"
}


run "$@"
=======
function ensure_preconditions {
  target_branch_name=$1
  ensure_has_target_branch
  ensure_does_not_have_branch "$target_branch_name"
}


# Called when rebase fails on the main branch
function error_rebase {
  create_rebase_conflict_abort_script
  exit_with_script_messages
}


function perform_hack {
  stash_open_changes
  checkout_main_branch
  fetch
  rebase_tracking_branch
  push
  create_and_checkout_feature_branch "$target_branch_name"
  restore_open_changes
}


if [ "$1" == "--abort" ]; then
  run_abort_script
else
  ensure_preconditions "$@"
  perform_hack
fi

exit_with_success
>>>>>>> 1293de79
<|MERGE_RESOLUTION|>--- conflicted
+++ resolved
@@ -2,28 +2,17 @@
 source "$( cd "$( dirname "${BASH_SOURCE[0]}" )" && pwd )/helpers/helpers.sh"
 
 
-<<<<<<< HEAD
 function build_command_list {
   ensure_preconditions "$@"
-=======
-function ensure_has_target_branch {
-  if [ -z "$target_branch_name" ]; then
-    echo_error_header
-    echo_error "No branch name provided."
-    exit_with_error
-  fi
-}
->>>>>>> 1293de79
 
   if [ "$initial_open_changes" = true ]; then
     add_to_command_list "stash_open_changes"
   fi
 
-<<<<<<< HEAD
   add_to_command_list "checkout_main_branch"
-  add_to_command_list "fetch_repo"
+  add_to_command_list "fetch"
   add_to_command_list "rebase_tracking_branch"
-  add_to_command_list "push_branch"
+  add_to_command_list "push"
   add_to_command_list "create_and_checkout_feature_branch '$target_branch_name'"
 
   if [ "$initial_open_changes" = true ]; then
@@ -48,39 +37,4 @@
 }
 
 
-run "$@"
-=======
-function ensure_preconditions {
-  target_branch_name=$1
-  ensure_has_target_branch
-  ensure_does_not_have_branch "$target_branch_name"
-}
-
-
-# Called when rebase fails on the main branch
-function error_rebase {
-  create_rebase_conflict_abort_script
-  exit_with_script_messages
-}
-
-
-function perform_hack {
-  stash_open_changes
-  checkout_main_branch
-  fetch
-  rebase_tracking_branch
-  push
-  create_and_checkout_feature_branch "$target_branch_name"
-  restore_open_changes
-}
-
-
-if [ "$1" == "--abort" ]; then
-  run_abort_script
-else
-  ensure_preconditions "$@"
-  perform_hack
-fi
-
-exit_with_success
->>>>>>> 1293de79
+run "$@"