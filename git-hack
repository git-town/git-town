#!/bin/bash
source "$( cd "$( dirname "${BASH_SOURCE[0]}" )" && pwd )/helpers/helpers.sh"


<<<<<<< HEAD
=======
# Called when rebase_branch fails on the main branch
function error_rebase_branch {
  create_rebase_conflict_abort_script
  exit_with_script_messages
}


>>>>>>> 3fcc9ee8
function perform_hack {
  target_branch_name=$1

  # Exit with a help screen if parameters are missing.
  if [ -z "$target_branch_name" ]; then
    echo_usage_header
    echo_usage "git hack [feature branch name]"
    exit_with_error
  fi

  ensure_does_not_have_branch "$target_branch_name"
  stash_open_changes_if_needed
  checkout_main_branch
  fetch_repo
  rebase_tracking_branch
  push_branch
  create_and_checkout_feature_branch "$target_branch_name"
  restore_open_changes_if_needed
}


if [ "$1" == "--abort" ]; then
  run_abort_script
else
  perform_hack "$*"
fi

exit_with_success<|MERGE_RESOLUTION|>--- conflicted
+++ resolved
@@ -2,8 +2,6 @@
 source "$( cd "$( dirname "${BASH_SOURCE[0]}" )" && pwd )/helpers/helpers.sh"
 
 
-<<<<<<< HEAD
-=======
 # Called when rebase_branch fails on the main branch
 function error_rebase_branch {
   create_rebase_conflict_abort_script
@@ -11,7 +9,6 @@
 }
 
 
->>>>>>> 3fcc9ee8
 function perform_hack {
   target_branch_name=$1
 
