--- conflicted
+++ resolved
@@ -72,10 +72,6 @@
   if [ "$target_branch_name" != "$initial_branch_name" ]; then
     ensure_has_branch "$target_branch_name"
     stash_open_changes
-<<<<<<< HEAD
-    checkout_branch "$target_branch_name"
-=======
->>>>>>> d0d22d3e
   fi
 
   ensure_no_open_changes "You cannot ship with uncommitted changes."
