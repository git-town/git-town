#!/bin/bash
source "$( cd "$( dirname "${BASH_SOURCE[0]}" )" && pwd )/helpers/helpers.sh"


abort_script_filename=`abort_script_filename_for_command ship`



# Exit if the current branch is not ahead of main
function ensure_ahead_of_main_branch {
  local current_branch_name=`get_current_branch_name`
  if [ `is_ahead_of_main $current_branch_name` == false ]; then
    return_to_initial_branch

    echo_error_header
    echo_error "The branch '$current_branch_name' has no commits to merge into '$main_branch_name'."
    exit_with_error
  fi
}


# Called when ensure_no_open_changes is exiting with error
function error_has_open_changes {
  return_to_initial_branch
}


# Called when ensure_is_feature_branch is exiting with error
function error_is_not_feature_branch {
  return_to_initial_branch
}


# Called when pull_branch fails on the feature branch
function error_pull_feature_branch {
  create_merge_conflict_abort_script
  exit_with_abort_continue_messages 'ship'
}


# Called when pull_branch fails on the main branch
function error_pull_main_branch {
  create_rebase_conflict_abort_script
  exit_with_abort_continue_messages 'ship'
}


# Called when merge_branch fails
function error_merge_branch {
  create_merge_conflict_abort_script
  exit_with_abort_continue_messages 'ship'
}


# Parses the options and reruns the message
function extract_message {
  message=''

  while getopts "m::" opt; do
    case "$opt" in
    m) message=$OPTARG
    esac
  done

  echo $message
}


function perform_ship {
  local message=`extract_message "$*"`

  if [ $target_branch_name != $initial_branch_name ]; then
    ensure_has_branch $target_branch_name
    stash_open_changes
  fi

<<<<<<< HEAD
  ensure_no_open_changes "You should not ship while having open files in Git."
  ensure_is_feature_branch $target_branch_name "Only feature branches can be shipped."
=======
  ensure_no_open_changes "You cannot ship with uncommitted changes."
  ensure_on_feature_branch "Only feature branches can be shipped."
>>>>>>> f4501560

  checkout_main_branch
  sync_branch 'rebase'
  checkout_branch "$target_branch_name"
  pull_branch
  merge_branch $main_branch_name
  ensure_ahead_of_main_branch
  checkout_main_branch
  squash_merge $target_branch_name "$message"
  push_branch
  delete_branch $target_branch_name "force"

  return_to_initial_branch
}


function return_to_initial_branch {
  if [ $target_branch_name != $initial_branch_name ]; then
    checkout_branch $initial_branch_name
    restore_open_changes
  fi
}


if [ "$1" == "--abort" ]; then
  run_abort_script
else
  if [ "$#" -gt 0 -a "$1" != "-m" ]; then
    target_branch_name=$1
    shift
  else
    target_branch_name=`get_current_branch_name`
  fi

  perform_ship "$*"
fi

exit_with_success<|MERGE_RESOLUTION|>--- conflicted
+++ resolved
@@ -74,13 +74,8 @@
     stash_open_changes
   fi
 
-<<<<<<< HEAD
-  ensure_no_open_changes "You should not ship while having open files in Git."
+  ensure_no_open_changes "You cannot ship with uncommitted changes."
   ensure_is_feature_branch $target_branch_name "Only feature branches can be shipped."
-=======
-  ensure_no_open_changes "You cannot ship with uncommitted changes."
-  ensure_on_feature_branch "Only feature branches can be shipped."
->>>>>>> f4501560
 
   checkout_main_branch
   sync_branch 'rebase'
