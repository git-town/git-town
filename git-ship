--- conflicted
+++ resolved
@@ -86,13 +86,8 @@
 
 function return_to_initial_branch {
   if [ "$target_branch_name" != "$initial_branch_name" ]; then
-<<<<<<< HEAD
-    checkout_branch "$initial_branch_name"
-    restore_open_changes_if_needed
-=======
     checkout "$initial_branch_name"
     restore_open_changes
->>>>>>> 1293de79
   fi
 }
 
