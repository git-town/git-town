// Git Town - a high-level CLI for Git
//
// Git Town adds Git commands that make software development more efficient
// by keeping Git branches better in sync with each other.
// This reduces merge conflicts and the number of Git commands you need to run.
package main

import (
	"os"

	"github.com/fatih/color"
	"github.com/git-town/git-town/v7/src/cli"
	"github.com/git-town/git-town/v7/src/cmd"
)

func main() {
<<<<<<< HEAD
	// dialog.Initialize()
=======
	dialog.Initialize()
	color.NoColor = false // Prevent color from auto disable
>>>>>>> 2260b48f
	err := cmd.Execute()
	if err != nil {
		cli.PrintError(err)
		os.Exit(1)
	}
}<|MERGE_RESOLUTION|>--- conflicted
+++ resolved
@@ -14,12 +14,8 @@
 )
 
 func main() {
-<<<<<<< HEAD
 	// dialog.Initialize()
-=======
-	dialog.Initialize()
 	color.NoColor = false // Prevent color from auto disable
->>>>>>> 2260b48f
 	err := cmd.Execute()
 	if err != nil {
 		cli.PrintError(err)
