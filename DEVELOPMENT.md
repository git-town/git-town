# Developing the Git Town source code

This page helps you get started hacking on the Git Town codebase. See file
[ARCHITECTURE.md](ARCHITECTURE.md) for an overview of how the Git Town engine
works.

## setup

<<<<<<< HEAD
1. install [Go](https://golang.org) version 1.20
=======
1. install [Go](https://golang.org) version 1.21
>>>>>>> 376b4a9d
2. install [Make](https://www.gnu.org/software/make)
   - Mac and Linux users have this out of the box
   - Windows users can install
     [Make for Windows](https://gnuwin32.sourceforge.net/packages/make.htm) or
     run `choco install make` if [Chocolatey](https://chocolatey.org) is
     available.
3. run the tests: <code type="make/command">make test</code>
4. compile the tool: <code type="make/command">make build</code>

## dependencies

Add an external Go module:

- run `go get [dependency]` inside the Git Town folder to register the
  dependency
- use the new dependency in the code
- run `go mod vendor` to vendor it
- run `go mod tidy` to clean up

Update an external Go module:

```
go get <path>
```

Update all external Go modules:

<a type="make/command">

```
make update
```

</a>

## unit tests

Run all unit tests:

<a type="make/command">

```
make unit-all
```

</a>

Run all unit tests with race detection:

<a type="make/command">

```
make unit-race
```

</a>

Run unit tests for packages containing changes:

<a type="make/command">

```
make unit
```

</a>

Run an individual unit test:

```
go test src/cmd/root_test.go
go test src/cmd/root_test.go -v -run TestIsAcceptableGitVersion
```

## end-to-end tests

Run all end-to-end tests:

<a type="make/command">

```
make cuke
```

</a>

To run individual Cucumber tests, add a `@this` flag to the test you want to
run. Example:

```cucumber
@this
Scenario: foo bar
```

Then run:

```
make cukethis
```

Certain tests require that the Git remote points to an actual GitHub, Gitea,
GitLab or Bitbucket address. This causes `git push` operations in this test to
also go to GitHub. To prevent this, set an environment variable
`GIT_TOWN_REMOTE` with the desired value of the `origin` remote, and Git Town
will use that value instead of what is in the repo.

If Cucumber tests produce garbled output on Windows, try running them inside Git
Bash. See [this issue](https://github.com/cucumber/godog/issues/129) for
details.

## debug end-to-end tests

To see the CLI output of the shell commands in a Cucumber test, as well as the
Git commands that the Git Town test suite runs under the hood, add a tag
`@debug` above the feature or scenario you want to debug:

```cucumber
@debug
Scenario: A foo walks into a bar
```

This often goes together with a `@this` tag to only run the test at hand.

To inspect the local and remote Git repository used in an end-to-end test,
insert the step `And inspect the repo`. This step will make Cucumber print the
path of the workspace and wait until you hit ENTER. This gives you time to
inspect that folder using the tool of your choice.

If this level of debug information isn't enough, you can run the Git Town
command under test with the `--debug` option. As an example, if the step
`When I run "git-town append new"` mysteriously fails, you could change it to
`When I run "git-town append new -d"`. This will print the Git commands that Git
Town runs under the hood.

Debug a Godog Cucumber feature in [VSCode](https://code.visualstudio.com):

- open `main_test.go`
- change the path of the test to execute
- set a breakpoint in your test code
- run the `debug a test` configuration in the debugger

## run linters

Format all code, auto-fix all fixable issues, and run all linters:

<a type="make/command">

```
make fix
```

</a>

## learn about the code and test architecture

The source code contains
[Godoc comments](https://pkg.go.dev/github.com/git-town/git-town) that explain
the code architecture.

## website

The source code for the [website](https://www.git-town.com) is in the
[website](website) folder. This folder contains its own
[Makefile](website/Makefile) for activities related to working on the website.
To work on the website, cd into the `website` folder and run
<code type="make/command" dir="website">make serve</code> to start a local
development server. The production site auto-updates on changes to the `main`
branch. The site hoster is [Netlify](https://www.netlify.com). Netlify
configuration is in [netlify.toml](netlify.toml).<|MERGE_RESOLUTION|>--- conflicted
+++ resolved
@@ -6,11 +6,7 @@
 
 ## setup
 
-<<<<<<< HEAD
-1. install [Go](https://golang.org) version 1.20
-=======
 1. install [Go](https://golang.org) version 1.21
->>>>>>> 376b4a9d
 2. install [Make](https://www.gnu.org/software/make)
    - Mac and Linux users have this out of the box
    - Windows users can install
