--- conflicted
+++ resolved
@@ -32,7 +32,6 @@
   git-town append <branch> [flags]
 
 Flags:
-<<<<<<< HEAD
       --auto-resolve      auto-resolve phantom merge conflicts
   -b, --beam              beam some commits from this branch to the new branch
   -c, --commit            commit the stashed changes into the new branch
@@ -51,28 +50,12 @@
       --stash             stash uncommitted changes when creating branches
       --sync              sync branches (default true)
   -v, --verbose           display all Git commands run under the hood
-`)
-=======
-      --auto-resolve     auto-resolve phantom merge conflicts
-  -b, --beam             beam some commits from this branch to the new branch
-  -c, --commit           commit the stashed changes into the new branch
-  -d, --detached         don't update the perennial root branch
-      --dry-run          print but do not run the Git commands
-  -h, --help             help for append
-  -m, --message string   the commit message
-      --propose          propose the new branch
-  -p, --prototype        create a prototype branch
-      --push             push local branches
-      --stash            stash uncommitted changes when creating branches
-      --sync             sync branches (default true)
-  -v, --verbose          display all Git commands run under the hood
 `
 
 suite("HelpOutput", () => {
   suite(".flags()", () => {
     test("append command", () => {
       const output = new HelpOutput(appendHelpOutput)
->>>>>>> 8bd054c1
       const have = output.flags()
       const want = [
         ["--auto-resolve", "--no-auto-resolve"],
