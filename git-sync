#!/bin/bash
source "$( cd "$( dirname "${BASH_SOURCE[0]}" )" && pwd )/helpers/helpers.sh"


<<<<<<< HEAD
function build_command_list {
  if [ "$initial_open_changes" = true ]; then
    add_to_command_list "stash_open_changes"
  fi

  if [ "$(is_feature_branch "$initial_branch_name")" = true ]; then
    add_to_command_list "checkout_main_branch"
=======
# Called when merge fails
function error_merge {
  local branch_being_merged="$1"

  create_merge_conflict_abort_script

  # Create the continue script
  add_to_continue_script "initial_open_changes=$initial_open_changes"
  add_to_continue_script "continue_merge"
  if [ "$branch_being_merged" != "$main_branch_name" ]; then
    add_to_continue_script "merge $main_branch_name"
  fi
  add_to_continue_script "push"
  add_to_continue_script "restore_open_changes"

  exit_with_script_messages
}


# Called when rebase fails
function error_rebase {
  create_rebase_conflict_abort_script

  # Create the continue script
  add_to_continue_script "initial_open_changes=$initial_open_changes"
  add_to_continue_script "continue_rebase"
  if [ "$(is_feature_branch "$initial_branch_name")" == true ]; then
    add_to_continue_script "push"
    add_to_continue_script "checkout $initial_branch_name"
    add_to_continue_script "merge_tracking_branch"
    add_to_continue_script "merge $main_branch_name"
    add_to_continue_script "push"
  else
    add_to_continue_script "push"
    add_to_continue_script "push_tags"
>>>>>>> 1293de79
  fi

  add_to_command_list "fetch_repo"
  add_to_command_list "rebase_tracking_branch"
  add_to_command_list "push_branch"

<<<<<<< HEAD
  if [ "$(is_feature_branch "$initial_branch_name")" = true ]; then
    add_to_command_list "checkout_branch $initial_branch_name"
    add_to_command_list "merge_tracking_branch"
    add_to_command_list "merge_branch $main_branch_name"
    add_to_command_list "push_branch"
=======

# Perform the sync operation
function perform_sync {
  stash_open_changes

  if [ "$(is_feature_branch "$initial_branch_name")" == true ]; then
    checkout_main_branch
  fi

  fetch
  rebase_tracking_branch
  push

  if [ "$(is_feature_branch "$initial_branch_name")" == true ]; then
    checkout "$initial_branch_name"
    merge_tracking_branch
    merge "$main_branch_name"
    push
>>>>>>> 1293de79
  else
    add_to_command_list "push_tags"
  fi

  if [ "$initial_open_changes" = true ]; then
    add_to_command_list "restore_open_changes"
  fi
}


run "$@"<|MERGE_RESOLUTION|>--- conflicted
+++ resolved
@@ -2,7 +2,6 @@
 source "$( cd "$( dirname "${BASH_SOURCE[0]}" )" && pwd )/helpers/helpers.sh"
 
 
-<<<<<<< HEAD
 function build_command_list {
   if [ "$initial_open_changes" = true ]; then
     add_to_command_list "stash_open_changes"
@@ -10,75 +9,17 @@
 
   if [ "$(is_feature_branch "$initial_branch_name")" = true ]; then
     add_to_command_list "checkout_main_branch"
-=======
-# Called when merge fails
-function error_merge {
-  local branch_being_merged="$1"
-
-  create_merge_conflict_abort_script
-
-  # Create the continue script
-  add_to_continue_script "initial_open_changes=$initial_open_changes"
-  add_to_continue_script "continue_merge"
-  if [ "$branch_being_merged" != "$main_branch_name" ]; then
-    add_to_continue_script "merge $main_branch_name"
-  fi
-  add_to_continue_script "push"
-  add_to_continue_script "restore_open_changes"
-
-  exit_with_script_messages
-}
-
-
-# Called when rebase fails
-function error_rebase {
-  create_rebase_conflict_abort_script
-
-  # Create the continue script
-  add_to_continue_script "initial_open_changes=$initial_open_changes"
-  add_to_continue_script "continue_rebase"
-  if [ "$(is_feature_branch "$initial_branch_name")" == true ]; then
-    add_to_continue_script "push"
-    add_to_continue_script "checkout $initial_branch_name"
-    add_to_continue_script "merge_tracking_branch"
-    add_to_continue_script "merge $main_branch_name"
-    add_to_continue_script "push"
-  else
-    add_to_continue_script "push"
-    add_to_continue_script "push_tags"
->>>>>>> 1293de79
   fi
 
-  add_to_command_list "fetch_repo"
+  add_to_command_list "fetch"
   add_to_command_list "rebase_tracking_branch"
-  add_to_command_list "push_branch"
+  add_to_command_list "push"
 
-<<<<<<< HEAD
   if [ "$(is_feature_branch "$initial_branch_name")" = true ]; then
-    add_to_command_list "checkout_branch $initial_branch_name"
+    add_to_command_list "checkout $initial_branch_name"
     add_to_command_list "merge_tracking_branch"
-    add_to_command_list "merge_branch $main_branch_name"
-    add_to_command_list "push_branch"
-=======
-
-# Perform the sync operation
-function perform_sync {
-  stash_open_changes
-
-  if [ "$(is_feature_branch "$initial_branch_name")" == true ]; then
-    checkout_main_branch
-  fi
-
-  fetch
-  rebase_tracking_branch
-  push
-
-  if [ "$(is_feature_branch "$initial_branch_name")" == true ]; then
-    checkout "$initial_branch_name"
-    merge_tracking_branch
-    merge "$main_branch_name"
-    push
->>>>>>> 1293de79
+    add_to_command_list "merge $main_branch_name"
+    add_to_command_list "push"
   else
     add_to_command_list "push_tags"
   fi
