--- conflicted
+++ resolved
@@ -133,14 +133,9 @@
   stash_open_changes
   if [ $initial_branch_name == $main_branch_name ]; then
     # On the main branch
-<<<<<<< HEAD
-    pull_main_branch
-    push_main_branch
-    push_tags
-=======
     pull_branch
     push_branch
->>>>>>> 59d75a13
+    push_tags
   else
     # On a feature branch
     sync_main_branch
