--- conflicted
+++ resolved
@@ -78,14 +78,11 @@
 	return json.Unmarshal(b, &self.Value)
 }
 
-<<<<<<< HEAD
-=======
 // MutableNone instantiates an empty MutableOption.
 func MutableNone[T any]() OptionalMutable[T] {
 	return OptionalMutable[T]{nil}
 }
 
->>>>>>> f6fdd3b3
 // MutableSome instantiates a new OptionP containing the given value.
 // The value must exist, i.e. the pointer must not be nil.
 func MutableSome[T any](value *T) OptionalMutable[T] {
@@ -93,12 +90,4 @@
 		panic("Cannot create a SomeP out of a nil pointer")
 	}
 	return OptionalMutable[T]{value}
-<<<<<<< HEAD
-}
-
-// MutableNone instantiates an empty MutableOption.
-func MutableNone[T any]() OptionalMutable[T] {
-	return OptionalMutable[T]{nil}
-=======
->>>>>>> f6fdd3b3
 }