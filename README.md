--- conflicted
+++ resolved
@@ -67,21 +67,12 @@
 
 #### Git Town setup
 
-<<<<<<< HEAD
-- [git town alias](/documentation/commands/alias.md) - adds or removes shorter
-  aliases for Git Town commands
-- [git town completions](/documentation/commands/completions.md) - generates
-  completion scripts for Bash, zsh, fish & PowerShell.
-- [git town version](/documentation/commands/version.md) - displays the
-  installed version of Git Town
-=======
 - [git town alias](https://www.git-town.com/documentation/commands/alias.md) -
   adds or removes shorter aliases for Git Town commands
 - [git town completions](https://www.git-town.com/documentation/commands/completions.md) -
   generates completion scripts for Bash, zsh, fish & PowerShell.
 - [git town version](https://www.git-town.com/documentation/commands/version.md) -
   displays the installed version of Git Town
->>>>>>> 206f6ddc
 
 ## Installation
 
