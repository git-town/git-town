--- conflicted
+++ resolved
@@ -78,12 +78,9 @@
 * run the command: `git sync`
 * abort the command when there are conflicts: `git sync --abort`
 * finish the sync after you have fixed the conflicts: `git sync --continue`
-<<<<<<< HEAD
 * pushes tags to the remote when run on the main branch
+* pushes tags when run on the main branch
 * skips unnecessary pushes
-=======
-* pushes tags when run on the main branch
->>>>>>> e79eeb98
 
 <table>
   <tr>
