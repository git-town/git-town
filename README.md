--- conflicted
+++ resolved
@@ -78,15 +78,10 @@
 * run the command: `git sync`
 * abort the command when there are conflicts: `git sync --abort`
 * finish the sync after you have fixed the conflicts: `git sync --continue`
-<<<<<<< HEAD
-* pushes tags to the remote when run on the main branch
-* pushes tags when run on the main branch
+* pushes tags when run the main or a non-feature branch
 * skips unnecessary pushes
-=======
-* pushes tags when run the main or a non-feature branch
 
 _on a feature branch:_
->>>>>>> 82d4d3e7
 
 <table>
   <tr>
