![Git Town](http://originate.github.io/git-town/documentation/logo-horizontal.svg)

[![Build Status](https://circleci.com/gh/Originate/git-town/tree/master.svg?style=shield)](https://circleci.com/gh/Originate/git-town/tree/master)
[![License](http://img.shields.io/:license-MIT-blue.svg?style=flat)](LICENSE)

Git Town makes software development teams who use Git even more productive and happy.
It adds additional Git commands that support
[GitHub Flow](http://scottchacon.com/2011/08/31/github-flow.html),
[Git Flow](https://www.atlassian.com/git/tutorials/comparing-workflows/feature-branch-workflow),
the [Nvie model](http://nvie.com/posts/a-successful-git-branching-model),
[GitLab Flow](https://about.gitlab.com/2014/09/29/gitlab-flow/),
and other workflows more directly,
and it allows you to perform many common Git operations faster and easier.

Check out [the big picture](documentation/background.md) for more background on Git Town
and the [tutorial](documentation/tutorial.md) to get an idea for how it works.


## Commands

Git Town provides these additional Git commands:

<<<<<<< HEAD
__Development Workflow__

* [git hack](/documentation/commands/git-hack.md) - cuts a new up-to-date feature branch off the main branch
* [git sync](/documentation/commands/git-sync.md) - updates the current branch with all ongoing changes
* [git pull-request](/documentation/commands/git-pull-request.md) - creates a new pull request
* [git ship](/documentation/commands/git-ship.md) - delivers a completed feature branch and removes it


__Repository Maintenance__

* [git extract](/documentation/commands/git-extract.md) - copies selected commits from the current branch into their own branch
* [git kill](/documentation/commands/git-kill.md) - removes a feature branch
* [git prune-branches](/documentation/commands/git-prune-branches.md) - delete all merged branches
=======
* [git extract](/documentation/commands/git-extract.md) - copy selected commits from the current branch into their own branch
* [git hack](/documentation/commands/git-hack.md) - cut a new feature branch off the main branch
* [git kill](/documentation/commands/git-kill.md) - remove an obsolete feature branch
* [git new-pull-request](/documentation/commands/git-new-pull-request.md) - create a new pull request
* [git prune-branches](/documentation/commands/git-prune-branches.md) - delete merged branches
>>>>>>> a1f6181f
* [git repo](/documentation/commands/git-repo.md) - view the repository homepage
* [git sync-fork](/documentation/commands/git-sync-fork.md) - pull upstream updates into a forked repository


__Configuration and Help__

* [git town](/documentation/commands/git-town.md) - general Git Town help, view and change Git Town configuration


## Installation

Git Town is written in 100% [Bash](https://www.gnu.org/software/bash/bash.html),
so it runs anywhere Git and Bash run.

<table>
  <tr>
    <th width="300px">
      Using <a href="http://brew.sh">Homebrew</a>
    </th>
    <th width="400px">
      Manually
    </th>
  </tr>
  <tr>
    <td colspan="2">
      <b>Install</b>
    </td>
  </tr>
  <tr>
    <td>
      <code>brew tap Originate/gittown</code><br>
      <code>brew install git-town</code>
    </td>
    <td>
      <ul>
        <li>clone the repo to your machine (into DIR)</li>
        <li>add DIR/src to your <code>$PATH</code></li>
        <li>add DIR/man to your <code>$MANPATH</code></li>
        <li>
          install <a href="http://en.wikipedia.org/wiki/Dialog_(software)">Dialog</a>
          (used by <a href="/documentation/commands/git-extract.md">git extract</a>)
        </li>
      </ul>
    </td>
  </tr>
  <tr>
    <td colspan="2">
      <b>Update</b>
    </td>
  </tr>
  <tr>
    <td>
      <code>brew update</code><br>
      <code>brew upgrade git-town</code>
    </td>
    <td>
      <ul>
        <li>run <code>git pull</code> in DIR</li>
      </ul>
    </td>
  </tr>
  <tr>
    <td colspan="2">
      <b>Uninstall</b>
    </td>
  </tr>
  <tr>
    <td>
      <code>brew uninstall git-town</code><br>
      <code>brew untap Originate/gittown</code>
    </td>
    <td>
      <ul>
        <li>remove DIR</li>
        <li>remove DIR/src from your <code>$PATH</code></li>
        <li>remove DIR/man from your <code>$MANPATH</code></li>
      </ul>
    </td>
  </tr>
</table>


#### Optional tools that make Git Town better

* __Autocompletion for [Fish shell](http://fishshell.com)__

    ```
    $ git town install-fish-autocompletion
    ```


## Configuration

Git Town is configured on a per-repository basis.
Upon first use in a repository, it will ask for all required configuration.
Use the [git town](/documentation/commands/git-town.md) command to view or update your configuration at any time.


## Documentation

In addition to the online documentation here,
you can run `git town` on the command line for an overview of the Git Town commands,
or `git help <command>` (e.g. `git help sync`) for help with an individual command.


## Contributing

Found a bug or have an idea for a new feature?
[Open an issue](https://github.com/Originate/git-town/issues/new)
or - even better - get down, go to town, and fire a feature-tested
[pull request](https://help.github.com/articles/using-pull-requests/)
our way! Check out our [contributing guide](/CONTRIBUTING.md) to start coding.<|MERGE_RESOLUTION|>--- conflicted
+++ resolved
@@ -20,12 +20,11 @@
 
 Git Town provides these additional Git commands:
 
-<<<<<<< HEAD
 __Development Workflow__
 
 * [git hack](/documentation/commands/git-hack.md) - cuts a new up-to-date feature branch off the main branch
 * [git sync](/documentation/commands/git-sync.md) - updates the current branch with all ongoing changes
-* [git pull-request](/documentation/commands/git-pull-request.md) - creates a new pull request
+* [git new-pull-request](/documentation/commands/git-new-pull-request.md) - create a new pull request
 * [git ship](/documentation/commands/git-ship.md) - delivers a completed feature branch and removes it
 
 
@@ -34,13 +33,6 @@
 * [git extract](/documentation/commands/git-extract.md) - copies selected commits from the current branch into their own branch
 * [git kill](/documentation/commands/git-kill.md) - removes a feature branch
 * [git prune-branches](/documentation/commands/git-prune-branches.md) - delete all merged branches
-=======
-* [git extract](/documentation/commands/git-extract.md) - copy selected commits from the current branch into their own branch
-* [git hack](/documentation/commands/git-hack.md) - cut a new feature branch off the main branch
-* [git kill](/documentation/commands/git-kill.md) - remove an obsolete feature branch
-* [git new-pull-request](/documentation/commands/git-new-pull-request.md) - create a new pull request
-* [git prune-branches](/documentation/commands/git-prune-branches.md) - delete merged branches
->>>>>>> a1f6181f
 * [git repo](/documentation/commands/git-repo.md) - view the repository homepage
 * [git sync-fork](/documentation/commands/git-sync-fork.md) - pull upstream updates into a forked repository
 
