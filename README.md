<img src="documentation/logo.png">

<a href="https://travis-ci.org/Originate/git-town" alt="Build Status" target="_blank"><img src="https://travis-ci.org/Originate/git-town.svg?branch=master"></a>

# _Git Automation for Agile Development Teams_

Git Town makes software development teams who use Git even more productive and happy.
It extends Git to support
[GitHub Flow](http://scottchacon.com/2011/08/31/github-flow.html),
[Git Flow](https://www.atlassian.com/git/tutorials/comparing-workflows/feature-branch-workflow),
the [Nvie model](http://nvie.com/posts/a-successful-git-branching-model),
[GitLab Flow](https://about.gitlab.com/2014/09/29/gitlab-flow/),
and other workflows better, and allows to perform many common tasks faster and easier.

Check out [the big picture](documentation/big-picture.md) for more background on Git Town.


## Commands

Git Town provides these additional Git commands:

* [git extract](/documentation/git-extract.md) - copy selected commits from the current branch into their own branch
* [git hack](/documentation/git-hack.md) - cut a new feature branch off the main branch
* [git kill](/documentation/git-kill.md) - remove an obsolete feature branch
* [git pr](/documentation/git-pr.md) - create a new pull request
* [git prune-branches](/documentation/git-prune-branches.md) - delete merged branches
* [git repo](/documentation/git-repo.md) - view the repository homepage
* [git ship](/documentation/git-ship.md) - deliver a completed feature branch
* [git sync](/documentation/git-sync.md) - update the current branch with all relevant changes
* [git sync-fork](/documentation/git-sync-fork.md) - pull upstream updates into a forked repository
* [git town](/documentation/git-town.md) - general Git Town help, view and change Git Town configuration


## Installation

Git Town is written in 100% [Bash](https://www.gnu.org/software/bash/bash.html),
so it runs anywhere Git and Bash runs.
Installation on OS X can be done using [Homebrew](http://brew.sh).
Other platforms need to install manually.

<table>
  <tr>
    <th width="300px">
      Using <a href="http://brew.sh">Homebrew</a>
    </th>
    <th width="400px">
      Manually
    </th>
  </tr>
  <tr>
    <td colspan="2">
      <b>Install</b>
    </td>
  </tr>
  <tr>
    <td>
      <code>brew tap Originate/gittown</code><br>
      <code>brew install git-town</code>
    </td>
    <td>
      <ul>
        <li>clone the repo to your machine (into DIR)</li>
        <li>add DIR/src to your <code>$PATH</code></li>
        <li>add DIR/man to your <code>$MANPATH</code></li>
<<<<<<< HEAD
      </ul>
=======
        <li>
          install <a href="http://en.wikipedia.org/wiki/Dialog_(software)">Dialog</a>
          (used by <a href="/documentation/git-extract.md">git extract</a>)
        </li>
      </ol>
>>>>>>> 74e2def1
    </td>
  </tr>
  <tr>
    <td colspan="2">
      <b>Update</b>
    </td>
  </tr>
  <tr>
    <td>
      <code>brew update</code><br>
      <code>brew upgrade git-town</code>
    </td>
    <td>
      <ul>
        <li>run <code>git pull</code> in DIR</li>
      </ul>
    </td>
  </tr>
  <tr>
    <td colspan="2">
      <b>Uninstall</b>
    </td>
  </tr>
  <tr>
    <td>
      <code>brew uninstall git-town</code><br>
      <code>brew untap Originate/gittown</code>
    </td>
    <td>
      <ul>
        <li>remove DIR</li>
        <li>remove DIR/src from your <code>$PATH</code></li>
        <li>remove DIR/man from your <code>$MANPATH</code></li>
      </ul>
    </td>
  </tr>
</table>


#### Optional tools that make Git Town better

* __Autocompletion for [Fish shell](http://fishshell.com)__

    ```
    mkdir -p ~/.config/fish/completions/
    curl -o ~/.config/fish/completions/git.fish http://raw.githubusercontent.com/Originate/git-town/master/autocomplete/git.fish
    ```


## Configuration

Git Town is configured on a per-repository basis.
Upon first use in a repository, Git Town will ask for all required
configuration information.
Use the [git town](/documentation/git-town.md) command to view or update your configuration at any time.


## Documentation

In addition to the online documentation here,
you can run `git help town` on the command line
for an overview of the git town commands,
or `git help <command>` (e.g. `git help sync`)
for help on an individual command.


## Development

Tests are written in [Cucumber](http://cukes.info/) and [RSpec](http://rspec.info/).

```bash
# install tools needed for development
bundle
brew install shellcheck  # bash linter

# various ways to verify/test the code
rake            # Run all linters and specs
rake lint       # Run all linters
rake lint:bash  # Run bash linter
rake lint:ruby  # Run ruby linter
rake lint:cucumber  # Run cucumber linter
rake spec       # Run specs

# run a single test
cucumber [filename]:[lineno]

# run cucumber in parallel
bin/cuke [<folder>...]
```

Found a bug or want to contribute a feature?
Please [open an issue](https://github.com/Originate/git-town/issues/new)
or - even better - get down, go to town, and fire a feature-tested and linter-passing
[pull request](https://help.github.com/articles/using-pull-requests/)
our way!


## Roadmap

The future roadmap is planned using [GitHub issues](https://github.com/Originate/git-town/issues).
The past roadmap is in the [release notes](release-notes.md).

If you have an idea about a cool feature you would like to see in Git Town,
please [open a ticket](https://github.com/Originate/git-town/issues/new)!<|MERGE_RESOLUTION|>--- conflicted
+++ resolved
@@ -62,15 +62,11 @@
         <li>clone the repo to your machine (into DIR)</li>
         <li>add DIR/src to your <code>$PATH</code></li>
         <li>add DIR/man to your <code>$MANPATH</code></li>
-<<<<<<< HEAD
-      </ul>
-=======
         <li>
           install <a href="http://en.wikipedia.org/wiki/Dialog_(software)">Dialog</a>
           (used by <a href="/documentation/git-extract.md">git extract</a>)
         </li>
-      </ol>
->>>>>>> 74e2def1
+      </ul>
     </td>
   </tr>
   <tr>
