--- conflicted
+++ resolved
@@ -25,7 +25,6 @@
 * [git hack](/documentation/commands/git-hack.md) - cuts a new up-to-date feature branch off the main branch
 * [git sync](/documentation/commands/git-sync.md) - updates the current branch with all ongoing changes
 * [git new-pull-request](/documentation/commands/git-new-pull-request.md) - create a new pull request
-<<<<<<< HEAD
 * [git ship](/documentation/commands/git-ship.md) - delivers a completed feature branch and removes it
 
 
@@ -34,10 +33,7 @@
 * [git extract](/documentation/commands/git-extract.md) - copies selected commits from the current branch into their own branch
 * [git kill](/documentation/commands/git-kill.md) - removes a feature branch
 * [git prune-branches](/documentation/commands/git-prune-branches.md) - delete all merged branches
-=======
-* [git prune-branches](/documentation/commands/git-prune-branches.md) - delete merged branches
 * [git rename-branch](/documentation/commands/git-rename-branch.md) - rename a branch
->>>>>>> cc58fd18
 * [git repo](/documentation/commands/git-repo.md) - view the repository homepage
 * [git sync-fork](/documentation/commands/git-sync-fork.md) - pull upstream updates into a forked repository
 
