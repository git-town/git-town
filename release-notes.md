# Git Town Release Notes

## 0.4
* pushes tags to the remote when running "git sync" on the main branch
* added support for non-feature branches (cannot be shipped and do not merge main when syncing)
* git ship merges main into the feature branch before squash merging
<<<<<<< HEAD
* skips unnecessary pushes
=======
* updated output to show each git command and its output, updated error messages
>>>>>>> 7d97ef15


## 0.3
* multi-user support for feature branches (https://github.com/Originate/git-town/issues/35)
* git sync-fork
* stores configuration in the Git configuration instead of a dedicated file
* only makes one fetch from the central repo per session
* automatically prunes remote branches when fetching updates
* always cleans up abort and continue scripts after using one of them
* simpler readme, dedicated RDD document
* <a href="http://cukes.info" target="_blank">Cucumber</a> feature specs (you need Ruby 2.x)
* much faster testing thanks to completely local test Git repos (https://github.com/Originate/git-town/issues/25)


## 0.2.2
* fixes "unary" error messages
* lots of output and documentation improvements


## 0.2.1
* better terminal output
* Travis CI improvements
* better documentation


## 0.2
* displays the duration of specs
* only pulls the main branch if it has a remote
* --abort options to abort failed Git Town operations
* --continue options to continue some Git Town operations after fixing the underlying issues
* can be installed through Homebrew
* colored test output
* display summary after tests
* exit with proper status codes
* better documentation


## 0.1
* git hack, git sync, git extract, git ship
* basic test framework
* Travis CI integration
* self-hosting: uses Git Town for Git Town development
<|MERGE_RESOLUTION|>--- conflicted
+++ resolved
@@ -4,11 +4,8 @@
 * pushes tags to the remote when running "git sync" on the main branch
 * added support for non-feature branches (cannot be shipped and do not merge main when syncing)
 * git ship merges main into the feature branch before squash merging
-<<<<<<< HEAD
+* updated output to show each git command and its output, updated error messages
 * skips unnecessary pushes
-=======
-* updated output to show each git command and its output, updated error messages
->>>>>>> 7d97ef15
 
 
 ## 0.3
