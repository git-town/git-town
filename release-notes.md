--- conflicted
+++ resolved
@@ -2,12 +2,9 @@
 
 ## 0.4
 * pushes tags to the remote when running "git sync" on the main branch
-<<<<<<< HEAD
-* skips unnecessary pushes
-=======
 * added support for non-feature branches (cannot be shipped and do not merge main when syncing)
 * git ship merges main into the feature branch before squash merging
->>>>>>> 82d4d3e7
+* skips unnecessary pushes
 
 
 ## 0.3
