# Git Town Release Notes

## 0.5
<<<<<<< HEAD
* **git kill:** branchname parameter
* **git sync-fork:** no longer automatically sets upstream configuration
=======

* **git sync-fork:** no longer automatically sets upstream configuration
  ([865030](https://github.com/Originate/git-town/commit/8650301a3ea40a989562a991960fa0d41b26f7f7))

>>>>>>> 16ece169


## 0.4 (2014-11-13)

* **git kill:** completely removes a feature branch
  ([#87](https://github.com/Originate/git-town/issues/87),
   [edd7d8](https://github.com/Originate/git-town/commit/edd7d8180eb76717fd72e77d2c75edf8e3b6b6ca))
* **git sync:** pushes tags to the remote when running on the main branch
  ([#68](https://github.com/Originate/git-town/issues/68),
   [71b607](https://github.com/Originate/git-town/commit/71b607988c00e6dfc8f2598e9b964cc2ed4cfc39))
* **non-feature branches:** cannot be shipped and do not merge main when syncing
  ([#45](https://github.com/Originate/git-town/issues/45),
   [31dce1](https://github.com/Originate/git-town/commit/31dce1dfaf11e1e17f17e141a26cb38360ab731a))
* **git ship:**
  * merges main into the feature branch before squash merging
    ([#61](https://github.com/Originate/git-town/issues/61),
     [82d4d3](https://github.com/Originate/git-town/commit/82d4d3e745732cb397850a4c047826ba485e2bdb))
  * errors if the feature branch is not ahead of main
    ([#86](https://github.com/Originate/git-town/issues/86),
     [a0ace5](https://github.com/Originate/git-town/commit/a0ace5bb5e992c193df8abe4b0aca984c302c323))
  * git ship takes an optional branch name
    ([#95](https://github.com/Originate/git-town/issues/95),
     [cbf020](https://github.com/Originate/git-town/commit/cbf020fc3dd6d0ce49f8814a92f103e243f9cd2b))
* updated output to show each git command and its output, updated error messages
  ([8d8973](https://github.com/Originate/git-town/commit/8d8973aaa58394a123ceed2811271606f4e1aaa9),
   [60e1d8](https://github.com/Originate/git-town/commit/60e1d8299ebbb0e75bdae057e864d17e1f9a3ce7),
   [408e69](https://github.com/Originate/git-town/commit/408e699e5bdd3af524b2ea64669b81fea3bbe60b))
* skips unnecessary pushes
  ([0da896](https://github.com/Originate/git-town/commit/0da8968aef29f9ecb7326e0fafb5976f51789dca))
* **man pages**
  ([609e11](https://github.com/Originate/git-town/commit/609e11400818604328885df86c02ee4630410e12),
   [164f06](https://github.com/Originate/git-town/commit/164f06bc8bf00d9e99ce0416f408cf62959dc833),
   [27b257](https://github.com/Originate/git-town/commit/27b2573ca5ffa9ae7930f8b5999bbfdd72bd16d9))
* **git prune-branches**
  ([#48](https://github.com/Originate/git-town/issues/48),
   [7a922e](https://github.com/Originate/git-town/commit/7a922ecd9e03d20ed5a0c159022e601cebc80313))
* **Cucumber:** optional Fuubar output
  ([7c5402](https://github.com/Originate/git-town/commit/7c540284cf46bd49a7623566c1343285813524c6))


## 0.3 (2014-10-10)
* multi-user support for feature branches
  ([#35](https://github.com/Originate/git-town/issues/35),
   [ca0882](https://github.com/Originate/git-town/commit/ca08820c68457bddf6b8fff6c3ef3d430b905d9b))
* **git sync-fork**
  ([#22](https://github.com/Originate/git-town/issues/22),
   [1f1f9f](https://github.com/Originate/git-town/commit/1f1f9f98ffa7288d6a5982ec0c9e571695590fe1))
* stores configuration in the Git configuration instead of a dedicated file
  ([8b8695](https://github.com/Originate/git-town/commit/8b86953d7c7c719f28dbc7af6e86d02adaf2053e))
* only makes one fetch from the central repo per session
  ([#15](https://github.com/Originate/git-town/issues/15),
   [43400a](https://github.com/Originate/git-town/commit/43400a5b968a47eb55484f73e34026f66b1e939a))
* automatically prunes remote branches when fetching updates
  ([86100f](https://github.com/Originate/git-town/commit/86100f08866f19a0f4e80f470fe8dcc6996ddc2c))
* always cleans up abort and continue scripts after using one of them
  ([3be4c0](https://github.com/Originate/git-town/commit/3be4c06635a943f378287963ba30e4306fcd9802))
* simpler readme, dedicated RDD document
* **<a href="http://cukes.info" target="_blank">Cucumber</a>** feature specs (you need Ruby 2.x)
  ([c9d175](https://github.com/Originate/git-town/commit/c9d175fe2f28fbda3f662454f54ed80306ce2f46))
* much faster testing thanks to completely local test Git repos
  ([#25](https://github.com/Originate/git-town/issues/25),
   [c9d175](https://github.com/Originate/git-town/commit/c9d175fe2f28fbda3f662454f54ed80306ce2f46))


## 0.2.2 (2014-06-10)
* fixes "unary" error messages
* lots of output and documentation improvements


## 0.2.1 (2014-05-31)
* better terminal output
* Travis CI improvements
* better documentation


## 0.2 (2014-05-29)
* displays the duration of specs
* only pulls the main branch if it has a remote
* --abort options to abort failed Git Town operations
* --continue options to continue some Git Town operations after fixing the underlying issues
* can be installed through Homebrew
* colored test output
* display summary after tests
* exit with proper status codes
* better documentation


## 0.1 (2014-05-22)
* git hack, git sync, git extract, git ship
* basic test framework
* Travis CI integration
* self-hosting: uses Git Town for Git Town development
<|MERGE_RESOLUTION|>--- conflicted
+++ resolved
@@ -1,15 +1,9 @@
 # Git Town Release Notes
 
 ## 0.5
-<<<<<<< HEAD
 * **git kill:** branchname parameter
 * **git sync-fork:** no longer automatically sets upstream configuration
-=======
-
-* **git sync-fork:** no longer automatically sets upstream configuration
   ([865030](https://github.com/Originate/git-town/commit/8650301a3ea40a989562a991960fa0d41b26f7f7))
-
->>>>>>> 16ece169
 
 
 ## 0.4 (2014-11-13)
