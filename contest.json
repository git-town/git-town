--- conflicted
+++ resolved
@@ -37,15 +37,12 @@
     },
 
     {
-<<<<<<< HEAD
-=======
       "type": "test-file-line",
       "files": "**/*.test.ts",
       "run": "tools/rta node --test-only {{file}}"
     },
 
     {
->>>>>>> 6a48c687
       "type": "test-file",
       "files": ".cucumber-sort-order",
       "run": "cucumber-sort format"
