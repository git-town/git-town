--- conflicted
+++ resolved
@@ -67,14 +67,9 @@
 ### Code style
 
 The Git Town codebase deviates in some areas from the "official" Go coding
-<<<<<<< HEAD
 style. The decisions to make these deviations wasn't easy but necessary after
 trying the regular Go style for years. Here is some background what is different
 and why.
-=======
-style. The decisions to make these deviations wasn't easy. Here is some
-background what is different and why.
->>>>>>> 2b7f33b5
 
 #### Favor descriptive naming over brevity
 
@@ -146,15 +141,10 @@
 Optionality is expressed via a dedicated `Option` value with naming matching the
 same concepts in Rust. Git Town doesn't utilize pointers for performance
 optimizations. This makes all remaining occurrences of pointers express
-<<<<<<< HEAD
-mutability.
+mutability. <<<<<<< HEAD
 
 #### One concept per file
 
-Go recommends a programming style where each Go file contains many different
-concepts (type definitions, functions, constants). In contrast, in the Git Town
-codebase each concept is located in its own file. This allows finding concepts
-by filename.
-=======
-mutability.
->>>>>>> 2b7f33b5
+# Go recommends a programming style where each Go file contains many different concepts (type definitions, functions, constants). In contrast, in the Git Town codebase each concept is located in its own file. This allows finding concepts by filename.
+
+> main