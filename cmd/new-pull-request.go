--- conflicted
+++ resolved
@@ -38,13 +38,8 @@
 	},
 }
 
-<<<<<<< HEAD
 func checkNewPullRequestPreconditions() (result newPullRequestConfig) {
-	if gitconfig.HasRemote("origin") {
-=======
-func checkNewPullRequestPreconditions() (result NewPullRequestConfig) {
 	if git.HasRemote("origin") {
->>>>>>> e5a32015
 		err := steps.FetchStep{}.Run()
 		if err != nil {
 			log.Fatal(err)
