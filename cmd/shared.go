--- conflicted
+++ resolved
@@ -16,11 +16,10 @@
 	undoFlag bool
 )
 
-<<<<<<< HEAD
 var abortFlagDescription = "Abort a previous command that resulted in a conflict"
 var continueFlagDescription = "Continue a previous command that resulted in a conflict"
 var undoFlagDescription = "Undo a previous command"
-=======
+
 func stringToBool(arg string) bool {
 	value, err := strconv.ParseBool(arg)
 	if err != nil {
@@ -28,7 +27,6 @@
 	}
 	return value
 }
->>>>>>> 5b7dd628
 
 func validateArgsCount(args []string, count int) error {
 	err := validateMinArgs(args, count)
