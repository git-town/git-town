--- conflicted
+++ resolved
@@ -15,11 +15,8 @@
 	Use:   "hack <branch>",
 	Short: "Creates a new feature branch off the main development branch",
 	Run: func(cmd *cobra.Command, args []string) {
-<<<<<<< HEAD
 		git.EnsureIsRepository()
-=======
 		prompt.EnsureIsConfigured()
->>>>>>> cfb7ae19
 		steps.Run(steps.RunOptions{
 			CanSkip:              func() bool { return false },
 			Command:              "hack",
