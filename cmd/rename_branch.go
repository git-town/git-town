--- conflicted
+++ resolved
@@ -23,11 +23,8 @@
 	Use:   "rename-branch [<old_branch_name>] <new_branch_name>",
 	Short: "Renames a branch both locally and remotely",
 	Run: func(cmd *cobra.Command, args []string) {
-<<<<<<< HEAD
 		git.EnsureIsRepository()
-=======
 		prompt.EnsureIsConfigured()
->>>>>>> cfb7ae19
 		steps.Run(steps.RunOptions{
 			CanSkip:              func() bool { return false },
 			Command:              "rename-branch",
