--- conflicted
+++ resolved
@@ -46,16 +46,11 @@
 }
 
 func checkSyncPreconditions() (result SyncConfig) {
-<<<<<<< HEAD
-	if gitconfig.HasRemote("origin") {
+	if git.HasRemote("origin") {
 		err := steps.FetchStep{}.Run()
 		if err != nil {
 			log.Fatal(err)
 		}
-=======
-	if git.HasRemote("origin") {
-		steps.FetchStep{}.Run()
->>>>>>> b3a1039f
 	}
 	result.InitialBranch = git.GetCurrentBranchName()
 	if allFlag {
