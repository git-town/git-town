package cmd

import (
	"github.com/Originate/git-town/lib/git"
	"github.com/Originate/git-town/lib/prompt"
	"github.com/Originate/git-town/lib/script"
	"github.com/Originate/git-town/lib/steps"
	"github.com/spf13/cobra"
)

type killConfig struct {
	InitialBranch       string
	IsTargetBranchLocal bool
	TargetBranch        string
}

var killCommand = &cobra.Command{
	Use:   "kill [<branch>]",
	Short: "Removes an obsolete feature branch",
	Run: func(cmd *cobra.Command, args []string) {
<<<<<<< HEAD
		git.EnsureIsRepository()
=======
		prompt.EnsureIsConfigured()
>>>>>>> cfb7ae19
		steps.Run(steps.RunOptions{
			CanSkip:              func() bool { return false },
			Command:              "kill",
			IsAbort:              false,
			IsContinue:           false,
			IsSkip:               false,
			IsUndo:               undoFlag,
			SkipMessageGenerator: func() string { return "" },
			StepListGenerator: func() steps.StepList {
				return getKillStepList(checkKillPreconditions(args))
			},
		})
	},
	PreRunE: func(cmd *cobra.Command, args []string) error {
		return validateMaxArgs(args, 1)
	},
}

func checkKillPreconditions(args []string) (result killConfig) {
	result.InitialBranch = git.GetCurrentBranchName()

	if len(args) == 0 {
		result.TargetBranch = result.InitialBranch
	} else {
		result.TargetBranch = args[0]
	}

	git.EnsureIsFeatureBranch(result.TargetBranch, "You can only kill feature branches.")

	result.IsTargetBranchLocal = git.HasLocalBranch(result.TargetBranch)
	if result.IsTargetBranchLocal {
		prompt.EnsureKnowsParentBranches([]string{result.TargetBranch})
	}

	if git.HasRemote("origin") {
		script.Fetch()
	}

	if result.InitialBranch != result.TargetBranch {
		git.EnsureHasBranch(result.TargetBranch)
	}

	return
}

func getKillStepList(config killConfig) (result steps.StepList) {
	if config.IsTargetBranchLocal {
		targetBranchParent := git.GetParentBranch(config.TargetBranch)
		if git.HasTrackingBranch(config.TargetBranch) {
			result.Append(steps.DeleteRemoteBranchStep{BranchName: config.TargetBranch, IsTracking: true})
		}
		if config.InitialBranch == config.TargetBranch {
			if git.HasOpenChanges() {
				result.Append(steps.CommitOpenChangesStep{})
			}
			result.Append(steps.CheckoutBranchStep{BranchName: targetBranchParent})
		}
		result.Append(steps.DeleteLocalBranchStep{BranchName: config.TargetBranch, Force: true})
		for _, child := range git.GetChildBranches(config.TargetBranch) {
			result.Append(steps.SetParentBranchStep{BranchName: child, ParentBranchName: targetBranchParent})
		}
		result.Append(steps.DeleteParentBranchStep{BranchName: config.TargetBranch})
		result.Append(steps.DeleteAncestorBranchesStep{})
	} else {
		result.Append(steps.DeleteRemoteBranchStep{BranchName: config.TargetBranch, IsTracking: false})
	}
	result.Wrap(steps.WrapOptions{
		RunInGitRoot:     true,
		StashOpenChanges: config.InitialBranch != config.TargetBranch && config.TargetBranch == git.GetPreviouslyCheckedOutBranch(),
	})
	return
}

func init() {
	killCommand.Flags().BoolVar(&undoFlag, "undo", false, undoFlagDescription)
	RootCmd.AddCommand(killCommand)
}<|MERGE_RESOLUTION|>--- conflicted
+++ resolved
@@ -18,11 +18,8 @@
 	Use:   "kill [<branch>]",
 	Short: "Removes an obsolete feature branch",
 	Run: func(cmd *cobra.Command, args []string) {
-<<<<<<< HEAD
 		git.EnsureIsRepository()
-=======
 		prompt.EnsureIsConfigured()
->>>>>>> cfb7ae19
 		steps.Run(steps.RunOptions{
 			CanSkip:              func() bool { return false },
 			Command:              "kill",
