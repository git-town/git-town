package cmd

import (
	"log"

	"github.com/Originate/git-town/lib/git"
	"github.com/Originate/git-town/lib/prompt"
	"github.com/Originate/git-town/lib/steps"
	"github.com/spf13/cobra"
)

type KillConfig struct {
	InitialBranch       string
	IsTargetBranchLocal bool
	TargetBranch        string
}

var killCommand = &cobra.Command{
	Use:   "kill [<branch>]",
	Short: "Removes an obsolete feature branch",
	Long:  "Removes an obsolete feature branch",
	Run: func(cmd *cobra.Command, args []string) {
		steps.Run(steps.RunOptions{
			CanSkip:              func() bool { return false },
			Command:              "kill",
			IsAbort:              false,
			IsContinue:           false,
			IsSkip:               false,
			IsUndo:               undoFlag,
			SkipMessageGenerator: func() string { return "" },
			StepListGenerator: func() steps.StepList {
				killConfig := checkKillPreconditions(args)
				return getKillStepList(killConfig)
			},
		})
	},
	PreRunE: func(cmd *cobra.Command, args []string) error {
		return validateMaxArgs(args, 1)
	},
}

func checkKillPreconditions(args []string) (result KillConfig) {
	result.InitialBranch = git.GetCurrentBranchName()

	if len(args) == 0 {
		result.TargetBranch = result.InitialBranch
	} else {
		result.TargetBranch = args[0]
	}

	git.EnsureIsFeatureBranch(result.TargetBranch, "You can only kill feature branches.")

	result.IsTargetBranchLocal = git.HasLocalBranch(result.TargetBranch)
	if result.IsTargetBranchLocal {
		prompt.EnsureKnowsParentBranches([]string{result.TargetBranch})
	}

<<<<<<< HEAD
	if gitconfig.HasRemote("origin") {
		err := steps.FetchStep{}.Run()
		if err != nil {
			log.Fatal(err)
		}
=======
	if git.HasRemote("origin") {
		steps.FetchStep{}.Run()
>>>>>>> b3a1039f
	}

	if result.InitialBranch != result.TargetBranch {
		git.EnsureHasBranch(result.TargetBranch)
	}

	return
}

func getKillStepList(killConfig KillConfig) (result steps.StepList) {
	if killConfig.IsTargetBranchLocal {
		targetBranchParent := git.GetParentBranch(killConfig.TargetBranch)
		if git.HasTrackingBranch(killConfig.TargetBranch) {
			result.Append(steps.DeleteRemoteBranchStep{BranchName: killConfig.TargetBranch, IsTracking: true})
		}
		if killConfig.InitialBranch == killConfig.TargetBranch {
			if git.HasOpenChanges() {
				result.Append(steps.CommitOpenChangesStep{})
			}
			result.Append(steps.CheckoutBranchStep{BranchName: targetBranchParent})
		}
		result.Append(steps.DeleteLocalBranchStep{BranchName: killConfig.TargetBranch, Force: true})
		for _, child := range git.GetChildBranches(killConfig.TargetBranch) {
			result.Append(steps.SetParentBranchStep{BranchName: child, ParentBranchName: targetBranchParent})
		}
		result.Append(steps.DeleteParentBranchStep{BranchName: killConfig.TargetBranch})
		result.Append(steps.DeleteAncestorBranchesStep{})
	} else {
		result.Append(steps.DeleteRemoteBranchStep{BranchName: killConfig.TargetBranch, IsTracking: false})
	}
	return
}

func init() {
	killCommand.Flags().BoolVar(&undoFlag, "undo", false, "Undo a previous command")
	RootCmd.AddCommand(killCommand)
}<|MERGE_RESOLUTION|>--- conflicted
+++ resolved
@@ -55,16 +55,11 @@
 		prompt.EnsureKnowsParentBranches([]string{result.TargetBranch})
 	}
 
-<<<<<<< HEAD
-	if gitconfig.HasRemote("origin") {
+	if git.HasRemote("origin") {
 		err := steps.FetchStep{}.Run()
 		if err != nil {
 			log.Fatal(err)
 		}
-=======
-	if git.HasRemote("origin") {
-		steps.FetchStep{}.Run()
->>>>>>> b3a1039f
 	}
 
 	if result.InitialBranch != result.TargetBranch {
