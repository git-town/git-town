package cmd

import (
	"errors"

	"github.com/Originate/git-town/lib/git"
	"github.com/Originate/git-town/lib/prompt"
	"github.com/Originate/git-town/lib/script"
	"github.com/Originate/git-town/lib/steps"

	"github.com/spf13/cobra"
)

type appendConfig struct {
	InitialBranch string
	TargetBranch  string
}

var appendCommand = &cobra.Command{
	Use:   "append <branch>",
	Short: "Creates a new feature branch as a child of the current branch",
	Run: func(cmd *cobra.Command, args []string) {
<<<<<<< HEAD
		git.EnsureIsRepository()
=======
		prompt.EnsureIsConfigured()
>>>>>>> cfb7ae19
		steps.Run(steps.RunOptions{
			CanSkip:              func() bool { return false },
			Command:              "append",
			IsAbort:              abortFlag,
			IsContinue:           continueFlag,
			IsSkip:               false,
			IsUndo:               undoFlag,
			SkipMessageGenerator: func() string { return "" },
			StepListGenerator: func() steps.StepList {
				config := checkAppendPreconditions(args)
				return getAppendStepList(config)
			},
		})
	},
	PreRunE: func(cmd *cobra.Command, args []string) error {
		if len(args) == 0 && !abortFlag && !continueFlag && !undoFlag {
			return errors.New("no branch name provided")
		}
		return validateMaxArgs(args, 1)
	},
}

func checkAppendPreconditions(args []string) (result appendConfig) {
	result.InitialBranch = git.GetCurrentBranchName()
	result.TargetBranch = args[0]
	if git.HasRemote("origin") {
		script.Fetch()
	}
	git.EnsureDoesNotHaveBranch(result.TargetBranch)
	prompt.EnsureKnowsParentBranches([]string{result.InitialBranch})
	return
}

func getAppendStepList(config appendConfig) (result steps.StepList) {
	for _, branchName := range append(git.GetAncestorBranches(config.InitialBranch), config.InitialBranch) {
		result.AppendList(steps.GetSyncBranchSteps(branchName))
	}
	result.Append(steps.CreateBranchStep{BranchName: config.TargetBranch, StartingPoint: config.InitialBranch})
	result.Append(steps.SetParentBranchStep{BranchName: config.TargetBranch, ParentBranchName: config.InitialBranch})
	result.Append(steps.CheckoutBranchStep{BranchName: config.TargetBranch})
	if git.HasRemote("origin") && git.ShouldHackPush() {
		result.Append(steps.CreateTrackingBranchStep{BranchName: config.TargetBranch})
	}
	result.Wrap(steps.WrapOptions{RunInGitRoot: true, StashOpenChanges: true})
	return
}

func init() {
	appendCommand.Flags().BoolVar(&abortFlag, "abort", false, abortFlagDescription)
	appendCommand.Flags().BoolVar(&continueFlag, "continue", false, continueFlagDescription)
	appendCommand.Flags().BoolVar(&undoFlag, "undo", false, undoFlagDescription)
	RootCmd.AddCommand(appendCommand)
}<|MERGE_RESOLUTION|>--- conflicted
+++ resolved
@@ -20,11 +20,8 @@
 	Use:   "append <branch>",
 	Short: "Creates a new feature branch as a child of the current branch",
 	Run: func(cmd *cobra.Command, args []string) {
-<<<<<<< HEAD
 		git.EnsureIsRepository()
-=======
 		prompt.EnsureIsConfigured()
->>>>>>> cfb7ae19
 		steps.Run(steps.RunOptions{
 			CanSkip:              func() bool { return false },
 			Command:              "append",
