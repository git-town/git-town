#!/bin/bash
source "$( cd "$( dirname "${BASH_SOURCE[0]}" )" && pwd )/helpers/helpers.sh"

export undo_script_filename=$(undo_script_filename_for_command kill)

function create_undo_script {
<<<<<<< HEAD
  local original_branch_sha=$1
  local branch_to_kill=$2
  local current_sha=`sha_of_branch $branch_to_kill`
  add_to_undo_script "create_and_checkout_branch $branch_to_kill $current_sha"
  if [ $initial_open_changes == true ]; then
=======
  local current_sha=$(sha_of_branch "$initial_branch_name")
  add_to_undo_script "create_and_checkout_branch $initial_branch_name $current_sha"
  if [ "$initial_open_changes" == true ]; then
>>>>>>> d0d22d3e
    add_to_undo_script "reset_to_sha $original_branch_sha"
  fi
  if [ "$(has_tracking_branch "$initial_branch_name")" == true ]; then
    add_to_undo_script "push_branch"
  fi
}


# Returns the name of the branch to kill.
# This is either the branch given as a parameter,
# or the current branch.
function determine_branch_to_kill {
  if [ -z "$1" ]; then
    echo $initial_branch_name
  else
    echo $1
  fi
}


function perform_kill {
<<<<<<< HEAD
  local branch_to_kill=`determine_branch_to_kill $*`

  ensure_has_branch $branch_to_kill
  ensure_is_feature_branch $branch_to_kill "You can only kill feature branches."

  # The SHA of where the branch to kill needs to point to when restored
  local original_branch_sha=`sha_of_branch $branch_to_kill`

  # Remove open changes
  if [ $initial_open_changes == true ]; then
    if [ $branch_to_kill == $initial_branch_name ]; then
      commit_open_changes
    else
      stash_open_changes
    fi
=======
  ensure_on_feature_branch "You can only kill feature branches."
  original_branch_sha=$(sha_of_branch "$initial_branch_name")

  # Remove open changes
  if [ "$initial_open_changes" == true ]; then
    commit_open_changes
>>>>>>> d0d22d3e
  fi

  create_undo_script $original_branch_sha $branch_to_kill
  if [ $branch_to_kill == $initial_branch_name ]; then
    checkout_main_branch
  else
    checkout_branch $initial_branch_name
  fi
  delete_branch $branch_to_kill force

<<<<<<< HEAD
  if [ $branch_to_kill != $initial_branch_name ]; then
    restore_open_changes
  fi
=======
  checkout_main_branch
  delete_branch "$initial_branch_name" force
>>>>>>> d0d22d3e
}


if [ "$1" == "--undo" ]; then
  run_undo_script
else
  perform_kill "$*"
fi

exit_with_success<|MERGE_RESOLUTION|>--- conflicted
+++ resolved
@@ -4,17 +4,11 @@
 export undo_script_filename=$(undo_script_filename_for_command kill)
 
 function create_undo_script {
-<<<<<<< HEAD
   local original_branch_sha=$1
   local branch_to_kill=$2
-  local current_sha=`sha_of_branch $branch_to_kill`
+  local current_sha=$(sha_of_branch "$branch_to_kill")
   add_to_undo_script "create_and_checkout_branch $branch_to_kill $current_sha"
-  if [ $initial_open_changes == true ]; then
-=======
-  local current_sha=$(sha_of_branch "$initial_branch_name")
-  add_to_undo_script "create_and_checkout_branch $initial_branch_name $current_sha"
   if [ "$initial_open_changes" == true ]; then
->>>>>>> d0d22d3e
     add_to_undo_script "reset_to_sha $original_branch_sha"
   fi
   if [ "$(has_tracking_branch "$initial_branch_name")" == true ]; then
@@ -28,56 +22,42 @@
 # or the current branch.
 function determine_branch_to_kill {
   if [ -z "$1" ]; then
-    echo $initial_branch_name
+    echo "$initial_branch_name"
   else
-    echo $1
+    echo "$1"
   fi
 }
 
 
 function perform_kill {
-<<<<<<< HEAD
-  local branch_to_kill=`determine_branch_to_kill $*`
+  local branch_to_kill=$(determine_branch_to_kill "$*")
 
-  ensure_has_branch $branch_to_kill
-  ensure_is_feature_branch $branch_to_kill "You can only kill feature branches."
+  ensure_has_branch "$branch_to_kill"
+  ensure_is_feature_branch "$branch_to_kill" "You can only kill feature branches."
 
   # The SHA of where the branch to kill needs to point to when restored
-  local original_branch_sha=`sha_of_branch $branch_to_kill`
+  local original_branch_sha=$(sha_of_branch "$branch_to_kill")
 
   # Remove open changes
-  if [ $initial_open_changes == true ]; then
-    if [ $branch_to_kill == $initial_branch_name ]; then
+  if [ "$initial_open_changes" == true ]; then
+    if [ "$branch_to_kill" == "$initial_branch_name" ]; then
       commit_open_changes
     else
       stash_open_changes
     fi
-=======
-  ensure_on_feature_branch "You can only kill feature branches."
-  original_branch_sha=$(sha_of_branch "$initial_branch_name")
-
-  # Remove open changes
-  if [ "$initial_open_changes" == true ]; then
-    commit_open_changes
->>>>>>> d0d22d3e
   fi
 
-  create_undo_script $original_branch_sha $branch_to_kill
-  if [ $branch_to_kill == $initial_branch_name ]; then
+  create_undo_script "$original_branch_sha" "$branch_to_kill"
+  if [ "$branch_to_kill" == "$initial_branch_name" ]; then
     checkout_main_branch
   else
-    checkout_branch $initial_branch_name
+    checkout_branch "$initial_branch_name"
   fi
-  delete_branch $branch_to_kill force
+  delete_branch "$branch_to_kill" force
 
-<<<<<<< HEAD
-  if [ $branch_to_kill != $initial_branch_name ]; then
+  if [ "$branch_to_kill" != "$initial_branch_name" ]; then
     restore_open_changes
   fi
-=======
-  checkout_main_branch
-  delete_branch "$initial_branch_name" force
->>>>>>> d0d22d3e
 }
 
 
