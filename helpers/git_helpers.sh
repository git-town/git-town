--- conflicted
+++ resolved
@@ -215,19 +215,12 @@
 # Pushes the branch with the given name to origin
 function push_branch {
   local current_branch_name=`get_current_branch_name`
-<<<<<<< HEAD
-  if [ `has_tracking_branch $current_branch_name` = true ]; then
-    run_command "git push"
-  else
-    run_command "git push -u origin $current_branch_name"
-=======
   if [ `needs_pushing` == true ]; then
-    if [ `has_tracking_branch` == true ]; then
+    if [ `has_tracking_branch $current_branch_name` == true ]; then
       run_command "git push"
     else
       run_command "git push -u origin $current_branch_name"
     fi
->>>>>>> 60e1d829
   fi
 }
 
