--- conflicted
+++ resolved
@@ -204,22 +204,15 @@
 # Pushes the branch with the given name to origin
 function push_branch {
   local current_branch_name=`get_current_branch_name`
-<<<<<<< HEAD
   echo_header "Pushing '$current_branch_name'"
   if [ `needs_pushing` == true ]; then
     if [ `has_tracking_branch` == true ]; then
-      git push
+      run_command "git push"
     else
-      git push -u origin $current_branch_name
+      run_command "git push -u origin $current_branch_name"
     fi
   else
     echo "Pushing '$current_branch_name' not necessary"
-=======
-  if [ `has_tracking_branch` = true ]; then
-    run_command "git push"
-  else
-    run_command "git push -u origin $current_branch_name"
->>>>>>> 7d97ef15
   fi
 }
 
