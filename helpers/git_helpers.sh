--- conflicted
+++ resolved
@@ -186,21 +186,12 @@
 }
 
 
-<<<<<<< HEAD
-# Pushes the main branch to origin
-function push_main_branch {
-  push_branch $main_branch_name
-}
-
-
 # Pushes tags to the remote
 function push_tags {
   git push --tags
 }
 
 
-=======
->>>>>>> 59d75a13
 # Returns the url for the remote with the specified name
 function remote_url {
   git remote -v | grep "$1.*fetch" | awk '{print $2}'
