--- conflicted
+++ resolved
@@ -334,10 +334,7 @@
 function merge_branch {
   local branch_name=$1
   run_command "git merge --no-edit $branch_name"
-<<<<<<< HEAD
-=======
   if [ $? != 0 ]; then error_merge_branch "$branch_name"; fi
->>>>>>> 3fcc9ee8
 }
 
 
@@ -385,7 +382,7 @@
 function rebase_branch {
   local branch_name=$1
   run_command "git rebase $branch_name"
-<<<<<<< HEAD
+  if [ $? != 0 ]; then error_rebase_branch "$branch_name"; fi
 }
 
 
@@ -395,9 +392,6 @@
   if [ "$(has_tracking_branch "$branch_name")" == true ]; then
     rebase_branch "origin/$branch_name"
   fi
-=======
-  if [ $? != 0 ]; then error_rebase_branch "$branch_name"; fi
->>>>>>> 3fcc9ee8
 }
 
 
@@ -487,8 +481,4 @@
   if [ "$abortable" = true ]; then
     add_to_abort_command_list "restore_open_changes"
   fi
-<<<<<<< HEAD
-}
-=======
-}
->>>>>>> 3fcc9ee8
+}