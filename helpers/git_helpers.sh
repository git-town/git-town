--- conflicted
+++ resolved
@@ -124,7 +124,7 @@
 # Returns true if the repository has a branch with the given name
 function has_branch {
   local branch_name=$1
-  if [ `git branch | grep "$branch_name" | wc -l` == 0 ]; then
+  if [ `git branch | tr -d '* ' | grep "^$branch_name$" | wc -l` == 0 ]; then
     echo false
   else
     echo true
@@ -167,11 +167,7 @@
 # Returns true if the current branch is a feature branch
 function is_feature_branch {
   local branch_name=$1
-<<<<<<< HEAD
-  if [ `git branch | tr -d '* ' | grep "^$branch_name$" | wc -l` == 0 ]; then
-=======
   if [ "$branch_name" == "$main_branch_name" -o `echo $non_feature_branch_names | tr ',' '\n' | grep $branch_name | wc -l` == 1 ]; then
->>>>>>> 9fe1f5db
     echo false
   else
     echo true
