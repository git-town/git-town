--- conflicted
+++ resolved
@@ -97,15 +97,12 @@
 }
 
 
-<<<<<<< HEAD
 # Discard open changes
 function discard_open_changes {
   run_command 'git reset --hard'
 }
 
 
-# Exists the application with an error message if the
-=======
 # Exits the application with an error message if the
 # repository has a branch with the given name.
 function ensure_does_not_have_branch {
@@ -120,7 +117,6 @@
 
 
 # Exits the application with an error message if the
->>>>>>> 75f49877
 # repository does not have a branch with the given name.
 function ensure_has_branch {
   local branch_name=$1
