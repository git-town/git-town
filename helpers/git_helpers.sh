--- conflicted
+++ resolved
@@ -155,21 +155,9 @@
 # Exits the application with an error message if the current branch is
 # not a feature branch
 function ensure_on_feature_branch {
-<<<<<<< HEAD
-  local error_message=$1
-  local branch_name=$(get_current_branch_name)
-  if [ "$(is_feature_branch "$branch_name")" == false ]; then
-    error_not_on_feature_branch
-
-    echo_error_header
-    echo_error "The branch '$branch_name' is not a feature branch. $error_message"
-    exit_with_error
-  fi
-=======
   local error_message="$*"
   local branch_name=$(get_current_branch_name)
   ensure_is_feature_branch "$branch_name" "$error_message"
->>>>>>> d0d22d3e
 }
 
 
@@ -404,11 +392,6 @@
 function sync_main_branch {
   local current_branch_name=$(get_current_branch_name)
   checkout_main_branch
-<<<<<<< HEAD
-  pull_branch 'rebase'
-  push_branch
-=======
   sync_branch 'rebase'
->>>>>>> d0d22d3e
   checkout_branch "$current_branch_name"
 }