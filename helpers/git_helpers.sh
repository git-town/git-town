# Helper methods for working with Git.


# Checks out the branch with the given name.
#
# Skips this operation if the requested branch
# is already checked out.
function checkout_branch {
  local branch_name=$1
  if [ ! "`get_current_branch_name`" = "$branch_name" ]; then
    run_command "git checkout $branch_name"
  fi
}


# Checks out the main development branch in Git.
#
# Skips the operation if we already are on that branch.
function checkout_main_branch {
  checkout_branch $main_branch_name
}


# Cherry picks the SHAs into the current branch
function cherry_pick {
  local SHAs=$*
  run_command "git cherry-pick $SHAs"
  if [ $? != 0 ]; then error_cherry_pick $SHAs; fi
}

# Creates a new feature branch with the given name.
#
# The feature branch is cut off the main development branch.
function create_feature_branch {
  local new_branch_name=$1
  run_command "git checkout -b $new_branch_name $main_branch_name"
}


# Deletes the local branch with the given name
function delete_local_branch {
  local branch_name=$1
  run_command "git branch -D $branch_name"
}


# Deletes the remote branch with the given name
function delete_remote_branch {
  local branch_name=$1
  run_command "git push origin :${branch_name}"
}


# Deletes the given branch from both the local machine and on remote.
function delete_branch {
  local branch_name=$1
  if [ `has_tracking_branch $branch_name` == true ]; then
    delete_remote_branch $branch_name
  fi
  delete_local_branch $branch_name
}


# Determines whether there are open changes in Git.
function has_open_changes {
  if [ `git status --porcelain | wc -l` == 0 ]; then
    echo false
  else
    echo true
  fi
}


# Determines whether the given branch has a remote tracking branch.
function has_tracking_branch {
  local branch_name=$1
  if [ `git branch -vv | grep "$branch_name" | grep "\[origin\/$branch_name.*\]" | wc -l` == 0 ]; then
    echo false
  else
    echo true
  fi
}

# Exists the application with an error message if the
# current working directory contains uncommitted changes.
function ensure_no_open_changes {
  if [ $initial_open_changes = true ]; then
    echo_error_header
    echo_error "$*"
    exit_with_error
  fi
}


# Exists the application with an error message if the working directory
# is on the main development branch.
function ensure_on_feature_branch {
  local error_message=$1
  local branch_name=`get_current_branch_name`
  if [ `is_feature_branch $branch_name` == false ]; then
    echo_error_header
    echo_error "The current branch '$branch_name' is not a feature branch. $error_message"
    exit_with_error
  fi
}


# Called by pull_branch when the merge/rebase fails with conflicts
function error_pull_branch {
  if [ $1 == $main_branch_name ]; then
    error_pull_main_branch
  else
    error_pull_feature_branch
  fi
}


# Returns the current branch name
function get_current_branch_name {
  git branch | grep "*" | awk '{print $2}'
}


<<<<<<< HEAD
# Returns true if the given branch is a feature branch
=======
# Determines whether the given branch is ahead of main
function is_ahead_of_main {
  local branch_name=$1
  if [ `git log --oneline $main_branch_name..$branch_name | wc -l` == 0 ]; then
    echo false
  else
    echo true
  fi
}


# Returns true if the current branch is a feature branch
>>>>>>> a0ace5bb
function is_feature_branch {
  local branch_name=$1
  if [ "$branch_name" == "$main_branch_name" -o `echo $non_feature_branch_names | tr ',' '\n' | grep $branch_name | wc -l` == 1 ]; then
    echo false
  else
    echo true
  fi
}


# Fetches updates from the central repository.
#
# It is safe to call this method multiple times per session,
# since it makes sure that it fetches updates only once per session
# by tracking this through the global variable $repo_fetched.
function fetch_repo {
  if [ $repo_fetched == false ]; then
    run_command "git fetch --prune"
    repo_fetched=true
  fi
}
repo_fetched=false


# Fetches changes from the upstream repository
function fetch_upstream {
  run_command "git fetch upstream"
}


# Returns true if the repository has a branch with the given name
function has_branch {
  local branch_name=$1
  if [ `git branch | grep "$branch_name" | wc -l` == 0 ]; then
    echo false
  else
    echo true
  fi
}


# Returns the names of local branches that have been merged into main
function local_merged_branches {
  git branch --merged $main_branch_name | tr -d ' ' | sed 's/\*//g'
}


# Merges the given branch into the current branch
function merge_branch {
  local branch_name=$1
  local current_branch_name=`get_current_branch_name`
  run_command "git merge $branch_name"
  if [ $? != 0 ]; then error_merge_branch; fi
}


# Returns whether the current branch has local updates
# that haven't been pushed to the remote yet.
# Assumes the current branch has a tracking branch
function needs_pushing {
  if [ `git status | grep "Your branch is ahead of" | wc -l` != 0 ]; then
    echo true
  else
    echo false
  fi
}


# Pulls updates of the feature branch from the remote repo
function pull_branch {
  local strategy=$1
  local current_branch_name=`get_current_branch_name`
  if [ -z $strategy ]; then strategy='merge'; fi
  if [ `has_tracking_branch $current_branch_name` == true ]; then
    fetch_repo
    run_command "git $strategy origin/$current_branch_name"
    if [ $? != 0 ]; then error_pull_branch $current_branch_name; fi
  else
    echo "Branch '$current_branch_name' has no remote branch, skipping pull of updates"
  fi
}


# Pulls updates of the current branch from the upstream repo
function pull_upstream_branch {
  local current_branch_name=`get_current_branch_name`
  fetch_upstream
  run_command "git rebase upstream/$current_branch_name"
  if [ $? != 0 ]; then error_pull_upstream_branch; fi
}


# Pushes the branch with the given name to origin
function push_branch {
  local current_branch_name=`get_current_branch_name`
  if [ `has_tracking_branch $current_branch_name` == true ]; then
    if [ `needs_pushing` == true ]; then
      run_command "git push"
    fi
  else
    run_command "git push -u origin $current_branch_name"
  fi
}


# Pushes tags to the remote
function push_tags {
  run_command "git push --tags"
}


# Returns the names of remote branches that have been merged into main
function remote_merged_branches {
  git branch -r --merged $main_branch_name | grep -v HEAD | tr -d ' ' | sed 's/origin\///g'
}


# Returns the url for the remote with the specified name
function remote_url {
  git remote -v | grep "$1.*fetch" | awk '{print $2}'
}


# Unstashes changes that were stashed in the beginning of a script.
#
# Only does this if there were open changes when the script was started.
function restore_open_changes {
  if [ $initial_open_changes = true ]; then
    run_command "git stash pop"
  fi
}


# Squash merges the given branch into the current branch
function squash_merge {
  local branch_name=$1
  local commit_message=$2
  local current_branch_name=`get_current_branch_name`
  run_command "git merge --squash $branch_name"
  if [ $? != 0 ]; then error_squash_merge; fi
  if [ "$commit_message" == "" ]; then
    run_command "git commit -a"
  else
    run_command "git commit -a -m '$commit_message'"
  fi
}


# Stashes uncommitted changes if they exist.
function stash_open_changes {
  if [ $initial_open_changes = true ]; then
    run_command "git stash -u"
  fi
}

# Stashes uncommitted changes if they exist.
function sync_main_branch {
  local current_branch_name=`get_current_branch_name`
  checkout_main_branch
  pull_branch 'rebase'
  checkout_branch $current_branch_name
}<|MERGE_RESOLUTION|>--- conflicted
+++ resolved
@@ -121,9 +121,6 @@
 }
 
 
-<<<<<<< HEAD
-# Returns true if the given branch is a feature branch
-=======
 # Determines whether the given branch is ahead of main
 function is_ahead_of_main {
   local branch_name=$1
@@ -136,7 +133,6 @@
 
 
 # Returns true if the current branch is a feature branch
->>>>>>> a0ace5bb
 function is_feature_branch {
   local branch_name=$1
   if [ "$branch_name" == "$main_branch_name" -o `echo $non_feature_branch_names | tr ',' '\n' | grep $branch_name | wc -l` == 1 ]; then
