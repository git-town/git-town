# Helper methods for working with Git.


# Checks out the branch with the given name.
#
# Skips this operation if the requested branch
# is already checked out.
function checkout_branch {
  local branch_name=$1
  if [ ! "`get_current_branch_name`" = "$branch_name" ]; then
    run_command "git checkout $branch_name"
  fi
}


# Checks out the main development branch in Git.
#
# Skips the operation if we already are on that branch.
function checkout_main_branch {
  checkout_branch $main_branch_name
}


# Cherry picks the SHAs into the current branch
function cherry_pick {
  local SHAs=$*
  run_command "git cherry-pick $SHAs"
  if [ $? != 0 ]; then error_cherry_pick $SHAs; fi
}

# Creates a new feature branch with the given name.
#
# The feature branch is cut off the main development branch.
function create_feature_branch {
  local new_branch_name=$1
  run_command "git checkout -b $new_branch_name $main_branch_name"
}


<<<<<<< HEAD
# Deletes the local branch with the given name
function delete_local_branch {
  local branch_name=$1
  local op="d"
  if [ $2 == "force" ]; then op="D"; fi
  run_command "git branch -$op $branch_name"
}


# Deletes the remote branch with the given name
function delete_remote_branch {
  local branch_name=$1
  run_command "git push origin :${branch_name}"
}


=======
>>>>>>> 9fe1f5db
# Deletes the given branch from both the local machine and on remote.
function delete_branch {
  local branch_name=$1
  if [ `has_tracking_branch $branch_name` == true ]; then
    delete_remote_branch $branch_name
  fi
  delete_local_branch $branch_name $2
}


# Deletes the local branch with the given name
function delete_local_branch {
  local branch_name=$1
  run_command "git branch -D $branch_name"
}


# Deletes the remote branch with the given name
function delete_remote_branch {
  local branch_name=$1
  run_command "git push origin :${branch_name}"
}


# Exists the application with an error message if the
# current working directory contains uncommitted changes.
function ensure_no_open_changes {
  if [ $initial_open_changes = true ]; then
    echo_error_header
    echo_error "$*"
    exit_with_error
  fi
}


# Exists the application with an error message if the working directory
# is on the main development branch.
function ensure_on_feature_branch {
  local error_message=$1
  local branch_name=`get_current_branch_name`
  if [ `is_feature_branch $branch_name` == false ]; then
    echo_error_header
    echo_error "The current branch '$branch_name' is not a feature branch. $error_message"
    exit_with_error
  fi
}


# Called by pull_branch when the merge/rebase fails with conflicts
function error_pull_branch {
  if [ $1 == $main_branch_name ]; then
    error_pull_main_branch
  else
    error_pull_feature_branch
  fi
}


# Fetches updates from the central repository.
#
# It is safe to call this method multiple times per session,
# since it makes sure that it fetches updates only once per session
# by tracking this through the global variable $repo_fetched.
function fetch_repo {
  if [ $repo_fetched == false ]; then
    run_command "git fetch --prune"
    repo_fetched=true
  fi
}
repo_fetched=false


# Fetches changes from the upstream repository
function fetch_upstream {
  run_command "git fetch upstream"
}


# Returns the current branch name
function get_current_branch_name {
  git branch | grep "*" | awk '{print $2}'
}


# Returns true if the repository has a branch with the given name
function has_branch {
  local branch_name=$1
  if [ `git branch | grep "$branch_name" | wc -l` == 0 ]; then
    echo false
  else
    echo true
  fi
}


# Determines whether there are open changes in Git.
function has_open_changes {
  if [ `git status --porcelain | wc -l` == 0 ]; then
    echo false
  else
    echo true
  fi
}


# Determines whether the given branch has a remote tracking branch.
function has_tracking_branch {
  local branch_name=$1
  if [ `git branch -vv | grep "$branch_name" | grep "\[origin\/$branch_name.*\]" | wc -l` == 0 ]; then
    echo false
  else
    echo true
  fi
}


# Determines whether the given branch is ahead of main
function is_ahead_of_main {
  local branch_name=$1
  if [ `git log --oneline $main_branch_name..$branch_name | wc -l` == 0 ]; then
    echo false
  else
    echo true
  fi
}


# Returns true if the current branch is a feature branch
function is_feature_branch {
  local branch_name=$1
  if [ "$branch_name" == "$main_branch_name" -o `echo $non_feature_branch_names | tr ',' '\n' | grep $branch_name | wc -l` == 1 ]; then
    echo false
  else
    echo true
  fi
}


# Returns the names of local branches that have been merged into main
function local_merged_branches {
  git branch --merged $main_branch_name | tr -d ' ' | sed 's/\*//g'
}


# Merges the given branch into the current branch
function merge_branch {
  local branch_name=$1
  local current_branch_name=`get_current_branch_name`
  run_command "git merge --no-edit $branch_name"
  if [ $? != 0 ]; then error_merge_branch; fi
}


# Returns whether the current branch has local updates
# that haven't been pushed to the remote yet.
# Assumes the current branch has a tracking branch
function needs_pushing {
  if [ `git status | grep "Your branch is ahead of" | wc -l` != 0 ]; then
    echo true
  else
    echo false
  fi
}


# Pulls updates of the feature branch from the remote repo
function pull_branch {
  local strategy=$1
  local current_branch_name=`get_current_branch_name`
  if [ -z $strategy ]; then strategy='merge'; fi
  if [ `has_tracking_branch $current_branch_name` == true ]; then
    fetch_repo
    run_command "git $strategy origin/$current_branch_name"
    if [ $? != 0 ]; then error_pull_branch $current_branch_name; fi
  else
    echo "Branch '$current_branch_name' has no remote branch, skipping pull of updates"
  fi
}


# Pulls updates of the current branch from the upstream repo
function pull_upstream_branch {
  local current_branch_name=`get_current_branch_name`
  fetch_upstream
  run_command "git rebase upstream/$current_branch_name"
  if [ $? != 0 ]; then error_pull_upstream_branch; fi
}


# Pushes the branch with the given name to origin
function push_branch {
  local current_branch_name=`get_current_branch_name`
  if [ `has_tracking_branch $current_branch_name` == true ]; then
    if [ `needs_pushing` == true ]; then
      run_command "git push"
    fi
  else
    run_command "git push -u origin $current_branch_name"
  fi
}


# Pushes tags to the remote
function push_tags {
  run_command "git push --tags"
}


# Returns the names of remote branches that have been merged into main
function remote_merged_branches {
  git branch -r --merged $main_branch_name | grep -v HEAD | tr -d ' ' | sed 's/origin\///g'
}


# Returns the url for the remote with the specified name
function remote_url {
  git remote -v | grep "$1.*fetch" | awk '{print $2}'
}


# Unstashes changes that were stashed in the beginning of a script.
#
# Only does this if there were open changes when the script was started.
function restore_open_changes {
  if [ $initial_open_changes = true ]; then
    run_command "git stash pop"
  fi
}


# Squash merges the given branch into the current branch
function squash_merge {
  local branch_name=$1
  local commit_message=$2
  local current_branch_name=`get_current_branch_name`
  run_command "git merge --squash $branch_name"
  if [ $? != 0 ]; then error_squash_merge; fi
  if [ "$commit_message" == "" ]; then
    run_command "git commit -a"
  else
    run_command "git commit -a -m '$commit_message'"
  fi
}


# Stashes uncommitted changes if they exist.
function stash_open_changes {
  if [ $initial_open_changes = true ]; then
    run_command "git stash -u"
  fi
}

# Stashes uncommitted changes if they exist.
function sync_main_branch {
  local current_branch_name=`get_current_branch_name`
  checkout_main_branch
  pull_branch 'rebase'
  push_branch
  checkout_branch $current_branch_name
}<|MERGE_RESOLUTION|>--- conflicted
+++ resolved
@@ -37,39 +37,22 @@
 }
 
 
-<<<<<<< HEAD
+# Deletes the given branch from both the local machine and on remote.
+function delete_branch {
+  local branch_name=$1
+  if [ `has_tracking_branch $branch_name` == true ]; then
+    delete_remote_branch $branch_name
+  fi
+  delete_local_branch $branch_name $2
+}
+
+
 # Deletes the local branch with the given name
 function delete_local_branch {
   local branch_name=$1
   local op="d"
   if [ $2 == "force" ]; then op="D"; fi
   run_command "git branch -$op $branch_name"
-}
-
-
-# Deletes the remote branch with the given name
-function delete_remote_branch {
-  local branch_name=$1
-  run_command "git push origin :${branch_name}"
-}
-
-
-=======
->>>>>>> 9fe1f5db
-# Deletes the given branch from both the local machine and on remote.
-function delete_branch {
-  local branch_name=$1
-  if [ `has_tracking_branch $branch_name` == true ]; then
-    delete_remote_branch $branch_name
-  fi
-  delete_local_branch $branch_name $2
-}
-
-
-# Deletes the local branch with the given name
-function delete_local_branch {
-  local branch_name=$1
-  run_command "git branch -D $branch_name"
 }
 
 
