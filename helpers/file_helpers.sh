--- conflicted
+++ resolved
@@ -3,40 +3,16 @@
 # Helper methods for dealing with files and temp files.
 
 
-<<<<<<< HEAD
-# Unique string that identifies the current directory and git branch
-=======
 # Unique string that identifies the current directory
->>>>>>> d714b7b8
 temp_filename_suffix="$(pwd | tr '/' '_')"
 
 # Temporary filename used for short term storage of user input
 export user_input_filename="/tmp/git-town-user-input_${temp_filename_suffix}"
 
-<<<<<<< HEAD
-
-# Returns the path to the abort script for the given command
-function abort_script_filename_for_command {
-  script_filename "$1" 'abort'
-}
-
-
-# Returns the path to the continue script for the given command
-function continue_script_filename_for_command  {
-  script_filename "$1" 'continue'
-}
-
-
-# Removes the temp file.
-function delete_temp_file {
-  rm "$user_input_filename"
-}
-=======
 # Scripts filenames
-for action in "abort" "continue" "undo"; do
+for action in "abort" "continue" "skip" "undo"; do
   declare -r ${action}_script_filename="/tmp/${program}_${action}_${temp_filename_suffix}"
 done
->>>>>>> d714b7b8
 
 
 # Ensures that the given tool is installed.
@@ -49,24 +25,4 @@
     echo_error "or on OS X with 'brew install $toolname'."
     exit_with_error
   fi
-<<<<<<< HEAD
-}
-
-
-function script_filename {
-  echo "/tmp/git_${1//-/_}_$2_$temp_filename_suffix"
-}
-
-
-# Returns the path to the continue script for the given command
-function skip_script_filename_for_command  {
-  script_filename "$1" 'skip'
-}
-
-
-# Returns the path to the undo script for the given command
-function undo_script_filename_for_command {
-  script_filename "$1" 'undo'
-=======
->>>>>>> d714b7b8
 }