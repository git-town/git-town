#!/bin/bash

# Helper methods for dealing with abort/continue scripts

function abort_command {
  local cmd=$(peek_command "$command_list")
  eval "abort_$cmd"
  run_command_list "$abort_command_list" 'cleanup'
}


function continue_command {
  local cmd=$(peek_command "$command_list")
  pop_command "$command_list"
  eval "continue_$cmd"
  run_command_list "$command_list" 'cleanup'
}


function undo_command {
  run_command_list "$undo_command_list"
}


function ensure_abortable {
  if [ "$(has_file "$command_list")" = false ]; then
    echo_red "Cannot abort"
    exit_with_error
  fi
}


<<<<<<< HEAD
function ensure_continuable {
  if [ "$(has_file "$command_list")" = false ]; then
    echo_red "Cannot continue"
    exit_with_error
  fi
}


function ensure_undoable {
  if [ "$(has_file "$undo_command_list")" = false ]; then
    echo_red "Cannot undo"
    exit_with_error
  fi
=======
function create_merge_conflict_abort_script {
  add_to_abort_script "initial_open_changes=$initial_open_changes"
  add_to_abort_script "abort_merge"
  add_to_abort_script "checkout $initial_branch_name"
  add_to_abort_script "restore_open_changes"
}


function create_rebase_conflict_abort_script {
  add_to_abort_script "initial_open_changes=$initial_open_changes"
  add_to_abort_script "abort_rebase"
  add_to_abort_script "checkout $initial_branch_name"
  add_to_abort_script "restore_open_changes"
>>>>>>> 1293de79
}


function exit_with_messages {
  echo
  echo_red "To abort, run \"$git_command --abort\"."
  echo_red "To continue after you have resolved the conflicts, run \"$git_command --continue\"."
  exit_with_error
}


function has_commands {
  local file="$1"

  if [ "$(has_file "$file")" = true -a "$(number_of_commands "$file")" -gt 0 ]; then
    echo true
  else
    echo false
  fi
}


function has_file {
  local file="$1"

  if [ -n "$file" -a -f "$file" ]; then
    echo true
  else
    echo false
  fi
}


function number_of_commands {
  local file="$1"
  wc -l < "$file" | tr -d ' '
}


function peek_command {
  local file="$1"
  head -n 1 "$file"
}


function pop_command {
  local file="$1"
  if [ "$(number_of_commands "$file")" -gt 1 ]; then
    local temp=$(temp_filename)
    tail -n +2 "$file" > "$temp"
    mv "$temp" "$file"
  else
    rm "$file"
  fi
}


function remove_command_lists {
  if [ "$(has_file "$abort_command_list")" = true ]; then
    rm "$abort_command_list"
  fi
  if [ "$(has_file "$command_list")" = true ]; then
    rm "$command_list"
  fi
  if [ "$(has_file "$undo_command_list")" = true ]; then
    rm "$undo_command_list"
  fi
}


export abortable=false
function run {
  if [ "$1" = "--abort" ]; then
    ensure_abortable
    abort_command
    remove_command_lists
  elif [ "$1" = "--undo" ]; then
    ensure_undoable
    undo_command
  elif [ "$1" = "--continue" ]; then
    ensure_continuable
    ensure_no_conflicts
    continue_command
    remove_command_lists
  else
    abortable=true
    remove_command_lists
    build_command_list "$@"
    run_command_list "$command_list"
  fi
}


function run_command_list {
  local file="$1"
  local cleanup="$2"

  while [ "$(has_commands "$file")" = true ]; do
    local cmd=$(peek_command "$file")
    $cmd

    if [ $? != 0 ]; then
      exit_with_messages
    else
      pop_command "$file"
    fi
  done

  if [ -n "$cleanup" ]; then
    remove_command_lists
  fi

  exit_with_success
}<|MERGE_RESOLUTION|>--- conflicted
+++ resolved
@@ -5,7 +5,7 @@
 function abort_command {
   local cmd=$(peek_command "$command_list")
   eval "abort_$cmd"
-  run_command_list "$abort_command_list" 'cleanup'
+  undo_command
 }
 
 
@@ -30,7 +30,6 @@
 }
 
 
-<<<<<<< HEAD
 function ensure_continuable {
   if [ "$(has_file "$command_list")" = false ]; then
     echo_red "Cannot continue"
@@ -44,21 +43,6 @@
     echo_red "Cannot undo"
     exit_with_error
   fi
-=======
-function create_merge_conflict_abort_script {
-  add_to_abort_script "initial_open_changes=$initial_open_changes"
-  add_to_abort_script "abort_merge"
-  add_to_abort_script "checkout $initial_branch_name"
-  add_to_abort_script "restore_open_changes"
-}
-
-
-function create_rebase_conflict_abort_script {
-  add_to_abort_script "initial_open_changes=$initial_open_changes"
-  add_to_abort_script "abort_rebase"
-  add_to_abort_script "checkout $initial_branch_name"
-  add_to_abort_script "restore_open_changes"
->>>>>>> 1293de79
 }
 
 
