--- conflicted
+++ resolved
@@ -37,12 +37,6 @@
     - wsl_v5 # this linter creates too many false positives, our policy is to not have any empty lines in code blocks
 
     - godoclint # TODO: enable
-<<<<<<< HEAD
-    - contextcheck # TODO: enable
-    - noctx # TODO: enable
-=======
-    - modernize # TODO: enable
->>>>>>> b5fa167c
 
   settings:
     embeddedstructfieldcheck:
