--- conflicted
+++ resolved
@@ -9,14 +9,8 @@
     - goconst # tests contain a ton of hard-coded test strings, for example branch names
     - golint  # deprecated
     - gomnd # tests contain hard-coded test data that wouldn't make sense to extract into constants
-<<<<<<< HEAD
-    - ifshort
-    - interfacer
-=======
     - ifshort  # this enforces less readable code
     - interfacer  # deprecated
-    - ireturn
->>>>>>> ca6a2a75
     - lll # we aren't enforcing a line length at this point
     - maligned  # deprecated
     - nlreturn  # this forces unnecessary empty lines in function bodies
