--- conflicted
+++ resolved
@@ -40,8 +40,7 @@
       text: "do not define dynamic errors"
     - linters:
         - ireturn
-<<<<<<< HEAD
-      text: (github.com/git-town/git-town/v7/src/hosting.Driver|github.com/git-town/git-town/v7/src/steps.Step)
+      text: (github.com/git-town/git-town/v7/src/hosting.Connector|github.com/git-town/git-town/v7/src/steps.Step)
     - text: (mockConfig|NoOpStep)
       linters:
         - exhaustruct
@@ -68,7 +67,4 @@
     # TODO: remove this after the sync refactor ships
     - text: are missing in syncConfig
       linters:
-        - exhaustruct
-=======
-      text: (github.com/git-town/git-town/v7/src/hosting.Connector|github.com/git-town/git-town/v7/src/steps.Step)
->>>>>>> 4de1399e
+        - exhaustruct