--- conflicted
+++ resolved
@@ -41,7 +41,6 @@
       text: "do not define dynamic errors"
     - linters:
         - ireturn
-<<<<<<< HEAD
       text: (github.com/git-town/git-town/v7/src/hosting.Connector|github.com/git-town/git-town/v7/src/steps.Step)
     - text: (mockConfig|NoOpStep|Options)
       linters:
@@ -73,7 +72,4 @@
     # TODO: remove this after the sync refactor ships
     - text: are missing in syncConfig
       linters:
-        - exhaustruct
-=======
-      text: (github.com/git-town/git-town/v7/src/hosting.Connector|github.com/git-town/git-town/v7/src/steps.Step)
->>>>>>> 06cc9a92
+        - exhaustruct