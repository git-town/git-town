--- conflicted
+++ resolved
@@ -38,11 +38,8 @@
     - godoclint # TODO: enable
     - contextcheck # TODO: enable
     - noctx # TODO: enable
-<<<<<<< HEAD
-=======
     - perfsprint # TODO: enable
     - modernize # TODO: enable
->>>>>>> 53b21257
 
   settings:
     embeddedstructfieldcheck:
