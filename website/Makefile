<<<<<<< HEAD
RTA_VERSION = 0.10.4  # run-that-app version to use
=======
RTA_VERSION = 0.10.6  # run-that-app version to use
>>>>>>> 0b78cb39

.DEFAULT_GOAL := help
MDBOOK_LINKCHECK_PATH := $(shell dirname $(shell ./rta --which mdbook-linkcheck))

<<<<<<< HEAD
build: rta@${RTA_VERSION}  # transpiles the website to HTML
	PATH=$(MDBOOK_LINKCHECK_PATH):$$PATH ./rta mdbook build
=======
build: ../tools/rta@${RTA_VERSION}  # transpiles the website to HTML
	ls -la ~/.run-that-app/apps/mdbook-linkcheck/0.7.7/
	PATH=$(MDBOOK_LINKCHECK_PATH):$$PATH ../tools/rta mdbook build
>>>>>>> 0b78cb39

clean: rta@${RTA_VERSION}  # removes all build artifacts
	./rta mdbook clean
	rm -rf bin

help:  # prints available targets
	@grep -h -E '^[a-zA-Z_-]+:.*?# .*$$' $(MAKEFILE_LIST) | awk 'BEGIN {FS = ":.*?# "}; {printf "\033[36m%-20s\033[0m %s\n", $$1, $$2}'

serve: rta@${RTA_VERSION}  # runs a local development server of the website
	PATH=$(MDBOOK_LINKCHECK_PATH):$$PATH ./rta mdbook serve --open -n 127.0.0.1

test: build unit  # tests the website
	cd .. && make --no-print-directory docs

unit: rta@${RTA_VERSION}  # runs the unit tests
	cd ./rta node --test

# --- HELPER TARGETS --------------------------------------------------------------------------------------------------------------------------------

rta@${RTA_VERSION}:
	@rm -f ./rta*
	@(curl https://raw.githubusercontent.com/kevgo/run-that-app/main/download.sh | sh)
	@mv ./rta ./rta@${RTA_VERSION}
	@ln -s ./rta@${RTA_VERSION} ./rta<|MERGE_RESOLUTION|>--- conflicted
+++ resolved
@@ -1,20 +1,11 @@
-<<<<<<< HEAD
-RTA_VERSION = 0.10.4  # run-that-app version to use
-=======
 RTA_VERSION = 0.10.6  # run-that-app version to use
->>>>>>> 0b78cb39
 
 .DEFAULT_GOAL := help
 MDBOOK_LINKCHECK_PATH := $(shell dirname $(shell ./rta --which mdbook-linkcheck))
 
-<<<<<<< HEAD
-build: rta@${RTA_VERSION}  # transpiles the website to HTML
-	PATH=$(MDBOOK_LINKCHECK_PATH):$$PATH ./rta mdbook build
-=======
 build: ../tools/rta@${RTA_VERSION}  # transpiles the website to HTML
 	ls -la ~/.run-that-app/apps/mdbook-linkcheck/0.7.7/
 	PATH=$(MDBOOK_LINKCHECK_PATH):$$PATH ../tools/rta mdbook build
->>>>>>> 0b78cb39
 
 clean: rta@${RTA_VERSION}  # removes all build artifacts
 	./rta mdbook clean
