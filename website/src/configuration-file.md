--- conflicted
+++ resolved
@@ -1,11 +1,7 @@
 # Git Town Configuration File
 
 Git Town can be configured through a configuration file with named
-<<<<<<< HEAD
-**.git-branches.toml**. To create one, run:
-=======
-**.git-branches.toml** or **.git-town.toml**. To create one, execute:
->>>>>>> 41411586
+**.git-branches.toml** or **.git-town.toml**. To create one, run:
 
 ```
 git town config setup
