# git town switch

> _git town switch [--merge] [--all] [--type] [branch-name-regex...]_

The _switch_ command displays the branch hierarchy on your machine and allows
switching the current Git workspace to another local Git branch using VIM motion
commands. It can filter the list of branches to particular branch types and
regular expression matches.

`git town switch` reminds you about uncommitted changes in your workspace in
case you forgot to commit them to the current branch.

### positional arguments

`git town switch` interprets all positional arguments as regular expressions.
When receiving regular expressions from the user, it displays only the branches
that match at least one of the regular expressions.

As an example, assuming all your branches start with `me-`, you can use this
command to switch to one of them:

```
git town switch me-
```

To display all branches starting with `me-` and the main branch:

```
git town switch me- main
```

<<<<<<< HEAD
### --all / -a

The `--all` aka `-a` flag also displays both local and remote branches.
=======
### --display-types / -d

When enabled, this command displays the types for all branches except the main
branch and feature branches.
>>>>>>> f9716f2e

### --merge / -m

The `--merge` aka `-m` flag has the same effect as the
[git checkout -m](https://git-scm.com/docs/git-checkout#Documentation/git-checkout.txt--m)
flag.

### --type / -t

The `--type` aka `-t` flag reduces the list of branches to those that have the
given type(s). For example, to display only observed branches:

Switch to one of your observed branches:

```
git town switch --type=observed
```

Branch types can be shortened:

```
git town switch -t o
```

This can be further compacted to:

```
git town switch -to
```

You can provide multiple branch types separated by `,`, `+`, `&`, or `|`, like
this:

```
git town switch --type=observed+contribution
```

This can be shortened to:

```
git town switch -to+c
```

### --verbose / -v

The `--verbose` aka `-v` flag prints all Git commands run under the hood to
determine the repository state.<|MERGE_RESOLUTION|>--- conflicted
+++ resolved
@@ -29,16 +29,14 @@
 git town switch me- main
 ```
 
-<<<<<<< HEAD
 ### --all / -a
 
 The `--all` aka `-a` flag also displays both local and remote branches.
-=======
+
 ### --display-types / -d
 
 When enabled, this command displays the types for all branches except the main
 branch and feature branches.
->>>>>>> f9716f2e
 
 ### --merge / -m
 
