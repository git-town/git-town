--- conflicted
+++ resolved
@@ -1,13 +1,9 @@
 #!/usr/bin/env bash
 set -e
 
-<<<<<<< HEAD
-bin/build-test
-=======
 # Runs the feature tests
 
-bin/build
->>>>>>> 4325caa1
+bin/build-test
 
 if [ "$#" == 0 ]; then
   bundle exec parallel_cucumber features
