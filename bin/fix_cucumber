#!/usr/bin/env bash
set -e

<<<<<<< HEAD
# Runs the auto-fixes for Gherkin
=======
# Runs the Gherkin auto-fixes
>>>>>>> b95fdeaa

bundle exec cucumber_lint --fix<|MERGE_RESOLUTION|>--- conflicted
+++ resolved
@@ -1,10 +1,6 @@
 #!/usr/bin/env bash
 set -e
 
-<<<<<<< HEAD
-# Runs the auto-fixes for Gherkin
-=======
 # Runs the Gherkin auto-fixes
->>>>>>> b95fdeaa
 
 bundle exec cucumber_lint --fix