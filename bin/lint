#!/usr/bin/env bash
set -e

# Runs all the available linters

<<<<<<< HEAD
./bin/lint_go
./bin/lint_ruby
./bin/lint_markdown
=======
bin/lint_go
bin/lint_ruby
>>>>>>> ba84f50b
<|MERGE_RESOLUTION|>--- conflicted
+++ resolved
@@ -3,11 +3,6 @@
 
 # Runs all the available linters
 
-<<<<<<< HEAD
-./bin/lint_go
-./bin/lint_ruby
-./bin/lint_markdown
-=======
 bin/lint_go
 bin/lint_ruby
->>>>>>> ba84f50b
+bin/lint_markdown