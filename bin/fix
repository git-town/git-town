#!/usr/bin/env bash
set -ex

# Runs all the auto-fixes

<<<<<<< HEAD
./bin/fix_cucumber
./bin/fix_ruby
./bin/fix_markdown
=======
bin/fix_cucumber
bin/fix_ruby
>>>>>>> ba84f50b
<|MERGE_RESOLUTION|>--- conflicted
+++ resolved
@@ -3,11 +3,6 @@
 
 # Runs all the auto-fixes
 
-<<<<<<< HEAD
-./bin/fix_cucumber
-./bin/fix_ruby
-./bin/fix_markdown
-=======
 bin/fix_cucumber
 bin/fix_ruby
->>>>>>> ba84f50b
+bin/fix_markdown