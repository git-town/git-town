#!/usr/bin/env bash
set -e

<<<<<<< HEAD
go get github.com/Masterminds/glide \
       github.com/alecthomas/gometalinter \
       github.com/onsi/ginkgo/ginkgo \
       github.com/wadey/gocovmerge
=======
# The setup steps necessary on developer machines

go get github.com/Masterminds/glide github.com/alecthomas/gometalinter github.com/onsi/ginkgo/ginkgo

>>>>>>> 4325caa1
gometalinter --install
bin/build
bundle install<|MERGE_RESOLUTION|>--- conflicted
+++ resolved
@@ -1,17 +1,13 @@
 #!/usr/bin/env bash
 set -e
 
-<<<<<<< HEAD
+# The setup steps necessary on developer machines
+
 go get github.com/Masterminds/glide \
        github.com/alecthomas/gometalinter \
        github.com/onsi/ginkgo/ginkgo \
        github.com/wadey/gocovmerge
-=======
-# The setup steps necessary on developer machines
 
-go get github.com/Masterminds/glide github.com/alecthomas/gometalinter github.com/onsi/ginkgo/ginkgo
-
->>>>>>> 4325caa1
 gometalinter --install
 bin/build
 bundle install