--- conflicted
+++ resolved
@@ -1,12 +1,9 @@
 {
   "dependencies": {},
   "devDependencies": {
-<<<<<<< HEAD
     "harp": "0.27.0",
-=======
     "he": "1.1.1",
     "jsdiff-console": "2.2.1",
->>>>>>> d38d12e7
     "prettier": "1.9.2",
     "prettier-standard": "8.0.1",
     "tertestrial": "0.3.2",
