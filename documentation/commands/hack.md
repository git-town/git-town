#### NAME

hack - create a new feature branch off the main development branch

#### SYNOPSIS

```
<<<<<<< HEAD
git town hack [-p] <branch_name>
git town hack (--abort | --continue)
=======
git town hack <branch_name>
>>>>>>> 31f0ff05
```

#### DESCRIPTION

Syncs the main branch and forks a new feature branch with the given name off it.

If (and only if) [new-branch-push-flag](./new-branch-push-flag.md) is true,
pushes the new feature branch to the remote repository.

Finally, brings over all uncommitted changes to the new feature branch.

#### OPTIONS

```
<branch_name>
    The name of the branch to create.
<<<<<<< HEAD

-p
    Prompts for the parent branch (instead of assuming the main development branch)

--abort
    Cancel the operation and reset the workspace to a consistent state.

--continue
    Continue the operation after resolving conflicts.
=======
>>>>>>> 31f0ff05
```<|MERGE_RESOLUTION|>--- conflicted
+++ resolved
@@ -5,12 +5,7 @@
 #### SYNOPSIS
 
 ```
-<<<<<<< HEAD
 git town hack [-p] <branch_name>
-git town hack (--abort | --continue)
-=======
-git town hack <branch_name>
->>>>>>> 31f0ff05
 ```
 
 #### DESCRIPTION
@@ -27,16 +22,7 @@
 ```
 <branch_name>
     The name of the branch to create.
-<<<<<<< HEAD
 
 -p
     Prompts for the parent branch (instead of assuming the main development branch)
-
---abort
-    Cancel the operation and reset the workspace to a consistent state.
-
---continue
-    Continue the operation after resolving conflicts.
-=======
->>>>>>> 31f0ff05
 ```