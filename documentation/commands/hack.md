--- conflicted
+++ resolved
@@ -1,20 +1,8 @@
 <h1 textrun="command-heading">Hack command</h1>
 
-<<<<<<< HEAD
 <blockquote textrun="command-summary">
 Creates a new feature branch off the main development branch
 </blockquote>
-=======
-hack - create a new feature branch off the main development branch
-
-#### SYNOPSIS
-
-```
-git town hack [-p] <branch_name>
-```
-
-#### DESCRIPTION
->>>>>>> 149751df
 
 <a textrun="command-description">
 Syncs the main branch and forks a new feature branch with the given name off it.
@@ -29,14 +17,16 @@
 This can be disabled by toggling the "new-branch-push-flag" configuration.
 </a>
 
-<<<<<<< HEAD
 #### Usage
 
 <pre textrun="command-usage">
 git town hack <branch>
 </pre>
-=======
+
+
+#### OPTIONS
+
+```
 -p
     Prompts for the parent branch (instead of assuming the main development branch)
-```
->>>>>>> 149751df
+```