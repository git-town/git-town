--- conflicted
+++ resolved
@@ -1,10 +1,6 @@
 #### NAME
 
-<<<<<<< HEAD
-git-kill - completely remove an obsolete feature branch
-=======
 git-kill - remove an obsolete feature branch
->>>>>>> d0d22d3e
 
 
 #### SYNOPSIS
