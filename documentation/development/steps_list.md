# Step Lists

_The following refers to all commands except `git-new-pull-request`, `git-repo`
and `git-town`._

The individual steps that each Git Town command executes are represested via the
[command pattern](https://en.wikipedia.org/wiki/Command_pattern). This allows
fully automated and robust `--continue`, `--abort`, and `--undo` functionality
for each command.

<<<<<<< HEAD
When executing a step, the undo steps are determined and added to a separate list.
This is done by calling the methods `step.AddUndoSteps()`
=======
To distinguish the command-pattern commands from the Git Town commands in
[src/cmd](../../src/cmd), we'll call the former `steps` from now on.
>>>>>>> d84f2adc

## Running commands

Each Git Town command begins by inspecting the current state of the Git
repository (which branch you are on, whether you have open changes). If there
are no errors, it generates a list of steps to run.

Steps, located in [src/steps](../../src/steps), implement the individual steps
that each Git Town command performs, like for example
[changing to a different Git branch](../../src/steps/checkout_branch_step.go) or
[pulling down updates for the current branch](../../src/steps/pull_branch_step.go).
They are Go structs that have a `Run` method which executes the step.

When executing a step, the undo steps for it are determined and appended to the
`undo list` for the current Git Town command. This is done by calling the
methods `step.CreateUndoStepBeforeRun()` and `step.CreateUndoStepAfterRun()`.

If a Git command fails (typically due to a merge conflict), then the program
saves state (lists with steps to abort and continue) to disk, informs the user
how to abort/continue the current step, and exits.

#### Continuing commands

The step to continue is determined by calling the `CreateContinueStep` method of
the current (failed) step. On the user resolving the issue and continuing, Git
Town runs the continue step and the remaining step list.

`git town sync` also allows the user to skip the current branch, which skips all
commands until the next checkout and then resumes executing steps.

#### Aborting commands

The step to abort is determined by calling the `CreateAbortStep` method of the
current (failed) step. On abort, Git Town executes the abort step and the list
of undo steps for all previously run steps.

#### Undoing commands

A successfully finished command can be undone. To do that, Git Town executes all
the undo steps.<|MERGE_RESOLUTION|>--- conflicted
+++ resolved
@@ -8,13 +8,8 @@
 fully automated and robust `--continue`, `--abort`, and `--undo` functionality
 for each command.
 
-<<<<<<< HEAD
-When executing a step, the undo steps are determined and added to a separate list.
-This is done by calling the methods `step.AddUndoSteps()`
-=======
 To distinguish the command-pattern commands from the Git Town commands in
 [src/cmd](../../src/cmd), we'll call the former `steps` from now on.
->>>>>>> d84f2adc
 
 ## Running commands
 
