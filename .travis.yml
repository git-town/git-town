--- conflicted
+++ resolved
@@ -3,20 +3,13 @@
 
 language: go
 go: 1.9
-<<<<<<< HEAD
-
-before_install:
-  - go get github.com/mattn/goveralls
-=======
->>>>>>> 51de2d95
 
 install:
   - rvm install 2.4.1
   - bin/setup
+  - go get github.com/mattn/goveralls
 
 script:
-  - ls -la
-  - bin/build-test
   - bin/spec
 
 after_script:
