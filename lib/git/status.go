--- conflicted
+++ resolved
@@ -10,13 +10,7 @@
 // EnsureDoesNotHaveConflicts asserts that the workspace
 // has no unresolved merge conflicts.
 func EnsureDoesNotHaveConflicts() {
-<<<<<<< HEAD
-	if HasConflicts() {
-		util.ExitWithErrorMessage("you must resolve the conflicts before continuing")
-	}
-=======
 	util.Ensure(!HasConflicts(), "You must resolve the conflicts before continuing")
->>>>>>> 21269816
 }
 
 // EnsureDoesNotHaveOpenChanges assets that the workspace
