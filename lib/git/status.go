--- conflicted
+++ resolved
@@ -15,17 +15,16 @@
 	}
 }
 
-<<<<<<< HEAD
+// EnsureDoesNotHaveOpenChanges assets that the workspace
+// has no open changes
 func EnsureDoesNotHaveOpenChanges(message string) {
 	if HasOpenChanges() {
 		util.ExitWithErrorMessage("You have uncommitted changes. " + message)
 	}
 }
 
-=======
 // GetRootDirectory returns the path of the rood directory of the current repository,
 // i.e. the directory that contains the ".git" folder.
->>>>>>> 018e9a85
 func GetRootDirectory() string {
 	return util.GetCommandOutput("git", "rev-parse", "--show-toplevel")
 }
@@ -40,15 +39,14 @@
 	return util.GetCommandOutput("git", "status", "--porcelain") != ""
 }
 
-<<<<<<< HEAD
+// HasShippableChanges returns whether the supplied branch has an changes
+// not currently on the main branchName
 func HasShippableChanges(branchName string) bool {
 	return util.GetCommandOutput("git", "diff", GetMainBranch()+".."+branchName) != ""
 }
 
-=======
 // IsMergeInProgress returns whether the local repository is in the middle of
 // an unfinished merge process.
->>>>>>> 018e9a85
 func IsMergeInProgress() bool {
 	_, err := os.Stat(fmt.Sprintf("%s/.git/MERGE_HEAD", GetRootDirectory()))
 	return err == nil
