--- conflicted
+++ resolved
@@ -17,24 +17,12 @@
 
 // EnsureDoesNotHaveBranch enforces that a branch with the given name does not exist
 func EnsureDoesNotHaveBranch(branchName string) {
-<<<<<<< HEAD
-	if HasBranch(branchName) {
-		util.ExitWithErrorMessage(fmt.Sprintf("a branch named '%s' already exists", branchName))
-	}
-=======
 	util.Ensure(!HasBranch(branchName), fmt.Sprintf("A branch named '%s' already exists", branchName))
->>>>>>> 21269816
 }
 
 // EnsureHasBranch enforces that a branch with the given name exists
 func EnsureHasBranch(branchName string) {
-<<<<<<< HEAD
-	if !HasBranch(branchName) {
-		util.ExitWithErrorMessage(fmt.Sprintf("there is no branch named '%s'", branchName))
-	}
-=======
 	util.Ensure(HasBranch(branchName), fmt.Sprintf("There is no branch named '%s'", branchName))
->>>>>>> 21269816
 }
 
 // GetCurrentBranchName returns the name of the currently checked out branch
