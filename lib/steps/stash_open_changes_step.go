--- conflicted
+++ resolved
@@ -4,15 +4,11 @@
 	"github.com/Originate/git-town/lib/script"
 )
 
-<<<<<<< HEAD
+// StashOpenChangesStep stores all uncommitted changes on the Git stash.
 type StashOpenChangesStep struct {
 	NoAutomaticAbortOnError
 	NoUndoStepAfterRun
 }
-=======
-// StashOpenChangesStep stores all uncommitted changes on the Git stash.
-type StashOpenChangesStep struct{}
->>>>>>> 018e9a85
 
 // CreateAbortStep returns the abort step for this step.
 func (step StashOpenChangesStep) CreateAbortStep() Step {
@@ -24,12 +20,8 @@
 	return NoOpStep{}
 }
 
-<<<<<<< HEAD
+// CreateUndoStepBeforeRun returns the undo step for this step before it is run.
 func (step StashOpenChangesStep) CreateUndoStepBeforeRun() Step {
-=======
-// CreateUndoStep returns the undo step for this step.
-func (step StashOpenChangesStep) CreateUndoStep() Step {
->>>>>>> 018e9a85
 	return RestoreOpenChangesStep{}
 }
 
