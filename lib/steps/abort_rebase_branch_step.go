--- conflicted
+++ resolved
@@ -4,16 +4,12 @@
 	"github.com/Originate/git-town/lib/script"
 )
 
-<<<<<<< HEAD
+// AbortRebaseBranchStep represents aborting on ongoing merge conflict.
+// This step is used in the abort scripts for Git Town commands.
 type AbortRebaseBranchStep struct {
 	NoAutomaticAbortOnError
 	NoUndoStep
 }
-=======
-// AbortRebaseBranchStep represents aborting on ongoing merge conflict.
-// This step is used in the abort scripts for Git Town commands.
-type AbortRebaseBranchStep struct{}
->>>>>>> 018e9a85
 
 // CreateAbortStep returns the abort step for this step.
 func (step AbortRebaseBranchStep) CreateAbortStep() Step {
@@ -25,15 +21,7 @@
 	return NoOpStep{}
 }
 
-<<<<<<< HEAD
-=======
-// CreateUndoStep returns the undo step for this step.
-func (step AbortRebaseBranchStep) CreateUndoStep() Step {
-	return NoOpStep{}
-}
-
 // Run executes this step.
->>>>>>> 018e9a85
 func (step AbortRebaseBranchStep) Run() error {
 	return script.RunCommand("git", "rebase", "--abort")
 }