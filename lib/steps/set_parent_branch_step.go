--- conflicted
+++ resolved
@@ -21,12 +21,8 @@
 	return NoOpStep{}
 }
 
-<<<<<<< HEAD
+// CreateUndoStepBeforeRun returns the undo step for this step before it is run.
 func (step SetParentBranchStep) CreateUndoStepBeforeRun() Step {
-=======
-// CreateUndoStep returns the undo step for this step.
-func (step SetParentBranchStep) CreateUndoStep() Step {
->>>>>>> 018e9a85
 	oldParent := git.GetParentBranch(step.BranchName)
 	if oldParent == "" {
 		return DeleteParentBranchStep{BranchName: step.BranchName}
