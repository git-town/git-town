package steps

<<<<<<< HEAD
type SkipCurrentBranchSteps struct {
	NoAutomaticAbortOnError
	NoUndoStep
}
=======
// SkipCurrentBranchSteps is a mock step to be used instead of
// running another list of steps.
// This is used when ignoring the remaining steps for a particular branch.
type SkipCurrentBranchSteps struct{}
>>>>>>> 018e9a85

// CreateAbortStep returns the abort step for this step.
func (step SkipCurrentBranchSteps) CreateAbortStep() Step {
	return NoOpStep{}
}

// CreateContinueStep returns the continue step for this step.
func (step SkipCurrentBranchSteps) CreateContinueStep() Step {
	return NoOpStep{}
}

<<<<<<< HEAD
=======
// CreateUndoStep returns the undo step for this step.
func (step SkipCurrentBranchSteps) CreateUndoStep() Step {
	return NoOpStep{}
}

// Run executes this step.
>>>>>>> 018e9a85
func (step SkipCurrentBranchSteps) Run() error {
	return nil
}<|MERGE_RESOLUTION|>--- conflicted
+++ resolved
@@ -1,16 +1,12 @@
 package steps
 
-<<<<<<< HEAD
+// SkipCurrentBranchSteps is a mock step to be used instead of
+// running another list of steps.
+// This is used when ignoring the remaining steps for a particular branch.
 type SkipCurrentBranchSteps struct {
 	NoAutomaticAbortOnError
 	NoUndoStep
 }
-=======
-// SkipCurrentBranchSteps is a mock step to be used instead of
-// running another list of steps.
-// This is used when ignoring the remaining steps for a particular branch.
-type SkipCurrentBranchSteps struct{}
->>>>>>> 018e9a85
 
 // CreateAbortStep returns the abort step for this step.
 func (step SkipCurrentBranchSteps) CreateAbortStep() Step {
@@ -22,15 +18,7 @@
 	return NoOpStep{}
 }
 
-<<<<<<< HEAD
-=======
-// CreateUndoStep returns the undo step for this step.
-func (step SkipCurrentBranchSteps) CreateUndoStep() Step {
-	return NoOpStep{}
-}
-
 // Run executes this step.
->>>>>>> 018e9a85
 func (step SkipCurrentBranchSteps) Run() error {
 	return nil
 }