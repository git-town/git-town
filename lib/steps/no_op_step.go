--- conflicted
+++ resolved
@@ -1,14 +1,10 @@
 package steps
 
-<<<<<<< HEAD
+// NoOpStep does nothing.
+// It is used for steps that have no undo or abort steps.
 type NoOpStep struct {
 	NoAutomaticAbortOnError
 }
-=======
-// NoOpStep does nothing.
-// It is used for steps that have no undo or abort steps.
-type NoOpStep struct{}
->>>>>>> 018e9a85
 
 // CreateAbortStep returns the abort step for this step.
 func (step NoOpStep) CreateAbortStep() Step {
@@ -20,16 +16,13 @@
 	return step
 }
 
-<<<<<<< HEAD
+// CreateUndoStepBeforeRun returns the undo step for this step before it is run.
 func (step NoOpStep) CreateUndoStepBeforeRun() Step {
 	return step
 }
 
+// CreateUndoStepAfterRun returns the undo step for this step after it is run.
 func (step NoOpStep) CreateUndoStepAfterRun() Step {
-=======
-// CreateUndoStep returns the undo step for this step.
-func (step NoOpStep) CreateUndoStep() Step {
->>>>>>> 018e9a85
 	return step
 }
 
