--- conflicted
+++ resolved
@@ -23,12 +23,8 @@
 	return NoOpStep{}
 }
 
-<<<<<<< HEAD
+// CreateUndoStepBeforeRun returns the undo step for this step before it is run.
 func (step DeleteRemoteBranchStep) CreateUndoStepBeforeRun() Step {
-=======
-// CreateUndoStep returns the undo step for this step.
-func (step DeleteRemoteBranchStep) CreateUndoStep() Step {
->>>>>>> 018e9a85
 	if step.IsTracking {
 		return CreateTrackingBranchStep{BranchName: step.BranchName}
 	}
