package steps

import (
	"github.com/Originate/git-town/lib/drivers"
	"github.com/Originate/git-town/lib/git"
	"github.com/Originate/git-town/lib/script"
)

// CreatePullRequestStep creates a new pull request for the current branch.
type CreatePullRequestStep struct {
	NoAutomaticAbortOnError
	NoUndoStep
	BranchName string
}

// CreateAbortStep returns the abort step for this step.
func (step CreatePullRequestStep) CreateAbortStep() Step {
	return NoOpStep{}
}

// CreateContinueStep returns the continue step for this step.
func (step CreatePullRequestStep) CreateContinueStep() Step {
	return NoOpStep{}
}

<<<<<<< HEAD
=======
// CreateUndoStep returns the undo step for this step.
func (step CreatePullRequestStep) CreateUndoStep() Step {
	return NoOpStep{}
}

// Run executes this step.
>>>>>>> 018e9a85
func (step CreatePullRequestStep) Run() error {
	driver := drivers.GetCodeHostingDriver()
	repository := git.GetURLRepositoryName(git.GetRemoteOriginURL())
	parentBranch := git.GetParentBranch(step.BranchName)
	script.OpenBrowser(driver.GetNewPullRequestURL(repository, step.BranchName, parentBranch))
	return nil
}<|MERGE_RESOLUTION|>--- conflicted
+++ resolved
@@ -23,15 +23,7 @@
 	return NoOpStep{}
 }
 
-<<<<<<< HEAD
-=======
-// CreateUndoStep returns the undo step for this step.
-func (step CreatePullRequestStep) CreateUndoStep() Step {
-	return NoOpStep{}
-}
-
 // Run executes this step.
->>>>>>> 018e9a85
 func (step CreatePullRequestStep) Run() error {
 	driver := drivers.GetCodeHostingDriver()
 	repository := git.GetURLRepositoryName(git.GetRemoteOriginURL())
