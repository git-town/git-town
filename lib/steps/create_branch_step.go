package steps

import "github.com/Originate/git-town/lib/script"

// CreateBranchStep creates a new branch
// but leaves the current branch unchanged.
type CreateBranchStep struct {
	NoAutomaticAbortOnError
	NoUndoStep
	BranchName    string
	StartingPoint string
}

// CreateAbortStep returns the abort step for this step.
func (step CreateBranchStep) CreateAbortStep() Step {
	return NoOpStep{}
}

// CreateContinueStep returns the continue step for this step.
func (step CreateBranchStep) CreateContinueStep() Step {
	return NoOpStep{}
}

<<<<<<< HEAD
=======
// CreateUndoStep returns the undo step for this step.
func (step CreateBranchStep) CreateUndoStep() Step {
	return NoOpStep{}
}

// Run executes this step.
>>>>>>> 018e9a85
func (step CreateBranchStep) Run() error {
	return script.RunCommand("git", "branch", step.BranchName, step.StartingPoint)
}<|MERGE_RESOLUTION|>--- conflicted
+++ resolved
@@ -21,15 +21,7 @@
 	return NoOpStep{}
 }
 
-<<<<<<< HEAD
-=======
-// CreateUndoStep returns the undo step for this step.
-func (step CreateBranchStep) CreateUndoStep() Step {
-	return NoOpStep{}
-}
-
 // Run executes this step.
->>>>>>> 018e9a85
 func (step CreateBranchStep) Run() error {
 	return script.RunCommand("git", "branch", step.BranchName, step.StartingPoint)
 }