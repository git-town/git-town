package steps

import (
	"github.com/Originate/git-town/lib/script"
)

// CreateRemoteBranchStep pushes the current branch up to origin.
type CreateRemoteBranchStep struct {
	NoAutomaticAbortOnError
	NoUndoStep
	BranchName string
	Sha        string
}

// CreateAbortStep returns the abort step for this step.
func (step CreateRemoteBranchStep) CreateAbortStep() Step {
	return NoOpStep{}
}

// CreateContinueStep returns the continue step for this step.
func (step CreateRemoteBranchStep) CreateContinueStep() Step {
	return NoOpStep{}
}

<<<<<<< HEAD
=======
// CreateUndoStep returns the undo step for this step.
func (step CreateRemoteBranchStep) CreateUndoStep() Step {
	return NoOpStep{}
}

// Run executes this step.
>>>>>>> 018e9a85
func (step CreateRemoteBranchStep) Run() error {
	return script.RunCommand("git", "push", "origin", step.Sha+":refs/heads/"+step.BranchName)
}<|MERGE_RESOLUTION|>--- conflicted
+++ resolved
@@ -22,15 +22,7 @@
 	return NoOpStep{}
 }
 
-<<<<<<< HEAD
-=======
-// CreateUndoStep returns the undo step for this step.
-func (step CreateRemoteBranchStep) CreateUndoStep() Step {
-	return NoOpStep{}
-}
-
 // Run executes this step.
->>>>>>> 018e9a85
 func (step CreateRemoteBranchStep) Run() error {
 	return script.RunCommand("git", "push", "origin", step.Sha+":refs/heads/"+step.BranchName)
 }