--- conflicted
+++ resolved
@@ -4,15 +4,11 @@
 	"github.com/Originate/git-town/lib/script"
 )
 
-<<<<<<< HEAD
+// PushTagsStep pushes newly created Git tags to the remote.
 type PushTagsStep struct {
 	NoAutomaticAbortOnError
 	NoUndoStep
 }
-=======
-// PushTagsStep pushes newly created Git tags to the remote.
-type PushTagsStep struct{}
->>>>>>> 018e9a85
 
 // CreateAbortStep returns the abort step for this step.
 func (step PushTagsStep) CreateAbortStep() Step {
@@ -24,15 +20,7 @@
 	return NoOpStep{}
 }
 
-<<<<<<< HEAD
-=======
-// CreateUndoStep returns the undo step for this step.
-func (step PushTagsStep) CreateUndoStep() Step {
-	return NoOpStep{}
-}
-
 // Run executes this step.
->>>>>>> 018e9a85
 func (step PushTagsStep) Run() error {
 	return script.RunCommand("git", "push", "--tags")
 }