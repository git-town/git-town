--- conflicted
+++ resolved
@@ -16,14 +16,12 @@
 	stepList.List = append(stepList.List, otherList.List...)
 }
 
-<<<<<<< HEAD
+// IsEmpty returns whether or not this StepList has any elements
 func (stepList *StepList) isEmpty() bool {
 	return len(stepList.List) == 0
 }
 
-=======
 // Peek returns the first element of this StepList.
->>>>>>> 018e9a85
 func (stepList *StepList) Peek() (result Step) {
 	if stepList.isEmpty() {
 		return nil
@@ -46,6 +44,7 @@
 	stepList.List = append([]Step{step}, stepList.List...)
 }
 
+// PrependList adds all elements of the given StepList to the start of this StepList.
 func (stepList *StepList) PrependList(otherList StepList) {
 	stepList.List = append(otherList.List, stepList.List...)
 }