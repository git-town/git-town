--- conflicted
+++ resolved
@@ -24,15 +24,7 @@
 	return NoOpStep{}
 }
 
-<<<<<<< HEAD
-=======
-// CreateUndoStep returns the undo step for this step.
-func (step ResetToShaStep) CreateUndoStep() Step {
-	return NoOpStep{}
-}
-
 // Run executes this step.
->>>>>>> 018e9a85
 func (step ResetToShaStep) Run() error {
 	if step.Sha == git.GetCurrentSha() {
 		return nil
