--- conflicted
+++ resolved
@@ -2,15 +2,11 @@
 
 import "github.com/Originate/git-town/lib/script"
 
-<<<<<<< HEAD
+// AbortMergeBranchStep aborts the current merge conflict.
 type AbortMergeBranchStep struct {
 	NoAutomaticAbortOnError
 	NoUndoStep
 }
-=======
-// AbortMergeBranchStep aborts the current merge conflict.
-type AbortMergeBranchStep struct{}
->>>>>>> 018e9a85
 
 // CreateAbortStep returns the abort step for this step.
 func (step AbortMergeBranchStep) CreateAbortStep() Step {
@@ -22,15 +18,7 @@
 	return NoOpStep{}
 }
 
-<<<<<<< HEAD
-=======
-// CreateUndoStep returns the undo step for this step.
-func (step AbortMergeBranchStep) CreateUndoStep() Step {
-	return NoOpStep{}
-}
-
 // Run executes this step.
->>>>>>> 018e9a85
 func (step AbortMergeBranchStep) Run() error {
 	return script.RunCommand("git", "merge", "--abort")
 }