package steps

import (
	"encoding/json"
	"fmt"
	"io/ioutil"
	"log"
)

func loadState(command string) RunState {
	filename := getRunResultFilename(command)
	content, err := ioutil.ReadFile(filename)
	if err != nil {
		log.Fatal(err)
	}
	var serializedRunState SerializedRunState
	err = json.Unmarshal(content, &serializedRunState)
	if err != nil {
		log.Fatal(err)
	}
	return RunState{
		AbortStep:    deserializeStep(serializedRunState.AbortStep),
		Command:      command,
		RunStepList:  deserializeStepList(serializedRunState.RunSteps),
		UndoStepList: deserializeStepList(serializedRunState.UndoSteps),
	}
}

func deserializeStep(serializedStep SerializedStep) Step {
	switch serializedStep.Type {
	case "AbortMergeBranchStep":
		return AbortMergeBranchStep{}
	case "AbortRebaseBranchStep":
		return AbortRebaseBranchStep{}
	case "ChangeDirectoryStep":
		step := ChangeDirectoryStep{}
		json.Unmarshal(serializedStep.Data, &step)
		return step
	case "CheckoutBranchStep":
		step := CheckoutBranchStep{}
		json.Unmarshal(serializedStep.Data, &step)
		return step
	case "ContinueMergeBranchStep":
		return ContinueMergeBranchStep{}
	case "ContinueRebaseBranchStep":
		return ContinueRebaseBranchStep{}
	case "CreateBranchStep":
		step := CreateBranchStep{}
		json.Unmarshal(serializedStep.Data, &step)
		return step
	case "CreateAndCheckoutBranchStep":
		step := CreateAndCheckoutBranchStep{}
		json.Unmarshal(serializedStep.Data, &step)
		return step
<<<<<<< HEAD
	case "CreatePullRequestStep":
		step := CreatePullRequestStep{}
=======
	case "CreateRemoteBranchStep":
		step := CreateRemoteBranchStep{}
>>>>>>> 24e1db53
		json.Unmarshal(serializedStep.Data, &step)
		return step
	case "CreateTrackingBranchStep":
		step := CreateTrackingBranchStep{}
		json.Unmarshal(serializedStep.Data, &step)
		return step
	case "MergeBranchStep":
		step := MergeBranchStep{}
		json.Unmarshal(serializedStep.Data, &step)
		return step
	case "MergeTrackingBranchStep":
		return MergeTrackingBranchStep{}
	case "NoOpStep":
		return NoOpStep{}
	case "PushBranchStep":
		step := PushBranchStep{}
		json.Unmarshal(serializedStep.Data, &step)
		return step
	case "PushTagsStep":
		return PushTagsStep{}
	case "RebaseBranchStep":
		step := RebaseBranchStep{}
		json.Unmarshal(serializedStep.Data, &step)
		return step
	case "RebaseTrackingBranchStep":
		return RebaseTrackingBranchStep{}
	case "ResetToShaStep":
		step := ResetToShaStep{}
		json.Unmarshal(serializedStep.Data, &step)
		return step
	case "RestoreOpenChangesStep":
		return RestoreOpenChangesStep{}
	case "SetParentBranchStep":
		step := SetParentBranchStep{}
		json.Unmarshal(serializedStep.Data, &step)
		return step
	case "SkipCurrentBranchSteps":
		return SkipCurrentBranchSteps{}
	case "StashOpenChangesStep":
		return StashOpenChangesStep{}
	}
	log.Fatal(fmt.Sprintf("Cannot deserialize steps: %s %s", serializedStep.Type, serializedStep.Data))
	return nil
}

func deserializeStepList(serializedSteps []SerializedStep) (stepList StepList) {
	for _, serializedStep := range serializedSteps {
		stepList.Append(deserializeStep(serializedStep))
	}
	return stepList
}<|MERGE_RESOLUTION|>--- conflicted
+++ resolved
@@ -52,13 +52,12 @@
 		step := CreateAndCheckoutBranchStep{}
 		json.Unmarshal(serializedStep.Data, &step)
 		return step
-<<<<<<< HEAD
 	case "CreatePullRequestStep":
 		step := CreatePullRequestStep{}
-=======
+		json.Unmarshal(serializedStep.Data, &step)
+		return step
 	case "CreateRemoteBranchStep":
 		step := CreateRemoteBranchStep{}
->>>>>>> 24e1db53
 		json.Unmarshal(serializedStep.Data, &step)
 		return step
 	case "CreateTrackingBranchStep":
