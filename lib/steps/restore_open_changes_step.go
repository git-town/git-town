package steps

import (
	"github.com/Originate/git-town/lib/script"
)

<<<<<<< HEAD
type RestoreOpenChangesStep struct {
	NoAutomaticAbortOnError
	NoUndoStep
}
=======
// RestoreOpenChangesStep restores stashed away changes into the workspace.
type RestoreOpenChangesStep struct{}
>>>>>>> 018e9a85

// CreateAbortStep returns the abort step for this step.
func (step RestoreOpenChangesStep) CreateAbortStep() Step {
	return NoOpStep{}
}

// CreateContinueStep returns the continue step for this step.
func (step RestoreOpenChangesStep) CreateContinueStep() Step {
	return NoOpStep{}
}

<<<<<<< HEAD
=======
// CreateUndoStep returns the undo step for this step.
func (step RestoreOpenChangesStep) CreateUndoStep() Step {
	return NoOpStep{}
}

// Run executes this step.
>>>>>>> 018e9a85
func (step RestoreOpenChangesStep) Run() error {
	return script.RunCommand("git", "stash", "pop")
}<|MERGE_RESOLUTION|>--- conflicted
+++ resolved
@@ -4,15 +4,11 @@
 	"github.com/Originate/git-town/lib/script"
 )
 
-<<<<<<< HEAD
+// RestoreOpenChangesStep restores stashed away changes into the workspace.
 type RestoreOpenChangesStep struct {
 	NoAutomaticAbortOnError
 	NoUndoStep
 }
-=======
-// RestoreOpenChangesStep restores stashed away changes into the workspace.
-type RestoreOpenChangesStep struct{}
->>>>>>> 018e9a85
 
 // CreateAbortStep returns the abort step for this step.
 func (step RestoreOpenChangesStep) CreateAbortStep() Step {
@@ -24,15 +20,7 @@
 	return NoOpStep{}
 }
 
-<<<<<<< HEAD
-=======
-// CreateUndoStep returns the undo step for this step.
-func (step RestoreOpenChangesStep) CreateUndoStep() Step {
-	return NoOpStep{}
-}
-
 // Run executes this step.
->>>>>>> 018e9a85
 func (step RestoreOpenChangesStep) Run() error {
 	return script.RunCommand("git", "stash", "pop")
 }