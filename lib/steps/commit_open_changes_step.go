--- conflicted
+++ resolved
@@ -7,16 +7,12 @@
 	"github.com/Originate/git-town/lib/script"
 )
 
-<<<<<<< HEAD
+// CommitOpenChangesStep commits all open changes as a new commit.
+// It does not ask the user for a commit message, but chooses one automatically.
 type CommitOpenChangesStep struct {
 	NoAutomaticAbortOnError
 	NoUndoStepAfterRun
 }
-=======
-// CommitOpenChangesStep commits all open changes as a new commit.
-// It does not ask the user for a commit message, but chooses one automatically.
-type CommitOpenChangesStep struct{}
->>>>>>> 018e9a85
 
 // CreateAbortStep returns the abort step for this step.
 func (step CommitOpenChangesStep) CreateAbortStep() Step {
@@ -28,12 +24,8 @@
 	return NoOpStep{}
 }
 
-<<<<<<< HEAD
+// CreateUndoStepBeforeRun returns the undo step for this step before it is run.
 func (step CommitOpenChangesStep) CreateUndoStepBeforeRun() Step {
-=======
-// CreateUndoStep returns the undo step for this step.
-func (step CommitOpenChangesStep) CreateUndoStep() Step {
->>>>>>> 018e9a85
 	branchName := git.GetCurrentBranchName()
 	return ResetToShaStep{Sha: git.GetBranchSha(branchName)}
 }
