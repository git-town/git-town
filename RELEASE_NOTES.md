# Git Town Release Notes

## Unreleased

* **BREAKING CHANGE**: update internal storage of perennial branches
  * if you have configured multiple perennial branches, you will need to reset your configuration
    * `git town config --reset`
    * `git town config --setup` or you will be prompted the next time you run a Git Town command
<<<<<<< HEAD
* preserve checkout history so that `git checkout -` works as expected alongside Git Town commands
  ([#65](https://github.com/Originate/git-town/issues/65))
=======
* `git new-pull-request`: syncs the branch before creating the pull request
  ([#367](https://github.com/Originate/git-town/issues/367))
>>>>>>> 1ed06433
* configuration prompt: allow user to select branch by number, ability to recover from bad input
* parent branch prompt: only show description and branch list once per command
* `git sync --all`: pushes tags
  ([#464](https://github.com/Originate/git-town/issues/464))
* `git town version`: Homebrew installs no longer print date and SHA
  ([#631](https://github.com/Originate/git-town/issues/631))
* `git town config`: shows branch ancestry
  ([#651](https://github.com/Originate/git-town/issues/651))

## 0.7.3 (2015-09-02)

* `git kill`: remote only branch
  ([#380](https://github.com/Originate/git-town/issues/380))
* `git ship`: prompt when there are multiple authors
  ([#486](https://github.com/Originate/git-town/issues/486))

## 0.7.2 (2015-08-28)

* `git sync --all`: fix parent branch prompt
* `git ship`: comment out default commit message
  ([#382](https://github.com/Originate/git-town/issues/382))

## 0.7.1 (2015-08-27)

* `git ship`: add ability to ship remote only branch
  ([#593](https://github.com/Originate/git-town/issues/593))
* `git new-pull-request`/`git repo`: remove empty line output
  ([#602](https://github.com/Originate/git-town/issues/602))
* `git kill`: prompt for unknown parent branch
  ([#603](https://github.com/Originate/git-town/issues/603))
* `git sync --all`: prompt for unknown parent branch
  ([#604](https://github.com/Originate/git-town/issues/604))
* support branch names with forward slashes (along with any valid branch name)
  ([#608](https://github.com/Originate/git-town/issues/608))

## 0.7.0 (2015-08-24)

* fix `git ship --undo`
  ([#550](https://github.com/Originate/git-town/issues/550))
* rename `non-feature-branches` to `perennial-branches`
  ([#344](https://github.com/Originate/git-town/issues/344))
  * configuration is automatically updated to support this
* support for nested feature branches
  ([#529](https://github.com/Originate/git-town/issues/529))
* add `git rename-branch`
  ([#474](https://github.com/Originate/git-town/issues/474))
* rename `git pull-request` to `git new-pull-request`
  ([#413](https://github.com/Originate/git-town/issues/413), [#507](https://github.com/Originate/git-town/issues/507))
* add SHA and date to output of `git town version` for manual installs
* show error when trying to continue after a successful command
  ([#364](https://github.com/Originate/git-town/issues/364))

## 0.6.0 (2015-04-02)

* support for working without a remote repository for **git extract**, **git hack**, **git kill**, **git ship**, and **git sync**
  * implemented by our newest core committer @ricmatsui
* **git pr** renamed to **git pull-request**
  * set up an alias with `git config --global alias.pr pull-request`
* **git ship**
  * now accepts all `git commit` options
  * author with the most commits is automatically set as the author (when not the committer)
    ([#335](https://github.com/Originate/git-town/issues/335))
* **git pr/repo**
  * improved linux compatibility by trying `xdg-open` before `open`
* improved error messages when run outside a git repository
* improved setup wizard for initial configuration in a git repository
* added [contribution guide](/CONTRIBUTING.md)
* added [tutorial](/documentation/tutorial.md)


## 0.5.0 (2015-01-08)

* Manual installs need to update their `PATH` to point to the `src` folder within their clone of the repository
* **git extract:**
  * errors if branch exists remotely
    ([#236](https://github.com/Originate/git-town/issues/236))
  * removed restriction: need to be on a feature branch
    ([#269](https://github.com/Originate/git-town/issues/269))
  * added restriction: if no commits are provided, errors if the current branch does not have any have extractable commits (commits not in the main branch)
    ([#269](https://github.com/Originate/git-town/issues/269))
* **git hack:** errors if branch exists remotely
    ([#237](https://github.com/Originate/git-town/issues/237))
* **git kill:**
  * optional branch name
    ([#126](https://github.com/Originate/git-town/issues/126))
  * does not error if tracking branch has already been deleted
    ([#196](https://github.com/Originate/git-town/issues/196))
* **git pr:**
  * linux compatibility
    ([#232](https://github.com/Originate/git-town/issues/232))
  * compatible with more variants of specifying a Bitbucket or GitHub remote
    ([#271](https://github.com/Originate/git-town/issues/271))
  * compatible with respository names that contain ".git"
    ([#305](https://github.com/Originate/git-town/issues/305))
* **git repo:** view the repository homepage
  ([#140](https://github.com/Originate/git-town/issues/140))
* **git sync:**
  * `--all` option to sync all local branches
    ([#83](https://github.com/Originate/git-town/issues/83))
  * abort correctly after main branch updates and tracking branch conflicts
    ([#228](https://github.com/Originate/git-town/issues/228))
* **git town**: view and change Git Town configuration and easily view help page
  ([#98](https://github.com/Originate/git-town/issues/98))
* auto-completion for [Fish shell](http://fishshell.com)
  ([#177](https://github.com/Originate/git-town/issues/177))


## 0.4.1 (2014-12-02)

* **git pr:** create a new pull request
  ([#138](https://github.com/Originate/git-town/issues/138),
   [40d22e](https://github.com/Originate/git-town/commit/40d22eb1703ac96a58ac5052e70d20d7bdb9ac73))
* **git ship:**
  * empty commit message aborts the command
    ([#153](https://github.com/Originate/git-town/issues/153),
     [0bc84e](https://github.com/Originate/git-town/commit/0bc84ee626299896661fe1754cfa227630725bb9))
  * abort when there are no shippable changes
    ([#188](https://github.com/Originate/git-town/issues/188),
     [52fd94](https://github.com/Originate/git-town/commit/52fd94eca05bd3c2db5e7ac36121f08e56b9558b))
* **git sync:**
  * can now continue after just resolving conflicts (no need to commit or continue rebasing)
    ([#123](https://github.com/Originate/git-town/issues/123),
     [1a50ad](https://github.com/Originate/git-town/commit/1a50ad689a752f4eaed663e0ab22184621ee96a2))
  * restores deleted tracking branch
    ([#165](https://github.com/Originate/git-town/issues/165),
     [259464](https://github.com/Originate/git-town/commit/2594646ad853d83a6d697354d66755a374e42b8a))
* **git extract:** errors if branch already exists
  ([#128](https://github.com/Originate/git-town/issues/128),
   [75f498](https://github.com/Originate/git-town/commit/75f498771f19326f03bd1fd1bb70c9d9851b53f3))
* **git sync-fork:** no longer automatically sets upstream configuration
  ([865030](https://github.com/Originate/git-town/commit/8650301a3ea40a989562a991960fa0d41b26f7f7))
* remove needless checkouts for **git-ship**, **git-extract**, and **git-hack**
  ([#150](https://github.com/Originate/git-town/issues/150),
   [#155](https://github.com/Originate/git-town/issues/155),
   [8b385a](https://github.com/Originate/git-town/commit/8b385a745cf7ed28638e0a5c9c24440b7010354c),
   [35de43](https://github.com/Originate/git-town/commit/35de43156d9c6092840cd73456844b90acc36d8e))
* linters for shell scripts and ruby tests
  ([#149](https://github.com/Originate/git-town/issues/149),
   [076668](https://github.com/Originate/git-town/commit/07666825b5d60e15de274746fc3c26f72bd7aee2),
   [651c04](https://github.com/Originate/git-town/commit/651c0448309a376eee7d35659d8b06f709b113b5))
* rake tasks for development
  ([#170](https://github.com/Originate/git-town/issues/170),
   [ba74cf](https://github.com/Originate/git-town/commit/ba74cf30c8001941769dcd70410dbd18331f2fe9))


## 0.4.0 (2014-11-13)

* **git kill:** completely removes a feature branch
  ([#87](https://github.com/Originate/git-town/issues/87),
   [edd7d8](https://github.com/Originate/git-town/commit/edd7d8180eb76717fd72e77d2c75edf8e3b6b6ca))
* **git sync:** pushes tags to the remote when running on the main branch
  ([#68](https://github.com/Originate/git-town/issues/68),
   [71b607](https://github.com/Originate/git-town/commit/71b607988c00e6dfc8f2598e9b964cc2ed4cfc39))
* **non-feature branches:** cannot be shipped and do not merge main when syncing
  ([#45](https://github.com/Originate/git-town/issues/45),
   [31dce1](https://github.com/Originate/git-town/commit/31dce1dfaf11e1e17f17e141a26cb38360ab731a))
* **git ship:**
  * merges main into the feature branch before squash merging
    ([#61](https://github.com/Originate/git-town/issues/61),
     [82d4d3](https://github.com/Originate/git-town/commit/82d4d3e745732cb397850a4c047826ba485e2bdb))
  * errors if the feature branch is not ahead of main
    ([#86](https://github.com/Originate/git-town/issues/86),
     [a0ace5](https://github.com/Originate/git-town/commit/a0ace5bb5e992c193df8abe4b0aca984c302c323))
  * git ship takes an optional branch name
    ([#95](https://github.com/Originate/git-town/issues/95),
     [cbf020](https://github.com/Originate/git-town/commit/cbf020fc3dd6d0ce49f8814a92f103e243f9cd2b))
* updated output to show each git command and its output, updated error messages
  ([8d8973](https://github.com/Originate/git-town/commit/8d8973aaa58394a123ceed2811271606f4e1aaa9),
   [60e1d8](https://github.com/Originate/git-town/commit/60e1d8299ebbb0e75bdae057e864d17e1f9a3ce7),
   [408e69](https://github.com/Originate/git-town/commit/408e699e5bdd3af524b2ea64669b81fea3bbe60b))
* skips unnecessary pushes
  ([0da896](https://github.com/Originate/git-town/commit/0da8968aef29f9ecb7326e0fafb5976f51789dca))
* **man pages**
  ([609e11](https://github.com/Originate/git-town/commit/609e11400818604328885df86c02ee4630410e12),
   [164f06](https://github.com/Originate/git-town/commit/164f06bc8bf00d9e99ce0416f408cf62959dc833),
   [27b257](https://github.com/Originate/git-town/commit/27b2573ca5ffa9ae7930f8b5999bbfdd72bd16d9))
* **git prune-branches**
  ([#48](https://github.com/Originate/git-town/issues/48),
   [7a922e](https://github.com/Originate/git-town/commit/7a922ecd9e03d20ed5a0c159022e601cebc80313))
* **Cucumber:** optional Fuubar output
  ([7c5402](https://github.com/Originate/git-town/commit/7c540284cf46bd49a7623566c1343285813524c6))


## 0.3 (2014-10-10)
* multi-user support for feature branches
  ([#35](https://github.com/Originate/git-town/issues/35),
   [ca0882](https://github.com/Originate/git-town/commit/ca08820c68457bddf6b8fff6c3ef3d430b905d9b))
* **git sync-fork**
  ([#22](https://github.com/Originate/git-town/issues/22),
   [1f1f9f](https://github.com/Originate/git-town/commit/1f1f9f98ffa7288d6a5982ec0c9e571695590fe1))
* stores configuration in the Git configuration instead of a dedicated file
  ([8b8695](https://github.com/Originate/git-town/commit/8b86953d7c7c719f28dbc7af6e86d02adaf2053e))
* only makes one fetch from the central repo per session
  ([#15](https://github.com/Originate/git-town/issues/15),
   [43400a](https://github.com/Originate/git-town/commit/43400a5b968a47eb55484f73e34026f66b1e939a))
* automatically prunes remote branches when fetching updates
  ([86100f](https://github.com/Originate/git-town/commit/86100f08866f19a0f4e80f470fe8dcc6996ddc2c))
* always cleans up abort and continue scripts after using one of them
  ([3be4c0](https://github.com/Originate/git-town/commit/3be4c06635a943f378287963ba30e4306fcd9802))
* simpler readme, dedicated RDD document
* **<a href="http://cukes.info" target="_blank">Cucumber</a>** feature specs (you need Ruby 2.x)
  ([c9d175](https://github.com/Originate/git-town/commit/c9d175fe2f28fbda3f662454f54ed80306ce2f46))
* much faster testing thanks to completely local test Git repos
  ([#25](https://github.com/Originate/git-town/issues/25),
   [c9d175](https://github.com/Originate/git-town/commit/c9d175fe2f28fbda3f662454f54ed80306ce2f46))


## 0.2.2 (2014-06-10)
* fixes "unary" error messages
* lots of output and documentation improvements


## 0.2.1 (2014-05-31)
* better terminal output
* Travis CI improvements
* better documentation


## 0.2.0 (2014-05-29)
* displays the duration of specs
* only pulls the main branch if it has a remote
* --abort options to abort failed Git Town operations
* --continue options to continue some Git Town operations after fixing the underlying issues
* can be installed through Homebrew
* colored test output
* display summary after tests
* exit with proper status codes
* better documentation


## 0.1.0 (2014-05-22)
* git hack, git sync, git extract, git ship
* basic test framework
* Travis CI integration
* self-hosting: uses Git Town for Git Town development
<|MERGE_RESOLUTION|>--- conflicted
+++ resolved
@@ -6,13 +6,10 @@
   * if you have configured multiple perennial branches, you will need to reset your configuration
     * `git town config --reset`
     * `git town config --setup` or you will be prompted the next time you run a Git Town command
-<<<<<<< HEAD
 * preserve checkout history so that `git checkout -` works as expected alongside Git Town commands
   ([#65](https://github.com/Originate/git-town/issues/65))
-=======
 * `git new-pull-request`: syncs the branch before creating the pull request
   ([#367](https://github.com/Originate/git-town/issues/367))
->>>>>>> 1ed06433
 * configuration prompt: allow user to select branch by number, ability to recover from bad input
 * parent branch prompt: only show description and branch list once per command
 * `git sync --all`: pushes tags
